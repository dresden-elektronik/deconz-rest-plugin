{
	"buttons": {
        "S_BUTTON_1": 1000,
        "S_BUTTON_2": 2000,
        "S_BUTTON_3": 3000,
        "S_BUTTON_4": 4000,
        "S_BUTTON_5": 5000,
        "S_BUTTON_6": 6000,
        "S_BUTTON_7": 7000,
        "S_BUTTON_8": 8000,
        "S_BUTTON_9": 9000,
        "S_BUTTON_10": 10000,
        "S_BUTTON_11": 11000,
        "S_BUTTON_12": 12000,
        "S_BUTTON_13": 13000,
        "S_BUTTON_14": 14000,
        "S_BUTTON_15": 15000,
        "S_BUTTON_16": 16000,
        "S_BUTTON_17": 17000,
        "S_BUTTON_18": 18000,
        "S_BUTTON_19": 19000,
        "S_BUTTON_20": 20000,
        "S_BUTTON_21": 21000,
        "S_BUTTON_22": 22000,
        "S_BUTTON_23": 23000,
        "S_BUTTON_24": 24000,
        "S_BUTTON_25": 25000,
        "S_BUTTON_26": 26000,
        "S_BUTTON_27": 27000
	},
	"buttonActions": {
        "S_BUTTON_ACTION_INITIAL_PRESS": 0,
        "S_BUTTON_ACTION_HOLD": 1,
        "S_BUTTON_ACTION_SHORT_RELEASED": 2,
        "S_BUTTON_ACTION_LONG_RELEASED": 3,
        "S_BUTTON_ACTION_DOUBLE_PRESS": 4,
        "S_BUTTON_ACTION_TREBLE_PRESS": 5,
        "S_BUTTON_ACTION_QUADRUPLE_PRESS": 6,
        "S_BUTTON_ACTION_SHAKE": 7,
        "S_BUTTON_ACTION_DROP": 8,
        "S_BUTTON_ACTION_TILT": 9,
        "S_BUTTON_ACTION_MANY_PRESS": 10,
        "S_BUTTON_ACTION_ROTATE_CLOCKWISE": 30,
        "S_BUTTON_ACTION_ROTATE_COUNTER_CLOCKWISE": 31
	},
	"clusters": {
        "BASIC": 0,
        "SCENES": 5,
        "ONOFF": 6,
        "LEVEL_CONTROL": 8,
        "MULTISTATE_INPUT": 18,
        "DOOR_LOCK": 257,
        "WINDOW_COVERING": 258,
        "COLOR_CONTROL": 768,
        "IAS_ZONE": 1280,
        "IAS_ACE": 1281,
        "SENGLED": 64528,
        "FC80": 64640,
        "XIAOMI": 64704,
        "ADUROLIGHT": 64716,
        "XIAOYAN": 64716
	},
	"commands": {
        "DOOR_LOCK": {
            "ATTRIBUTE_REPORT": 10
        },
        "SCENES": {
            "ADD_SCENE": 0,
            "VIEW_SCENE": 1,
            "REMOVE_SCENE": 2,
            "STORE_SCENE": 4,
            "RECALL_SCENE": 5,
            "IKEA_STEP_CT": 7,
            "IKEA_MOVE_CT": 8,
            "IKEA_STOP_CT": 9
        },
        "ONOFF": {
            "ATTRIBUTE_REPORT": 10,
            "OFF": 0,
            "ON": 1,
            "TOGGLE": 2,
            "OFF_WITH_EFFECT": 64,
            "ON_WITH_TIMED_OFF": 66,
            "LIDL": 253
        },
        "LEVEL_CONTROL": {
            "MOVE_TO_LEVEL": 0,
            "MOVE": 1,
            "STEP": 2,
            "STOP": 3,
            "MOVE_TO_LEVEL_WITH_ON_OFF": 4,
            "MOVE_WITH_ON_OFF": 5,
            "STEP_WITH_ON_OFF": 6,
            "STOP_WITH_ON_OFF": 7
        },
        "WINDOW_COVERING": {
            "OPEN": 0,
            "CLOSE": 1,
            "STOP": 2,
            "GOTO_LIFT_PCT": 5,
            "GOTO_TILT_PCT": 8
        },
        "COLOR_CONTROL": {
            "MOVE_HUE": 1,
            "STEP_HUE": 2,
            "MOVE_TO_SATURATION": 3,
            "MOVE_TO_COLOR": 7,
            "MOVE_TO_COLOR_TEMPERATURE": 10,
            "STOP_MOVE_STEP": 71,
            "MOVE_COLOR_TEMPERATURE": 75,
            "STEP_COLOR_TEMPERATURE": 76
        },
        "IAS_ACE": {
            "ARM": 0,
            "EMERGENCY": 2,
            "STATUS_CHANGE": 0
        },
        "IAS_ZONE": {
            "STATUS_CHANGE": 0
        },
        "MULTISTATE_INPUT": {
            "ATTRIBUTE_REPORT": 10
        },
        "SENGLED": {
            "COMMAND_0": 0
        },
        "FC80": {
            "COMMAND_1": 1,
            "COMMAND_2": 2,
            "COMMAND_3": 3,
            "COMMAND_4": 4,
            "COMMAND_6": 6
        },
        "XIAOMI": {
            "ATTRIBUTE_REPORT": 10
        },
        "ADUROLIGHT": {
            "COMMAND_0": 0
        },
        "XIAOYAN": {
            "COMMAND_0": 0,
            "ATTRIBUTE_REPORT": 10,
            "COMMAND_20": 20
        }
	},
	"maps": {
        "deLightingSwitchMap": {
            "vendor": "dresden elektronik",
            "modelids": ["Lighting Switch"],
            "doc": "Lighting Switch",
            "buttons": [
                {"S_BUTTON_1": "Top Left"},
                {"S_BUTTON_2": "Bottom Left"},
                {"S_BUTTON_3": "Top Right"},
                {"S_BUTTON_4": "Bottom Right"}
            ],
            "map": [
                [1, "0x01", "ONOFF", "ON", "0", "S_BUTTON_1", "S_BUTTON_ACTION_SHORT_RELEASED", "On"],
                [2, "0x01", "ONOFF", "ON", "0", "S_BUTTON_1", "S_BUTTON_ACTION_SHORT_RELEASED", "On"],
                [3, "0x01", "ONOFF", "ON", "0", "S_BUTTON_1", "S_BUTTON_ACTION_SHORT_RELEASED", "On"],
                [1, "0x01", "LEVEL_CONTROL", "MOVE", "0", "S_BUTTON_1", "S_BUTTON_ACTION_HOLD", "Dimm up"],
                [2, "0x01", "LEVEL_CONTROL", "MOVE", "0", "S_BUTTON_1", "S_BUTTON_ACTION_HOLD", "Dimm up"],
                [3, "0x01", "LEVEL_CONTROL", "MOVE", "0", "S_BUTTON_1", "S_BUTTON_ACTION_HOLD", "Dimm up"],
                [1, "0x01", "LEVEL_CONTROL", "STOP", "0", "S_BUTTON_1", "S_BUTTON_ACTION_LONG_RELEASED", "Dimm stop"],
                [2, "0x01", "LEVEL_CONTROL", "STOP", "0", "S_BUTTON_1", "S_BUTTON_ACTION_LONG_RELEASED", "Dimm stop"],
                [3, "0x01", "LEVEL_CONTROL", "STOP", "0", "S_BUTTON_1", "S_BUTTON_ACTION_LONG_RELEASED", "Dimm stop"],

                [1, "0x01", "ONOFF", "OFF", "0", "S_BUTTON_2", "S_BUTTON_ACTION_SHORT_RELEASED", "Off"],
                [2, "0x01", "ONOFF", "OFF", "0", "S_BUTTON_2", "S_BUTTON_ACTION_SHORT_RELEASED", "Off"],
                [3, "0x01", "ONOFF", "OFF", "0", "S_BUTTON_2", "S_BUTTON_ACTION_SHORT_RELEASED", "Off"],
                [1, "0x01", "LEVEL_CONTROL", "MOVE", "1", "S_BUTTON_2", "S_BUTTON_ACTION_HOLD", "Dimm down"],
                [2, "0x01", "LEVEL_CONTROL", "MOVE", "1", "S_BUTTON_2", "S_BUTTON_ACTION_HOLD", "Dimm down"],
                [3, "0x01", "LEVEL_CONTROL", "MOVE", "1", "S_BUTTON_2", "S_BUTTON_ACTION_HOLD", "Dimm down"],
                [1, "0x01", "LEVEL_CONTROL", "STOP", "1", "S_BUTTON_2", "S_BUTTON_ACTION_LONG_RELEASED", "Dimm stop"],
                [2, "0x01", "LEVEL_CONTROL", "STOP", "1", "S_BUTTON_2", "S_BUTTON_ACTION_LONG_RELEASED", "Dimm stop"],
                [3, "0x01", "LEVEL_CONTROL", "STOP", "1", "S_BUTTON_2", "S_BUTTON_ACTION_LONG_RELEASED", "Dimm stop"],

                [1, "0x01", "SCENES", "RECALL_SCENE", "1", "S_BUTTON_3", "S_BUTTON_ACTION_SHORT_RELEASED", "Recall scene 1"],
                [2, "0x02", "ONOFF", "ON", "0", "S_BUTTON_3", "S_BUTTON_ACTION_SHORT_RELEASED", "On"],
                [3, "0x01", "COLOR_CONTROL", "MOVE_COLOR_TEMPERATURE", "0x01FE", "S_BUTTON_3", "S_BUTTON_ACTION_SHORT_RELEASED", "Color temperature move up"],
                [2, "0x02", "LEVEL_CONTROL", "MOVE_WITH_ON_OFF", "0", "S_BUTTON_3", "S_BUTTON_ACTION_HOLD", "Dimm up"],
                [3, "0x01", "COLOR_CONTROL", "MOVE_COLOR_TEMPERATURE", "0x0128", "S_BUTTON_3", "S_BUTTON_ACTION_HOLD", "Color temperature move up hold"],
                [2, "0x02", "LEVEL_CONTROL", "STOP", "0", "S_BUTTON_3", "S_BUTTON_ACTION_LONG_RELEASED", "Dimm stop"],
                [3, "0x01", "COLOR_CONTROL", "MOVE_COLOR_TEMPERATURE", "0x1028", "S_BUTTON_3", "S_BUTTON_ACTION_LONG_RELEASED", "Color temperature move up stop"],


                [1, "0x01", "SCENES", "RECALL_SCENE", "4", "S_BUTTON_4", "S_BUTTON_ACTION_SHORT_RELEASED", "Recall scene 4"],
                [2, "0x02", "ONOFF", "OFF", "0", "S_BUTTON_4", "S_BUTTON_ACTION_SHORT_RELEASED", "Off"],
                [3, "0x01", "COLOR_CONTROL", "MOVE_COLOR_TEMPERATURE", "0x03FE", "S_BUTTON_4", "S_BUTTON_ACTION_SHORT_RELEASED", "Color temperature move down"],
                [2, "0x02", "LEVEL_CONTROL", "MOVE", "1", "S_BUTTON_4", "S_BUTTON_ACTION_HOLD", "Dimm down"],
                [3, "0x01", "COLOR_CONTROL", "MOVE_COLOR_TEMPERATURE", "0x0328", "S_BUTTON_4", "S_BUTTON_ACTION_HOLD", "Color temperature move down hold"],
                [2, "0x02", "LEVEL_CONTROL", "STOP", "1", "S_BUTTON_4", "S_BUTTON_ACTION_LONG_RELEASED", "Dimm stop"],
                [3, "0x01", "COLOR_CONTROL", "MOVE_COLOR_TEMPERATURE", "0x3028", "S_BUTTON_4", "S_BUTTON_ACTION_LONG_RELEASED", "Color temperature move down stop"]
            ]
        },
        "deSceneSwitchMap": {
            "vendor": "dresden elektronik",
            "modelids": ["Scene Switch"],
            "doc": "Scene Switch",
            "buttons": [
                {"S_BUTTON_1": "Top Left"},
                {"S_BUTTON_2": "Bottom Left"},
                {"S_BUTTON_3": "Scene 1"},
                {"S_BUTTON_4": "Scene 2"},
                {"S_BUTTON_5": "Scene 3"},
                {"S_BUTTON_6": "Scene 4"}
            ],
            "map": [
                [1, "0x01", "ONOFF", "ON", "0", "S_BUTTON_1", "S_BUTTON_ACTION_SHORT_RELEASED", "On"],
                [1, "0x01", "LEVEL_CONTROL", "MOVE", "0", "S_BUTTON_1", "S_BUTTON_ACTION_HOLD", "Dimm up"],
                [1, "0x01", "LEVEL_CONTROL", "STOP", "0", "S_BUTTON_1", "S_BUTTON_ACTION_LONG_RELEASED", "Dimm up stop"],

                [1, "0x01", "ONOFF", "OFF", "0", "S_BUTTON_2", "S_BUTTON_ACTION_SHORT_RELEASED", "Off"],
                [1, "0x01", "LEVEL_CONTROL", "MOVE", "1", "S_BUTTON_2", "S_BUTTON_ACTION_HOLD", "Dimm down"],
                [1, "0x01", "LEVEL_CONTROL", "STOP", "1", "S_BUTTON_2", "S_BUTTON_ACTION_LONG_RELEASED", "Dimm down stop"],

                [1, "0x01", "SCENES", "RECALL_SCENE", "1", "S_BUTTON_3", "S_BUTTON_ACTION_SHORT_RELEASED", "Recall scene 1"],
                [1, "0x01", "SCENES", "RECALL_SCENE", "2", "S_BUTTON_4", "S_BUTTON_ACTION_SHORT_RELEASED", "Recall scene 2"],
                [1, "0x01", "SCENES", "RECALL_SCENE", "3", "S_BUTTON_5", "S_BUTTON_ACTION_SHORT_RELEASED", "Recall scene 3"],
                [1, "0x01", "SCENES", "RECALL_SCENE", "4", "S_BUTTON_6", "S_BUTTON_ACTION_SHORT_RELEASED", "Recall scene 4"]
            ]
        },
        "deKoboldMap": {
            "vendor": "dresden elektronik",
            "modelids": ["Kobold"],
            "doc": "Kobold",
            "buttons": [
                {"S_BUTTON_1": "Button 1"}
            ],
            "map": [
                [1, "0x02", "ONOFF", "ON", "0", "S_BUTTON_1", "S_BUTTON_ACTION_SHORT_RELEASED", "On"],
                [1, "0x02", "ONOFF", "OFF", "0", "S_BUTTON_1", "S_BUTTON_ACTION_SHORT_RELEASED", "Off"],
                [1, "0x02", "LEVEL_CONTROL", "MOVE", "0", "S_BUTTON_1", "S_BUTTON_ACTION_HOLD", "Dimm up"],
                [1, "0x02", "LEVEL_CONTROL", "MOVE", "1", "S_BUTTON_1", "S_BUTTON_ACTION_HOLD", "Dimm down"],
                [1, "0x02", "LEVEL_CONTROL", "STOP_WITH_ON_OFF", "1", "S_BUTTON_1", "S_BUTTON_ACTION_LONG_RELEASED", "Dimm stop"],
                [1, "0x02", "LEVEL_CONTROL", "STOP_WITH_ON_OFF", "0", "S_BUTTON_1", "S_BUTTON_ACTION_LONG_RELEASED", "Dimm stop"],
                [2, "0x02", "ONOFF", "ON", "0", "S_BUTTON_1", "S_BUTTON_ACTION_SHORT_RELEASED", "On"],
                [2, "0x02", "ONOFF", "OFF", "0", "S_BUTTON_1", "S_BUTTON_ACTION_SHORT_RELEASED", "Off"],
                [2, "0x02", "LEVEL_CONTROL", "MOVE", "0", "S_BUTTON_1", "S_BUTTON_ACTION_HOLD", "Dimm up"],
                [2, "0x02", "LEVEL_CONTROL", "MOVE", "1", "S_BUTTON_1", "S_BUTTON_ACTION_HOLD", "Dimm down"],
                [2, "0x02", "LEVEL_CONTROL", "STOP_WITH_ON_OFF", "1", "S_BUTTON_1", "S_BUTTON_ACTION_LONG_RELEASED", "Dimm stop"],
                [2, "0x02", "LEVEL_CONTROL", "STOP_WITH_ON_OFF", "0", "S_BUTTON_1", "S_BUTTON_ACTION_LONG_RELEASED", "Dimm stop"]
            ]
        },
        "instaRemoteMap": {
            "vendor": "GIRA / JUNG",
            "doc":"Switches and remotes",
            "modelids": ["HS_4f_GJ_1", "WS_4f_J_1", "WS_3f_G_1"],
            "map": [
                [1, "0x01", "ONOFF", "OFF_WITH_EFFECT", "0", "S_BUTTON_1", "S_BUTTON_ACTION_SHORT_RELEASED", "Off with effect"],
                [1, "0x01", "LEVEL_CONTROL", "STEP", "1", "S_BUTTON_1", "S_BUTTON_ACTION_HOLD", "Dimm down"],
                [1, "0x01", "LEVEL_CONTROL", "STOP", "1", "S_BUTTON_1", "S_BUTTON_ACTION_LONG_RELEASED", "Dimm down stop"],
                [1, "0x01", "ONOFF", "ON", "0", "S_BUTTON_2", "S_BUTTON_ACTION_SHORT_RELEASED", "On"],
                [1, "0x01", "LEVEL_CONTROL", "STEP_WITH_ON_OFF", "0", "S_BUTTON_2", "S_BUTTON_ACTION_HOLD", "Dimm up"],
                [1, "0x01", "LEVEL_CONTROL", "STOP", "0", "S_BUTTON_2", "S_BUTTON_ACTION_LONG_RELEASED", "Dimm up stop"],
                [1, "0x01", "SCENES", "RECALL_SCENE", "0", "S_BUTTON_3", "S_BUTTON_ACTION_SHORT_RELEASED", "Recall scene 0"],
                [1, "0x01", "SCENES", "RECALL_SCENE", "1", "S_BUTTON_4", "S_BUTTON_ACTION_SHORT_RELEASED", "Recall scene 1"],
                [1, "0x01", "SCENES", "RECALL_SCENE", "2", "S_BUTTON_5", "S_BUTTON_ACTION_SHORT_RELEASED", "Recall scene 2"],
                [1, "0x01", "SCENES", "RECALL_SCENE", "3", "S_BUTTON_6", "S_BUTTON_ACTION_SHORT_RELEASED", "Recall scene 3"],
                [1, "0x01", "SCENES", "RECALL_SCENE", "4", "S_BUTTON_7", "S_BUTTON_ACTION_SHORT_RELEASED", "Recall scene 4"],
                [1, "0x01", "SCENES", "RECALL_SCENE", "5", "S_BUTTON_8", "S_BUTTON_ACTION_SHORT_RELEASED", "Recall scene 5"]
            ]
        },
        "ikeaOnOffMap": {
            "vendor": "IKEA",
            "doc": "TRÅDFRI on/off switch",
            "modelids": ["TRADFRI on/off switch"],
            "buttons": [
                {"S_BUTTON_1": "On"},
                {"S_BUTTON_2": "Off"}
            ],
            "map": [
                [1, "0x01", "ONOFF", "ON", "0", "S_BUTTON_1", "S_BUTTON_ACTION_SHORT_RELEASED", "On"],
                [1, "0x01", "LEVEL_CONTROL", "MOVE_WITH_ON_OFF", "0", "S_BUTTON_1", "S_BUTTON_ACTION_HOLD", "Move up (with on/off)"],
                [1, "0x01", "LEVEL_CONTROL", "STOP_WITH_ON_OFF", "0", "S_BUTTON_1", "S_BUTTON_ACTION_LONG_RELEASED", "Stop (with on/off)"],
                [1, "0x01", "ONOFF", "OFF", "0", "S_BUTTON_2", "S_BUTTON_ACTION_SHORT_RELEASED", "Off"],
                [1, "0x01", "LEVEL_CONTROL", "MOVE", "1", "S_BUTTON_2", "S_BUTTON_ACTION_HOLD", "Move down"],
                [1, "0x01", "LEVEL_CONTROL", "STOP_WITH_ON_OFF", "1", "S_BUTTON_2", "S_BUTTON_ACTION_LONG_RELEASED", "Stop"]
            ]
        },
        "ikeaShortcutMap": {
            "vendor": "IKEA",
            "doc": "TRÅDFRI shortcut button",
            "modelids": ["TRADFRI SHORTCUT Button"],
            "buttons": [
                {"S_BUTTON_1": "Button"}
            ],
            "map": [
                [1, "0x01", "ONOFF", "ON", "0", "S_BUTTON_1", "S_BUTTON_ACTION_SHORT_RELEASED", "On"],
                [1, "0x01", "LEVEL_CONTROL", "MOVE_WITH_ON_OFF", "0", "S_BUTTON_1", "S_BUTTON_ACTION_HOLD", "Move up (with on/off)"],
                [1, "0x01", "LEVEL_CONTROL", "STOP_WITH_ON_OFF", "0", "S_BUTTON_1", "S_BUTTON_ACTION_LONG_RELEASED", "Stop (with on/off)"],
                [1, "0x01", "ONOFF", "OFF", "0", "S_BUTTON_2", "S_BUTTON_ACTION_DOUBLE_PRESS", "Off"]
            ]
        },
        "ikeaOpenCloseMap": {
            "vendor": "IKEA",
            "doc": "TRÅDFRI open/close remote",
            "modelids": ["TRADFRI open/close remote"],
            "buttons": [
                {"S_BUTTON_1": "Open"},
                {"S_BUTTON_2": "Close"}
            ],
            "map": [
                [1, "0x01", "WINDOW_COVERING", "OPEN", "0", "S_BUTTON_1", "S_BUTTON_ACTION_SHORT_RELEASED", "Open"],
                [1, "0x01", "WINDOW_COVERING", "STOP", "0", "S_BUTTON_1", "S_BUTTON_ACTION_LONG_RELEASED", "Stop"],
                [1, "0x01", "WINDOW_COVERING", "CLOSE", "0", "S_BUTTON_2", "S_BUTTON_ACTION_SHORT_RELEASED", "Close"],
                [1, "0x01", "WINDOW_COVERING", "STOP", "1", "S_BUTTON_2", "S_BUTTON_ACTION_LONG_RELEASED", "Stop"]
            ]
        },
        "ikeaRemoteMap": {
            "vendor": "IKEA",
            "doc": "TRÅDFRI round 5 button remote",
            "modelids": ["TRADFRI remote control"],
            "buttons": [
                {"S_BUTTON_1": "On/Off"},
                {"S_BUTTON_2": "Dim Up"},
                {"S_BUTTON_3": "Dim Down"},
                {"S_BUTTON_4": "Previous Scene"},
                {"S_BUTTON_5": "Next Scene"}
            ],
            "map": [
                [3, "0x01", "ONOFF", "TOGGLE", "0", "S_BUTTON_1", "S_BUTTON_ACTION_SHORT_RELEASED", "Toggle"],
                [3, "0x01", "SCENES", "IKEA_STEP_CT", "2", "S_BUTTON_1", "S_BUTTON_ACTION_HOLD", "Setup 10s"],
                [3, "0x01", "LEVEL_CONTROL", "STEP_WITH_ON_OFF", "0", "S_BUTTON_2", "S_BUTTON_ACTION_SHORT_RELEASED", "Step up (with on/off)"],
                [3, "0x01", "LEVEL_CONTROL", "MOVE_WITH_ON_OFF", "0", "S_BUTTON_2", "S_BUTTON_ACTION_HOLD", "Move up (with on/off)"],
                [3, "0x01", "LEVEL_CONTROL", "STOP_WITH_ON_OFF", "0", "S_BUTTON_2", "S_BUTTON_ACTION_LONG_RELEASED", "Stop_ (with on/off)"],
                [3, "0x01", "LEVEL_CONTROL", "STEP", "1", "S_BUTTON_3", "S_BUTTON_ACTION_SHORT_RELEASED", "Step down"],
                [3, "0x01", "LEVEL_CONTROL", "MOVE", "1", "S_BUTTON_3", "S_BUTTON_ACTION_HOLD", "Move down"],
                [3, "0x01", "LEVEL_CONTROL", "STOP", "1", "S_BUTTON_3", "S_BUTTON_ACTION_LONG_RELEASED", "Stop"],
                [3, "0x01", "SCENES", "IKEA_STEP_CT", "1", "S_BUTTON_4", "S_BUTTON_ACTION_SHORT_RELEASED", "Step ct colder"],
                [3, "0x01", "SCENES", "IKEA_MOVE_CT", "1", "S_BUTTON_4", "S_BUTTON_ACTION_HOLD", "Move ct colder"],
                [3, "0x01", "SCENES", "IKEA_STOP_CT", "1", "S_BUTTON_4", "S_BUTTON_ACTION_LONG_RELEASED", "Stop ct colder"],
                [3, "0x01", "SCENES", "IKEA_STEP_CT", "0", "S_BUTTON_5", "S_BUTTON_ACTION_SHORT_RELEASED", "Step ct warmer"],
                [3, "0x01", "SCENES", "IKEA_MOVE_CT", "0", "S_BUTTON_5", "S_BUTTON_ACTION_HOLD", "Move ct warmer"],
                [3, "0x01", "SCENES", "IKEA_STOP_CT", "0", "S_BUTTON_5", "S_BUTTON_ACTION_LONG_RELEASED", "Stop ct warmer"]
            ]
        },
        "ikeaStyrbarMap": {
            "vendor": "IKEA",
            "doc": "STYRBAR remote",
            "modelids": ["Remote Control N2"],
            "buttons": [
                {"S_BUTTON_1": "Dim Up"},
                {"S_BUTTON_2": "Dim Down"},
                {"S_BUTTON_3": "Previous Scene"},
                {"S_BUTTON_4": "Next Scene"}
            ],
            "map": [
                [1, "0x01", "ONOFF", "ON", "0", "S_BUTTON_1", "S_BUTTON_ACTION_SHORT_RELEASED", "On"],
                [1, "0x01", "LEVEL_CONTROL", "MOVE_WITH_ON_OFF", "0", "S_BUTTON_1", "S_BUTTON_ACTION_HOLD", "Move up (with on/off)"],
                [1, "0x01", "LEVEL_CONTROL", "STOP_WITH_ON_OFF", "0", "S_BUTTON_1", "S_BUTTON_ACTION_LONG_RELEASED", "Stop_ (with on/off)"],
                [1, "0x01", "ONOFF", "OFF", "0", "S_BUTTON_2", "S_BUTTON_ACTION_SHORT_RELEASED", "On"],
                [1, "0x01", "LEVEL_CONTROL", "MOVE", "1", "S_BUTTON_2", "S_BUTTON_ACTION_HOLD", "Move down"],
                [1, "0x01", "LEVEL_CONTROL", "STOP_WITH_ON_OFF", "1", "S_BUTTON_2", "S_BUTTON_ACTION_LONG_RELEASED", "Stop_ (with on/off)"],
                [1, "0x01", "SCENES", "IKEA_STEP_CT", "1", "S_BUTTON_3", "S_BUTTON_ACTION_SHORT_RELEASED", "Step ct colder"],
                [1, "0x01", "SCENES", "IKEA_MOVE_CT", "1", "S_BUTTON_3", "S_BUTTON_ACTION_HOLD", "Move ct colder"],
                [1, "0x01", "SCENES", "IKEA_STOP_CT", "1", "S_BUTTON_3", "S_BUTTON_ACTION_LONG_RELEASED", "Stop ct colder"],
                [1, "0x01", "SCENES", "IKEA_STEP_CT", "0", "S_BUTTON_4", "S_BUTTON_ACTION_SHORT_RELEASED", "Step ct warmer"],
                [1, "0x01", "SCENES", "IKEA_MOVE_CT", "0", "S_BUTTON_4", "S_BUTTON_ACTION_HOLD", "Move ct warmer"],
                [1, "0x01", "SCENES", "IKEA_STOP_CT", "0", "S_BUTTON_4", "S_BUTTON_ACTION_LONG_RELEASED", "Stop ct warmer"]
            ]
        },
        "ikeaSymfoniskGen2Map": {
            "vendor": "IKEA",
            "doc": "SYMFONISK sound remote gen2",
            "modelids": ["SYMFONISK sound remote gen2"],
            "buttons": [
                {"S_BUTTON_1": "Play"},
                {"S_BUTTON_2": "Plus"},
                {"S_BUTTON_3": "Minus"},
                {"S_BUTTON_4": "Previous"},
                {"S_BUTTON_5": "Next"},
                {"S_BUTTON_6": "One Dot"},
                {"S_BUTTON_7": "Two Dots"}
            ],
            "map": [
                [1, "0x01", "ONOFF", "TOGGLE", "0", "S_BUTTON_1", "S_BUTTON_ACTION_SHORT_RELEASED", "Toggle"],
                [1, "0x01", "LEVEL_CONTROL", "MOVE_WITH_ON_OFF", "0", "S_BUTTON_2", "S_BUTTON_ACTION_SHORT_RELEASED", "Move up (with on/off)"],
                [1, "0x01", "LEVEL_CONTROL", "MOVE", "0", "S_BUTTON_2", "S_BUTTON_ACTION_HOLD", "Move up"],
                [1, "0x01", "LEVEL_CONTROL", "MOVE_WITH_ON_OFF", "1", "S_BUTTON_3", "S_BUTTON_ACTION_SHORT_RELEASED", "Move down (with on/off)"],
                [1, "0x01", "LEVEL_CONTROL", "MOVE", "1", "S_BUTTON_3", "S_BUTTON_ACTION_HOLD", "Move down"],
                [1, "0x01", "LEVEL_CONTROL", "STEP", "1", "S_BUTTON_4", "S_BUTTON_ACTION_SHORT_RELEASED", "Step down"],
                [1, "0x01", "LEVEL_CONTROL", "STEP", "0", "S_BUTTON_5", "S_BUTTON_ACTION_SHORT_RELEASED", "Step up"],
                [1, "0x02", "FC80", "COMMAND_1", "0", "S_BUTTON_6", "S_BUTTON_ACTION_INITIAL_PRESS", "0x01"],
                [1, "0x02", "FC80", "COMMAND_2", "0", "S_BUTTON_6", "S_BUTTON_ACTION_HOLD", "0x02"],
                [1, "0x02", "FC80", "COMMAND_3", "0", "S_BUTTON_6", "S_BUTTON_ACTION_SHORT_RELEASED", "0x03"],
                [1, "0x02", "FC80", "COMMAND_4", "0", "S_BUTTON_6", "S_BUTTON_ACTION_LONG_RELEASED", "0x04"],
                [1, "0x02", "FC80", "COMMAND_6", "0", "S_BUTTON_6", "S_BUTTON_ACTION_DOUBLE_PRESS", "0x06"],
                [1, "0x03", "FC80", "COMMAND_1", "0", "S_BUTTON_7", "S_BUTTON_ACTION_INITIAL_PRESS", "0x01"],
                [1, "0x03", "FC80", "COMMAND_2", "0", "S_BUTTON_7", "S_BUTTON_ACTION_HOLD", "0x02"],
                [1, "0x03", "FC80", "COMMAND_3", "0", "S_BUTTON_7", "S_BUTTON_ACTION_SHORT_RELEASED", "0x03"],
                [1, "0x03", "FC80", "COMMAND_4", "0", "S_BUTTON_7", "S_BUTTON_ACTION_LONG_RELEASED", "0x04"],
                [1, "0x03", "FC80", "COMMAND_6", "0", "S_BUTTON_7", "S_BUTTON_ACTION_DOUBLE_PRESS", "0x06"]
            ]
        },
        "osramMiniRemoteMap": {
            "vendor": "OSRAM",
            "doc": "Lightify Switch Mini",
            "modelids": ["Lightify Switch Mini"],
            "buttons": [
                {"S_BUTTON_1": "Up"},
                {"S_BUTTON_2": "Down"},
                {"S_BUTTON_3": "Middle"}
            ],
            "map": [
                [1, "0x01", "ONOFF", "ON", "0x00", "S_BUTTON_1", "S_BUTTON_ACTION_SHORT_RELEASED", "Up short press"],
                [1, "0x01", "LEVEL_CONTROL", "MOVE_WITH_ON_OFF", "0x00", "S_BUTTON_1", "S_BUTTON_ACTION_HOLD", "Up long press"],
                [1, "0x01", "LEVEL_CONTROL", "STOP", "0x00", "S_BUTTON_1", "S_BUTTON_ACTION_LONG_RELEASED", "Up long release"],
                [1, "0x03", "COLOR_CONTROL", "MOVE_TO_COLOR_TEMPERATURE", "0x72", "S_BUTTON_3", "S_BUTTON_ACTION_SHORT_RELEASED", "0 short press"],
                [1, "0x03", "COLOR_CONTROL", "MOVE_TO_SATURATION", "0xFE", "S_BUTTON_3", "S_BUTTON_ACTION_HOLD", "0 long press"],
                [1, "0x03", "COLOR_CONTROL", "MOVE_HUE", "0x00", "S_BUTTON_3", "S_BUTTON_ACTION_LONG_RELEASED", "0 long release"],
                [1, "0x02", "ONOFF", "OFF", "0x00", "S_BUTTON_2", "S_BUTTON_ACTION_SHORT_RELEASED", "Down short press"],
                [1, "0x02", "LEVEL_CONTROL", "MOVE", "0x01", "S_BUTTON_2", "S_BUTTON_ACTION_HOLD", "Down long press"],
                [1, "0x02", "LEVEL_CONTROL", "STOP", "0x01", "S_BUTTON_2", "S_BUTTON_ACTION_LONG_RELEASED", "Down long release"]
            ]
        },
        "osram4ButRemoteMap": {
            "vendor": "OSRAM",
            "doc": "Lightify 4 button remote (1)",
            "modelids": ["Switch 4x EU-LIGHTIFY", "Switch 4x-LIGHTIFY"],
            "buttons": [
                {"S_BUTTON_1": "Top Left"},
                {"S_BUTTON_2": "Top Right"},
                {"S_BUTTON_3": "Bottom Left"},
                {"S_BUTTON_4": "Bottom Right"}
            ],
            "map": [
                [1, "0x01", "ONOFF", "ON", "0x00", "S_BUTTON_1", "S_BUTTON_ACTION_SHORT_RELEASED", "UL short press"],
                [1, "0x01", "LEVEL_CONTROL", "MOVE_WITH_ON_OFF", "0x00", "S_BUTTON_1", "S_BUTTON_ACTION_HOLD", "UL long press"],
                [1, "0x01", "LEVEL_CONTROL", "STOP", "0x00", "S_BUTTON_1", "S_BUTTON_ACTION_LONG_RELEASED", "UL long release"],
                [1, "0x02", "COLOR_CONTROL", "STEP_COLOR_TEMPERATURE", "0x01", "S_BUTTON_2", "S_BUTTON_ACTION_SHORT_RELEASED", "UR short press"],
                [1, "0x02", "COLOR_CONTROL", "MOVE_TO_SATURATION", "0xFE", "S_BUTTON_2", "S_BUTTON_ACTION_HOLD", "UR long press"],
                [1, "0x02", "COLOR_CONTROL", "MOVE_HUE", "0x00", "S_BUTTON_2", "S_BUTTON_ACTION_LONG_RELEASED", "UR long release"],
                [1, "0x03", "ONOFF", "OFF", "0x00", "S_BUTTON_3", "S_BUTTON_ACTION_SHORT_RELEASED", "LL short press"],
                [1, "0x03", "LEVEL_CONTROL", "MOVE", "0x01", "S_BUTTON_3", "S_BUTTON_ACTION_HOLD", "LL long press"],
                [1, "0x03", "LEVEL_CONTROL", "STOP", "0x01", "S_BUTTON_3", "S_BUTTON_ACTION_LONG_RELEASED", "LL long release"],
                [1, "0x04", "COLOR_CONTROL", "STEP_COLOR_TEMPERATURE", "0x03", "S_BUTTON_4", "S_BUTTON_ACTION_SHORT_RELEASED", "LR short press"],
                [1, "0x04", "COLOR_CONTROL", "MOVE_TO_SATURATION", "0xFE", "S_BUTTON_4", "S_BUTTON_ACTION_HOLD", "LR long press"],
                [1, "0x04", "COLOR_CONTROL", "MOVE_HUE", "0x00", "S_BUTTON_4", "S_BUTTON_ACTION_LONG_RELEASED", "LR long release"]
            ]
        },
        "osram4ButRemoteMap2": {
            "vendor": "OSRAM",
            "doc": "Lightify 4 button remote (2)",
            "modelids": ["Switch-LIGHTIFY"],
            "buttons": [
                {"S_BUTTON_1": "Top Left"},
                {"S_BUTTON_2": "Top Right"},
                {"S_BUTTON_3": "Bottom Left"},
                {"S_BUTTON_4": "Bottom Right"}
            ],
            "map": [
                [1, "0x01", "ONOFF", "ON", "0x00", "S_BUTTON_1", "S_BUTTON_ACTION_SHORT_RELEASED", "UL short press"],
                [1, "0x01", "LEVEL_CONTROL", "MOVE_WITH_ON_OFF", "0x00", "S_BUTTON_1", "S_BUTTON_ACTION_HOLD", "UL long press"],
                [1, "0x01", "LEVEL_CONTROL", "STOP", "0x00", "S_BUTTON_1", "S_BUTTON_ACTION_LONG_RELEASED", "UL long release"],
                [1, "0x02", "COLOR_CONTROL", "STEP_COLOR_TEMPERATURE", "0x01", "S_BUTTON_2", "S_BUTTON_ACTION_SHORT_RELEASED", "UR short press"],
                [1, "0x02", "COLOR_CONTROL", "MOVE_HUE", "0x01", "S_BUTTON_2", "S_BUTTON_ACTION_HOLD", "UR long press"],
                [1, "0x02", "COLOR_CONTROL", "STOP_MOVE_STEP", "0x00", "S_BUTTON_2", "S_BUTTON_ACTION_LONG_RELEASED", "UR long release"],
                [1, "0x03", "ONOFF", "OFF", "0x00", "S_BUTTON_3", "S_BUTTON_ACTION_SHORT_RELEASED", "LL short press"],
                [1, "0x03", "LEVEL_CONTROL", "MOVE", "0x01", "S_BUTTON_3", "S_BUTTON_ACTION_HOLD", "LL long press"],
                [1, "0x03", "LEVEL_CONTROL", "STOP", "0x01", "S_BUTTON_3", "S_BUTTON_ACTION_LONG_RELEASED", "LL long release"],
                [1, "0x04", "COLOR_CONTROL", "STEP_COLOR_TEMPERATURE", "0x03", "S_BUTTON_4", "S_BUTTON_ACTION_SHORT_RELEASED", "LR short press"],
                [1, "0x04", "COLOR_CONTROL", "MOVE_HUE", "0x03", "S_BUTTON_4", "S_BUTTON_ACTION_HOLD", "LR long press"],
                [1, "0x04", "COLOR_CONTROL", "STOP_MOVE_STEP", "0x00", "S_BUTTON_4", "S_BUTTON_ACTION_LONG_RELEASED", "LR long release"]
            ]
        },
        "ikeaDimmerMap": {
            "vendor": "IKEA",
            "doc": "TRÅDFRI dimmer",
            "modelids": ["TRADFRI wireless dimmer"],
            "buttons": [
                {"S_BUTTON_1": "Rotate Full Brightness"},
                {"S_BUTTON_2": "Rotate Clockwise"},
                {"S_BUTTON_3": "Rotate Counter Clockwise"},
                {"S_BUTTON_4": "Rotate Off"}
            ],
            "map": [
                [4, "0x01", "LEVEL_CONTROL", "MOVE_TO_LEVEL_WITH_ON_OFF", "0xFF", "S_BUTTON_1", "S_BUTTON_ACTION_SHORT_RELEASED", "Move to level 255 (with on/off)"],
                [4, "0x01", "LEVEL_CONTROL", "MOVE_WITH_ON_OFF", "0", "S_BUTTON_2", "S_BUTTON_ACTION_SHORT_RELEASED", "Move up (with on/off)"],
                [4, "0x01", "LEVEL_CONTROL", "STOP_WITH_ON_OFF", "0", "0", "0", "Stop_ up (with on/off)"],
                [4, "0x01", "LEVEL_CONTROL", "MOVE", "1", "S_BUTTON_3", "S_BUTTON_ACTION_SHORT_RELEASED", "Move down"],
                [4, "0x01", "LEVEL_CONTROL", "STOP_WITH_ON_OFF", "1", "0", "0", "Stop_ down (with on/off)"],
                [4, "0x01", "LEVEL_CONTROL", "MOVE_TO_LEVEL_WITH_ON_OFF", "0", "S_BUTTON_4", "S_BUTTON_ACTION_SHORT_RELEASED", "Move to level 0 (with on/off)"],
                [1, "0x01", "LEVEL_CONTROL", "MOVE_TO_LEVEL_WITH_ON_OFF", "0xFF", "S_BUTTON_1", "S_BUTTON_ACTION_SHORT_RELEASED", "Move to level 255 (with on/off)"],
                [1, "0x01", "LEVEL_CONTROL", "MOVE_WITH_ON_OFF", "0", "S_BUTTON_1", "S_BUTTON_ACTION_HOLD", "Move up (with on/off)"],
                [1, "0x01", "LEVEL_CONTROL", "STOP_WITH_ON_OFF", "0", "S_BUTTON_1", "S_BUTTON_ACTION_LONG_RELEASED", "Stop_ up (with on/off)"],
                [1, "0x01", "LEVEL_CONTROL", "MOVE_TO_LEVEL_WITH_ON_OFF", "0", "S_BUTTON_2", "S_BUTTON_ACTION_SHORT_RELEASED", "Move to level 0 (with on/off)"],
                [1, "0x01", "LEVEL_CONTROL", "MOVE", "1", "S_BUTTON_2", "S_BUTTON_ACTION_HOLD", "Move down"],
                [1, "0x01", "LEVEL_CONTROL", "STOP_WITH_ON_OFF", "1", "S_BUTTON_2", "S_BUTTON_ACTION_LONG_RELEASED", "Stop_ down (with on/off)"]
            ]
        },
        "ikeaMotionSensorMap": {
            "vendor": "IKEA",
            "doc": "TRÅDFRI motion sensor",
            "modelids": ["TRADFRI motion sensor"],
            "buttons": [
                {"S_BUTTON_1": "Motion"}
            ],
            "map": [
                [1, "0x01", "ONOFF", "ON_WITH_TIMED_OFF", "0", "S_BUTTON_1", "S_BUTTON_ACTION_SHORT_RELEASED", "On with timed off"]
            ]
        },
        "ikeaSoundControllerMap": {
            "vendor": "IKEA",
            "doc": "SYMFONISK remote",
            "modelids": ["SYMFONISK Sound Controller"],
            "buttons": [
                {"S_BUTTON_1": "Button"},
                {"S_BUTTON_2": "Rotate Clockwise"},
                {"S_BUTTON_3": "Rotate Counter Clockwise"}
            ],
            "map": [
                [1, "0x01", "ONOFF", "TOGGLE", "0", "S_BUTTON_1", "S_BUTTON_ACTION_SHORT_RELEASED", "Toggle"],
                [1, "0x01", "LEVEL_CONTROL", "STEP", "0", "S_BUTTON_1", "S_BUTTON_ACTION_DOUBLE_PRESS", "Step Up"],
                [1, "0x01", "LEVEL_CONTROL", "STEP", "1", "S_BUTTON_1", "S_BUTTON_ACTION_TREBLE_PRESS", "Step Down"],
                [4, "0x01", "ONOFF", "TOGGLE", "0", "S_BUTTON_1", "S_BUTTON_ACTION_SHORT_RELEASED", "Toggle"],
                [4, "0x01", "LEVEL_CONTROL", "STEP", "0", "S_BUTTON_1", "S_BUTTON_ACTION_DOUBLE_PRESS", "Step Up"],
                [4, "0x01", "LEVEL_CONTROL", "STEP", "1", "S_BUTTON_1", "S_BUTTON_ACTION_TREBLE_PRESS", "Step Down"],
                [1, "0x01", "LEVEL_CONTROL", "MOVE", "0", "S_BUTTON_2", "S_BUTTON_ACTION_HOLD", "Move Up"],
                [1, "0x01", "LEVEL_CONTROL", "STOP", "0", "S_BUTTON_2", "S_BUTTON_ACTION_LONG_RELEASED", "Stop"],
                [4, "0x01", "LEVEL_CONTROL", "MOVE", "0", "S_BUTTON_2", "S_BUTTON_ACTION_SHORT_RELEASED", "Move Up"],
                [4, "0x01", "LEVEL_CONTROL", "STOP", "0", "0", "0", "Stop"],
                [1, "0x01", "LEVEL_CONTROL", "MOVE", "1", "S_BUTTON_3", "S_BUTTON_ACTION_HOLD", "Move Down"],
                [1, "0x01", "LEVEL_CONTROL", "STOP", "1", "S_BUTTON_3", "S_BUTTON_ACTION_LONG_RELEASED", "Stop"],
                [4, "0x01", "LEVEL_CONTROL", "MOVE", "1", "S_BUTTON_3", "S_BUTTON_ACTION_SHORT_RELEASED", "Move Down"],
                [4, "0x01", "LEVEL_CONTROL", "STOP", "1", "0", "0", "Stop"]
            ]
        },
        "bjeSwitchMap": {
            "vendor": "Busch-Jaeger",
            "doc": "Switches",
            "modelids": ["RB01", "RM01"],
            "map": [
                [1, "0x0A", "ONOFF", "OFF", "0", "S_BUTTON_1", "S_BUTTON_ACTION_SHORT_RELEASED", "Off"],
                [1, "0x0A", "LEVEL_CONTROL", "STEP", "1", "S_BUTTON_1", "S_BUTTON_ACTION_HOLD", "Step down"],
                [1, "0x0A", "LEVEL_CONTROL", "STOP", "1", "S_BUTTON_1", "S_BUTTON_ACTION_LONG_RELEASED", "Stop"],
                [1, "0x0A", "ONOFF", "ON", "0", "S_BUTTON_2", "S_BUTTON_ACTION_SHORT_RELEASED", "On"],
                [1, "0x0A", "LEVEL_CONTROL", "STEP_WITH_ON_OFF", "0", "S_BUTTON_2", "S_BUTTON_ACTION_HOLD", "Step up (with on/off)"],
                [1, "0x0A", "LEVEL_CONTROL", "STOP", "0", "S_BUTTON_2", "S_BUTTON_ACTION_LONG_RELEASED", "Stop"],
                [1, "0x0B", "ONOFF", "OFF", "0", "S_BUTTON_3", "S_BUTTON_ACTION_SHORT_RELEASED", "Off"],
                [1, "0x0B", "LEVEL_CONTROL", "STEP", "1", "S_BUTTON_3", "S_BUTTON_ACTION_HOLD", "Step down"],
                [1, "0x0B", "LEVEL_CONTROL", "STOP", "1", "S_BUTTON_3", "S_BUTTON_ACTION_LONG_RELEASED", "Stop"],
                [1, "0x0B", "SCENES", "RECALL_SCENE", "3", "S_BUTTON_3", "S_BUTTON_ACTION_SHORT_RELEASED", "Recall scene 3"],
                [1, "0x0B", "ONOFF", "ON", "0", "S_BUTTON_4", "S_BUTTON_ACTION_SHORT_RELEASED", "On"],
                [1, "0x0B", "LEVEL_CONTROL", "STEP_WITH_ON_OFF", "0", "S_BUTTON_4", "S_BUTTON_ACTION_HOLD", "Step up (with on/off)"],
                [1, "0x0B", "LEVEL_CONTROL", "STOP", "0", "S_BUTTON_4", "S_BUTTON_ACTION_LONG_RELEASED", "Stop"],
                [1, "0x0B", "SCENES", "RECALL_SCENE", "4", "S_BUTTON_4", "S_BUTTON_ACTION_SHORT_RELEASED", "Recall scene 4"],
                [1, "0x0C", "ONOFF", "OFF", "0", "S_BUTTON_5", "S_BUTTON_ACTION_SHORT_RELEASED", "Off"],
                [1, "0x0C", "LEVEL_CONTROL", "STEP", "1", "S_BUTTON_5", "S_BUTTON_ACTION_HOLD", "Step down"],
                [1, "0x0C", "LEVEL_CONTROL", "STOP", "1", "S_BUTTON_5", "S_BUTTON_ACTION_LONG_RELEASED", "Stop"],
                [1, "0x0C", "SCENES", "RECALL_SCENE", "5", "S_BUTTON_5", "S_BUTTON_ACTION_SHORT_RELEASED", "Recall scene 5"],
                [1, "0x0C", "ONOFF", "ON", "0", "S_BUTTON_6", "S_BUTTON_ACTION_SHORT_RELEASED", "On"],
                [1, "0x0C", "LEVEL_CONTROL", "STEP_WITH_ON_OFF", "0", "S_BUTTON_6", "S_BUTTON_ACTION_HOLD", "Step up (with on/off)"],
                [1, "0x0C", "LEVEL_CONTROL", "STOP", "0", "S_BUTTON_6", "S_BUTTON_ACTION_LONG_RELEASED", "Stop"],
                [1, "0x0C", "SCENES", "RECALL_SCENE", "6", "S_BUTTON_6", "S_BUTTON_ACTION_SHORT_RELEASED", "Recall scene 6"],
                [1, "0x0D", "ONOFF", "OFF", "0", "S_BUTTON_7", "S_BUTTON_ACTION_SHORT_RELEASED", "Off"],
                [1, "0x0D", "LEVEL_CONTROL", "STEP", "1", "S_BUTTON_7", "S_BUTTON_ACTION_HOLD", "Step down"],
                [1, "0x0D", "LEVEL_CONTROL", "STOP", "1", "S_BUTTON_7", "S_BUTTON_ACTION_LONG_RELEASED", "Stop"],
                [1, "0x0D", "SCENES", "RECALL_SCENE", "7", "S_BUTTON_7", "S_BUTTON_ACTION_SHORT_RELEASED", "Recall scene 7"],
                [1, "0x0D", "ONOFF", "ON", "0", "S_BUTTON_8", "S_BUTTON_ACTION_SHORT_RELEASED", "On"],
                [1, "0x0D", "LEVEL_CONTROL", "STEP_WITH_ON_OFF", "0", "S_BUTTON_8", "S_BUTTON_ACTION_HOLD", "Step up (with on/off)"],
                [1, "0x0D", "LEVEL_CONTROL", "STOP", "0", "S_BUTTON_8", "S_BUTTON_ACTION_LONG_RELEASED", "Stop"],
                [1, "0x0D", "SCENES", "RECALL_SCENE", "8", "S_BUTTON_8", "S_BUTTON_ACTION_SHORT_RELEASED", "Recall scene 8"],
                [4, "0x0A", "ONOFF", "OFF", "0", "S_BUTTON_1", "S_BUTTON_ACTION_SHORT_RELEASED", "Off"],
                [4, "0x0A", "LEVEL_CONTROL", "STEP", "1", "S_BUTTON_1", "S_BUTTON_ACTION_HOLD", "Step down"],
                [4, "0x0A", "LEVEL_CONTROL", "STOP", "0", "S_BUTTON_1", "S_BUTTON_ACTION_LONG_RELEASED", "Stop"],
                [4, "0x0A", "ONOFF", "ON", "0", "S_BUTTON_2", "S_BUTTON_ACTION_SHORT_RELEASED", "On"],
                [4, "0x0A", "LEVEL_CONTROL", "STEP_WITH_ON_OFF", "0", "S_BUTTON_2", "S_BUTTON_ACTION_HOLD", "Step up (with on/off)"],
                [4, "0x0A", "LEVEL_CONTROL", "STOP", "0", "S_BUTTON_2", "S_BUTTON_ACTION_LONG_RELEASED", "Stop"],
                [4, "0x0B", "ONOFF", "OFF", "0", "S_BUTTON_3", "S_BUTTON_ACTION_SHORT_RELEASED", "Off"],
                [4, "0x0B", "LEVEL_CONTROL", "STEP", "1", "S_BUTTON_3", "S_BUTTON_ACTION_HOLD", "Step down"],
                [4, "0x0B", "LEVEL_CONTROL", "STOP", "1", "S_BUTTON_3", "S_BUTTON_ACTION_LONG_RELEASED", "Stop"],
                [4, "0x0B", "ONOFF", "ON", "0", "S_BUTTON_4", "S_BUTTON_ACTION_SHORT_RELEASED", "On"],
                [4, "0x0B", "LEVEL_CONTROL", "STEP_WITH_ON_OFF", "0", "S_BUTTON_4", "S_BUTTON_ACTION_HOLD", "Step up (with on/off)"],
                [4, "0x0B", "LEVEL_CONTROL", "STOP", "0", "S_BUTTON_4", "S_BUTTON_ACTION_LONG_RELEASED", "Stop"],
                [4, "0x0C", "ONOFF", "OFF", "0", "S_BUTTON_5", "S_BUTTON_ACTION_SHORT_RELEASED", "Off"],
                [4, "0x0C", "LEVEL_CONTROL", "STEP", "1", "S_BUTTON_5", "S_BUTTON_ACTION_HOLD", "Step down"],
                [4, "0x0C", "LEVEL_CONTROL", "STOP", "1", "S_BUTTON_5", "S_BUTTON_ACTION_LONG_RELEASED", "Stop"],
                [4, "0x0C", "ONOFF", "ON", "0", "S_BUTTON_6", "S_BUTTON_ACTION_SHORT_RELEASED", "On"],
                [4, "0x0C", "LEVEL_CONTROL", "STEP_WITH_ON_OFF", "0", "S_BUTTON_6", "S_BUTTON_ACTION_HOLD", "Step up (with on/off)"],
                [4, "0x0C", "LEVEL_CONTROL", "STOP", "0", "S_BUTTON_6", "S_BUTTON_ACTION_LONG_RELEASED", "Stop"],
                [4, "0x0D", "ONOFF", "OFF", "0", "S_BUTTON_7", "S_BUTTON_ACTION_SHORT_RELEASED", "Off"],
                [4, "0x0D", "LEVEL_CONTROL", "STEP", "1", "S_BUTTON_7", "S_BUTTON_ACTION_HOLD", "Step down"],
                [4, "0x0D", "LEVEL_CONTROL", "STOP", "1", "S_BUTTON_7", "S_BUTTON_ACTION_LONG_RELEASED", "Stop"],
                [4, "0x0D", "ONOFF", "ON", "0", "S_BUTTON_8", "S_BUTTON_ACTION_SHORT_RELEASED", "On"],
                [4, "0x0D", "LEVEL_CONTROL", "STEP_WITH_ON_OFF", "0", "S_BUTTON_8", "S_BUTTON_ACTION_HOLD", "Step up (with on/off)"],
                [4, "0x0D", "LEVEL_CONTROL", "STOP", "0", "S_BUTTON_8", "S_BUTTON_ACTION_LONG_RELEASED", "Stop"]
            ]
        },
        "trustZYCT202SwitchMap": {
            "vendor": "Trust",
            "doc": "ZYCT-202 remote",
            "modelids": ["ZYCT-202", "ZLL-NonColorController"],
            "map": [
                [1, "0x01", "ONOFF", "ON", "0", "S_BUTTON_1", "S_BUTTON_ACTION_SHORT_RELEASED", "On"],
                [1, "0x01", "LEVEL_CONTROL", "MOVE", "0", "S_BUTTON_2", "S_BUTTON_ACTION_HOLD", "Dimm up"],
                [1, "0x01", "LEVEL_CONTROL", "STOP", "0", "S_BUTTON_2", "S_BUTTON_ACTION_LONG_RELEASED", "Dimm up stop"],
                [1, "0x01", "LEVEL_CONTROL", "MOVE", "1", "S_BUTTON_3", "S_BUTTON_ACTION_HOLD", "Dimm down"],
                [1, "0x01", "LEVEL_CONTROL", "STOP", "1", "S_BUTTON_3", "S_BUTTON_ACTION_LONG_RELEASED", "Dimm down stop"],
                [1, "0x01", "ONOFF", "OFF_WITH_EFFECT", "0", "S_BUTTON_4", "S_BUTTON_ACTION_SHORT_RELEASED", "Off"]
            ]
        },
        "wiserFugaDoubleRelayMap": {
            "vendor": "Schneider Electric",
            "doc": "Wiser LK FUGA double relay switch",
            "modelids": ["LK Switch"],
            "buttons": [
                {"S_BUTTON_1": "Top left"},
                {"S_BUTTON_2": "Top right"},
                {"S_BUTTON_3": "Bottom left"},
                {"S_BUTTON_4": "Bottom right"}
            ],
            "map": [
                [2, "0x15", "ONOFF", "ON", "0", "S_BUTTON_1", "S_BUTTON_ACTION_SHORT_RELEASED", "On"],
                [2, "0x16", "ONOFF", "OFF", "0", "S_BUTTON_2", "S_BUTTON_ACTION_SHORT_RELEASED", "Off"],
                [2, "0x17", "ONOFF", "ON", "0", "S_BUTTON_3", "S_BUTTON_ACTION_SHORT_RELEASED", "On"],
                [2, "0x18", "ONOFF", "OFF", "0", "S_BUTTON_4", "S_BUTTON_ACTION_SHORT_RELEASED", "Off"]
            ]
        },
        "wiserFugaDimmerMap": {
            "vendor": "Schneider Electric",
            "doc": "Wiser LK FUGA dimmer switch",
            "modelids": ["LK Dimmer"],
            "buttons": [
                {"S_BUTTON_1": "Top left"},
                {"S_BUTTON_2": "Top right"},
                {"S_BUTTON_3": "Bottom left"},
                {"S_BUTTON_4": "Bottom right"}
            ],
            "map": [
                [2, "0x15", "ONOFF", "ON", "0", "S_BUTTON_1", "S_BUTTON_ACTION_SHORT_RELEASED", "On"],
                [2, "0x16", "ONOFF", "OFF", "0", "S_BUTTON_2", "S_BUTTON_ACTION_SHORT_RELEASED", "Off"],
                [2, "0x15", "LEVEL_CONTROL", "MOVE_WITH_ON_OFF", "0", "S_BUTTON_1", "S_BUTTON_ACTION_HOLD", "Dim up"],
                [2, "0x15", "LEVEL_CONTROL", "STOP_WITH_ON_OFF", "0", "S_BUTTON_1", "S_BUTTON_ACTION_LONG_RELEASED", "Stop"],
                [2, "0x16", "LEVEL_CONTROL", "MOVE_WITH_ON_OFF", "0", "S_BUTTON_2", "S_BUTTON_ACTION_HOLD", "Dim down"],
                [2, "0x16", "LEVEL_CONTROL", "STOP_WITH_ON_OFF", "0", "S_BUTTON_2", "S_BUTTON_ACTION_LONG_RELEASED", "Stop"],
                [2, "0x17", "SCENES", "RECALL_SCENE", "1", "S_BUTTON_3", "S_BUTTON_ACTION_SHORT_RELEASED", "Scene 1"],
                [2, "0x18", "SCENES", "RECALL_SCENE", "2", "S_BUTTON_4", "S_BUTTON_ACTION_SHORT_RELEASED", "Scene 2"]
            ]
        },
        "wiserFugaBatteryMap": {
            "vendor": "Schneider Electric",
            "doc": "Wiser LK FUGA battery 4 button switch",
            "modelids": ["FLS/AIRLINK/4", "FLS/SYSTEM-M/4"],
            "buttons": [
                {"S_BUTTON_1": "Top left"},
                {"S_BUTTON_2": "Top right"},
                {"S_BUTTON_3": "Bottom left"},
                {"S_BUTTON_4": "Bottom right"}
            ],
            "map": [
                [2, "0x15", "ONOFF", "ON", "0", "S_BUTTON_1", "S_BUTTON_ACTION_SHORT_RELEASED", "On"],
                [2, "0x15", "ONOFF", "OFF", "0", "S_BUTTON_2", "S_BUTTON_ACTION_SHORT_RELEASED", "Off"],
                [2, "0x16", "ONOFF", "ON", "0", "S_BUTTON_3", "S_BUTTON_ACTION_SHORT_RELEASED", "On"],
                [2, "0x16", "ONOFF", "OFF", "0", "S_BUTTON_4", "S_BUTTON_ACTION_SHORT_RELEASED", "Off"],
                [2, "0x15", "LEVEL_CONTROL", "MOVE_WITH_ON_OFF", "0", "S_BUTTON_1", "S_BUTTON_ACTION_HOLD", "Dim up"],
                [2, "0x15", "LEVEL_CONTROL", "STOP", "0", "S_BUTTON_1", "S_BUTTON_ACTION_LONG_RELEASED", "Stop"],
                [2, "0x15", "LEVEL_CONTROL", "MOVE", "1", "S_BUTTON_2", "S_BUTTON_ACTION_HOLD", "Dim down"],
                [2, "0x15", "LEVEL_CONTROL", "STOP", "1", "S_BUTTON_2", "S_BUTTON_ACTION_LONG_RELEASED", "Stop"],
                [2, "0x16", "LEVEL_CONTROL", "MOVE_WITH_ON_OFF", "0", "S_BUTTON_3", "S_BUTTON_ACTION_HOLD", "Dim up"],
                [2, "0x16", "LEVEL_CONTROL", "STOP", "0", "S_BUTTON_3", "S_BUTTON_ACTION_LONG_RELEASED", "Stop"],
                [2, "0x16", "LEVEL_CONTROL", "MOVE", "1", "S_BUTTON_4", "S_BUTTON_ACTION_HOLD", "Dim down"],
                [2, "0x16", "LEVEL_CONTROL", "STOP", "1", "S_BUTTON_4", "S_BUTTON_ACTION_LONG_RELEASED", "Stop"]
            ]
        },
        "xiaomiSwitchCtrlNeutralMap": {
            "vendor": "Xiaomi",
            "doc": "QBKG03LM (dual rocker) and QBKG04LM (single rocker) switch",
            "modelids": ["lumi.ctrl_neutral1", "lumi.ctrl_neutral2"],
            "buttons": [
                {"S_BUTTON_1": "Left"},
                {"S_BUTTON_2": "Right"},
                {"S_BUTTON_3": "Both"}
            ],
            "map": [
                [1, "0x04", "MULTISTATE_INPUT", "ATTRIBUTE_REPORT", "0", "S_BUTTON_1", "S_BUTTON_ACTION_SHORT_RELEASED", "Normal press"],
                [1, "0x05", "MULTISTATE_INPUT", "ATTRIBUTE_REPORT", "0", "S_BUTTON_2", "S_BUTTON_ACTION_SHORT_RELEASED", "Normal press"],
                [1, "0x06", "MULTISTATE_INPUT", "ATTRIBUTE_REPORT", "0", "S_BUTTON_3", "S_BUTTON_ACTION_SHORT_RELEASED", "Normal press"]
            ]
        },
        "xiaomiSwitchCtrlLn1Aq1Map": {
            "vendor": "Xiaomi",
            "doc": "QBKG11LM switch",
            "modelids": ["lumi.ctrl_ln1.aq1"],
            "map": [
                [1, "0x05", "MULTISTATE_INPUT", "ATTRIBUTE_REPORT", "1", "S_BUTTON_1", "S_BUTTON_ACTION_SHORT_RELEASED", "Normal press"],
                [1, "0x05", "MULTISTATE_INPUT", "ATTRIBUTE_REPORT", "2", "S_BUTTON_1", "S_BUTTON_ACTION_DOUBLE_PRESS", "Double press"]
            ]
        },
        "xiaomiSwitchCtrlLn2Aq1Map": {
            "vendor": "Xiaomi",
            "doc": "QBKG12LM switch",
            "modelids": ["lumi.ctrl_ln2.aq1"],
            "buttons": [
                {"S_BUTTON_1": "Left"},
                {"S_BUTTON_2": "Right"},
                {"S_BUTTON_3": "Both"}
            ],
            "map": [
                [1, "0x05", "MULTISTATE_INPUT", "ATTRIBUTE_REPORT", "1", "S_BUTTON_1", "S_BUTTON_ACTION_SHORT_RELEASED", "Normal press"],
                [1, "0x05", "MULTISTATE_INPUT", "ATTRIBUTE_REPORT", "2", "S_BUTTON_1", "S_BUTTON_ACTION_DOUBLE_PRESS", "Double press"],
                [1, "0x06", "MULTISTATE_INPUT", "ATTRIBUTE_REPORT", "1", "S_BUTTON_2", "S_BUTTON_ACTION_SHORT_RELEASED", "Normal press"],
                [1, "0x06", "MULTISTATE_INPUT", "ATTRIBUTE_REPORT", "2", "S_BUTTON_2", "S_BUTTON_ACTION_DOUBLE_PRESS", "Double press"],
                [1, "0x07", "MULTISTATE_INPUT", "ATTRIBUTE_REPORT", "1", "S_BUTTON_3", "S_BUTTON_ACTION_SHORT_RELEASED", "Normal press"]
            ]
        },
        "xiaomiSwitchB186acn01Map": {
            "vendor": "Xiaomi",
            "doc": "WXKG03LM 2018 remote",
            "modelids": ["lumi.remote.b186acn01"],
            "map": [
                [1, "0x01", "MULTISTATE_INPUT", "ATTRIBUTE_REPORT", "1", "S_BUTTON_1", "S_BUTTON_ACTION_SHORT_RELEASED", "Normal press"],
                [1, "0x01", "MULTISTATE_INPUT", "ATTRIBUTE_REPORT", "2", "S_BUTTON_1", "S_BUTTON_ACTION_DOUBLE_PRESS", "Double press"],
                [1, "0x01", "MULTISTATE_INPUT", "ATTRIBUTE_REPORT", "0", "S_BUTTON_1", "S_BUTTON_ACTION_HOLD", "Hold"]
            ]
        },
        "xiaomiSwitchAq3Map": {
            "vendor": "Xiaomi",
            "doc": "WXKG12LM remote",
            "modelids": ["lumi.sensor_switch.aq3"],
            "map": [
                [1, "0x01", "MULTISTATE_INPUT", "ATTRIBUTE_REPORT", "1", "S_BUTTON_1", "S_BUTTON_ACTION_SHORT_RELEASED", "Normal press"],
                [1, "0x01", "MULTISTATE_INPUT", "ATTRIBUTE_REPORT", "2", "S_BUTTON_1", "S_BUTTON_ACTION_DOUBLE_PRESS", "Double press"],
                [1, "0x01", "MULTISTATE_INPUT", "ATTRIBUTE_REPORT", "16", "S_BUTTON_1", "S_BUTTON_ACTION_HOLD", "Hold"],
                [1, "0x01", "MULTISTATE_INPUT", "ATTRIBUTE_REPORT", "17", "S_BUTTON_1", "S_BUTTON_ACTION_LONG_RELEASED", "Long released"],
                [1, "0x01", "MULTISTATE_INPUT", "ATTRIBUTE_REPORT", "18", "S_BUTTON_1", "S_BUTTON_ACTION_SHAKE", "Shake"]
            ]
        },
        "xiaomiSwitchB1acn01Map": {
            "vendor": "Xiaomi",
            "doc": "WXKG11LM 2018 remote",
            "modelids": ["lumi.remote.b1acn01"],
            "map": [
                [1, "0x01", "MULTISTATE_INPUT", "ATTRIBUTE_REPORT", "1", "S_BUTTON_1", "S_BUTTON_ACTION_SHORT_RELEASED", "Normal press"],
                [1, "0x01", "MULTISTATE_INPUT", "ATTRIBUTE_REPORT", "2", "S_BUTTON_1", "S_BUTTON_ACTION_DOUBLE_PRESS", "Double press"],
                [1, "0x01", "MULTISTATE_INPUT", "ATTRIBUTE_REPORT", "0", "S_BUTTON_1", "S_BUTTON_ACTION_HOLD", "Hold"],
                [1, "0x01", "MULTISTATE_INPUT", "ATTRIBUTE_REPORT", "255", "S_BUTTON_1", "S_BUTTON_ACTION_LONG_RELEASED", "Long released"]
            ]
        },
        "xiaomiSwitchB28ac1Map": {
            "vendor": "Xiaomi",
            "doc": "WRS-R02 Aqara wireless remote switch H1 (Double Rocker)",
            "modelids": ["lumi.remote.b28ac1"],
            "buttons": [
                {"S_BUTTON_1": "Left"},
                {"S_BUTTON_2": "Right"},
                {"S_BUTTON_3": "Both"}
            ],
            "map": [
                [1, "0x01", "MULTISTATE_INPUT", "ATTRIBUTE_REPORT", "0", "S_BUTTON_1", "S_BUTTON_ACTION_LONG_RELEASED", "Long press"],
                [1, "0x01", "MULTISTATE_INPUT", "ATTRIBUTE_REPORT", "1", "S_BUTTON_1", "S_BUTTON_ACTION_SHORT_RELEASED", "Normal press"],
                [1, "0x01", "MULTISTATE_INPUT", "ATTRIBUTE_REPORT", "2", "S_BUTTON_1", "S_BUTTON_ACTION_DOUBLE_PRESS", "Double press"],
                [1, "0x01", "MULTISTATE_INPUT", "ATTRIBUTE_REPORT", "3", "S_BUTTON_1", "S_BUTTON_ACTION_TREBLE_PRESS", "Tripple press"],
                [1, "0x01", "ONOFF", "TOGGLE", "0", "S_BUTTON_1", "S_BUTTON_ACTION_SHORT_RELEASED", "Toggle"],
                [1, "0x02", "MULTISTATE_INPUT", "ATTRIBUTE_REPORT", "0", "S_BUTTON_2", "S_BUTTON_ACTION_LONG_RELEASED", "Long press"],
                [1, "0x02", "MULTISTATE_INPUT", "ATTRIBUTE_REPORT", "1", "S_BUTTON_2", "S_BUTTON_ACTION_SHORT_RELEASED", "Normal press"],
                [1, "0x02", "MULTISTATE_INPUT", "ATTRIBUTE_REPORT", "2", "S_BUTTON_2", "S_BUTTON_ACTION_DOUBLE_PRESS", "Double press"],
                [1, "0x02", "MULTISTATE_INPUT", "ATTRIBUTE_REPORT", "3", "S_BUTTON_2", "S_BUTTON_ACTION_TREBLE_PRESS", "Tripple press"],
                [1, "0x03", "MULTISTATE_INPUT", "ATTRIBUTE_REPORT", "0", "S_BUTTON_3", "S_BUTTON_ACTION_LONG_RELEASED", "Long press"],
                [1, "0x03", "MULTISTATE_INPUT", "ATTRIBUTE_REPORT", "1", "S_BUTTON_3", "S_BUTTON_ACTION_SHORT_RELEASED", "Normal press"],
                [1, "0x03", "MULTISTATE_INPUT", "ATTRIBUTE_REPORT", "2", "S_BUTTON_3", "S_BUTTON_ACTION_DOUBLE_PRESS", "Double press"],
                [1, "0x03", "MULTISTATE_INPUT", "ATTRIBUTE_REPORT", "3", "S_BUTTON_3", "S_BUTTON_ACTION_TREBLE_PRESS", "Tripple press"]
            ]
        },
        "xiaomiSwitchBx1acn02Map": {
            "vendor": "Xiaomi",
            "doc": "Xiaomi Aqara D1 1-gang QBKG21LM and 2-gang QBKG22LM without neutral wire (2020 version)",
            "modelids": ["lumi.switch.b1lacn02", "lumi.switch.b2lacn02"],
            "map": [
                [1, "0x04", "ONOFF", "ATTRIBUTE_REPORT", "0", "S_BUTTON_1", "S_BUTTON_ACTION_SHORT_RELEASED", "Normal press"],
                [1, "0x04", "ONOFF", "ATTRIBUTE_REPORT", "1", "S_BUTTON_1", "S_BUTTON_ACTION_LONG_RELEASED", "Long press"],
                [1, "0x04", "ONOFF", "ATTRIBUTE_REPORT", "2", "S_BUTTON_1", "S_BUTTON_ACTION_DOUBLE_PRESS", "Double press"],
                [1, "0x05", "ONOFF", "ATTRIBUTE_REPORT", "0", "S_BUTTON_2", "S_BUTTON_ACTION_SHORT_RELEASED", "Normal press"],
                [1, "0x05", "ONOFF", "ATTRIBUTE_REPORT", "1", "S_BUTTON_2", "S_BUTTON_ACTION_LONG_RELEASED", "Long press"],
                [1, "0x05", "ONOFF", "ATTRIBUTE_REPORT", "2", "S_BUTTON_2", "S_BUTTON_ACTION_DOUBLE_PRESS", "Double press"],
                [1, "0x06", "ONOFF", "ATTRIBUTE_REPORT", "0", "S_BUTTON_3", "S_BUTTON_ACTION_SHORT_RELEASED", "Normal press"],
                [1, "0x06", "ONOFF", "ATTRIBUTE_REPORT", "1", "S_BUTTON_3", "S_BUTTON_ACTION_LONG_RELEASED", "Long press"],
                [1, "0x06", "ONOFF", "ATTRIBUTE_REPORT", "2", "S_BUTTON_3", "S_BUTTON_ACTION_DOUBLE_PRESS", "Double press"]
            ]
        },
        "xiaomiSwitchBxnacn02Map": {
            "vendor": "Xiaomi",
            "doc": "Xiaomi Aqara D1 1-gang QBKG23LM and 2-gang QBKG24LM with neutral wire (2020 version)",
            "modelids": ["lumi.switch.b1nacn02", "lumi.switch.b2nacn02"],
            "map": [
                [1, "0x05", "MULTISTATE_INPUT", "ATTRIBUTE_REPORT", "0", "S_BUTTON_1", "S_BUTTON_ACTION_HOLD", "Hold"],
                [1, "0x05", "MULTISTATE_INPUT", "ATTRIBUTE_REPORT", "1", "S_BUTTON_1", "S_BUTTON_ACTION_SHORT_RELEASED", "Single press"],
                [1, "0x05", "MULTISTATE_INPUT", "ATTRIBUTE_REPORT", "2", "S_BUTTON_1", "S_BUTTON_ACTION_DOUBLE_PRESS", "Double press"],
                [1, "0x05", "MULTISTATE_INPUT", "ATTRIBUTE_REPORT", "3", "S_BUTTON_1", "S_BUTTON_ACTION_TREBLE_PRESS", "Tripple press"],
                [1, "0x05", "MULTISTATE_INPUT", "ATTRIBUTE_REPORT", "4", "S_BUTTON_1", "S_BUTTON_ACTION_QUADRUPLE_PRESS", "Quadruple press"],
                [1, "0x05", "MULTISTATE_INPUT", "ATTRIBUTE_REPORT", "255", "S_BUTTON_1", "S_BUTTON_ACTION_LONG_RELEASED", "Long released"],
                [1, "0x06", "MULTISTATE_INPUT", "ATTRIBUTE_REPORT", "0", "S_BUTTON_2", "S_BUTTON_ACTION_HOLD", "Hold"],
                [1, "0x06", "MULTISTATE_INPUT", "ATTRIBUTE_REPORT", "1", "S_BUTTON_2", "S_BUTTON_ACTION_SHORT_RELEASED", "Single press"],
                [1, "0x06", "MULTISTATE_INPUT", "ATTRIBUTE_REPORT", "2", "S_BUTTON_2", "S_BUTTON_ACTION_DOUBLE_PRESS", "Double press"],
                [1, "0x06", "MULTISTATE_INPUT", "ATTRIBUTE_REPORT", "3", "S_BUTTON_2", "S_BUTTON_ACTION_TREBLE_PRESS", "Tripple press"],
                [1, "0x06", "MULTISTATE_INPUT", "ATTRIBUTE_REPORT", "4", "S_BUTTON_2", "S_BUTTON_ACTION_QUADRUPLE_PRESS", "Quadruple press"],
                [1, "0x06", "MULTISTATE_INPUT", "ATTRIBUTE_REPORT", "255", "S_BUTTON_2", "S_BUTTON_ACTION_LONG_RELEASED", "Long released"],
                [1, "0x07", "MULTISTATE_INPUT", "ATTRIBUTE_REPORT", "0", "S_BUTTON_3", "S_BUTTON_ACTION_HOLD", "Hold"],
                [1, "0x07", "MULTISTATE_INPUT", "ATTRIBUTE_REPORT", "1", "S_BUTTON_3", "S_BUTTON_ACTION_SHORT_RELEASED", "Single press"],
                [1, "0x07", "MULTISTATE_INPUT", "ATTRIBUTE_REPORT", "2", "S_BUTTON_3", "S_BUTTON_ACTION_DOUBLE_PRESS", "Double press"],
                [1, "0x07", "MULTISTATE_INPUT", "ATTRIBUTE_REPORT", "3", "S_BUTTON_3", "S_BUTTON_ACTION_TREBLE_PRESS", "Tripple press"],
                [1, "0x07", "MULTISTATE_INPUT", "ATTRIBUTE_REPORT", "4", "S_BUTTON_3", "S_BUTTON_ACTION_QUADRUPLE_PRESS", "Quadruple press"],
                [1, "0x07", "MULTISTATE_INPUT", "ATTRIBUTE_REPORT", "255", "S_BUTTON_3", "S_BUTTON_ACTION_LONG_RELEASED", "Long released"]
            ]
        },
        "xiaomiSwitchE1Acn004Map": {
            "vendor": "Xiaomi",
            "doc": "Xiaomi Aqara E1 dual rocker wireless switch WXKG17LM",
            "modelids": ["lumi.remote.acn004"],
            "buttons": [
                {"S_BUTTON_1": "Left"},
                {"S_BUTTON_2": "Right"},
                {"S_BUTTON_3": "Both"}
            ],
            "map": [
                [1, "0x01", "MULTISTATE_INPUT", "ATTRIBUTE_REPORT", "0", "S_BUTTON_1", "S_BUTTON_ACTION_HOLD", "Hold"],
                [1, "0x01", "MULTISTATE_INPUT", "ATTRIBUTE_REPORT", "1", "S_BUTTON_1", "S_BUTTON_ACTION_SHORT_RELEASED", "Single press"],
                [1, "0x01", "MULTISTATE_INPUT", "ATTRIBUTE_REPORT", "2", "S_BUTTON_1", "S_BUTTON_ACTION_DOUBLE_PRESS", "Double press"],
                [1, "0x01", "MULTISTATE_INPUT", "ATTRIBUTE_REPORT", "3", "S_BUTTON_1", "S_BUTTON_ACTION_TREBLE_PRESS", "Tripple press"],
                [1, "0x01", "MULTISTATE_INPUT", "ATTRIBUTE_REPORT", "255", "S_BUTTON_1", "S_BUTTON_ACTION_LONG_RELEASED", "Long released"],
                [1, "0x02", "MULTISTATE_INPUT", "ATTRIBUTE_REPORT", "0", "S_BUTTON_2", "S_BUTTON_ACTION_HOLD", "Hold"],
                [1, "0x02", "MULTISTATE_INPUT", "ATTRIBUTE_REPORT", "1", "S_BUTTON_2", "S_BUTTON_ACTION_SHORT_RELEASED", "Single press"],
                [1, "0x02", "MULTISTATE_INPUT", "ATTRIBUTE_REPORT", "2", "S_BUTTON_2", "S_BUTTON_ACTION_DOUBLE_PRESS", "Double press"],
                [1, "0x02", "MULTISTATE_INPUT", "ATTRIBUTE_REPORT", "3", "S_BUTTON_2", "S_BUTTON_ACTION_TREBLE_PRESS", "Tripple press"],
                [1, "0x02", "MULTISTATE_INPUT", "ATTRIBUTE_REPORT", "255", "S_BUTTON_2", "S_BUTTON_ACTION_LONG_RELEASED", "Long released"],
                [1, "0x03", "MULTISTATE_INPUT", "ATTRIBUTE_REPORT", "0", "S_BUTTON_3", "S_BUTTON_ACTION_HOLD", "Hold"],
                [1, "0x03", "MULTISTATE_INPUT", "ATTRIBUTE_REPORT", "1", "S_BUTTON_3", "S_BUTTON_ACTION_SHORT_RELEASED", "Single press"],
                [1, "0x03", "MULTISTATE_INPUT", "ATTRIBUTE_REPORT", "2", "S_BUTTON_3", "S_BUTTON_ACTION_DOUBLE_PRESS", "Double press"],
                [1, "0x03", "MULTISTATE_INPUT", "ATTRIBUTE_REPORT", "3", "S_BUTTON_3", "S_BUTTON_ACTION_TREBLE_PRESS", "Tripple press"],
                [1, "0x03", "MULTISTATE_INPUT", "ATTRIBUTE_REPORT", "255", "S_BUTTON_3", "S_BUTTON_ACTION_LONG_RELEASED", "Long released"]
            ]
        },
        "xiaomiSwitchH1Euk0XMap": {
            "vendor": "Xiaomi",
            "doc": "Xiaomi Aqara H1 1/2-gang with and without neutral wire WS-EUK01, WS-EUK02, WS-EUK03, WS-EUK04",
            "modelids": ["lumi.switch.l1aeu1", "lumi.switch.l2aeu1", "lumi.switch.n1aeu1", "lumi.switch.n2aeu1"],
            "map": [
                [1, "0x29", "MULTISTATE_INPUT", "ATTRIBUTE_REPORT", "1", "S_BUTTON_1", "S_BUTTON_ACTION_SHORT_RELEASED", "Single press"],
                [1, "0x29", "MULTISTATE_INPUT", "ATTRIBUTE_REPORT", "2", "S_BUTTON_1", "S_BUTTON_ACTION_DOUBLE_PRESS", "Double press"],
                [1, "0x2A", "MULTISTATE_INPUT", "ATTRIBUTE_REPORT", "1", "S_BUTTON_2", "S_BUTTON_ACTION_SHORT_RELEASED", "Single press"],
                [1, "0x2A", "MULTISTATE_INPUT", "ATTRIBUTE_REPORT", "2", "S_BUTTON_2", "S_BUTTON_ACTION_DOUBLE_PRESS", "Double press"],
                [1, "0x33", "MULTISTATE_INPUT", "ATTRIBUTE_REPORT", "1", "S_BUTTON_3", "S_BUTTON_ACTION_SHORT_RELEASED", "Single press"],
                [1, "0x33", "MULTISTATE_INPUT", "ATTRIBUTE_REPORT", "2", "S_BUTTON_3", "S_BUTTON_ACTION_DOUBLE_PRESS", "Double press"],
                [1, "0x01", "XIAOMI", "ATTRIBUTE_REPORT", "1", "S_BUTTON_1", "S_BUTTON_ACTION_SHORT_RELEASED", "Single press"],
                [1, "0x01", "XIAOMI", "ATTRIBUTE_REPORT", "2", "S_BUTTON_1", "S_BUTTON_ACTION_DOUBLE_PRESS", "Double press"],
                [1, "0x02", "XIAOMI", "ATTRIBUTE_REPORT", "1", "S_BUTTON_2", "S_BUTTON_ACTION_SHORT_RELEASED", "Single press"],
                [1, "0x02", "XIAOMI", "ATTRIBUTE_REPORT", "2", "S_BUTTON_2", "S_BUTTON_ACTION_DOUBLE_PRESS", "Double press"],
                [1, "0x33", "XIAOMI", "ATTRIBUTE_REPORT", "1", "S_BUTTON_3", "S_BUTTON_ACTION_SHORT_RELEASED", "Single press"],
                [1, "0x33", "XIAOMI", "ATTRIBUTE_REPORT", "2", "S_BUTTON_3", "S_BUTTON_ACTION_DOUBLE_PRESS", "Double press"]
            ]
        },
        "xiaomiSwitchAq2Map": {
            "vendor": "Xiaomi",
            "doc": "WXKG11LM 2016 remote",
            "modelids": ["lumi.sensor_switch.aq2"],
            "map": [
                [1, "0x01", "ONOFF", "ATTRIBUTE_REPORT", "0", "S_BUTTON_1", "S_BUTTON_ACTION_SHORT_RELEASED", "Normal press"],
                [1, "0x01", "ONOFF", "ATTRIBUTE_REPORT", "2", "S_BUTTON_1", "S_BUTTON_ACTION_DOUBLE_PRESS", "Double press"],
                [1, "0x01", "ONOFF", "ATTRIBUTE_REPORT", "3", "S_BUTTON_1", "S_BUTTON_ACTION_TREBLE_PRESS", "Triple press"],
                [1, "0x01", "ONOFF", "ATTRIBUTE_REPORT", "4", "S_BUTTON_1", "S_BUTTON_ACTION_QUADRUPLE_PRESS", "Quad press"]
            ]
        },
        "xiaomiSwitchMap": {
            "vendor": "Xiaomi",
            "doc": "WXKG01LM remote",
            "modelids": ["lumi.sensor_switch"],
            "map": [
                [1, "0x01", "ONOFF", "ATTRIBUTE_REPORT", "0", "S_BUTTON_1", "S_BUTTON_ACTION_INITIAL_PRESS", "Normal press"],
                [1, "0x01", "ONOFF", "ATTRIBUTE_REPORT", "1", "S_BUTTON_1", "S_BUTTON_ACTION_SHORT_RELEASED", "Normal release"],
                [1, "0x01", "ONOFF", "ATTRIBUTE_REPORT", "1", "S_BUTTON_1", "S_BUTTON_ACTION_LONG_RELEASED", "Long release"],
                [1, "0x01", "ONOFF", "ATTRIBUTE_REPORT", "2", "S_BUTTON_1", "S_BUTTON_ACTION_DOUBLE_PRESS", "Double press"],
                [1, "0x01", "ONOFF", "ATTRIBUTE_REPORT", "3", "S_BUTTON_1", "S_BUTTON_ACTION_TREBLE_PRESS", "Triple press"],
                [1, "0x01", "ONOFF", "ATTRIBUTE_REPORT", "4", "S_BUTTON_1", "S_BUTTON_ACTION_QUADRUPLE_PRESS", "Quad press"],
                [1, "0x01", "ONOFF", "ATTRIBUTE_REPORT", "0x80", "S_BUTTON_1", "S_BUTTON_ACTION_MANY_PRESS", "Many press"]
            ]
        },
        "xiaomiVibrationMap": {
            "vendor": "Xiaomi",
            "doc": "Vibration sensor (not implemented)",
            "modelids": ["lumi.vibration"],
            "map": [
                [1, "0x01", "DOOR_LOCK", "ATTRIBUTE_REPORT", "1", "S_BUTTON_1", "S_BUTTON_ACTION_SHAKE", "Shake"],
                [1, "0x01", "DOOR_LOCK", "ATTRIBUTE_REPORT", "2", "S_BUTTON_1", "S_BUTTON_ACTION_TILT", "Tilt"],
                [1, "0x01", "DOOR_LOCK", "ATTRIBUTE_REPORT", "3", "S_BUTTON_1", "S_BUTTON_ACTION_DROP", "Drop"]
            ]
        },
        "ubisysS1Map": {
            "vendor": "Ubisys",
            "doc": "Universal power switch S1 (5501)",
            "modelids": ["S1 (5501)"],
            "map": [
                [1, "0x02", "ONOFF", "TOGGLE", "0", "S_BUTTON_1", "S_BUTTON_ACTION_SHORT_RELEASED", "Toggle"],
                [1, "0x02", "LEVEL_CONTROL", "MOVE_WITH_ON_OFF", "0", "S_BUTTON_1", "S_BUTTON_ACTION_HOLD", "Move up (with on/off)"],
                [1, "0x02", "LEVEL_CONTROL", "STOP_WITH_ON_OFF", "0", "S_BUTTON_1", "S_BUTTON_ACTION_LONG_RELEASED", "Stop_ (with on/off)"],
                [1, "0x02", "LEVEL_CONTROL", "MOVE_WITH_ON_OFF", "1", "S_BUTTON_1", "S_BUTTON_ACTION_HOLD", "Move down (with on/off)"],
                [1, "0x02", "LEVEL_CONTROL", "STOP_WITH_ON_OFF", "1", "S_BUTTON_1", "S_BUTTON_ACTION_LONG_RELEASED", "Stop_ (with on/off)"]
            ]
        },
        "ubisysD1Map": {
            "vendor": "Ubisys",
            "doc": "Universal dimmer D1 and power switch S1-R",
            "modelids": ["D1", "S1-R", "S1"],
            "map": [
                [1, "0x02", "ONOFF", "TOGGLE", "0", "S_BUTTON_1", "S_BUTTON_ACTION_SHORT_RELEASED", "Toggle"],
                [1, "0x02", "LEVEL_CONTROL", "MOVE_WITH_ON_OFF", "0", "S_BUTTON_1", "S_BUTTON_ACTION_HOLD", "Move up (with on/off)"],
                [1, "0x02", "LEVEL_CONTROL", "STOP_WITH_ON_OFF", "0", "S_BUTTON_1", "S_BUTTON_ACTION_LONG_RELEASED", "Stop_ (with on/off)"],
                [1, "0x02", "LEVEL_CONTROL", "MOVE_WITH_ON_OFF", "1", "S_BUTTON_1", "S_BUTTON_ACTION_HOLD", "Move down (with on/off)"],
                [1, "0x02", "LEVEL_CONTROL", "STOP_WITH_ON_OFF", "1", "S_BUTTON_1", "S_BUTTON_ACTION_LONG_RELEASED", "Stop_ (with on/off)"],
                [1, "0x03", "ONOFF", "TOGGLE", "0", "S_BUTTON_2", "S_BUTTON_ACTION_SHORT_RELEASED", "Toggle"],
                [1, "0x03", "LEVEL_CONTROL", "MOVE_WITH_ON_OFF", "0", "S_BUTTON_2", "S_BUTTON_ACTION_HOLD", "Move up (with on/off)"],
                [1, "0x03", "LEVEL_CONTROL", "STOP_WITH_ON_OFF", "0", "S_BUTTON_2", "S_BUTTON_ACTION_LONG_RELEASED", "Stop_ (with on/off)"],
                [1, "0x03", "LEVEL_CONTROL", "MOVE_WITH_ON_OFF", "1", "S_BUTTON_2", "S_BUTTON_ACTION_HOLD", "Move down (with on/off)"],
                [1, "0x03", "LEVEL_CONTROL", "STOP_WITH_ON_OFF", "1", "S_BUTTON_2", "S_BUTTON_ACTION_LONG_RELEASED", "Stop_ (with on/off)"]
            ]
        },
        "ubisysC4Map": {
            "vendor": "Ubisys",
            "doc": "Control unit C4",
            "modelids": ["C4 (5504)", "C4"],
            "map": [
                [1, "0x01", "ONOFF", "TOGGLE", "0", "S_BUTTON_1", "S_BUTTON_ACTION_SHORT_RELEASED", "Toggle"],
                [1, "0x01", "LEVEL_CONTROL", "MOVE_WITH_ON_OFF", "0", "S_BUTTON_1", "S_BUTTON_ACTION_HOLD", "Move up (with on/off)"],
                [1, "0x01", "LEVEL_CONTROL", "STOP_WITH_ON_OFF", "0", "S_BUTTON_1", "S_BUTTON_ACTION_LONG_RELEASED", "Stop_ (with on/off)"],
                [1, "0x01", "LEVEL_CONTROL", "MOVE_WITH_ON_OFF", "1", "S_BUTTON_1", "S_BUTTON_ACTION_HOLD", "Move down (with on/off)"],
                [1, "0x01", "LEVEL_CONTROL", "STOP_WITH_ON_OFF", "1", "S_BUTTON_1", "S_BUTTON_ACTION_LONG_RELEASED", "Stop_ (with on/off)"],
                [1, "0x02", "ONOFF", "TOGGLE", "0", "S_BUTTON_2", "S_BUTTON_ACTION_SHORT_RELEASED", "Toggle"],
                [1, "0x02", "LEVEL_CONTROL", "MOVE_WITH_ON_OFF", "0", "S_BUTTON_2", "S_BUTTON_ACTION_HOLD", "Move up (with on/off)"],
                [1, "0x02", "LEVEL_CONTROL", "STOP_WITH_ON_OFF", "0", "S_BUTTON_2", "S_BUTTON_ACTION_LONG_RELEASED", "Stop_ (with on/off)"],
                [1, "0x02", "LEVEL_CONTROL", "MOVE_WITH_ON_OFF", "1", "S_BUTTON_2", "S_BUTTON_ACTION_HOLD", "Move down (with on/off)"],
                [1, "0x02", "LEVEL_CONTROL", "STOP_WITH_ON_OFF", "1", "S_BUTTON_2", "S_BUTTON_ACTION_LONG_RELEASED", "Stop_ (with on/off)"],
                [1, "0x03", "ONOFF", "TOGGLE", "0", "S_BUTTON_3", "S_BUTTON_ACTION_SHORT_RELEASED", "Toggle"],
                [1, "0x03", "LEVEL_CONTROL", "MOVE_WITH_ON_OFF", "0", "S_BUTTON_3", "S_BUTTON_ACTION_HOLD", "Move up (with on/off)"],
                [1, "0x03", "LEVEL_CONTROL", "STOP_WITH_ON_OFF", "0", "S_BUTTON_3", "S_BUTTON_ACTION_LONG_RELEASED", "Stop_ (with on/off)"],
                [1, "0x03", "LEVEL_CONTROL", "MOVE_WITH_ON_OFF", "1", "S_BUTTON_3", "S_BUTTON_ACTION_HOLD", "Move down (with on/off)"],
                [1, "0x03", "LEVEL_CONTROL", "STOP_WITH_ON_OFF", "1", "S_BUTTON_3", "S_BUTTON_ACTION_LONG_RELEASED", "Stop_ (with on/off)"],
                [1, "0x04", "ONOFF", "TOGGLE", "0", "S_BUTTON_4", "S_BUTTON_ACTION_SHORT_RELEASED", "Toggle"],
                [1, "0x04", "LEVEL_CONTROL", "MOVE_WITH_ON_OFF", "0", "S_BUTTON_4", "S_BUTTON_ACTION_HOLD", "Move up (with on/off)"],
                [1, "0x04", "LEVEL_CONTROL", "STOP_WITH_ON_OFF", "0", "S_BUTTON_4", "S_BUTTON_ACTION_LONG_RELEASED", "Stop_ (with on/off)"],
                [1, "0x04", "LEVEL_CONTROL", "MOVE_WITH_ON_OFF", "1", "S_BUTTON_4", "S_BUTTON_ACTION_HOLD", "Move down (with on/off)"],
                [1, "0x04", "LEVEL_CONTROL", "STOP_WITH_ON_OFF", "1", "S_BUTTON_4", "S_BUTTON_ACTION_LONG_RELEASED", "Stop_ (with on/off)"]
            ]
        },
        "ubisysS2Map": {
            "vendor": "Ubisys",
            "doc": "Power switch S2",
            "modelids": ["S2 (5502)", "S2", "S2-R (5602)"],
            "map": [
                [1, "0x03", "ONOFF", "TOGGLE", "0", "S_BUTTON_1", "S_BUTTON_ACTION_SHORT_RELEASED", "Toggle"],
                [1, "0x03", "LEVEL_CONTROL", "MOVE_WITH_ON_OFF", "0", "S_BUTTON_1", "S_BUTTON_ACTION_HOLD", "Move up (with on/off)"],
                [1, "0x03", "LEVEL_CONTROL", "STOP_WITH_ON_OFF", "0", "S_BUTTON_1", "S_BUTTON_ACTION_LONG_RELEASED", "Stop_ (with on/off)"],
                [1, "0x03", "LEVEL_CONTROL", "MOVE_WITH_ON_OFF", "1", "S_BUTTON_1", "S_BUTTON_ACTION_HOLD", "Move down (with on/off)"],
                [1, "0x03", "LEVEL_CONTROL", "STOP_WITH_ON_OFF", "1", "S_BUTTON_1", "S_BUTTON_ACTION_LONG_RELEASED", "Stop_ (with on/off)"],
                [1, "0x04", "ONOFF", "TOGGLE", "0", "S_BUTTON_2", "S_BUTTON_ACTION_SHORT_RELEASED", "Toggle"],
                [1, "0x04", "LEVEL_CONTROL", "MOVE_WITH_ON_OFF", "0", "S_BUTTON_2", "S_BUTTON_ACTION_HOLD", "Move up (with on/off)"],
                [1, "0x04", "LEVEL_CONTROL", "STOP_WITH_ON_OFF", "0", "S_BUTTON_2", "S_BUTTON_ACTION_LONG_RELEASED", "Stop_ (with on/off)"],
                [1, "0x04", "LEVEL_CONTROL", "MOVE_WITH_ON_OFF", "1", "S_BUTTON_2", "S_BUTTON_ACTION_HOLD", "Move down (with on/off)"],
                [1, "0x04", "LEVEL_CONTROL", "STOP_WITH_ON_OFF", "1", "S_BUTTON_2", "S_BUTTON_ACTION_LONG_RELEASED", "Stop_ (with on/off)"]
            ]
        },
        "ubisysJ1Map": {
            "vendor": "Ubisys",
            "doc": "Cover controller J1 (5502), J1-R (5602)",
            "modelids": ["J1 (5502)", "J1-R (5602)"],
            "map": [
                [1, "0x02", "WINDOW_COVERING", "OPEN", "0", "S_BUTTON_1", "S_BUTTON_ACTION_SHORT_RELEASED", "Open"],
                [1, "0x02", "WINDOW_COVERING", "STOP", "0", "S_BUTTON_1", "S_BUTTON_ACTION_LONG_RELEASED", "Stop"],
                [1, "0x02", "WINDOW_COVERING", "CLOSE", "0", "S_BUTTON_2", "S_BUTTON_ACTION_SHORT_RELEASED", "Close"],
                [1, "0x02", "WINDOW_COVERING", "STOP", "1", "S_BUTTON_2", "S_BUTTON_ACTION_LONG_RELEASED", "Stop"]
            ]
        },
        "lutronLZL4BWHLSwitchMap": {
            "vendor": "Lutron",
            "doc": "LZL4BWHL remote",
            "modelids": ["LZL4BWHL01 Remote"],
            "map": [
                [4, "0x01", "LEVEL_CONTROL", "MOVE_TO_LEVEL_WITH_ON_OFF", "0xfe", "S_BUTTON_1", "S_BUTTON_ACTION_SHORT_RELEASED", "on"],
                [4, "0x01", "LEVEL_CONTROL", "STEP_WITH_ON_OFF", "0x00", "S_BUTTON_2", "S_BUTTON_ACTION_HOLD", "dimm up"],
                [4, "0x01", "LEVEL_CONTROL", "STOP", "0x00", "S_BUTTON_2", "S_BUTTON_ACTION_LONG_RELEASED", "dimm up release"],
                [4, "0x01", "LEVEL_CONTROL", "STEP", "0x01", "S_BUTTON_3", "S_BUTTON_ACTION_HOLD", "dimm down"],
                [4, "0x01", "LEVEL_CONTROL", "STOP", "0x01", "S_BUTTON_3", "S_BUTTON_ACTION_LONG_RELEASED", "dimm down release"],
                [4, "0x01", "LEVEL_CONTROL", "MOVE_TO_LEVEL_WITH_ON_OFF", "0x00", "S_BUTTON_4", "S_BUTTON_ACTION_SHORT_RELEASED", "off"]
            ]
        },
        "lutronAuroraMap": {
            "vendor": "Lutron",
            "doc": "Z3-1BRL remote",
            "modelids": ["Z3-1BRL"],
            "buttons": [
                {"S_BUTTON_1": "Button"},
                {"S_BUTTON_2": "Rotate Clockwise"},
                {"S_BUTTON_3": "Rotate Counter Clockwise"}
            ],
            "map": [
                [1, "0x01", "LEVEL_CONTROL", "MOVE_TO_LEVEL_WITH_ON_OFF", "0x00", "S_BUTTON_1", "S_BUTTON_ACTION_SHORT_RELEASED", "Toggle"],
                [1, "0x01", "LEVEL_CONTROL", "MOVE_TO_LEVEL_WITH_ON_OFF", "0x01", "S_BUTTON_2", "S_BUTTON_ACTION_SHORT_RELEASED", "DimUp"],
                [1, "0x01", "LEVEL_CONTROL", "MOVE_TO_LEVEL_WITH_ON_OFF", "0x02", "S_BUTTON_3", "S_BUTTON_ACTION_SHORT_RELEASED", "DimDown"]
            ]
        },
        "innrRC110Map": {
            "vendor": "Innr",
            "doc": "RC 110 remote",
            "modelids": ["RC 110"],
            "map": [
                [1, "0x01", "ONOFF", "OFF", "0", "S_BUTTON_1", "S_BUTTON_ACTION_SHORT_RELEASED", "OnOff"],
                [1, "0x01", "ONOFF", "ON", "0", "S_BUTTON_1", "S_BUTTON_ACTION_SHORT_RELEASED", "OnOff"],
                [1, "0x01", "LEVEL_CONTROL", "MOVE", "0", "S_BUTTON_2", "S_BUTTON_ACTION_HOLD", "DimUp"],
                [1, "0x01", "LEVEL_CONTROL", "STEP", "0", "S_BUTTON_2", "S_BUTTON_ACTION_SHORT_RELEASED", "DimUp"],
                [1, "0x01", "LEVEL_CONTROL", "STOP", "0", "S_BUTTON_2", "S_BUTTON_ACTION_LONG_RELEASED", "DimUp"],
                [1, "0x01", "LEVEL_CONTROL", "MOVE", "1", "S_BUTTON_3", "S_BUTTON_ACTION_HOLD", "DimDown"],
                [1, "0x01", "LEVEL_CONTROL", "STEP", "1", "S_BUTTON_3", "S_BUTTON_ACTION_SHORT_RELEASED", "DimDown"],
                [1, "0x01", "LEVEL_CONTROL", "STOP", "1", "S_BUTTON_3", "S_BUTTON_ACTION_LONG_RELEASED", "DimDown"],
                [1, "0x01", "LEVEL_CONTROL", "MOVE_TO_LEVEL_WITH_ON_OFF", "0x02", "S_BUTTON_4", "S_BUTTON_ACTION_SHORT_RELEASED", "1"],
                [1, "0x01", "LEVEL_CONTROL", "MOVE_TO_LEVEL_WITH_ON_OFF", "0x34", "S_BUTTON_5", "S_BUTTON_ACTION_SHORT_RELEASED", "2"],
                [1, "0x01", "LEVEL_CONTROL", "MOVE_TO_LEVEL_WITH_ON_OFF", "0x66", "S_BUTTON_6", "S_BUTTON_ACTION_SHORT_RELEASED", "3"],
                [1, "0x01", "LEVEL_CONTROL", "MOVE_TO_LEVEL_WITH_ON_OFF", "0x99", "S_BUTTON_7", "S_BUTTON_ACTION_SHORT_RELEASED", "4"],
                [1, "0x01", "LEVEL_CONTROL", "MOVE_TO_LEVEL_WITH_ON_OFF", "0xC2", "S_BUTTON_8", "S_BUTTON_ACTION_SHORT_RELEASED", "5"],
                [1, "0x01", "LEVEL_CONTROL", "MOVE_TO_LEVEL_WITH_ON_OFF", "0xFE", "S_BUTTON_9", "S_BUTTON_ACTION_SHORT_RELEASED", "6"],
                [1, "0x03", "ONOFF", "OFF", "0", "S_BUTTON_10", "S_BUTTON_ACTION_SHORT_RELEASED", "OnOff 1"],
                [1, "0x03", "ONOFF", "ON", "0", "S_BUTTON_10", "S_BUTTON_ACTION_SHORT_RELEASED", "OnOff 1"],
                [1, "0x03", "LEVEL_CONTROL", "MOVE", "0", "S_BUTTON_11", "S_BUTTON_ACTION_HOLD", "DimUp 1"],
                [1, "0x03", "LEVEL_CONTROL", "STEP", "0", "S_BUTTON_11", "S_BUTTON_ACTION_SHORT_RELEASED", "DimUp 1"],
                [1, "0x03", "LEVEL_CONTROL", "STOP", "0", "S_BUTTON_11", "S_BUTTON_ACTION_LONG_RELEASED", "DimUp 1"],
                [1, "0x03", "LEVEL_CONTROL", "MOVE", "1", "S_BUTTON_12", "S_BUTTON_ACTION_HOLD", "DimDown 1"],
                [1, "0x03", "LEVEL_CONTROL", "STEP", "1", "S_BUTTON_12", "S_BUTTON_ACTION_SHORT_RELEASED", "DimDown 1"],
                [1, "0x03", "LEVEL_CONTROL", "STOP", "1", "S_BUTTON_12", "S_BUTTON_ACTION_LONG_RELEASED", "DimDown 1"],
                [1, "0x04", "ONOFF", "OFF", "0", "S_BUTTON_13", "S_BUTTON_ACTION_SHORT_RELEASED", "OnOff 2"],
                [1, "0x04", "ONOFF", "ON", "0", "S_BUTTON_13", "S_BUTTON_ACTION_SHORT_RELEASED", "OnOff 2"],
                [1, "0x04", "LEVEL_CONTROL", "MOVE", "0", "S_BUTTON_14", "S_BUTTON_ACTION_HOLD", "DimUp 2"],
                [1, "0x04", "LEVEL_CONTROL", "STEP", "0", "S_BUTTON_14", "S_BUTTON_ACTION_SHORT_RELEASED", "DimUp 2"],
                [1, "0x04", "LEVEL_CONTROL", "STOP", "0", "S_BUTTON_14", "S_BUTTON_ACTION_LONG_RELEASED", "DimUp 2"],
                [1, "0x04", "LEVEL_CONTROL", "MOVE", "1", "S_BUTTON_15", "S_BUTTON_ACTION_HOLD", "DimDown 2"],
                [1, "0x04", "LEVEL_CONTROL", "STEP", "1", "S_BUTTON_15", "S_BUTTON_ACTION_SHORT_RELEASED", "DimDown 2"],
                [1, "0x04", "LEVEL_CONTROL", "STOP", "1", "S_BUTTON_15", "S_BUTTON_ACTION_LONG_RELEASED", "DimDown 2"],
                [1, "0x05", "ONOFF", "OFF", "0", "S_BUTTON_16", "S_BUTTON_ACTION_SHORT_RELEASED", "OnOff 3"],
                [1, "0x05", "ONOFF", "ON", "0", "S_BUTTON_16", "S_BUTTON_ACTION_SHORT_RELEASED", "OnOff 3"],
                [1, "0x05", "LEVEL_CONTROL", "MOVE", "0", "S_BUTTON_17", "S_BUTTON_ACTION_HOLD", "DimUp 3"],
                [1, "0x05", "LEVEL_CONTROL", "STEP", "0", "S_BUTTON_17", "S_BUTTON_ACTION_SHORT_RELEASED", "DimUp 3"],
                [1, "0x05", "LEVEL_CONTROL", "STOP", "0", "S_BUTTON_17", "S_BUTTON_ACTION_LONG_RELEASED", "DimUp 3"],
                [1, "0x05", "LEVEL_CONTROL", "MOVE", "1", "S_BUTTON_18", "S_BUTTON_ACTION_HOLD", "DimDown 3"],
                [1, "0x05", "LEVEL_CONTROL", "STEP", "1", "S_BUTTON_18", "S_BUTTON_ACTION_SHORT_RELEASED", "DimDown 3"],
                [1, "0x05", "LEVEL_CONTROL", "STOP", "1", "S_BUTTON_18", "S_BUTTON_ACTION_LONG_RELEASED", "DimDown 3"],
                [1, "0x06", "ONOFF", "OFF", "0", "S_BUTTON_19", "S_BUTTON_ACTION_SHORT_RELEASED", "OnOff 4"],
                [1, "0x06", "ONOFF", "ON", "0", "S_BUTTON_19", "S_BUTTON_ACTION_SHORT_RELEASED", "OnOff 4"],
                [1, "0x06", "LEVEL_CONTROL", "MOVE", "0", "S_BUTTON_20", "S_BUTTON_ACTION_HOLD", "DimUp 4"],
                [1, "0x06", "LEVEL_CONTROL", "STEP", "0", "S_BUTTON_20", "S_BUTTON_ACTION_SHORT_RELEASED", "DimUp 4"],
                [1, "0x06", "LEVEL_CONTROL", "STOP", "0", "S_BUTTON_20", "S_BUTTON_ACTION_LONG_RELEASED", "DimUp 4"],
                [1, "0x06", "LEVEL_CONTROL", "MOVE", "1", "S_BUTTON_21", "S_BUTTON_ACTION_HOLD", "DimDown 4"],
                [1, "0x06", "LEVEL_CONTROL", "STEP", "1", "S_BUTTON_21", "S_BUTTON_ACTION_SHORT_RELEASED", "DimDown 4"],
                [1, "0x06", "LEVEL_CONTROL", "STOP", "1", "S_BUTTON_21", "S_BUTTON_ACTION_LONG_RELEASED", "DimDown 4"],
                [1, "0x07", "ONOFF", "OFF", "0", "S_BUTTON_22", "S_BUTTON_ACTION_SHORT_RELEASED", "OnOff 5"],
                [1, "0x07", "ONOFF", "ON", "0", "S_BUTTON_22", "S_BUTTON_ACTION_SHORT_RELEASED", "OnOff 5"],
                [1, "0x07", "LEVEL_CONTROL", "MOVE", "0", "S_BUTTON_23", "S_BUTTON_ACTION_HOLD", "DimUp 5"],
                [1, "0x07", "LEVEL_CONTROL", "STEP", "0", "S_BUTTON_23", "S_BUTTON_ACTION_SHORT_RELEASED", "DimUp 5"],
                [1, "0x07", "LEVEL_CONTROL", "STOP", "0", "S_BUTTON_23", "S_BUTTON_ACTION_LONG_RELEASED", "DimUp 5"],
                [1, "0x07", "LEVEL_CONTROL", "MOVE", "1", "S_BUTTON_24", "S_BUTTON_ACTION_HOLD", "DimDown 5"],
                [1, "0x07", "LEVEL_CONTROL", "STEP", "1", "S_BUTTON_24", "S_BUTTON_ACTION_SHORT_RELEASED", "DimDown 5"],
                [1, "0x07", "LEVEL_CONTROL", "STOP", "1", "S_BUTTON_24", "S_BUTTON_ACTION_LONG_RELEASED", "DimDown 5"],
                [1, "0x08", "ONOFF", "OFF", "0", "S_BUTTON_25", "S_BUTTON_ACTION_SHORT_RELEASED", "OnOff 6"],
                [1, "0x08", "ONOFF", "ON", "0", "S_BUTTON_25", "S_BUTTON_ACTION_SHORT_RELEASED", "OnOff 6"],
                [1, "0x08", "LEVEL_CONTROL", "MOVE", "0", "S_BUTTON_26", "S_BUTTON_ACTION_HOLD", "DimUp 6"],
                [1, "0x08", "LEVEL_CONTROL", "STEP", "0", "S_BUTTON_26", "S_BUTTON_ACTION_SHORT_RELEASED", "DimUp 6"],
                [1, "0x08", "LEVEL_CONTROL", "STOP", "0", "S_BUTTON_26", "S_BUTTON_ACTION_LONG_RELEASED", "DimUp 6"],
                [1, "0x08", "LEVEL_CONTROL", "MOVE", "1", "S_BUTTON_27", "S_BUTTON_ACTION_HOLD", "DimDown 6"],
                [1, "0x08", "LEVEL_CONTROL", "STEP", "1", "S_BUTTON_27", "S_BUTTON_ACTION_SHORT_RELEASED", "DimDown 6"],
                [1, "0x08", "LEVEL_CONTROL", "STOP", "1", "S_BUTTON_27", "S_BUTTON_ACTION_LONG_RELEASED", "DimDown 6"]
            ]
        },
        "icasaKPD12Map": {
            "vendor": "iCasa",
            "doc": "ICZB-KPD12 remote",
            "modelids": ["ICZB-KPD12"],
            "buttons": [
                {"S_BUTTON_1": "Off"},
                {"S_BUTTON_2": "On"}
            ],
            "map": [
                [1, "0x01", "ONOFF", "OFF", "0", "S_BUTTON_1", "S_BUTTON_ACTION_SHORT_RELEASED", "Off"],
                [1, "0x01", "LEVEL_CONTROL", "MOVE_WITH_ON_OFF", "1", "S_BUTTON_1", "S_BUTTON_ACTION_HOLD", "Move down (with on/off)"],
                [1, "0x01", "LEVEL_CONTROL", "STOP_WITH_ON_OFF", "1", "S_BUTTON_1", "S_BUTTON_ACTION_LONG_RELEASED", "Stop_ (with on/off)"],
                [1, "0x01", "ONOFF", "ON", "0", "S_BUTTON_2", "S_BUTTON_ACTION_SHORT_RELEASED", "On"],
                [1, "0x01", "LEVEL_CONTROL", "MOVE_WITH_ON_OFF", "0", "S_BUTTON_2", "S_BUTTON_ACTION_HOLD", "Move up (with on/off)"],
                [1, "0x01", "LEVEL_CONTROL", "STOP_WITH_ON_OFF", "0", "S_BUTTON_2", "S_BUTTON_ACTION_LONG_RELEASED", "Stop_ (with on/off)"]
            ]
        },
        "icasaKPD14SMap": {
            "vendor": "iCasa",
            "doc": "ICZB-KPD14S remote",
            "modelids": ["ICZB-KPD14S"],
            "buttons": [
                {"S_BUTTON_1": "Off"},
                {"S_BUTTON_2": "On"},
                {"S_BUTTON_3": "S1"},
                {"S_BUTTON_4": "S2"}
            ],
            "map": [
                [1, "0x01", "ONOFF", "OFF", "0", "S_BUTTON_1", "S_BUTTON_ACTION_SHORT_RELEASED", "Off"],
                [1, "0x01", "LEVEL_CONTROL", "MOVE_WITH_ON_OFF", "1", "S_BUTTON_1", "S_BUTTON_ACTION_HOLD", "Move down (with on/off)"],
                [1, "0x01", "LEVEL_CONTROL", "STOP_WITH_ON_OFF", "1", "S_BUTTON_1", "S_BUTTON_ACTION_LONG_RELEASED", "Stop_ (with on/off)"],
                [1, "0x01", "ONOFF", "ON", "0", "S_BUTTON_2", "S_BUTTON_ACTION_SHORT_RELEASED", "On"],
                [1, "0x01", "LEVEL_CONTROL", "MOVE_WITH_ON_OFF", "0", "S_BUTTON_2", "S_BUTTON_ACTION_HOLD", "Move up (with on/off)"],
                [1, "0x01", "LEVEL_CONTROL", "STOP_WITH_ON_OFF", "0", "S_BUTTON_2", "S_BUTTON_ACTION_LONG_RELEASED", "Stop_ (with on/off)"],
                [1, "0x01", "SCENES", "RECALL_SCENE", "1", "S_BUTTON_3", "S_BUTTON_ACTION_SHORT_RELEASED", "Recall scene 1"],
                [1, "0x01", "SCENES", "STORE_SCENE", "1", "S_BUTTON_3", "S_BUTTON_ACTION_LONG_RELEASED", "Store scene 1"],
                [1, "0x01", "SCENES", "RECALL_SCENE", "2", "S_BUTTON_4", "S_BUTTON_ACTION_SHORT_RELEASED", "Recall scene 2"],
                [1, "0x01", "SCENES", "STORE_SCENE", "2", "S_BUTTON_4", "S_BUTTON_ACTION_LONG_RELEASED", "Store scene 2"]
            ]
        },
        "icasaKPD18SMap": {
            "vendor": "iCasa",
            "doc": "ICZB-KPD18S remote",
            "modelids": ["ICZB-KPD18S"],
            "buttons": [
                {"S_BUTTON_1": "Off"},
                {"S_BUTTON_2": "On"},
                {"S_BUTTON_3": "S1"},
                {"S_BUTTON_4": "S2"},
                {"S_BUTTON_5": "S3"},
                {"S_BUTTON_6": "S4"},
                {"S_BUTTON_7": "S5"},
                {"S_BUTTON_8": "S6"}
            ],
            "map": [
                [1, "0x01", "ONOFF", "OFF", "0", "S_BUTTON_1", "S_BUTTON_ACTION_SHORT_RELEASED", "Off"],
                [1, "0x01", "LEVEL_CONTROL", "MOVE_WITH_ON_OFF", "1", "S_BUTTON_1", "S_BUTTON_ACTION_HOLD", "Move down (with on/off)"],
                [1, "0x01", "LEVEL_CONTROL", "STOP_WITH_ON_OFF", "1", "S_BUTTON_1", "S_BUTTON_ACTION_LONG_RELEASED", "Stop_ (with on/off)"],
                [1, "0x01", "ONOFF", "ON", "0", "S_BUTTON_2", "S_BUTTON_ACTION_SHORT_RELEASED", "On"],
                [1, "0x01", "LEVEL_CONTROL", "MOVE_WITH_ON_OFF", "0", "S_BUTTON_2", "S_BUTTON_ACTION_HOLD", "Move up (with on/off)"],
                [1, "0x01", "LEVEL_CONTROL", "STOP_WITH_ON_OFF", "0", "S_BUTTON_2", "S_BUTTON_ACTION_LONG_RELEASED", "Stop_ (with on/off)"],
                [1, "0x01", "SCENES", "RECALL_SCENE", "1", "S_BUTTON_3", "S_BUTTON_ACTION_SHORT_RELEASED", "Recall scene 1"],
                [1, "0x01", "SCENES", "STORE_SCENE", "1", "S_BUTTON_3", "S_BUTTON_ACTION_LONG_RELEASED", "Store scene 1"],
                [1, "0x01", "SCENES", "RECALL_SCENE", "2", "S_BUTTON_4", "S_BUTTON_ACTION_SHORT_RELEASED", "Recall scene 2"],
                [1, "0x01", "SCENES", "STORE_SCENE", "2", "S_BUTTON_4", "S_BUTTON_ACTION_LONG_RELEASED", "Store scene 2"],
                [1, "0x01", "SCENES", "RECALL_SCENE", "3", "S_BUTTON_5", "S_BUTTON_ACTION_SHORT_RELEASED", "Recall scene 3"],
                [1, "0x01", "SCENES", "STORE_SCENE", "3", "S_BUTTON_5", "S_BUTTON_ACTION_LONG_RELEASED", "Store scene 3"],
                [1, "0x01", "SCENES", "RECALL_SCENE", "4", "S_BUTTON_6", "S_BUTTON_ACTION_SHORT_RELEASED", "Recall scene 4"],
                [1, "0x01", "SCENES", "STORE_SCENE", "4", "S_BUTTON_6", "S_BUTTON_ACTION_LONG_RELEASED", "Store scene 4"],
                [1, "0x01", "SCENES", "RECALL_SCENE", "5", "S_BUTTON_7", "S_BUTTON_ACTION_SHORT_RELEASED", "Recall scene 5"],
                [1, "0x01", "SCENES", "STORE_SCENE", "5", "S_BUTTON_7", "S_BUTTON_ACTION_LONG_RELEASED", "Store scene 5"],
                [1, "0x01", "SCENES", "RECALL_SCENE", "6", "S_BUTTON_8", "S_BUTTON_ACTION_SHORT_RELEASED", "Recall scene 6"],
                [1, "0x01", "SCENES", "STORE_SCENE", "6", "S_BUTTON_8", "S_BUTTON_ACTION_LONG_RELEASED", "Store scene 6"]
            ]
        },
        "icasaRemoteMap": {
            "vendor": "iCasa",
            "doc": "Remotes",
            "modelids": ["ICZB-RM11S", "ZGRC-KEY-012", "ZGRC-KEY-013", "RGBgenie ZB-5001", "RGBgenie ZB-5004"],
            "map": [
                [1, "0x01", "ONOFF", "OFF", "0", "S_BUTTON_1", "S_BUTTON_ACTION_SHORT_RELEASED", "Off"],
                [1, "0x01", "LEVEL_CONTROL", "MOVE_WITH_ON_OFF", "1", "S_BUTTON_1", "S_BUTTON_ACTION_HOLD", "Move down (with on/off)"],
                [1, "0x01", "LEVEL_CONTROL", "STOP_WITH_ON_OFF", "1", "S_BUTTON_1", "S_BUTTON_ACTION_LONG_RELEASED", "Stop_ (with on/off)"],
                [1, "0x01", "ONOFF", "ON", "0", "S_BUTTON_2", "S_BUTTON_ACTION_SHORT_RELEASED", "On"],
                [1, "0x01", "LEVEL_CONTROL", "MOVE_WITH_ON_OFF", "0", "S_BUTTON_2", "S_BUTTON_ACTION_HOLD", "Move up (with on/off)"],
                [1, "0x01", "LEVEL_CONTROL", "STOP_WITH_ON_OFF", "0", "S_BUTTON_2", "S_BUTTON_ACTION_LONG_RELEASED", "Stop_ (with on/off)"],
                [1, "0x01", "SCENES", "RECALL_SCENE", "1", "S_BUTTON_9", "S_BUTTON_ACTION_SHORT_RELEASED", "Recall scene 1"],
                [1, "0x01", "SCENES", "RECALL_SCENE", "2", "S_BUTTON_10", "S_BUTTON_ACTION_SHORT_RELEASED", "Recall scene 2"],
                [1, "0x02", "ONOFF", "OFF", "0", "S_BUTTON_3", "S_BUTTON_ACTION_SHORT_RELEASED", "Off"],
                [1, "0x02", "LEVEL_CONTROL", "MOVE_WITH_ON_OFF", "1", "S_BUTTON_3", "S_BUTTON_ACTION_HOLD", "Move down (with on/off)"],
                [1, "0x02", "LEVEL_CONTROL", "STOP_WITH_ON_OFF", "1", "S_BUTTON_3", "S_BUTTON_ACTION_LONG_RELEASED", "Stop_ (with on/off)"],
                [1, "0x02", "ONOFF", "ON", "0", "S_BUTTON_4", "S_BUTTON_ACTION_SHORT_RELEASED", "On"],
                [1, "0x02", "LEVEL_CONTROL", "MOVE_WITH_ON_OFF", "0", "S_BUTTON_4", "S_BUTTON_ACTION_HOLD", "Move up (with on/off)"],
                [1, "0x02", "LEVEL_CONTROL", "STOP_WITH_ON_OFF", "0", "S_BUTTON_4", "S_BUTTON_ACTION_LONG_RELEASED", "Stop_ (with on/off)"],
                [1, "0x03", "ONOFF", "OFF", "0", "S_BUTTON_5", "S_BUTTON_ACTION_SHORT_RELEASED", "Off"],
                [1, "0x03", "LEVEL_CONTROL", "MOVE_WITH_ON_OFF", "1", "S_BUTTON_5", "S_BUTTON_ACTION_HOLD", "Move down (with on/off)"],
                [1, "0x03", "LEVEL_CONTROL", "STOP_WITH_ON_OFF", "1", "S_BUTTON_5", "S_BUTTON_ACTION_LONG_RELEASED", "Stop_ (with on/off)"],
                [1, "0x03", "ONOFF", "ON", "0", "S_BUTTON_6", "S_BUTTON_ACTION_SHORT_RELEASED", "On"],
                [1, "0x03", "LEVEL_CONTROL", "MOVE_WITH_ON_OFF", "0", "S_BUTTON_6", "S_BUTTON_ACTION_HOLD", "Move up (with on/off)"],
                [1, "0x03", "LEVEL_CONTROL", "STOP_WITH_ON_OFF", "0", "S_BUTTON_6", "S_BUTTON_ACTION_LONG_RELEASED", "Stop_ (with on/off)"],
                [1, "0x04", "ONOFF", "OFF", "0", "S_BUTTON_7", "S_BUTTON_ACTION_SHORT_RELEASED", "Off"],
                [1, "0x04", "LEVEL_CONTROL", "MOVE_WITH_ON_OFF", "1", "S_BUTTON_7", "S_BUTTON_ACTION_HOLD", "Move down (with on/off)"],
                [1, "0x04", "LEVEL_CONTROL", "STOP_WITH_ON_OFF", "1", "S_BUTTON_7", "S_BUTTON_ACTION_LONG_RELEASED", "Stop_ (with on/off)"],
                [1, "0x04", "ONOFF", "ON", "0", "S_BUTTON_8", "S_BUTTON_ACTION_SHORT_RELEASED", "On"],
                [1, "0x04", "LEVEL_CONTROL", "MOVE_WITH_ON_OFF", "0", "S_BUTTON_8", "S_BUTTON_ACTION_HOLD", "Move up (with on/off)"],
                [1, "0x04", "LEVEL_CONTROL", "STOP_WITH_ON_OFF", "0", "S_BUTTON_8", "S_BUTTON_ACTION_LONG_RELEASED", "Stop_ (with on/off)"]
            ]
        },
        "samjinButtonMap": {
            "vendor": "Samjin",
            "doc": "Remote",
            "modelids": ["button"],
            "map": [
                [1, "0x01", "IAS_ZONE", "STATUS_CHANGE", "0x01", "S_BUTTON_1", "S_BUTTON_ACTION_SHORT_RELEASED", "Single press"],
                [1, "0x01", "IAS_ZONE", "STATUS_CHANGE", "0x02", "S_BUTTON_1", "S_BUTTON_ACTION_DOUBLE_PRESS", "Double press"],
                [1, "0x01", "IAS_ZONE", "STATUS_CHANGE", "0x03", "S_BUTTON_1", "S_BUTTON_ACTION_HOLD", "Hold"]
            ]
        },
        "TuyaKeyfobMap": {
            "vendor": "Woox",
            "doc": "4 button remotes from Woox and Nedis",
            "modelids": ["_TZ3000_0zrccfgx", "_TZ3000_fsiepnrh"],
            "map": [
                [1, "0x01", "IAS_ACE", "ARM", "1", "S_BUTTON_1", "S_BUTTON_ACTION_SHORT_RELEASED", "Arm day/home zones only"],
                [1, "0x01", "IAS_ACE", "ARM", "0", "S_BUTTON_2", "S_BUTTON_ACTION_SHORT_RELEASED", "Disarm"],
                [1, "0x01", "IAS_ACE", "EMERGENCY", "0", "S_BUTTON_3", "S_BUTTON_ACTION_SHORT_RELEASED", "Emergency"],
                [1, "0x01", "IAS_ACE", "ARM", "3", "S_BUTTON_4", "S_BUTTON_ACTION_SHORT_RELEASED", "Arm all zones"]
            ]
        },
        "sunricherCCTMap": {
            "vendor": "Sunricher",
            "doc": "CCT remote",
            "modelids": ["ZGRC-KEY-002"],
            "map": [
                [1, "0x01", "ONOFF", "ON", "0", "S_BUTTON_1", "S_BUTTON_ACTION_SHORT_RELEASED", "On"],
                [1, "0x01", "ONOFF", "OFF", "0", "S_BUTTON_2", "S_BUTTON_ACTION_SHORT_RELEASED", "Off"],
                [1, "0x01", "LEVEL_CONTROL", "MOVE_WITH_ON_OFF", "0", "S_BUTTON_3", "S_BUTTON_ACTION_HOLD", "Move up (with on/off)"],
                [1, "0x01", "LEVEL_CONTROL", "STOP_WITH_ON_OFF", "0", "S_BUTTON_3", "S_BUTTON_ACTION_LONG_RELEASED", "Stop_ (with on/off)"],
                [1, "0x01", "LEVEL_CONTROL", "MOVE_WITH_ON_OFF", "1", "S_BUTTON_3", "S_BUTTON_ACTION_HOLD", "Move down (with on/off)"],
                [1, "0x01", "LEVEL_CONTROL", "STOP_WITH_ON_OFF", "1", "S_BUTTON_3", "S_BUTTON_ACTION_LONG_RELEASED", "Stop_ (with on/off)"],
                [1, "0x01", "COLOR_CONTROL", "MOVE_TO_COLOR_TEMPERATURE", "0", "S_BUTTON_4", "S_BUTTON_ACTION_SHORT_RELEASED", "Move to color temperature"],
                [1, "0x01", "COLOR_CONTROL", "MOVE_COLOR_TEMPERATURE", "0x013C", "S_BUTTON_4", "S_BUTTON_ACTION_HOLD", "Move color temperature up"],
                [1, "0x01", "COLOR_CONTROL", "MOVE_COLOR_TEMPERATURE", "0x033C", "S_BUTTON_4", "S_BUTTON_ACTION_HOLD", "Move color temperature down"],
                [1, "0x01", "COLOR_CONTROL", "STOP_MOVE_STEP", "0", "S_BUTTON_4", "S_BUTTON_ACTION_LONG_RELEASED", "Stop_"]
            ]
        },
        "sunricherZG2855Map": {
            "vendor": "Sunricher",
            "doc": "Zigbee 3 in 1 remote ZG2855-RGB",
            "modelids": ["ZG2855-RGB"],
            "map": [
                [1, "0x01", "ONOFF", "ON", "0", "S_BUTTON_1", "S_BUTTON_ACTION_SHORT_RELEASED", "On"],
                [1, "0x01", "ONOFF", "OFF", "0", "S_BUTTON_2", "S_BUTTON_ACTION_SHORT_RELEASED", "Off"],
                [1, "0x01", "LEVEL_CONTROL", "STEP_WITH_ON_OFF", "0", "S_BUTTON_3", "S_BUTTON_ACTION_SHORT_RELEASED", "Increase lightness"],
                [1, "0x01", "LEVEL_CONTROL", "STEP_WITH_ON_OFF", "1", "S_BUTTON_4", "S_BUTTON_ACTION_SHORT_RELEASED", "Decrease lightness"],
                [1, "0x01", "COLOR_CONTROL", "MOVE_TO_COLOR", "0xEB", "S_BUTTON_5", "S_BUTTON_ACTION_SHORT_RELEASED", "Move to color"],
                [1, "0x01", "COLOR_CONTROL", "MOVE_TO_COLOR_TEMPERATURE", "0x30", "S_BUTTON_6", "S_BUTTON_ACTION_SHORT_RELEASED", "Move to color temperature"]
            ]
        },
        "sunricherC4Map": {
            "vendor": "Sunricher",
            "doc": "Zigbee Push-Button Coupler SR-ZG2833PAC-C4",
            "modelids": ["ZG2833PAC"],
            "map": [
                [1, "0x01", "ONOFF", "TOGGLE", "0", "S_BUTTON_1", "S_BUTTON_ACTION_SHORT_RELEASED", "Toggle"],
                [1, "0x02", "ONOFF", "TOGGLE", "0", "S_BUTTON_2", "S_BUTTON_ACTION_SHORT_RELEASED", "Toggle"],
                [1, "0x03", "ONOFF", "TOGGLE", "0", "S_BUTTON_3", "S_BUTTON_ACTION_SHORT_RELEASED", "Toggle"],
                [1, "0x04", "ONOFF", "TOGGLE", "0", "S_BUTTON_4", "S_BUTTON_ACTION_SHORT_RELEASED", "Toggle"]
            ]
        },
        "sunricherC42Map": {
            "vendor": "Sunricher",
            "doc": "Control unit C4",
            "modelids": ["VIVARES_PBC4_01"],
            "buttons": [
                {"S_BUTTON_1": "Button 1"},
                {"S_BUTTON_2": "Button 2"},
                {"S_BUTTON_3": "Button 3"},
                {"S_BUTTON_4": "Button 4"}
            ],
            "map": [
                [1, "0x01", "ONOFF", "TOGGLE", "0", "S_BUTTON_1", "S_BUTTON_ACTION_SHORT_RELEASED", "Toggle"],
                [1, "0x01", "LEVEL_CONTROL", "MOVE_WITH_ON_OFF", "0", "S_BUTTON_1", "S_BUTTON_ACTION_HOLD", "Move up (with on/off)"],
                [1, "0x01", "LEVEL_CONTROL", "STOP_WITH_ON_OFF", "0", "S_BUTTON_1", "S_BUTTON_ACTION_LONG_RELEASED", "Stop_ (with on/off)"],
                [1, "0x01", "LEVEL_CONTROL", "MOVE_WITH_ON_OFF", "1", "S_BUTTON_1", "S_BUTTON_ACTION_HOLD", "Move down (with on/off)"],
                [1, "0x01", "LEVEL_CONTROL", "STOP_WITH_ON_OFF", "1", "S_BUTTON_1", "S_BUTTON_ACTION_LONG_RELEASED", "Stop_ (with on/off)"],
                [1, "0x02", "ONOFF", "TOGGLE", "0", "S_BUTTON_2", "S_BUTTON_ACTION_SHORT_RELEASED", "Toggle"],
                [1, "0x02", "LEVEL_CONTROL", "MOVE_WITH_ON_OFF", "0", "S_BUTTON_2", "S_BUTTON_ACTION_HOLD", "Move up (with on/off)"],
                [1, "0x02", "LEVEL_CONTROL", "STOP_WITH_ON_OFF", "0", "S_BUTTON_2", "S_BUTTON_ACTION_LONG_RELEASED", "Stop_ (with on/off)"],
                [1, "0x02", "LEVEL_CONTROL", "MOVE_WITH_ON_OFF", "1", "S_BUTTON_2", "S_BUTTON_ACTION_HOLD", "Move down (with on/off)"],
                [1, "0x02", "LEVEL_CONTROL", "STOP_WITH_ON_OFF", "1", "S_BUTTON_2", "S_BUTTON_ACTION_LONG_RELEASED", "Stop_ (with on/off)"],
                [1, "0x03", "ONOFF", "TOGGLE", "0", "S_BUTTON_3", "S_BUTTON_ACTION_SHORT_RELEASED", "Toggle"],
                [1, "0x03", "LEVEL_CONTROL", "MOVE_WITH_ON_OFF", "0", "S_BUTTON_3", "S_BUTTON_ACTION_HOLD", "Move up (with on/off)"],
                [1, "0x03", "LEVEL_CONTROL", "STOP_WITH_ON_OFF", "0", "S_BUTTON_3", "S_BUTTON_ACTION_LONG_RELEASED", "Stop_ (with on/off)"],
                [1, "0x03", "LEVEL_CONTROL", "MOVE_WITH_ON_OFF", "1", "S_BUTTON_3", "S_BUTTON_ACTION_HOLD", "Move down (with on/off)"],
                [1, "0x03", "LEVEL_CONTROL", "STOP_WITH_ON_OFF", "1", "S_BUTTON_3", "S_BUTTON_ACTION_LONG_RELEASED", "Stop_ (with on/off)"],
                [1, "0x04", "ONOFF", "TOGGLE", "0", "S_BUTTON_4", "S_BUTTON_ACTION_SHORT_RELEASED", "Toggle"],
                [1, "0x04", "LEVEL_CONTROL", "MOVE_WITH_ON_OFF", "0", "S_BUTTON_4", "S_BUTTON_ACTION_HOLD", "Move up (with on/off)"],
                [1, "0x04", "LEVEL_CONTROL", "STOP_WITH_ON_OFF", "0", "S_BUTTON_4", "S_BUTTON_ACTION_LONG_RELEASED", "Stop_ (with on/off)"],
                [1, "0x04", "LEVEL_CONTROL", "MOVE_WITH_ON_OFF", "1", "S_BUTTON_4", "S_BUTTON_ACTION_HOLD", "Move down (with on/off)"],
                [1, "0x04", "LEVEL_CONTROL", "STOP_WITH_ON_OFF", "1", "S_BUTTON_4", "S_BUTTON_ACTION_LONG_RELEASED", "Stop_ (with on/off)"]
            ]
        },
        "rgbgenie5121Map": {
            "vendor": "RGBgenie",
            "doc": "Micro remote ZB-5121",
            "modelids": ["RGBgenie ZB-5121"],
            "map": [
                [1, "0x01", "ONOFF", "ON", "0", "S_BUTTON_1", "S_BUTTON_ACTION_SHORT_RELEASED", "On"],
                [1, "0x01", "ONOFF", "OFF", "0", "S_BUTTON_2", "S_BUTTON_ACTION_SHORT_RELEASED", "Off"],
                [1, "0x01", "LEVEL_CONTROL", "STEP_WITH_ON_OFF", "0", "S_BUTTON_3", "S_BUTTON_ACTION_SHORT_RELEASED", "Step up (with on/off)"],
                [1, "0x01", "LEVEL_CONTROL", "MOVE_WITH_ON_OFF", "0", "S_BUTTON_3", "S_BUTTON_ACTION_HOLD", "Move up (with on/off)"],
                [1, "0x01", "LEVEL_CONTROL", "STOP_WITH_ON_OFF", "0", "S_BUTTON_3", "S_BUTTON_ACTION_LONG_RELEASED", "Stop_ (with on/off)"],
                [1, "0x01", "LEVEL_CONTROL", "STEP_WITH_ON_OFF", "1", "S_BUTTON_4", "S_BUTTON_ACTION_SHORT_RELEASED", "Step down (with on/off)"],
                [1, "0x01", "LEVEL_CONTROL", "MOVE_WITH_ON_OFF", "1", "S_BUTTON_4", "S_BUTTON_ACTION_HOLD", "Move down (with on/off)"],
                [1, "0x01", "LEVEL_CONTROL", "STOP_WITH_ON_OFF", "0", "S_BUTTON_4", "S_BUTTON_ACTION_LONG_RELEASED", "Stop_ (with on/off)"],
                [1, "0x01", "SCENES", "RECALL_SCENE", "0", "S_BUTTON_5", "S_BUTTON_ACTION_SHORT_RELEASED", "Recall scene 1"],
                [1, "0x01", "SCENES", "STORE_SCENE", "0", "S_BUTTON_5", "S_BUTTON_ACTION_LONG_RELEASED", "Store scene 1"]
            ]
        },
        "sunricherMap": {
            "vendor": "Sunricher",
            "doc": "Wireless switches from Sunricher, Namron, SLC and EcoDim",
            "modelids": ["ED-10010", "ED-10011", "ED-10012", "ED-10013", "ED-10014", "ED-10015", "ZG2833K2_EU07", "ZG2833K8_EU05", "ZG2833K4_EU06", "ZG2835", "4512701", "4512702", "4512703", "4512705", "4512719", "4512721", "4512728", "4512729", "S57003", "ROB_200-008", "ROB_200-009-0", "ROB_200-008-0", "ROB_200-007-0"],
            "buttons": [
                {"S_BUTTON_1": "On 1"},
                {"S_BUTTON_2": "Off 1"},
                {"S_BUTTON_3": "On 2"},
                {"S_BUTTON_4": "Off 2"},
                {"S_BUTTON_5": "On 3"},
                {"S_BUTTON_6": "Off 3"},
                {"S_BUTTON_7": "On 4"},
                {"S_BUTTON_8": "Off 4"}
            ],
            "map": [
                [1, "0x01", "ONOFF", "ON", "0", "S_BUTTON_1", "S_BUTTON_ACTION_SHORT_RELEASED", "On"],
                [1, "0x01", "LEVEL_CONTROL", "MOVE_WITH_ON_OFF", "0", "S_BUTTON_1", "S_BUTTON_ACTION_HOLD", "Move up (with on/off)"],
                [1, "0x01", "LEVEL_CONTROL", "STOP_WITH_ON_OFF", "0", "S_BUTTON_1", "S_BUTTON_ACTION_LONG_RELEASED", "Stop_ (with on/off)"],
                [1, "0x01", "ONOFF", "OFF", "0", "S_BUTTON_2", "S_BUTTON_ACTION_SHORT_RELEASED", "Off"],
                [1, "0x01", "LEVEL_CONTROL", "MOVE_WITH_ON_OFF", "1", "S_BUTTON_2", "S_BUTTON_ACTION_HOLD", "Move down (with on/off)"],
                [1, "0x01", "LEVEL_CONTROL", "STOP_WITH_ON_OFF", "1", "S_BUTTON_2", "S_BUTTON_ACTION_LONG_RELEASED", "Stop_ (with on/off)"],
                [1, "0x02", "ONOFF", "ON", "0", "S_BUTTON_3", "S_BUTTON_ACTION_SHORT_RELEASED", "On"],
                [1, "0x02", "LEVEL_CONTROL", "MOVE_WITH_ON_OFF", "0", "S_BUTTON_3", "S_BUTTON_ACTION_HOLD", "Move up (with on/off)"],
                [1, "0x02", "LEVEL_CONTROL", "STOP_WITH_ON_OFF", "0", "S_BUTTON_3", "S_BUTTON_ACTION_LONG_RELEASED", "Stop_ (with on/off)"],
                [1, "0x02", "ONOFF", "OFF", "0", "S_BUTTON_4", "S_BUTTON_ACTION_SHORT_RELEASED", "Off"],
                [1, "0x02", "LEVEL_CONTROL", "MOVE_WITH_ON_OFF", "1", "S_BUTTON_4", "S_BUTTON_ACTION_HOLD", "Move down (with on/off)"],
                [1, "0x02", "LEVEL_CONTROL", "STOP_WITH_ON_OFF", "1", "S_BUTTON_4", "S_BUTTON_ACTION_LONG_RELEASED", "Stop_ (with on/off)"],
                [1, "0x03", "ONOFF", "ON", "0", "S_BUTTON_5", "S_BUTTON_ACTION_SHORT_RELEASED", "On"],
                [1, "0x03", "LEVEL_CONTROL", "MOVE_WITH_ON_OFF", "0", "S_BUTTON_5", "S_BUTTON_ACTION_HOLD", "Move up (with on/off)"],
                [1, "0x03", "LEVEL_CONTROL", "STOP_WITH_ON_OFF", "0", "S_BUTTON_5", "S_BUTTON_ACTION_LONG_RELEASED", "Stop_ (with on/off)"],
                [1, "0x03", "ONOFF", "OFF", "0", "S_BUTTON_6", "S_BUTTON_ACTION_SHORT_RELEASED", "Off"],
                [1, "0x03", "LEVEL_CONTROL", "MOVE_WITH_ON_OFF", "1", "S_BUTTON_6", "S_BUTTON_ACTION_HOLD", "Move down (with on/off)"],
                [1, "0x03", "LEVEL_CONTROL", "STOP_WITH_ON_OFF", "1", "S_BUTTON_6", "S_BUTTON_ACTION_LONG_RELEASED", "Stop_ (with on/off)"],
                [1, "0x04", "ONOFF", "ON", "0", "S_BUTTON_7", "S_BUTTON_ACTION_SHORT_RELEASED", "On"],
                [1, "0x04", "LEVEL_CONTROL", "MOVE_WITH_ON_OFF", "0", "S_BUTTON_7", "S_BUTTON_ACTION_HOLD", "Move up (with on/off)"],
                [1, "0x04", "LEVEL_CONTROL", "STOP_WITH_ON_OFF", "0", "S_BUTTON_7", "S_BUTTON_ACTION_LONG_RELEASED", "Stop_ (with on/off)"],
                [1, "0x04", "ONOFF", "OFF", "0", "S_BUTTON_8", "S_BUTTON_ACTION_SHORT_RELEASED", "Off"],
                [1, "0x04", "LEVEL_CONTROL", "MOVE_WITH_ON_OFF", "1", "S_BUTTON_8", "S_BUTTON_ACTION_HOLD", "Move down (with on/off)"],
                [1, "0x04", "LEVEL_CONTROL", "STOP_WITH_ON_OFF", "1", "S_BUTTON_8", "S_BUTTON_ACTION_LONG_RELEASED", "Stop_ (with on/off)"]
            ]
        },
        "Tuya3gangMap": {
            "vendor": "Tuya",
            "doc": "3-gang remote",
<<<<<<< HEAD
            "modelids": ["_TZ3000_ee8nrt2l", "_TZ3000_ygvf9xzp", "_TZ3000_t8hzpgnd", "_TZ3000_wkai4ga5", "_TZ3000_bi6lpsew", "_TZ3400_keyjhapk", "_TYZB02_key8kk7r", "_TZ3400_keyjqthh", "_TZ3400_key8kk7r", "_TZ3000_vp6clf9d", "_TYZB02_keyjqthh", "_TZ3000_peszejy7", "_TZ3000_qzjcsmar", "_TZ3000_owgcnkrh", "_TZ3000_adkvzooy", "_TZ3000_arfwfgoa", "_TZ3000_a7ouggvs", "_TZ3000_rrjr1q0u", "_TZ3000_abci1hiu", "_TZ3000_dfgbtub0", "_TZ3000_rco1yzb1", "_TZ3000_gbm10jnj", "_TZ3000_5e235jpa", "_TZ3000_sj7jbgks", "_TZ3000_w8jwkczz", "_TZ3000_dziaict4", "_TZ3000_famkxci2", "_TZ3000_itb0omhv", "_TZ3000_tzvbimpq", "_TZ3000_mh9px7cq", "_TZ3000_b7bxojrg", "_TZ3000_ufhtxr59", "_TZ3000_4upl1fcj", "_TZ3000_i3rjdrwu", "_TZ3000_wkai4ga5"],
=======
            "modelids": ["_TZ3000_ee8nrt2l", "_TZ3000_ygvf9xzp", "_TZ3000_t8hzpgnd", "_TZ3000_wkai4ga5", "_TZ3000_bi6lpsew", "_TZ3400_keyjhapk", "_TYZB02_key8kk7r", "_TZ3400_keyjqthh", "_TZ3400_key8kk7r", "_TZ3000_vp6clf9d", "_TYZB02_keyjqthh", "_TZ3000_peszejy7", "_TZ3000_qzjcsmar", "_TZ3000_owgcnkrh", "_TZ3000_adkvzooy", "_TZ3000_arfwfgoa", "_TZ3000_a7ouggvs", "_TZ3000_rrjr1q0u", "_TZ3000_abci1hiu", "_TZ3000_dfgbtub0", "_TZ3000_rco1yzb1", "_TZ3000_gbm10jnj", "_TZ3000_5e235jpa", "_TZ3000_sj7jbgks", "_TZ3000_w8jwkczz", "_TZ3000_dziaict4", "_TZ3000_famkxci2", "_TZ3000_itb0omhv", "_TZ3000_tzvbimpq", "_TZ3000_mh9px7cq", "_TZ3000_b7bxojrg", "_TZ3000_ufhtxr59", "_TZ3000_4upl1fcj", "_TZ3000_i3rjdrwu"],
>>>>>>> 502bf027
            "map": [
                [1, "0x01", "ONOFF", "0xfd", "0", "S_BUTTON_1", "S_BUTTON_ACTION_SHORT_RELEASED", "B1 short"],
                [1, "0x01", "ONOFF", "0xfd", "1", "S_BUTTON_1", "S_BUTTON_ACTION_DOUBLE_PRESS", "B1 double"],
                [1, "0x01", "ONOFF", "0xfd", "2", "S_BUTTON_1", "S_BUTTON_ACTION_LONG_RELEASED", "B1 long"],
                [1, "0x02", "ONOFF", "0xfd", "0", "S_BUTTON_2", "S_BUTTON_ACTION_SHORT_RELEASED", "B2 short"],
                [1, "0x02", "ONOFF", "0xfd", "1", "S_BUTTON_2", "S_BUTTON_ACTION_DOUBLE_PRESS", "B2 double"],
                [1, "0x02", "ONOFF", "0xfd", "2", "S_BUTTON_2", "S_BUTTON_ACTION_LONG_RELEASED", "B2 long"],
                [1, "0x03", "ONOFF", "0xfd", "0", "S_BUTTON_3", "S_BUTTON_ACTION_SHORT_RELEASED", "B3 short"],
                [1, "0x03", "ONOFF", "0xfd", "1", "S_BUTTON_3", "S_BUTTON_ACTION_DOUBLE_PRESS", "B3 double"],
                [1, "0x03", "ONOFF", "0xfd", "2", "S_BUTTON_3", "S_BUTTON_ACTION_LONG_RELEASED", "B3 long"],
                [1, "0x04", "ONOFF", "0xfd", "0", "S_BUTTON_4", "S_BUTTON_ACTION_SHORT_RELEASED", "B4 short"],
                [1, "0x04", "ONOFF", "0xfd", "1", "S_BUTTON_4", "S_BUTTON_ACTION_DOUBLE_PRESS", "B4 double"],
                [1, "0x04", "ONOFF", "0xfd", "2", "S_BUTTON_4", "S_BUTTON_ACTION_LONG_RELEASED", "B4 long"]
            ]
        },
        "TuyaDimmerMap": {
            "vendor": "Tuya",
            "doc": "4-gang remote",
            "modelids": ["_TZ3000_xabckq1v"],
            "map": [
                [1, "0x01", "ONOFF", "ON", "0", "S_BUTTON_1", "S_BUTTON_ACTION_SHORT_RELEASED", "B1"],
                [1, "0x01", "ONOFF", "OFF", "1", "S_BUTTON_2", "S_BUTTON_ACTION_SHORT_RELEASED", "B2"],
                [1, "0x01", "LEVEL_CONTROL", "STEP", "0", "S_BUTTON_3", "S_BUTTON_ACTION_SHORT_RELEASED", "B3"],
                [1, "0x01", "LEVEL_CONTROL", "STEP", "1", "S_BUTTON_4", "S_BUTTON_ACTION_SHORT_RELEASED", "B4"],
                [1, "0x01", "LEVEL_CONTROL", "MOVE", "0", "S_BUTTON_3", "S_BUTTON_ACTION_HOLD", "B3H"],
                [1, "0x01", "LEVEL_CONTROL", "STOP", "0", "S_BUTTON_3", "S_BUTTON_ACTION_SHORT_RELEASED", "B3R"],
                [1, "0x01", "LEVEL_CONTROL", "MOVE", "1", "S_BUTTON_4", "S_BUTTON_ACTION_HOLD", "B4L"],
                [1, "0x01", "LEVEL_CONTROL", "STOP", "1", "S_BUTTON_4", "S_BUTTON_ACTION_SHORT_RELEASED", "B4R"]
            ]
        },
        "legrandSceneRemote": {
            "vendor": "Legrand",
            "doc": "Pocket remote",
            "modelids": ["Pocket remote"],
            "map": [
                [1, "0x01", "SCENES", "RECALL_SCENE", "0xEA", "S_BUTTON_1", "S_BUTTON_ACTION_SHORT_RELEASED", "Scene 1"],
                [1, "0x01", "SCENES", "RECALL_SCENE", "0xEB", "S_BUTTON_2", "S_BUTTON_ACTION_SHORT_RELEASED", "Scene 2"],
                [1, "0x01", "SCENES", "RECALL_SCENE", "0xEC", "S_BUTTON_3", "S_BUTTON_ACTION_SHORT_RELEASED", "Scene 3"],
                [1, "0x01", "SCENES", "RECALL_SCENE", "0xED", "S_BUTTON_4", "S_BUTTON_ACTION_SHORT_RELEASED", "Scene 4"]
            ]
        },
        "legrandSwitchRemote": {
            "vendor": "Legrand",
            "doc": "Remote switch",
            "modelids": ["Remote switch"],
            "map": [
                [1, "0x01", "ONOFF", "TOGGLE", "0", "S_BUTTON_1", "S_BUTTON_ACTION_SHORT_RELEASED", "Toggle"],
                [1, "0x01", "ONOFF", "ON", "0", "S_BUTTON_1", "S_BUTTON_ACTION_SHORT_RELEASED", "On"],
                [1, "0x01", "ONOFF", "OFF", "0", "S_BUTTON_2", "S_BUTTON_ACTION_SHORT_RELEASED", "Off"],
                [1, "0x01", "LEVEL_CONTROL", "MOVE", "0", "S_BUTTON_1", "S_BUTTON_ACTION_HOLD", "Dimm up"],
                [1, "0x01", "LEVEL_CONTROL", "STOP", "0", "S_BUTTON_1", "S_BUTTON_ACTION_LONG_RELEASED", "Dimm up stop"],
                [1, "0x01", "LEVEL_CONTROL", "MOVE", "1", "S_BUTTON_2", "S_BUTTON_ACTION_HOLD", "Dimm down"],
                [1, "0x01", "LEVEL_CONTROL", "STOP", "1", "S_BUTTON_2", "S_BUTTON_ACTION_LONG_RELEASED", "Dimm down stop"]
            ]
        },
        "legrandDoubleSwitchRemote": {
            "vendor": "Legrand",
            "doc": "Double remote switch",
            "modelids": ["Double gangs remote switch"],
            "map": [
                [1, "0x01", "ONOFF", "ON", "0", "S_BUTTON_1", "S_BUTTON_ACTION_SHORT_RELEASED", "On"],
                [1, "0x01", "ONOFF", "OFF", "0", "S_BUTTON_2", "S_BUTTON_ACTION_SHORT_RELEASED", "Off"],
                [1, "0x01", "LEVEL_CONTROL", "MOVE", "0", "S_BUTTON_1", "S_BUTTON_ACTION_HOLD", "Dimm up"],
                [1, "0x01", "LEVEL_CONTROL", "STOP", "0", "S_BUTTON_1", "S_BUTTON_ACTION_LONG_RELEASED", "Dimm up stop"],
                [1, "0x01", "LEVEL_CONTROL", "MOVE", "1", "S_BUTTON_2", "S_BUTTON_ACTION_HOLD", "Dimm down"],
                [1, "0x01", "LEVEL_CONTROL", "STOP", "1", "S_BUTTON_2", "S_BUTTON_ACTION_LONG_RELEASED", "Dimm down stop"],
                [1, "0x02", "ONOFF", "ON", "0", "S_BUTTON_3", "S_BUTTON_ACTION_SHORT_RELEASED", "On"],
                [1, "0x02", "ONOFF", "OFF", "0", "S_BUTTON_4", "S_BUTTON_ACTION_SHORT_RELEASED", "Off"],
                [1, "0x02", "LEVEL_CONTROL", "MOVE", "0", "S_BUTTON_3", "S_BUTTON_ACTION_HOLD", "Dimm up"],
                [1, "0x02", "LEVEL_CONTROL", "STOP", "0", "S_BUTTON_3", "S_BUTTON_ACTION_LONG_RELEASED", "Dimm up stop"],
                [1, "0x02", "LEVEL_CONTROL", "MOVE", "1", "S_BUTTON_4", "S_BUTTON_ACTION_HOLD", "Dimm down"],
                [1, "0x02", "LEVEL_CONTROL", "STOP", "1", "S_BUTTON_4", "S_BUTTON_ACTION_LONG_RELEASED", "Dimm down stop"]
            ]
        },
        "aqaraOpple6Map": {
            "vendor": "Xiaomi",
            "doc": "Aqara Opple switches",
            "modelids": ["lumi.remote.b286opcn01", "lumi.remote.b486opcn01", "lumi.remote.b686opcn01"],
            "map": [
                [1, "0x01", "MULTISTATE_INPUT", "ATTRIBUTE_REPORT", "0", "S_BUTTON_1", "S_BUTTON_ACTION_HOLD", "Off hold"],
                [1, "0x01", "MULTISTATE_INPUT", "ATTRIBUTE_REPORT", "1", "S_BUTTON_1", "S_BUTTON_ACTION_SHORT_RELEASED", "Off press"],
                [1, "0x01", "MULTISTATE_INPUT", "ATTRIBUTE_REPORT", "2", "S_BUTTON_1", "S_BUTTON_ACTION_DOUBLE_PRESS", "Off double press"],
                [1, "0x01", "MULTISTATE_INPUT", "ATTRIBUTE_REPORT", "3", "S_BUTTON_1", "S_BUTTON_ACTION_TREBLE_PRESS", "Off triple press"],
                [1, "0x01", "MULTISTATE_INPUT", "ATTRIBUTE_REPORT", "0xFF", "S_BUTTON_1", "S_BUTTON_ACTION_LONG_RELEASED", "Off long released"],
                [1, "0x02", "MULTISTATE_INPUT", "ATTRIBUTE_REPORT", "0", "S_BUTTON_2", "S_BUTTON_ACTION_HOLD", "On hold"],
                [1, "0x02", "MULTISTATE_INPUT", "ATTRIBUTE_REPORT", "1", "S_BUTTON_2", "S_BUTTON_ACTION_SHORT_RELEASED", "On press"],
                [1, "0x02", "MULTISTATE_INPUT", "ATTRIBUTE_REPORT", "2", "S_BUTTON_2", "S_BUTTON_ACTION_DOUBLE_PRESS", "On double press"],
                [1, "0x02", "MULTISTATE_INPUT", "ATTRIBUTE_REPORT", "3", "S_BUTTON_2", "S_BUTTON_ACTION_TREBLE_PRESS", "On triple press"],
                [1, "0x02", "MULTISTATE_INPUT", "ATTRIBUTE_REPORT", "0xFF", "S_BUTTON_2", "S_BUTTON_ACTION_LONG_RELEASED", "On long released"],
                [1, "0x03", "MULTISTATE_INPUT", "ATTRIBUTE_REPORT", "0", "S_BUTTON_3", "S_BUTTON_ACTION_HOLD", "Dim down hold"],
                [1, "0x03", "MULTISTATE_INPUT", "ATTRIBUTE_REPORT", "1", "S_BUTTON_3", "S_BUTTON_ACTION_SHORT_RELEASED", "Dim down press"],
                [1, "0x03", "MULTISTATE_INPUT", "ATTRIBUTE_REPORT", "2", "S_BUTTON_3", "S_BUTTON_ACTION_DOUBLE_PRESS", "Dim down double press"],
                [1, "0x03", "MULTISTATE_INPUT", "ATTRIBUTE_REPORT", "3", "S_BUTTON_3", "S_BUTTON_ACTION_TREBLE_PRESS", "Dim down triple press"],
                [1, "0x03", "MULTISTATE_INPUT", "ATTRIBUTE_REPORT", "0xFF", "S_BUTTON_3", "S_BUTTON_ACTION_LONG_RELEASED", "Dim down long released"],
                [1, "0x04", "MULTISTATE_INPUT", "ATTRIBUTE_REPORT", "0", "S_BUTTON_4", "S_BUTTON_ACTION_HOLD", "Dim up hold"],
                [1, "0x04", "MULTISTATE_INPUT", "ATTRIBUTE_REPORT", "1", "S_BUTTON_4", "S_BUTTON_ACTION_SHORT_RELEASED", "Dim up press"],
                [1, "0x04", "MULTISTATE_INPUT", "ATTRIBUTE_REPORT", "2", "S_BUTTON_4", "S_BUTTON_ACTION_DOUBLE_PRESS", "Dim up double press"],
                [1, "0x04", "MULTISTATE_INPUT", "ATTRIBUTE_REPORT", "3", "S_BUTTON_4", "S_BUTTON_ACTION_TREBLE_PRESS", "Dim up triple press"],
                [1, "0x04", "MULTISTATE_INPUT", "ATTRIBUTE_REPORT", "0xFF", "S_BUTTON_4", "S_BUTTON_ACTION_LONG_RELEASED", "Dim up long released"],
                [1, "0x05", "MULTISTATE_INPUT", "ATTRIBUTE_REPORT", "0", "S_BUTTON_5", "S_BUTTON_ACTION_HOLD", "Color warm hold"],
                [1, "0x05", "MULTISTATE_INPUT", "ATTRIBUTE_REPORT", "1", "S_BUTTON_5", "S_BUTTON_ACTION_SHORT_RELEASED", "Color warm press"],
                [1, "0x05", "MULTISTATE_INPUT", "ATTRIBUTE_REPORT", "2", "S_BUTTON_5", "S_BUTTON_ACTION_DOUBLE_PRESS", "Color warm double press"],
                [1, "0x05", "MULTISTATE_INPUT", "ATTRIBUTE_REPORT", "3", "S_BUTTON_5", "S_BUTTON_ACTION_TREBLE_PRESS", "Color warm triple press"],
                [1, "0x05", "MULTISTATE_INPUT", "ATTRIBUTE_REPORT", "0xFF", "S_BUTTON_5", "S_BUTTON_ACTION_LONG_RELEASED", "Color warm long released"],
                [1, "0x06", "MULTISTATE_INPUT", "ATTRIBUTE_REPORT", "0", "S_BUTTON_6", "S_BUTTON_ACTION_HOLD", "Color cold hold"],
                [1, "0x06", "MULTISTATE_INPUT", "ATTRIBUTE_REPORT", "1", "S_BUTTON_6", "S_BUTTON_ACTION_SHORT_RELEASED", "Color cold press"],
                [1, "0x06", "MULTISTATE_INPUT", "ATTRIBUTE_REPORT", "2", "S_BUTTON_6", "S_BUTTON_ACTION_DOUBLE_PRESS", "Color cold double press"],
                [1, "0x06", "MULTISTATE_INPUT", "ATTRIBUTE_REPORT", "3", "S_BUTTON_6", "S_BUTTON_ACTION_TREBLE_PRESS", "Color cold triple press"],
                [1, "0x06", "MULTISTATE_INPUT", "ATTRIBUTE_REPORT", "0xFF", "S_BUTTON_6", "S_BUTTON_ACTION_LONG_RELEASED", "Color cold long released"],
                [1, "0x01", "ONOFF", "OFF", "0", "S_BUTTON_1", "S_BUTTON_ACTION_SHORT_RELEASED", "Off press"],
                [1, "0x01", "ONOFF", "ON", "0", "S_BUTTON_2", "S_BUTTON_ACTION_SHORT_RELEASED", "On press"],
                [1, "0x01", "LEVEL_CONTROL", "STEP", "1", "S_BUTTON_3", "S_BUTTON_ACTION_SHORT_RELEASED", "Dim down press"],
                [1, "0x01", "LEVEL_CONTROL", "MOVE", "1", "S_BUTTON_3", "S_BUTTON_ACTION_HOLD", "Dim down hold"],
                [1, "0x01", "LEVEL_CONTROL", "STOP", "1", "S_BUTTON_3", "S_BUTTON_ACTION_LONG_RELEASED", "Dim down long released"],
                [1, "0x01", "LEVEL_CONTROL", "STEP", "0", "S_BUTTON_4", "S_BUTTON_ACTION_SHORT_RELEASED", "Dim up press"],
                [1, "0x01", "LEVEL_CONTROL", "MOVE", "0", "S_BUTTON_4", "S_BUTTON_ACTION_HOLD", "Dim up hold"],
                [1, "0x01", "LEVEL_CONTROL", "STOP", "0", "S_BUTTON_4", "S_BUTTON_ACTION_LONG_RELEASED", "Dim up long released"],
                [1, "0x01", "COLOR_CONTROL", "STEP_COLOR_TEMPERATURE", "1", "S_BUTTON_5", "S_BUTTON_ACTION_SHORT_RELEASED", "Color warm press"],
                [1, "0x01", "COLOR_CONTROL", "MOVE_COLOR_TEMPERATURE", "0x010F", "S_BUTTON_5", "S_BUTTON_ACTION_HOLD", "Color warm hold"],
                [1, "0x01", "COLOR_CONTROL", "MOVE_COLOR_TEMPERATURE", "0x100F", "S_BUTTON_5", "S_BUTTON_ACTION_LONG_RELEASED", "Color warm long released"],
                [1, "0x01", "COLOR_CONTROL", "STEP_COLOR_TEMPERATURE", "3", "S_BUTTON_6", "S_BUTTON_ACTION_SHORT_RELEASED", "Color cold press"],
                [1, "0x01", "COLOR_CONTROL", "MOVE_COLOR_TEMPERATURE", "0x030F", "S_BUTTON_6", "S_BUTTON_ACTION_HOLD", "Color cold hold"],
                [1, "0x01", "COLOR_CONTROL", "MOVE_COLOR_TEMPERATURE", "0x300F", "S_BUTTON_6", "S_BUTTON_ACTION_LONG_RELEASED", "Color cold long released"]
            ]
        },
        "legrandShutterSwitchRemote": {
            "vendor": "Legrand",
            "doc": "Shutter switch remote",
            "modelids": ["Shutters central remote switch"],
            "map": [
                [1, "0x01", "WINDOW_COVERING", "OPEN", "0", "S_BUTTON_1", "S_BUTTON_ACTION_SHORT_RELEASED", "Move up (with on/off)"],
                [1, "0x01", "WINDOW_COVERING", "CLOSE", "0", "S_BUTTON_2", "S_BUTTON_ACTION_SHORT_RELEASED", "Move down (with on/off)"],
                [1, "0x01", "WINDOW_COVERING", "STOP", "0", "S_BUTTON_3", "S_BUTTON_ACTION_SHORT_RELEASED", "Stop_ (with on/off)"],
                [1, "0x01", "WINDOW_COVERING", "STOP", "1", "S_BUTTON_3", "S_BUTTON_ACTION_LONG_RELEASED", "Stop_ (with on/off)"],
                [1, "0x01", "WINDOW_COVERING", "STOP", "2", "S_BUTTON_3", "S_BUTTON_ACTION_SHORT_RELEASED", "Stop_ (with on/off)"]
            ]
        },
        "legrandToggleRemoteSwitch": {
            "vendor": "Legrand",
            "doc": "Remote toggle switch",
            "modelids": ["Remote toggle switch"],
            "map": [
                [1, "0x01", "ONOFF", "ON", "0", "S_BUTTON_1", "S_BUTTON_ACTION_SHORT_RELEASED", "On"],
                [1, "0x01", "ONOFF", "OFF", "0", "S_BUTTON_2", "S_BUTTON_ACTION_SHORT_RELEASED", "Off"]
            ]
        },
        "legrandMotionSensor": {
            "vendor": "Legrand",
            "doc": "Remote motion sensor",
            "modelids": ["Remote motion sensor"],
            "map": [
                [1, "0x01", "ONOFF", "ON", "0", "S_BUTTON_1", "S_BUTTON_ACTION_SHORT_RELEASED", "On"],
                [1, "0x01", "ONOFF", "OFF", "0", "S_BUTTON_2", "S_BUTTON_ACTION_SHORT_RELEASED", "Off"],
                [1, "0x01", "ONOFF", "ON_WITH_TIMED_OFF", "0", "S_BUTTON_3", "S_BUTTON_ACTION_SHORT_RELEASED", "On with timed off"]
            ]
        },
        "bitronRemoteMap": {
            "vendor": "Bitron",
            "doc": "4 button remote 902010/23",
            "modelids": ["902010/23"],
            "map": [
                [1, "0x01", "LEVEL_CONTROL", "STEP_WITH_ON_OFF", "0", "S_BUTTON_1", "S_BUTTON_ACTION_SHORT_RELEASED", "Step up (with on/off)"],
                [1, "0x01", "ONOFF", "ON", "0", "S_BUTTON_2", "S_BUTTON_ACTION_SHORT_RELEASED", "On"],
                [1, "0x01", "ONOFF", "OFF", "0", "S_BUTTON_3", "S_BUTTON_ACTION_SHORT_RELEASED", "Off"],
                [1, "0x01", "LEVEL_CONTROL", "STEP_WITH_ON_OFF", "1", "S_BUTTON_4", "S_BUTTON_ACTION_SHORT_RELEASED", "Step down (with on/off)"]
            ]
        },
        "rcv14Map": {
            "vendor": "Heiman",
            "doc": "Smart controller HS1RC-M and HS1RC-E",
            "modelids": ["RC_V14", "RC-EM", "RC-EF-3.0"],
            "map": [
                [1, "0x01", "IAS_ACE", "ARM", "1", "S_BUTTON_1", "S_BUTTON_ACTION_SHORT_RELEASED", "Arm day/home zones only"],
                [1, "0x01", "IAS_ACE", "ARM", "0", "S_BUTTON_2", "S_BUTTON_ACTION_SHORT_RELEASED", "Disarm"],
                [1, "0x01", "IAS_ACE", "EMERGENCY", "0", "S_BUTTON_3", "S_BUTTON_ACTION_SHORT_RELEASED", "Emergency"],
                [1, "0x01", "IAS_ACE", "ARM", "3", "S_BUTTON_4", "S_BUTTON_ACTION_SHORT_RELEASED", "Arm all zones"]
            ]
        },
        "immaxKeyfobMap": {
            "vendor": "Immax",
            "doc": "Smart Keyfob 07046L",
            "modelids": ["Keyfob-ZB3.0"],
            "map": [
                [1, "0x01", "IAS_ACE", "ARM", "1", "S_BUTTON_1", "S_BUTTON_ACTION_SHORT_RELEASED", "Arm day/home zones only"],
                [1, "0x01", "IAS_ACE", "ARM", "0", "S_BUTTON_2", "S_BUTTON_ACTION_SHORT_RELEASED", "Disarm"],
                [1, "0x01", "IAS_ACE", "EMERGENCY", "0", "S_BUTTON_3", "S_BUTTON_ACTION_SHORT_RELEASED", "Emergency"],
                [1, "0x01", "IAS_ACE", "ARM", "3", "S_BUTTON_4", "S_BUTTON_ACTION_SHORT_RELEASED", "Arm all zones"]
            ]
        },
        "tintMap": {
            "vendor": "Tint",
            "doc": "Remote",
            "modelids": ["ZBT-Remote-ALL-RGBW"],
            "map": [
                [1, "0x01", "ONOFF", "OFF", "0", "S_BUTTON_1", "S_BUTTON_ACTION_SHORT_RELEASED", "Off"],
                [1, "0x01", "ONOFF", "ON", "0", "S_BUTTON_1", "S_BUTTON_ACTION_SHORT_RELEASED", "On"],
                [1, "0x01", "LEVEL_CONTROL", "STEP", "0", "S_BUTTON_2", "S_BUTTON_ACTION_SHORT_RELEASED", "Step Up"],
                [1, "0x01", "LEVEL_CONTROL", "MOVE", "0", "S_BUTTON_2", "S_BUTTON_ACTION_HOLD", "Move Up"],
                [1, "0x01", "LEVEL_CONTROL", "STOP", "0", "S_BUTTON_2", "S_BUTTON_ACTION_LONG_RELEASED", "Stop"],
                [1, "0x01", "LEVEL_CONTROL", "STEP", "1", "S_BUTTON_3", "S_BUTTON_ACTION_SHORT_RELEASED", "Step Down"],
                [1, "0x01", "LEVEL_CONTROL", "MOVE", "1", "S_BUTTON_3", "S_BUTTON_ACTION_HOLD", "Move Down"],
                [1, "0x01", "LEVEL_CONTROL", "STOP", "1", "S_BUTTON_3", "S_BUTTON_ACTION_LONG_RELEASED", "Stop"],
                [1, "0x01", "COLOR_CONTROL", "MOVE_TO_COLOR_TEMPERATURE", "0", "S_BUTTON_4", "S_BUTTON_ACTION_SHORT_RELEASED", "Move to Color Temperature (Up)"],
                [1, "0x01", "COLOR_CONTROL", "MOVE_TO_COLOR_TEMPERATURE", "1", "S_BUTTON_5", "S_BUTTON_ACTION_SHORT_RELEASED", "Move to Color Temperature (Down)"],
                [1, "0x01", "COLOR_CONTROL", "MOVE_TO_COLOR", "0", "S_BUTTON_6", "S_BUTTON_ACTION_SHORT_RELEASED", "Move to Color"],
                [1, "0x01", "BASIC", "0x02", "3", "S_BUTTON_7", "S_BUTTON_ACTION_SHORT_RELEASED", "Work Light"],
                [1, "0x01", "BASIC", "0x02", "1", "S_BUTTON_8", "S_BUTTON_ACTION_SHORT_RELEASED", "Sunset"],
                [1, "0x01", "BASIC", "0x02", "2", "S_BUTTON_9", "S_BUTTON_ACTION_SHORT_RELEASED", "Party"],
                [1, "0x01", "BASIC", "0x02", "6", "S_BUTTON_10", "S_BUTTON_ACTION_SHORT_RELEASED", "Night Light"],
                [1, "0x01", "BASIC", "0x02", "4", "S_BUTTON_11", "S_BUTTON_ACTION_SHORT_RELEASED", "Campfire"],
                [1, "0x01", "BASIC", "0x02", "5", "S_BUTTON_12", "S_BUTTON_ACTION_SHORT_RELEASED", "Romance"]
            ]
        },
        "sageMap": {
            "vendor": "Sage",
            "doc": "Door bell",
            "modelids": ["Bell"],
            "map": [
                [1, "0x12", "ONOFF", "ON", "0", "S_BUTTON_1", "S_BUTTON_ACTION_SHORT_RELEASED", "On"],
                [1, "0x12", "ONOFF", "OFF", "0", "S_BUTTON_2", "S_BUTTON_ACTION_SHORT_RELEASED", "Off"],
                [1, "0x12", "LEVEL_CONTROL", "MOVE_WITH_ON_OFF", "0", "S_BUTTON_3", "S_BUTTON_ACTION_HOLD", "On (hold)"],
                [1, "0x12", "LEVEL_CONTROL", "STOP", "0", "S_BUTTON_3", "S_BUTTON_ACTION_LONG_RELEASED", "On (released)"]
            ]
        },
        "sonoffOnOffMap": {
            "vendor": "Sonoff",
            "doc": "Switch SNZB-01",
            "modelids": ["WB01", "WB-01"],
            "map": [
                [1, "0x01", "ONOFF", "ON", "0", "S_BUTTON_1", "S_BUTTON_ACTION_DOUBLE_PRESS", "double"],
                [1, "0x01", "ONOFF", "OFF", "0", "S_BUTTON_1", "S_BUTTON_ACTION_LONG_RELEASED", "long"],
                [1, "0x01", "ONOFF", "TOGGLE", "0", "S_BUTTON_1", "S_BUTTON_ACTION_SHORT_RELEASED", "short"]
            ]
        },
        "ZGRC-KEY-009": {
            "vendor": "YPHIX",
            "doc": "RGB wall switch",
            "modelids": ["ZGRC-KEY-009"],
            "map": [
                [1, "0x01", "ONOFF", "ON", "0", "S_BUTTON_1", "S_BUTTON_ACTION_SHORT_RELEASED", "On"],
                [1, "0x01", "ONOFF", "OFF", "0", "S_BUTTON_2", "S_BUTTON_ACTION_SHORT_RELEASED", "Off"],
                [1, "0x01", "LEVEL_CONTROL", "STEP_WITH_ON_OFF", "0", "S_BUTTON_3", "S_BUTTON_ACTION_SHORT_RELEASED", "Step up (with on/off)"],
                [1, "0x01", "LEVEL_CONTROL", "MOVE_WITH_ON_OFF", "0", "S_BUTTON_3", "S_BUTTON_ACTION_HOLD", "Move up (with on/off)"],
                [1, "0x01", "LEVEL_CONTROL", "STOP_WITH_ON_OFF", "0", "S_BUTTON_3", "S_BUTTON_ACTION_LONG_RELEASED", "Stop_ (with on/off)"],
                [1, "0x01", "LEVEL_CONTROL", "STEP_WITH_ON_OFF", "1", "S_BUTTON_4", "S_BUTTON_ACTION_SHORT_RELEASED", "Step down (with on/off)"],
                [1, "0x01", "LEVEL_CONTROL", "MOVE_WITH_ON_OFF", "1", "S_BUTTON_4", "S_BUTTON_ACTION_HOLD", "Move down (with on/off)"],
                [1, "0x01", "LEVEL_CONTROL", "STOP_WITH_ON_OFF", "0", "S_BUTTON_4", "S_BUTTON_ACTION_LONG_RELEASED", "Stop_ (with on/off)"],
                [1, "0x01", "COLOR_CONTROL", "MOVE_TO_COLOR_TEMPERATURE", "185", "S_BUTTON_5", "S_BUTTON_ACTION_SHORT_RELEASED", "Move color temperature"],
                [1, "0x01", "COLOR_CONTROL", "MOVE_COLOR_TEMPERATURE", "1", "S_BUTTON_5", "S_BUTTON_ACTION_HOLD", "Move color temperature"],
                [1, "0x01", "COLOR_CONTROL", "STOP_MOVE_STEP", "0", "S_BUTTON_5", "S_BUTTON_ACTION_LONG_RELEASED", "Stop move color temperature"],
                [1, "0x01", "COLOR_CONTROL", "MOVE_TO_COLOR", "206", "S_BUTTON_6", "S_BUTTON_ACTION_SHORT_RELEASED", "Move to color"],
                [1, "0x01", "COLOR_CONTROL", "MOVE_HUE", "0", "S_BUTTON_6", "S_BUTTON_ACTION_HOLD", "Move to color"],
                [1, "0x01", "COLOR_CONTROL", "MOVE_HUE", "3", "S_BUTTON_6", "S_BUTTON_ACTION_LONG_RELEASED", "Move to color"],
                [1, "0x01", "SCENES", "RECALL_SCENE", "0", "S_BUTTON_7", "S_BUTTON_ACTION_SHORT_RELEASED", "Recall scene 1"],
                [1, "0x01", "SCENES", "RECALL_SCENE", "0", "S_BUTTON_8", "S_BUTTON_ACTION_SHORT_RELEASED", "Recall scene 2"]
            ]
        },
        "ZGRC-KEY-007": {
            "vendor": "YPHIX",
            "doc": "K2 wall switch",
            "modelids": ["ZGRC-KEY-007"],
            "map": [
                [1, "0x01", "ONOFF", "ON", "0", "S_BUTTON_1", "S_BUTTON_ACTION_SHORT_RELEASED", "On"],
                [1, "0x01", "ONOFF", "OFF", "0", "S_BUTTON_2", "S_BUTTON_ACTION_SHORT_RELEASED", "Off"],
                [1, "0x01", "LEVEL_CONTROL", "MOVE_WITH_ON_OFF", "1", "S_BUTTON_1", "S_BUTTON_ACTION_HOLD", "Move up (with on/off)"],
                [1, "0x01", "LEVEL_CONTROL", "STOP_WITH_ON_OFF", "0", "S_BUTTON_1", "S_BUTTON_ACTION_LONG_RELEASED", "Stop_ (with on/off)"],
                [1, "0x01", "LEVEL_CONTROL", "MOVE_WITH_ON_OFF", "0", "S_BUTTON_2", "S_BUTTON_ACTION_HOLD", "Move down (with on/off)"],
                [1, "0x01", "LEVEL_CONTROL", "STOP_WITH_ON_OFF", "0", "S_BUTTON_2", "S_BUTTON_ACTION_LONG_RELEASED", "Stop_ (with on/off)"]
            ]
        },
        "LDSRemoteMap": {
            "vendor": "EcoSmart/LDS",
            "doc": "4 button CCT switch",
            "modelids": ["ZBT-CCTSwitch-D0001"],
            "map": [
                [1, "0x01", "ONOFF", "OFF", "0", "S_BUTTON_1", "S_BUTTON_ACTION_SHORT_RELEASED", "Off"],
                [1, "0x01", "ONOFF", "ON", "0", "S_BUTTON_1", "S_BUTTON_ACTION_SHORT_RELEASED", "On"],
                [1, "0x01", "LEVEL_CONTROL", "MOVE_TO_LEVEL", "0x7F", "S_BUTTON_2", "S_BUTTON_ACTION_SHORT_RELEASED", "Dim short"],
                [1, "0x01", "LEVEL_CONTROL", "MOVE", "0x01", "S_BUTTON_2", "S_BUTTON_ACTION_HOLD", "Dim long press"],
                [1, "0x01", "LEVEL_CONTROL", "STOP", "0x01", "S_BUTTON_2", "S_BUTTON_ACTION_LONG_RELEASED", "Dim long release"],
                [1, "0x01", "COLOR_CONTROL", "MOVE_TO_COLOR_TEMPERATURE", "0x1D", "S_BUTTON_3", "S_BUTTON_ACTION_SHORT_RELEASED", "Temperature short"],
                [1, "0x01", "COLOR_CONTROL", "MOVE_COLOR_TEMPERATURE", "0x00", "S_BUTTON_3", "S_BUTTON_ACTION_HOLD", "Temperature Long press"],
                [1, "0x01", "COLOR_CONTROL", "MOVE_COLOR_TEMPERATURE", "0x01", "S_BUTTON_3", "S_BUTTON_ACTION_HOLD", "Temperature Long press 2"]
            ]
        },
        "ZBT-DIMController-D0800Map": {
            "vendor": "LDS",
            "doc": "Mueller-Licht tint dimmer",
            "modelids": ["ZBT-DIMController-D0800"],
            "buttons": [
                {"S_BUTTON_1": "On/Off"},
                {"S_BUTTON_2": "Dim Up"},
                {"S_BUTTON_3": "Dim Down"},
                {"S_BUTTON_4": "Scene"}
            ],
            "map": [
                [1, "0x01", "ONOFF", "ON", "0", "S_BUTTON_1", "S_BUTTON_ACTION_SHORT_RELEASED", "On"],
                [1, "0x01", "ONOFF", "OFF", "0", "S_BUTTON_1", "S_BUTTON_ACTION_SHORT_RELEASED", "Off"],
                [1, "0x01", "LEVEL_CONTROL", "STEP", "0", "S_BUTTON_2", "S_BUTTON_ACTION_SHORT_RELEASED", "Step up"],
                [1, "0x01", "LEVEL_CONTROL", "MOVE", "0", "S_BUTTON_2", "S_BUTTON_ACTION_HOLD", "Move up"],
                [1, "0x01", "LEVEL_CONTROL", "STOP", "0", "S_BUTTON_2", "S_BUTTON_ACTION_LONG_RELEASED", "Stop"],
                [1, "0x01", "LEVEL_CONTROL", "STEP", "1", "S_BUTTON_3", "S_BUTTON_ACTION_SHORT_RELEASED", "Step down"],
                [1, "0x01", "LEVEL_CONTROL", "MOVE", "1", "S_BUTTON_3", "S_BUTTON_ACTION_HOLD", "Move down"],
                [1, "0x01", "LEVEL_CONTROL", "STOP", "1", "S_BUTTON_3", "S_BUTTON_ACTION_LONG_RELEASED", "Stop"],
                [1, "0x01", "SCENES", "RECALL_SCENE", "1", "S_BUTTON_4", "S_BUTTON_ACTION_SHORT_RELEASED", "Recall scene 1"],
                [1, "0x01", "SCENES", "STORE_SCENE", "1", "S_BUTTON_4", "S_BUTTON_ACTION_LONG_RELEASED", "Store scene 1"]
            ]
        },
        "linkind1keyMap": {
            "vendor": "Linkind",
            "doc": "1 button remote ZS232000178",
            "modelids": ["ZBT-DIMSwitch-D0001"],
            "map": [
                [1, "0x01", "ONOFF", "ON", "0", "S_BUTTON_1", "S_BUTTON_ACTION_SHORT_RELEASED", "On"],
                [1, "0x01", "ONOFF", "OFF", "0", "S_BUTTON_2", "S_BUTTON_ACTION_SHORT_RELEASED", "Off"],
                [1, "0x01", "LEVEL_CONTROL", "MOVE", "0", "S_BUTTON_1", "S_BUTTON_ACTION_HOLD", "Move up"],
                [1, "0x01", "LEVEL_CONTROL", "STOP", "0", "S_BUTTON_1", "S_BUTTON_ACTION_LONG_RELEASED", "Stop"],
                [1, "0x01", "LEVEL_CONTROL", "MOVE", "1", "S_BUTTON_2", "S_BUTTON_ACTION_HOLD", "Move down"],
                [1, "0x01", "LEVEL_CONTROL", "STOP", "0", "S_BUTTON_2", "S_BUTTON_ACTION_LONG_RELEASED", "Stop"]
            ]
        },
        "iluminizeMap": {
            "vendor": "Iluminize",
            "doc": "4 button CCT touch remote",
            "modelids": ["ZGRC-TEUR-003"],
            "map": [
                [1, "0x01", "ONOFF", "ON", "0", "S_BUTTON_1", "S_BUTTON_ACTION_SHORT_RELEASED", "On"],
                [1, "0x01", "ONOFF", "OFF", "0", "S_BUTTON_2", "S_BUTTON_ACTION_SHORT_RELEASED", "Off"],
                [1, "0x01", "LEVEL_CONTROL", "STEP_WITH_ON_OFF", "1", "S_BUTTON_3", "S_BUTTON_ACTION_SHORT_RELEASED", "Step up (with on/off)"],
                [1, "0x01", "LEVEL_CONTROL", "STEP_WITH_ON_OFF", "0", "S_BUTTON_4", "S_BUTTON_ACTION_SHORT_RELEASED", "Step down (with on/off)"],
                [1, "0x01", "LEVEL_CONTROL", "MOVE_WITH_ON_OFF", "1", "S_BUTTON_3", "S_BUTTON_ACTION_HOLD", "Dimm up (with on/off)"],
                [1, "0x01", "LEVEL_CONTROL", "STOP_WITH_ON_OFF", "0", "S_BUTTON_3", "S_BUTTON_ACTION_LONG_RELEASED", "Dimm up stop"],
                [1, "0x01", "LEVEL_CONTROL", "MOVE_WITH_ON_OFF", "0", "S_BUTTON_4", "S_BUTTON_ACTION_HOLD", "Dimm down (with on/off)"],
                [1, "0x01", "LEVEL_CONTROL", "STOP_WITH_ON_OFF", "0", "S_BUTTON_4", "S_BUTTON_ACTION_LONG_RELEASED", "Dimm down stop"],
                [1, "0x01", "COLOR_CONTROL", "MOVE_TO_COLOR_TEMPERATURE", "0", "S_BUTTON_5", "S_BUTTON_ACTION_SHORT_RELEASED", "Move to color temperature"],
                [1, "0x01", "SCENES", "RECALL_SCENE", "0", "S_BUTTON_6", "S_BUTTON_ACTION_SHORT_RELEASED", "Recall scene 1"],
                [1, "0x01", "SCENES", "STORE_SCENE", "0", "S_BUTTON_6", "S_BUTTON_ACTION_LONG_RELEASED", "Store scene 1"],
                [1, "0x02", "ONOFF", "ON", "0", "S_BUTTON_7", "S_BUTTON_ACTION_SHORT_RELEASED", "On"],
                [1, "0x02", "ONOFF", "OFF", "0", "S_BUTTON_8", "S_BUTTON_ACTION_SHORT_RELEASED", "Off"],
                [1, "0x02", "LEVEL_CONTROL", "STEP_WITH_ON_OFF", "1", "S_BUTTON_9", "S_BUTTON_ACTION_SHORT_RELEASED", "Step up (with on/off)"],
                [1, "0x02", "LEVEL_CONTROL", "STEP_WITH_ON_OFF", "0", "S_BUTTON_10", "S_BUTTON_ACTION_SHORT_RELEASED", "Step down (with on/off)"],
                [1, "0x02", "LEVEL_CONTROL", "MOVE_WITH_ON_OFF", "1", "S_BUTTON_9", "S_BUTTON_ACTION_HOLD", "Dimm up (with on/off)"],
                [1, "0x02", "LEVEL_CONTROL", "STOP_WITH_ON_OFF", "0", "S_BUTTON_9", "S_BUTTON_ACTION_LONG_RELEASED", "Dimm up stop"],
                [1, "0x02", "LEVEL_CONTROL", "MOVE_WITH_ON_OFF", "0", "S_BUTTON_10", "S_BUTTON_ACTION_HOLD", "Dimm down (with on/off)"],
                [1, "0x02", "LEVEL_CONTROL", "STOP_WITH_ON_OFF", "0", "S_BUTTON_10", "S_BUTTON_ACTION_LONG_RELEASED", "Dimm down stop"],
                [1, "0x02", "COLOR_CONTROL", "MOVE_TO_COLOR_TEMPERATURE", "0", "S_BUTTON_11", "S_BUTTON_ACTION_SHORT_RELEASED", "Move to color temperature"],
                [1, "0x02", "SCENES", "RECALL_SCENE", "0", "S_BUTTON_12", "S_BUTTON_ACTION_SHORT_RELEASED", "Recall scene 1"],
                [1, "0x02", "SCENES", "STORE_SCENE", "0", "S_BUTTON_12", "S_BUTTON_ACTION_LONG_RELEASED", "Store scene 1"],
                [1, "0x03", "ONOFF", "ON", "0", "S_BUTTON_13", "S_BUTTON_ACTION_SHORT_RELEASED", "On"],
                [1, "0x03", "ONOFF", "OFF", "0", "S_BUTTON_14", "S_BUTTON_ACTION_SHORT_RELEASED", "Off"],
                [1, "0x03", "LEVEL_CONTROL", "STEP_WITH_ON_OFF", "1", "S_BUTTON_15", "S_BUTTON_ACTION_SHORT_RELEASED", "Step up (with on/off)"],
                [1, "0x03", "LEVEL_CONTROL", "STEP_WITH_ON_OFF", "0", "S_BUTTON_16", "S_BUTTON_ACTION_SHORT_RELEASED", "Step down (with on/off)"],
                [1, "0x03", "LEVEL_CONTROL", "MOVE_WITH_ON_OFF", "1", "S_BUTTON_15", "S_BUTTON_ACTION_HOLD", "Dimm up (with on/off)"],
                [1, "0x03", "LEVEL_CONTROL", "STOP_WITH_ON_OFF", "0", "S_BUTTON_15", "S_BUTTON_ACTION_LONG_RELEASED", "Dimm up stop"],
                [1, "0x03", "LEVEL_CONTROL", "MOVE_WITH_ON_OFF", "0", "S_BUTTON_16", "S_BUTTON_ACTION_HOLD", "Dimm down (with on/off)"],
                [1, "0x03", "LEVEL_CONTROL", "STOP_WITH_ON_OFF", "0", "S_BUTTON_16", "S_BUTTON_ACTION_LONG_RELEASED", "Dimm down stop"],
                [1, "0x03", "COLOR_CONTROL", "MOVE_TO_COLOR_TEMPERATURE", "0", "S_BUTTON_17", "S_BUTTON_ACTION_SHORT_RELEASED", "Move to color temperature"],
                [1, "0x03", "SCENES", "RECALL_SCENE", "0", "S_BUTTON_18", "S_BUTTON_ACTION_SHORT_RELEASED", "Recall scene 1"],
                [1, "0x03", "SCENES", "STORE_SCENE", "0", "S_BUTTON_18", "S_BUTTON_ACTION_LONG_RELEASED", "Store scene 1"],
                [1, "0x04", "ONOFF", "ON", "0", "S_BUTTON_19", "S_BUTTON_ACTION_SHORT_RELEASED", "On"],
                [1, "0x04", "ONOFF", "OFF", "0", "S_BUTTON_20", "S_BUTTON_ACTION_SHORT_RELEASED", "Off"],
                [1, "0x04", "LEVEL_CONTROL", "STEP_WITH_ON_OFF", "1", "S_BUTTON_21", "S_BUTTON_ACTION_SHORT_RELEASED", "Step up (with on/off)"],
                [1, "0x04", "LEVEL_CONTROL", "STEP_WITH_ON_OFF", "0", "S_BUTTON_22", "S_BUTTON_ACTION_SHORT_RELEASED", "Step down (with on/off)"],
                [1, "0x04", "LEVEL_CONTROL", "MOVE_WITH_ON_OFF", "1", "S_BUTTON_21", "S_BUTTON_ACTION_HOLD", "Dimm up (with on/off)"],
                [1, "0x04", "LEVEL_CONTROL", "STOP_WITH_ON_OFF", "0", "S_BUTTON_21", "S_BUTTON_ACTION_LONG_RELEASED", "Dimm up stop"],
                [1, "0x04", "LEVEL_CONTROL", "MOVE_WITH_ON_OFF", "0", "S_BUTTON_22", "S_BUTTON_ACTION_HOLD", "Dimm down (with on/off)"],
                [1, "0x04", "LEVEL_CONTROL", "STOP_WITH_ON_OFF", "0", "S_BUTTON_22", "S_BUTTON_ACTION_LONG_RELEASED", "Dimm down stop"],
                [1, "0x04", "COLOR_CONTROL", "MOVE_TO_COLOR_TEMPERATURE", "0", "S_BUTTON_23", "S_BUTTON_ACTION_SHORT_RELEASED", "Move to color temperature"],
                [1, "0x04", "SCENES", "RECALL_SCENE", "0", "S_BUTTON_24", "S_BUTTON_ACTION_SHORT_RELEASED", "Recall scene 1"],
                [1, "0x04", "SCENES", "STORE_SCENE", "0", "S_BUTTON_24", "S_BUTTON_ACTION_LONG_RELEASED", "Store scene 1"]
            ]
        },
        "lidlMap": {
            "vendor": "LIDL Livarno Lux",
            "doc": "LIDL / Livarno Lux Remote Control (_TYZB01_bngwdjsr)",
            "modelids": ["HG06323"],
            "buttons": [
              {"S_BUTTON_1": "On"},
              {"S_BUTTON_2": "Dim Up"},
              {"S_BUTTON_3": "Dim Down"},
              {"S_BUTTON_4": "Off"}
            ],
            "map": [
                [1, "0x01", "ONOFF", "ON", "0", "S_BUTTON_1", "S_BUTTON_ACTION_SHORT_RELEASED", "On"],
                [1, "0x01", "ONOFF", "LIDL", "0", "S_BUTTON_1", "S_BUTTON_ACTION_SHORT_RELEASED", "On (0)"],
                [1, "0x01", "ONOFF", "LIDL", "1", "S_BUTTON_1", "S_BUTTON_ACTION_SHORT_RELEASED", "On (1)"],
                [1, "0x01", "ONOFF", "LIDL", "2", "S_BUTTON_1", "S_BUTTON_ACTION_SHORT_RELEASED", "On (2)"],
                [1, "0x01", "ONOFF", "LIDL", "3", "S_BUTTON_1", "S_BUTTON_ACTION_SHORT_RELEASED", "On (3)"],
                [1, "0x01", "LEVEL_CONTROL", "STEP", "0", "S_BUTTON_2", "S_BUTTON_ACTION_SHORT_RELEASED", "DimUp Press"],
                [1, "0x01", "LEVEL_CONTROL", "MOVE", "0", "S_BUTTON_2", "S_BUTTON_ACTION_HOLD", "DimUp Hold"],
                [1, "0x01", "LEVEL_CONTROL", "STOP", "0", "S_BUTTON_2", "S_BUTTON_ACTION_LONG_RELEASED", "DimUp Release"],
                [1, "0x01", "LEVEL_CONTROL", "STEP", "1", "S_BUTTON_3", "S_BUTTON_ACTION_SHORT_RELEASED", "DimDown Press"],
                [1, "0x01", "LEVEL_CONTROL", "MOVE", "1", "S_BUTTON_3", "S_BUTTON_ACTION_HOLD", "DimDown Hold"],
                [1, "0x01", "LEVEL_CONTROL", "STOP", "1", "S_BUTTON_3", "S_BUTTON_ACTION_LONG_RELEASED", "DimDown Release"],
                [1, "0x01", "ONOFF", "OFF", "0", "S_BUTTON_4", "S_BUTTON_ACTION_SHORT_RELEASED", "Off"]
            ]

        },
        "lidlDoorbellMap": {
            "vendor": "LIDL Silvercrest",
            "doc": "Lidl / Silvercrest doorbell (_TZ1800_ladpngdx)",
            "modelids": ["HG06668","_TZ1800_ladpngdx", "TS0211"],
            "buttons": [
                {"S_BUTTON_1": "Button"}
            ],
            "map": [
                [1, "0x01", "IAS_ZONE", "STATUS_CHANGE", "0x05", "S_BUTTON_1", "S_BUTTON_ACTION_SHORT_RELEASED", "Ring"]
            ]
        },
        "sengledMap": {
            "vendor": "Sengled",
            "doc": "Sengled Smart Light Switch",
            "modelids": ["E1E-G7F"],
            "map": [
                [1, "0x01", "SENGLED", "COMMAND_0", "1", "S_BUTTON_1", "S_BUTTON_ACTION_SHORT_RELEASED", "On (single press)"],
                [1, "0x01", "SENGLED", "COMMAND_0", "5", "S_BUTTON_1", "S_BUTTON_ACTION_DOUBLE_PRESS", "On (double press)"],
                [1, "0x01", "SENGLED", "COMMAND_0", "6", "S_BUTTON_1", "S_BUTTON_ACTION_LONG_RELEASED", "On (long press)"],
                [1, "0x01", "SENGLED", "COMMAND_0", "2", "S_BUTTON_2", "S_BUTTON_ACTION_SHORT_RELEASED", "Dim up"],
                [1, "0x01", "SENGLED", "COMMAND_0", "3", "S_BUTTON_3", "S_BUTTON_ACTION_SHORT_RELEASED", "Dim down"],
                [1, "0x01", "SENGLED", "COMMAND_0", "4", "S_BUTTON_4", "S_BUTTON_ACTION_SHORT_RELEASED", "Off"],
                [1, "0x01", "SENGLED", "COMMAND_0", "7", "S_BUTTON_4", "S_BUTTON_ACTION_DOUBLE_PRESS", "Off (double press)"],
                [1, "0x01", "SENGLED", "COMMAND_0", "8", "S_BUTTON_4", "S_BUTTON_ACTION_LONG_RELEASED", "Off (long press)"]
            ]
        },
        "elkoMap": {
            "vendor": "ELKO",
            "doc": "Elko ESH 316 Endevender RF",
            "modelids": ["ElkoDimmerRemoteZHA"],
            "buttons": [
                {"S_BUTTON_1": "On/Off"},
                {"S_BUTTON_2": "Dim Up"},
                {"S_BUTTON_3": "Dim Down"}
            ],
            "map": [
                [1, "0x01", "ONOFF", "TOGGLE", "0", "S_BUTTON_1", "S_BUTTON_ACTION_SHORT_RELEASED", "On"],
                [1, "0x01", "LEVEL_CONTROL", "STEP", "0", "S_BUTTON_2", "S_BUTTON_ACTION_SHORT_RELEASED", "Dim up"],
                [1, "0x01", "LEVEL_CONTROL", "STEP", "1", "S_BUTTON_3", "S_BUTTON_ACTION_SHORT_RELEASED", "Dim down"]
            ]
        },
        "aduroMap": {
            "vendor": "Adurolight Manufacturing",
            "doc": "Eria Adurosmart Wireless Dimming Switch",
            "modelids": ["Adurolight_NCC"],
            "map": [
                [1, "0x01", "ADUROLIGHT", "COMMAND_0", "0x0000", "S_BUTTON_1", "S_BUTTON_ACTION_SHORT_RELEASED", "On"],
                [1, "0x01", "ADUROLIGHT", "COMMAND_0", "0x0001", "S_BUTTON_2", "S_BUTTON_ACTION_SHORT_RELEASED", "Dim up"],
                [1, "0x01", "ADUROLIGHT", "COMMAND_0", "0x0002", "S_BUTTON_3", "S_BUTTON_ACTION_SHORT_RELEASED", "Dim down"],
                [1, "0x01", "ADUROLIGHT", "COMMAND_0", "0x0003", "S_BUTTON_4", "S_BUTTON_ACTION_SHORT_RELEASED", "Off"]
            ]
        },
        "terncySd01Map": {
            "vendor": "Terncy",
            "doc": "Terncy Smart Dial SD01",
            "modelids": ["TERNCY-SD01"],
            "buttons": [
                {"S_BUTTON_1": "Action button"}
            ],
            "map": [
                [1, "0x01", "XIAOYAN", "COMMAND_0", "0x0001", "S_BUTTON_1", "S_BUTTON_ACTION_SHORT_RELEASED", "Single press"],
                [1, "0x01", "XIAOYAN", "COMMAND_0", "0x0002", "S_BUTTON_1", "S_BUTTON_ACTION_DOUBLE_PRESS", "Double press"],
                [1, "0x01", "XIAOYAN", "COMMAND_0", "0x0003", "S_BUTTON_1", "S_BUTTON_ACTION_TREBLE_PRESS", "Tripple press"],
                [1, "0x01", "XIAOYAN", "COMMAND_0", "0x0004", "S_BUTTON_1", "S_BUTTON_ACTION_QUADRUPLE_PRESS", "Quadruple press"],
                [1, "0x01", "XIAOYAN", "COMMAND_20", "0x01", "S_BUTTON_1", "S_BUTTON_ACTION_LONG_RELEASED", "Long press"],
                [1, "0x01", "XIAOYAN", "ATTRIBUTE_REPORT", "0x00", "S_BUTTON_1", "S_BUTTON_ACTION_ROTATE_CLOCKWISE", "Rotate clockwise"],
                [1, "0x01", "XIAOYAN", "ATTRIBUTE_REPORT", "0x01", "S_BUTTON_1", "S_BUTTON_ACTION_ROTATE_COUNTER_CLOCKWISE", "Rotate counter-clockwise"]
            ]
        },
        "NHPBMap": {
            "vendor": "Schneider Electric",
            "doc": "Cover controller",
            "modelids": ["NHPB/SHUTTER/1"],
            "map": [
                [1, "0x15", "WINDOW_COVERING", "OPEN", "0", "S_BUTTON_1", "S_BUTTON_ACTION_SHORT_RELEASED", "Open"],
                [1, "0x15", "WINDOW_COVERING", "STOP", "0", "S_BUTTON_1", "S_BUTTON_ACTION_LONG_RELEASED", "Stop"],
                [1, "0x15", "WINDOW_COVERING", "CLOSE", "0", "S_BUTTON_2", "S_BUTTON_ACTION_SHORT_RELEASED", "Close"],
                [1, "0x15", "WINDOW_COVERING", "STOP", "1", "S_BUTTON_2", "S_BUTTON_ACTION_LONG_RELEASED", "Stop"]
            ]
        }
    }
}<|MERGE_RESOLUTION|>--- conflicted
+++ resolved
@@ -1329,11 +1329,7 @@
         "Tuya3gangMap": {
             "vendor": "Tuya",
             "doc": "3-gang remote",
-<<<<<<< HEAD
             "modelids": ["_TZ3000_ee8nrt2l", "_TZ3000_ygvf9xzp", "_TZ3000_t8hzpgnd", "_TZ3000_wkai4ga5", "_TZ3000_bi6lpsew", "_TZ3400_keyjhapk", "_TYZB02_key8kk7r", "_TZ3400_keyjqthh", "_TZ3400_key8kk7r", "_TZ3000_vp6clf9d", "_TYZB02_keyjqthh", "_TZ3000_peszejy7", "_TZ3000_qzjcsmar", "_TZ3000_owgcnkrh", "_TZ3000_adkvzooy", "_TZ3000_arfwfgoa", "_TZ3000_a7ouggvs", "_TZ3000_rrjr1q0u", "_TZ3000_abci1hiu", "_TZ3000_dfgbtub0", "_TZ3000_rco1yzb1", "_TZ3000_gbm10jnj", "_TZ3000_5e235jpa", "_TZ3000_sj7jbgks", "_TZ3000_w8jwkczz", "_TZ3000_dziaict4", "_TZ3000_famkxci2", "_TZ3000_itb0omhv", "_TZ3000_tzvbimpq", "_TZ3000_mh9px7cq", "_TZ3000_b7bxojrg", "_TZ3000_ufhtxr59", "_TZ3000_4upl1fcj", "_TZ3000_i3rjdrwu", "_TZ3000_wkai4ga5"],
-=======
-            "modelids": ["_TZ3000_ee8nrt2l", "_TZ3000_ygvf9xzp", "_TZ3000_t8hzpgnd", "_TZ3000_wkai4ga5", "_TZ3000_bi6lpsew", "_TZ3400_keyjhapk", "_TYZB02_key8kk7r", "_TZ3400_keyjqthh", "_TZ3400_key8kk7r", "_TZ3000_vp6clf9d", "_TYZB02_keyjqthh", "_TZ3000_peszejy7", "_TZ3000_qzjcsmar", "_TZ3000_owgcnkrh", "_TZ3000_adkvzooy", "_TZ3000_arfwfgoa", "_TZ3000_a7ouggvs", "_TZ3000_rrjr1q0u", "_TZ3000_abci1hiu", "_TZ3000_dfgbtub0", "_TZ3000_rco1yzb1", "_TZ3000_gbm10jnj", "_TZ3000_5e235jpa", "_TZ3000_sj7jbgks", "_TZ3000_w8jwkczz", "_TZ3000_dziaict4", "_TZ3000_famkxci2", "_TZ3000_itb0omhv", "_TZ3000_tzvbimpq", "_TZ3000_mh9px7cq", "_TZ3000_b7bxojrg", "_TZ3000_ufhtxr59", "_TZ3000_4upl1fcj", "_TZ3000_i3rjdrwu"],
->>>>>>> 502bf027
             "map": [
                 [1, "0x01", "ONOFF", "0xfd", "0", "S_BUTTON_1", "S_BUTTON_ACTION_SHORT_RELEASED", "B1 short"],
                 [1, "0x01", "ONOFF", "0xfd", "1", "S_BUTTON_1", "S_BUTTON_ACTION_DOUBLE_PRESS", "B1 double"],
