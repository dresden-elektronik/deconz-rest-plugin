--- conflicted
+++ resolved
@@ -53,11 +53,8 @@
         "IAS_ZONE": 1280,
         "IAS_ACE": 1281,
         "SENGLED": 64528,
-<<<<<<< HEAD
-        "ADEO": 65024
-=======
+        "ADEO": 65024,
         "ADUROLIGHT": 64716
->>>>>>> 59eee63a
 	},
 	"commands": {
         "DOOR_LOCK": {
@@ -124,13 +121,11 @@
         "SENGLED": {
             "COMMAND_0": 0
         },
-<<<<<<< HEAD
         "ADEO": {
             "RECALL_SCENE": 0
-=======
+        },
         "ADUROLIGHT": {
             "COMMAND_0": 0
->>>>>>> 59eee63a
         }
 	},
 	"maps": {
