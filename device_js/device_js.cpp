--- conflicted
+++ resolved
@@ -31,11 +31,7 @@
 };
 
 // Polyfills for older Qt versions
-<<<<<<< HEAD
-static const char *PF_String_prototype_padStart = "String.prototype.padString = String.prototype.padString || "
-=======
 static const char *PF_String_prototype_padStart = "String.prototype.padStart = String.prototype.padStart || "
->>>>>>> f647bd5e
                                      "function (targetLength, padString) { return Utils.padStart(this, targetLength, padString); } ";
 static const char *PF_Math_log10 = "Math.log10 = Math.log10 || function(x) { return Utils.log10(x) };";
 
