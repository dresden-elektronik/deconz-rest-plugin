--- conflicted
+++ resolved
@@ -33,6 +33,8 @@
     m_resource(resource),
     m_what(what),
     m_id(id),
+    m_num(0),
+    m_numPrev(0),
     m_deviceKey(deviceKey),
     m_hasData(0)
 {
@@ -46,21 +48,28 @@
 
 /*! Constructor.
  */
-<<<<<<< HEAD
 Event::Event(const char *resource, const char *what, const QString &id, DeviceKey deviceKey) :
     m_resource(resource),
     m_what(what),
     m_id(id),
+    m_num(0),
+    m_numPrev(0),
     m_deviceKey(deviceKey),
     m_hasData(0)
-=======
-Event::Event(const char *resource, const char *what, const QString &id, int num) :
+{
+
+}
+
+/*! Constructor.
+ */
+Event::Event(const char *resource, const char *what, const QString &id, int num, DeviceKey deviceKey) :
     m_resource(resource),
     m_what(what),
     m_id(id),
     m_num(num),
-    m_numPrev(0)
->>>>>>> d1298938
+    m_numPrev(0),
+    m_deviceKey(deviceKey),
+    m_hasData(0)
 {
 
 }
