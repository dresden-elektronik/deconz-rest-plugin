--- conflicted
+++ resolved
@@ -53,7 +53,10 @@
  */
 void DeRestPluginPrivate::enqueueEvent(const Event &event)
 {
-<<<<<<< HEAD
+    if (DBG_IsEnabled(DBG_INFO_L2) && event.what() && event.resource())
+    {
+        DBG_Printf(DBG_INFO_L2, "enqueue event %s for %s/%s\n", event.what(), event.resource(), qPrintable(event.id()));
+    }
 
     RestNodeBase *restNode = nullptr;
 
@@ -84,14 +87,6 @@
     {
         eventQueue.push_back(event);
     }
-=======
-    if (DBG_IsEnabled(DBG_INFO_L2) && event.what() && event.resource())
-    {
-        DBG_Printf(DBG_INFO_L2, "enqueue event %s for %s/%s\n", event.what(), event.resource(), qPrintable(event.id()));
-    }
-
-    eventQueue.push_back(event);
->>>>>>> 46a468b9
 
     if (!eventTimer->isActive())
     {
