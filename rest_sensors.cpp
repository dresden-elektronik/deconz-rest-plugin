/*
 * Copyright (c) 2013-2019 dresden elektronik ingenieurtechnik gmbh.
 * All rights reserved.
 *
 * The software in this package is published under the terms of the BSD
 * style license a copy of which has been included with this distribution in
 * the LICENSE.txt file.
 *
 */

#include <QString>
#include <QTextCodec>
#include <QTcpSocket>
#include <QUrlQuery>
#include <QVariantMap>
#include <QtCore/qmath.h>
#include "de_web_plugin.h"
#include "de_web_plugin_private.h"
#include "json.h"

/*! Sensors REST API broker.
    \param req - request data
    \param rsp - response data
    \return REQ_READY_SEND
            REQ_NOT_HANDLED
 */
int DeRestPluginPrivate::handleSensorsApi(const ApiRequest &req, ApiResponse &rsp)
{
    if (req.path[2] != QLatin1String("sensors"))
    {
        return REQ_NOT_HANDLED;
    }

    // GET /api/<apikey>/sensors
    if ((req.path.size() == 3) && (req.hdr.method() == "GET"))
    {
        return getAllSensors(req, rsp);
    }
    // GET /api/<apikey>/sensors/new
    else if ((req.path.size() == 4) && (req.hdr.method() == "GET") && (req.path[3] == "new"))
    {
        return getNewSensors(req, rsp);
    }
    // GET /api/<apikey>/sensors/<id>
    else if ((req.path.size() == 4) && (req.hdr.method() == "GET"))
    {
        return getSensor(req, rsp);
    }
    // GET /api/<apikey>/sensors/<id>/data?maxrecords=<maxrecords>&fromtime=<ISO 8601>
    else if ((req.path.size() == 5) && (req.hdr.method() == "GET") && (req.path[4] == "data"))
    {
        return getSensorData(req, rsp);
    }
    // POST /api/<apikey>/sensors
    else if ((req.path.size() == 3) && (req.hdr.method() == "POST"))
    {
        bool ok;
        QVariant var = Json::parse(req.content, ok);
        QVariantMap map = var.toMap();

        if (map.isEmpty())
        {
            return searchNewSensors(req, rsp);
        }
        else
        {
            return createSensor(req, rsp);
        }
    }
    // PUT, PATCH /api/<apikey>/sensors/<id>
    else if ((req.path.size() == 4) && (req.hdr.method() == "PUT" || req.hdr.method() == "PATCH"))
    {
        return updateSensor(req, rsp);
    }
    // DELETE /api/<apikey>/sensors/<id>
    else if ((req.path.size() == 4) && (req.hdr.method() == "DELETE"))
    {
        return deleteSensor(req, rsp);
    }
    // PUT, PATCH /api/<apikey>/sensors/<id>/config
    else if ((req.path.size() == 5) && (req.hdr.method() == "PUT" || req.hdr.method() == "PATCH") && (req.path[4] == "config"))
    {
        return changeSensorConfig(req, rsp);
    }
    // PUT, PATCH /api/<apikey>/sensors/<id>/state
    else if ((req.path.size() == 5) && (req.hdr.method() == "PUT" || req.hdr.method() == "PATCH") && (req.path[4] == "state"))
    {
        return changeSensorState(req, rsp);
    }
    // POST, DELETE /api/<apikey>/sensors/<id>/config/schedule/Wbbb
    else if ((req.path.size() == 7) && (req.hdr.method() == "POST" || req.hdr.method() == "DELETE") && (req.path[4] == "config") && (req.path[5] == "schedule"))
    {
        return changeThermostatSchedule(req, rsp);
    }

    return REQ_NOT_HANDLED;
}

/*! GET /api/<apikey>/sensors
    \return REQ_READY_SEND
            REQ_NOT_HANDLED
 */
int DeRestPluginPrivate::getAllSensors(const ApiRequest &req, ApiResponse &rsp)
{
    Q_UNUSED(req);
    rsp.httpStatus = HttpStatusOk;

    // handle ETag
    if (req.hdr.hasKey("If-None-Match"))
    {
        QString etag = req.hdr.value("If-None-Match");

        if (gwSensorsEtag == etag)
        {
            rsp.httpStatus = HttpStatusNotModified;
            rsp.etag = etag;
            return REQ_READY_SEND;
        }
    }

    std::vector<Sensor>::iterator i = sensors.begin();
    std::vector<Sensor>::iterator end = sensors.end();

    for (; i != end; ++i)
    {
        // ignore deleted sensors
        if (i->deletedState() == Sensor::StateDeleted)
        {
            continue;
        }

        // ignore sensors without attached node
        if (i->modelId().startsWith("FLS-NB") && !i->node())
        {
            continue;
        }

        if (i->modelId().isEmpty())
        {
            continue;
        }

        QVariantMap map;
        if (sensorToMap(&*i, map, req))
        {
            rsp.map[i->id()] = map;
        }
    }

    if (rsp.map.isEmpty())
    {
        rsp.str = "{}"; // return empty object
    }

    rsp.etag = gwSensorsEtag;

    return REQ_READY_SEND;
}

/*! GET /api/<apikey>/sensors/<id>
    \return REQ_READY_SEND
            REQ_NOT_HANDLED
 */
int DeRestPluginPrivate::getSensor(const ApiRequest &req, ApiResponse &rsp)
{
    DBG_Assert(req.path.size() == 4);

    if (req.path.size() != 4)
    {
        return REQ_NOT_HANDLED;
    }

    const QString &id = req.path[3];

    Sensor *sensor = id.length() < MIN_UNIQUEID_LENGTH ? getSensorNodeForId(id) : getSensorNodeForUniqueId(id);

    if (!sensor || (sensor->deletedState() == Sensor::StateDeleted))
    {
        rsp.list.append(errorToMap(ERR_RESOURCE_NOT_AVAILABLE, QString("/sensors/%1").arg(id), QString("resource, /sensors/%1, not available").arg(id)));
        rsp.httpStatus = HttpStatusNotFound;
        return REQ_READY_SEND;
    }

    // handle ETag
    if (req.hdr.hasKey("If-None-Match"))
    {
        QString etag = req.hdr.value("If-None-Match");

        if (sensor->etag == etag)
        {
            rsp.httpStatus = HttpStatusNotModified;
            rsp.etag = etag;
            return REQ_READY_SEND;
        }
    }

    sensorToMap(sensor, rsp.map, req);
    rsp.httpStatus = HttpStatusOk;
    rsp.etag = sensor->etag;

    return REQ_READY_SEND;
}

/*! GET /api/<apikey>/sensors/<id>/data?maxrecords=<maxrecords>&fromtime=<ISO 8601>
    \return REQ_READY_SEND
            REQ_NOT_HANDLED
 */
int DeRestPluginPrivate::getSensorData(const ApiRequest &req, ApiResponse &rsp)
{
    DBG_Assert(req.path.size() == 5);

    if (req.path.size() != 5)
    {
        return REQ_NOT_HANDLED;
    }

    QString id = req.path[3];
    Sensor *sensor = id.length() < MIN_UNIQUEID_LENGTH ? getSensorNodeForId(id) : getSensorNodeForUniqueId(id);

    if (!sensor || (sensor->deletedState() == Sensor::StateDeleted))
    {
        rsp.list.append(errorToMap(ERR_RESOURCE_NOT_AVAILABLE, QString("/sensors/%1/").arg(id), QString("resource, /sensors/%1/, not available").arg(id)));
        rsp.httpStatus = HttpStatusNotFound;
        return REQ_READY_SEND;
    }

    bool ok;
    QUrl url(req.hdr.url());
    QUrlQuery query(url);

    const int maxRecords = query.queryItemValue(QLatin1String("maxrecords")).toInt(&ok);
    if (!ok || maxRecords <= 0)
    {
        rsp.list.append(errorToMap(ERR_INVALID_VALUE, QString("/maxrecords"), QString("invalid value, %1, for parameter, maxrecords").arg(query.queryItemValue("maxrecords"))));
        rsp.httpStatus = HttpStatusNotFound;
        return REQ_READY_SEND;
    }

    QString t = query.queryItemValue(QLatin1String("fromtime"));
    QDateTime dt = QDateTime::fromString(t, QLatin1String("yyyy-MM-ddTHH:mm:ss"));
    if (!dt.isValid())
    {
        rsp.list.append(errorToMap(ERR_INVALID_VALUE, QString("/fromtime"), QString("invalid value, %1, for parameter, fromtime").arg(query.queryItemValue("fromtime"))));
        rsp.httpStatus = HttpStatusNotFound;
        return REQ_READY_SEND;
    }

    const qint64 fromTime = dt.toMSecsSinceEpoch() / 1000;

    openDb();
    loadSensorDataFromDb(sensor, rsp.list, fromTime, maxRecords);
    closeDb();

    if (rsp.list.isEmpty())
    {
        rsp.str = QLatin1String("[]"); // return empty list
    }

    rsp.httpStatus = HttpStatusOk;

    return REQ_READY_SEND;
}

/*! POST /api/<apikey>/sensors
    \return REQ_READY_SEND
            REQ_NOT_HANDLED
 */
int DeRestPluginPrivate::createSensor(const ApiRequest &req, ApiResponse &rsp)
{
    rsp.httpStatus = HttpStatusOk;

    bool ok;
    QVariant var = Json::parse(req.content, ok);
    const QVariantMap map = var.toMap();
    const QString type = map["type"].toString();
    Sensor sensor;

    if (!ok)
    {
        rsp.list.append(errorToMap(ERR_INVALID_JSON, QString("/sensors"), QString("body contains invalid JSON")));
        rsp.httpStatus = HttpStatusBadRequest;
        return REQ_READY_SEND;
    }

    userActivity();

    if (sensors.size() >= MAX_SENSORS)
    {
        rsp.list.append(errorToMap(ERR_SENSOR_LIST_FULL , QString("/sensors/"), QString("The Sensor List has reached its maximum capacity of %1 sensors").arg(MAX_SENSORS)));
        rsp.httpStatus = HttpStatusBadRequest;
        return REQ_READY_SEND;
    }

    //check required parameter
    if ((!(map.contains("name")) || !(map.contains("modelid")) || !(map.contains("swversion")) || !(map.contains("type")) || !(map.contains("uniqueid")) || !(map.contains("manufacturername"))))
    {
        rsp.list.append(errorToMap(ERR_MISSING_PARAMETER, QString("/sensors"), QString("invalid/missing parameters in body")));
        rsp.httpStatus = HttpStatusBadRequest;
        return REQ_READY_SEND;
    }

    //check invalid parameter
    const QStringList allowedAttributes = { "name", "modelid", "swversion", "type", "uniqueid", "manufacturername", "state", "config", "recycle" };

    for (const QString &attr : map.keys())
    {
        if (!allowedAttributes.contains(attr))
        {
            rsp.list.append(errorToMap(ERR_PARAMETER_NOT_AVAILABLE, QString("/sensors/%2").arg(attr), QString("parameter, %1, not available").arg(attr)));
            rsp.httpStatus = HttpStatusBadRequest;
            return REQ_READY_SEND;
        }
    }

    if (!type.startsWith(QLatin1String("CLIP")))
    {
        rsp.list.append(errorToMap(ERR_NOT_ALLOWED_SENSOR_TYPE, QString("/sensors"), QString("Not allowed to create sensor type")));
        rsp.httpStatus = HttpStatusBadRequest;
        return REQ_READY_SEND;
    }

        ResourceItem *item = nullptr;
        QVariantMap rspItem;
        QVariantMap rspItemState;

        // create a new sensor id
        openDb();
        sensor.setId(QString::number(getFreeSensorId()));
        closeDb();

        sensor.setName(map["name"].toString().trimmed());
        sensor.setManufacturer(map["manufacturername"].toString());
        sensor.setModelId(map["modelid"].toString());
        sensor.setUniqueId(map["uniqueid"].toString());
        sensor.setSwVersion(map["swversion"].toString());
        sensor.setType(type);

        if (getSensorNodeForUniqueId(sensor.uniqueId()))
        {
            rsp.list.append(errorToMap(ERR_DUPLICATE_EXIST, QString("/sensors"), QString("sensor with uniqueid, %1, already exists").arg(sensor.uniqueId())));
            rsp.httpStatus = HttpStatusBadRequest;
            return REQ_READY_SEND;
        }

        if      (type == QLatin1String("CLIPAlarm")) { item = sensor.addItem(DataTypeBool, RStateAlarm); item->setValue(false); }
        else if (type == QLatin1String("CLIPBattery")) { item = sensor.addItem(DataTypeUInt8, RStateBattery); item->setValue(100); }
        else if (type == QLatin1String("CLIPCarbonMonoxide")) { item = sensor.addItem(DataTypeBool, RStateCarbonMonoxide); item->setValue(false); }
        else if (type == QLatin1String("CLIPConsumption")) { item = sensor.addItem(DataTypeUInt64, RStateConsumption); item->setValue(0); }
        else if (type == QLatin1String("CLIPDaylightOffset")) { item = sensor.addItem(DataTypeInt16, RConfigOffset); item->setValue(0);
                                                                item = sensor.addItem(DataTypeString, RConfigMode);
                                                                item = sensor.addItem(DataTypeTime, RStateLocaltime); }
        else if (type == QLatin1String("CLIPFire")) { item = sensor.addItem(DataTypeBool, RStateFire); item->setValue(false); }
        else if (type == QLatin1String("CLIPGenericFlag")) { item = sensor.addItem(DataTypeBool, RStateFlag); item->setValue(false); }
        else if (type == QLatin1String("CLIPGenericStatus")) { item = sensor.addItem(DataTypeInt32, RStateStatus); item->setValue(0); }
        else if (type == QLatin1String("CLIPHumidity")) { item = sensor.addItem(DataTypeUInt16, RStateHumidity); item->setValue(0);
                                                          item = sensor.addItem(DataTypeInt16, RConfigOffset); item->setValue(0); }
        else if (type == QLatin1String("CLIPLightLevel")) { item = sensor.addItem(DataTypeUInt16, RStateLightLevel); item->setValue(0);
                                                            item = sensor.addItem(DataTypeUInt32, RStateLux); item->setValue(0);
                                                            item = sensor.addItem(DataTypeBool, RStateDark); item->setValue(true);
                                                            item = sensor.addItem(DataTypeBool, RStateDaylight); item->setValue(false);
                                                            item = sensor.addItem(DataTypeUInt16, RConfigTholdDark); item->setValue(R_THOLDDARK_DEFAULT);
                                                            item = sensor.addItem(DataTypeUInt16, RConfigTholdOffset); item->setValue(R_THOLDOFFSET_DEFAULT); }
        else if (type == QLatin1String("CLIPOpenClose")) { item = sensor.addItem(DataTypeBool, RStateOpen); item->setValue(false); }
        else if (type == QLatin1String("CLIPPower")) { item = sensor.addItem(DataTypeInt16, RStatePower); item->setValue(0);
                                                       item = sensor.addItem(DataTypeUInt16, RStateVoltage); item->setValue(0);
                                                       item = sensor.addItem(DataTypeUInt16, RStateCurrent); item->setValue(0); }
        else if (type == QLatin1String("CLIPPresence")) { item = sensor.addItem(DataTypeBool, RStatePresence); item->setValue(false);
                                                          item = sensor.addItem(DataTypeUInt16, RConfigDuration); item->setValue(60); }
        else if (type == QLatin1String("CLIPPressure")) { item = sensor.addItem(DataTypeInt16, RStatePressure); item->setValue(0); }
        else if (type == QLatin1String("CLIPSwitch")) { item = sensor.addItem(DataTypeInt32, RStateButtonEvent); item->setValue(0); }
        else if (type == QLatin1String("CLIPTemperature")) { item = sensor.addItem(DataTypeInt16, RStateTemperature); item->setValue(0);
                                                             item = sensor.addItem(DataTypeInt16, RConfigOffset); item->setValue(0); }
        else if (type == QLatin1String("CLIPVibration")) { item = sensor.addItem(DataTypeBool, RStateVibration); item->setValue(false); }
        else if (type == QLatin1String("CLIPWater")) { item = sensor.addItem(DataTypeBool, RStateWater); item->setValue(false); }
        else
        {
            rsp.list.append(errorToMap(ERR_INVALID_VALUE, QString("/sensors"), QString("invalid value, %1, for parameter, type").arg(type)));
            rsp.httpStatus = HttpStatusBadRequest;
            return REQ_READY_SEND;
        }

        //setState optional
        if (map.contains("state"))
        {
            //check invalid parameter
            const QVariantMap state = map["state"].toMap();
            const QStringList allowedKeys = { "alarm", "battery", "buttonevent", "carbonmonoxide", "consumption", "current", "fire", "flag", "humidity", "lightlevel", "localtime", "lowbattery",
                                              "open", "presence", "pressure", "power", "status", "tampered", "temperature", "vibration", "voltage", "water" };

            const QStringList optionalKeys = { "lowbattery", "tampered" };

            for  (const auto &key : state.keys())
            {
                if (!allowedKeys.contains(key))
                {
                    rsp.list.append(errorToMap(ERR_PARAMETER_NOT_AVAILABLE, QString("/sensors/%2").arg(key), QString("parameter, %1, not available").arg(key)));
                    rsp.httpStatus = HttpStatusBadRequest;
                    return REQ_READY_SEND;
                }

                ResourceItemDescriptor rid;
                item = nullptr;
                if (getResourceItemDescriptor(QString("state/%1").arg(key), rid))
                {
                    item = sensor.item(rid.suffix);

                    if (!item && optionalKeys.contains(key))
                    {
                        item = sensor.addItem(rid.type, rid.suffix);
                    }
                }

                if (!item)
                {
                    rsp.list.append(errorToMap(ERR_INVALID_VALUE, QString("/sensors"), QString("parameter, %1, not available").arg(key)));
                    rsp.httpStatus = HttpStatusBadRequest;
                    return REQ_READY_SEND;
                }

                if (!item->setValue(state.value(key)))
                {
                    rsp.list.append(errorToMap(ERR_INVALID_VALUE, QString("/sensors/state"), QString("invalid value, %1, for parameter %2").arg(state.value(key).toString()).arg(key)));
                    rsp.httpStatus = HttpStatusBadRequest;
                    return REQ_READY_SEND;
                }
            }
        }

        item = sensor.item(RConfigOn);
        item->setValue(true); // default

        item = sensor.item(RConfigReachable);
        item->setValue(true); //default

        //setConfig optional
        if (map.contains("config"))
        {
            //check invalid parameter
            const QVariantMap config = map["config"].toMap();
            const QStringList allowedKeys = { "battery", "duration", "delay", "mode", "offset", "on", "reachable", "url" };
            const QStringList optionalKeys = { "battery", "url" };

            for  (const auto &key : config.keys())
            {
                if (!allowedKeys.contains(key))
                {
                    rsp.list.append(errorToMap(ERR_PARAMETER_NOT_AVAILABLE, QString("/sensors/%2").arg(key), QString("parameter, %1, not available").arg(key)));
                    rsp.httpStatus = HttpStatusBadRequest;
                    return REQ_READY_SEND;
                }

                ResourceItemDescriptor rid;
                item = nullptr;
                if (getResourceItemDescriptor(QString("config/%1").arg(key), rid))
                {
                    item = sensor.item(rid.suffix);

                    if (!item && optionalKeys.contains(key))
                    {
                        item = sensor.addItem(rid.type, rid.suffix);
                    }
                }

                if (!item)
                {
                    rsp.list.append(errorToMap(ERR_INVALID_VALUE, QString("/sensors"), QString("parameter, %1, not available").arg(key)));
                    rsp.httpStatus = HttpStatusBadRequest;
                    return REQ_READY_SEND;
                }

                if (!item->setValue(config.value(key)))
                {
                    rsp.list.append(errorToMap(ERR_INVALID_VALUE, QString("/sensors/config"), QString("invalid value, %1, for parameter %2").arg(config.value(key).toString()).arg(key)));
                    rsp.httpStatus = HttpStatusBadRequest;
                    return REQ_READY_SEND;
                }
            }
        }
        updateSensorEtag(&sensor);
        sensor.setNeedSaveDatabase(true);
        sensors.push_back(sensor);
        queSaveDb(DB_SENSORS, DB_SHORT_SAVE_DELAY);

        rspItemState["id"] = sensor.id();
        rspItem["success"] = rspItemState;
        rsp.list.append(rspItem);
        rsp.httpStatus = HttpStatusOk;
        return REQ_READY_SEND;
}

/*! PUT, PATCH /api/<apikey>/sensors/<id>
    \return REQ_READY_SEND
            REQ_NOT_HANDLED
 */
int DeRestPluginPrivate::updateSensor(const ApiRequest &req, ApiResponse &rsp)
{
    QString id = req.path[3];
    Sensor *sensor = id.length() < MIN_UNIQUEID_LENGTH ? getSensorNodeForId(id) : getSensorNodeForUniqueId(id);
    QString name;
    bool ok;
    bool error = false;
    QVariant var = Json::parse(req.content, ok);
    QVariantMap map = var.toMap();
    QVariantMap rspItem;
    QVariantMap rspItemState;

    rsp.httpStatus = HttpStatusOk;

    if (!ok)
    {
        rsp.list.append(errorToMap(ERR_INVALID_JSON, QString("/sensors"), QString("body contains invalid JSON")));
        rsp.httpStatus = HttpStatusBadRequest;
        return REQ_READY_SEND;
    }

    if (!sensor || (sensor->deletedState() == Sensor::StateDeleted))
    {
        rsp.httpStatus = HttpStatusNotFound;
        rsp.list.append(errorToMap(ERR_RESOURCE_NOT_AVAILABLE, QString("/sensors/%1").arg(id), QString("resource, /sensors/%1, not available").arg(id)));
        return REQ_READY_SEND;
    }

    if (req.sock)
    {
        userActivity();
    }

    //check invalid parameter
    QVariantMap::const_iterator pi = map.begin();
    QVariantMap::const_iterator pend = map.end();

    for (; pi != pend; ++pi)
    {
        if (!((pi.key() == "name") || (pi.key() == "modelid") || (pi.key() == "swversion")
             || (pi.key() == "type")  || (pi.key() == "uniqueid")  || (pi.key() == "manufacturername")
             || (pi.key() == "state")  || (pi.key() == "config")
             || (pi.key() == "mode" && (sensor->modelId() == "Lighting Switch" || sensor->modelId().startsWith(QLatin1String("SYMFONISK"))))))
        {
            rsp.list.append(errorToMap(ERR_PARAMETER_NOT_AVAILABLE, QString("/sensors/%2").arg(pi.key()), QString("parameter, %1, not available").arg(pi.key())));
            rsp.httpStatus = HttpStatusBadRequest;
            return REQ_READY_SEND;
        }
    }

    if (map.contains("modelid"))
    {
        error = true;
        rsp.list.append(errorToMap(ERR_PARAMETER_NOT_AVAILABLE, QString("/sensors/modelid"), QString("parameter, modelid, not modifiable")));
    }
    if (map.contains("swversion"))
    {
        error = true;
        rsp.list.append(errorToMap(ERR_PARAMETER_NOT_AVAILABLE, QString("/sensors/swversion"), QString("parameter, swversion, not modifiable")));
    }
    if (map.contains("type"))
    {
        error = true;
        rsp.list.append(errorToMap(ERR_PARAMETER_NOT_AVAILABLE, QString("/sensors/type"), QString("parameter, type, not modifiable")));
    }
    if (map.contains("uniqueid"))
    {
        error = true;
        rsp.list.append(errorToMap(ERR_PARAMETER_NOT_AVAILABLE, QString("/sensors/uniqueid"), QString("parameter, uniqueid, not modifiable")));
    }
    if (map.contains("manufacturername"))
    {
        error = true;
        rsp.list.append(errorToMap(ERR_PARAMETER_NOT_AVAILABLE, QString("/sensors/manufacturername"), QString("parameter, manufacturername, not modifiable")));
    }
    if (map.contains("state"))
    {
        error = true;
        rsp.list.append(errorToMap(ERR_PARAMETER_NOT_AVAILABLE, QString("/sensors/state"), QString("parameter, state, not modifiable")));
    }

    if (error)
    {
        rsp.httpStatus = HttpStatusBadRequest;
        return REQ_READY_SEND;
    }

    if (map.contains("name")) // optional
    {
        name = map["name"].toString().trimmed();

        if ((map["name"].type() == QVariant::String) && !(name.isEmpty()) && (name.size() <= MAX_SENSOR_NAME_LENGTH))
        {
            if (sensor->name() != name)
            {
                sensor->setName(name);
                sensor->setNeedSaveDatabase(true);
                queSaveDb(DB_SENSORS, DB_SHORT_SAVE_DELAY);
                updateSensorEtag(sensor);

                Event e(RSensors, RAttrName, sensor->id(), sensor->item(RAttrName));
                enqueueEvent(e);
            }
            if (!sensor->type().startsWith(QLatin1String("CLIP")))
            {
                pushSensorInfoToCore(sensor);
            }
            rspItemState[QString("/sensors/%1/name").arg(id)] = name;
            rspItem["success"] = rspItemState;
            rsp.list.append(rspItem);
        }
        else
        {
            rsp.list.append(errorToMap(ERR_INVALID_VALUE, QString("/sensors/%1/name").arg(id), QString("invalid value, %1, for parameter, /sensors/%2/name").arg(name).arg(id)));
            rsp.httpStatus = HttpStatusBadRequest;
        }
    }

    if (map.contains("mode")) // optional
    {
        Sensor::SensorMode mode = (Sensor::SensorMode)map["mode"].toUInt(&ok);

        if (ok && (map["mode"].type() == QVariant::Double)
            && ((sensor->modelId() == "Lighting Switch" && (mode == Sensor::ModeScenes || mode == Sensor::ModeTwoGroups || mode == Sensor::ModeColorTemperature))
                || (sensor->modelId().startsWith(QLatin1String("SYMFONISK")) && (mode == Sensor::ModeScenes || mode == Sensor::ModeDimmer))))
        {
            if (sensor->mode() != mode)
            {
                sensor->setNeedSaveDatabase(true);
                sensor->setMode(mode);
                queSaveDb(DB_SENSORS, DB_SHORT_SAVE_DELAY);
                updateSensorEtag(sensor);
            }

            rspItemState[QString("/sensors/%1/mode").arg(id)] = (double)mode;
            rspItem["success"] = rspItemState;
            rsp.list.append(rspItem);
            updateEtag(sensor->etag);
            updateEtag(gwConfigEtag);
            queSaveDb(DB_SENSORS | DB_GROUPS, DB_SHORT_SAVE_DELAY);
        }
        else
        {
            rsp.list.append(errorToMap(ERR_INVALID_VALUE, QString("/sensors/%1/mode").arg(id), QString("invalid value, %1, for parameter, /sensors/%2/mode").arg((int)mode).arg(id)));
            rsp.httpStatus = HttpStatusBadRequest;
        }
    }

    if (map.contains("config")) // optional
    {
        QStringList path = req.path;
        path.append(QLatin1String("config"));
        QString content = Json::serialize(map[QLatin1String("config")].toMap());
        ApiRequest req2(req.hdr, path, NULL, content);
        return changeSensorConfig(req2, rsp);
    }

    return REQ_READY_SEND;
}

/*! PUT, PATCH /api/<apikey>/sensors/<id>/config
    \return REQ_READY_SEND
            REQ_NOT_HANDLED
 */
int DeRestPluginPrivate::changeSensorConfig(const ApiRequest &req, ApiResponse &rsp)
{
    TaskItem task;
    QString id = req.path[3];
    Sensor *sensor = id.length() < MIN_UNIQUEID_LENGTH ? getSensorNodeForId(id) : getSensorNodeForUniqueId(id);
    bool ok;
    bool updated = false;
    quint32 hostFlags = 0;
    bool offsetUpdated = false;
    qint16 offset = 0;
    QMap<quint16, quint32> attributeList;
    bool tholdUpdated = false;
    quint16 pendingMask = 0;
    QVariant var = Json::parse(req.content, ok);
    QVariantMap map = var.toMap();
    QVariantMap rspItem;
    QVariantMap rspItemState;

//    QRegExp latitude("^\\d{3,3}\\.\\d{4,4}(W|E)$");
//    QRegExp longitude("^\\d{3,3}\\.\\d{4,4}(N|S)$");

    rsp.httpStatus = HttpStatusOk;

    if (!ok)
    {
        rsp.list.append(errorToMap(ERR_INVALID_JSON, QString("/sensors/config"), QString("body contains invalid JSON")));
        rsp.httpStatus = HttpStatusBadRequest;
        return REQ_READY_SEND;
    }

    if (!sensor || (sensor->deletedState() == Sensor::StateDeleted))
    {
        rsp.httpStatus = HttpStatusNotFound;
        rsp.list.append(errorToMap(ERR_RESOURCE_NOT_AVAILABLE, QString("/sensors/%1").arg(id), QString("resource, /sensors/%1, not available").arg(id)));
        return REQ_READY_SEND;
    }

    bool isClip = sensor->type().startsWith(QLatin1String("CLIP"));

    if (req.sock)
    {
        userActivity();
    }

    // set destination parameters
    task.req.dstAddress() = sensor->address();
    task.req.setTxOptions(deCONZ::ApsTxAcknowledgedTransmission);
    task.req.setDstEndpoint(sensor->fingerPrint().endpoint);
    task.req.setSrcEndpoint(getSrcEndpoint(sensor, task.req));
    task.req.setDstAddressMode(deCONZ::ApsExtAddress);

    //check invalid parameter
    QVariantMap::const_iterator pi = map.begin();
    QVariantMap::const_iterator pend = map.end();

    for (; pi != pend; ++pi)
    {
        ResourceItemDescriptor rid;
        ResourceItem *item = 0;
        if (getResourceItemDescriptor(QString("config/%1").arg(pi.key()), rid))
        {
            if (!isClip && (rid.suffix == RConfigBattery || rid.suffix == RConfigReachable))
            {
                // changing battery or reachable of zigbee sensors is not allowed, trigger error
            }
            else if (rid.suffix == RConfigPending || rid.suffix == RConfigSensitivityMax || rid.suffix == RConfigHostFlags)
            {
                // pending and sensitivitymax are read-only
            }
            //else if (rid.suffix == RConfigDuration && sensor->modelId() == QLatin1String("TRADFRI motion sensor"))
            //{
                // duration can be written for ikea motion sensor
                // values 0, 60 — 600 will be replaced by hardware settings TODO error message
            //}
            else
            {
                item = sensor->item(rid.suffix);
            }

            if (item)
            {
                QVariant val = map[pi.key()];

                if (rid.suffix == RConfigOffset)
                {
                    offset -= item->toNumber();
                }

                if (rid.suffix == RConfigDeviceMode)
                {
                    if (RConfigDeviceModeValues.indexOf(val.toString()) < 0)
                    {
                        rsp.list.append(errorToMap(ERR_INVALID_VALUE, QString("/sensors/%1/config/devicemode").arg(id), QString("invalid value, %1, for parameter, devicemode").arg(val.toString())));
                        rsp.httpStatus = HttpStatusBadRequest;
                        return REQ_READY_SEND;
                    }
                }

                if (rid.suffix == RConfigAlert)
                {
                    if (val == "none")
                    {
                        task.identifyTime = 0;
                    }
                    else if (val == "select")
                    {
                        task.identifyTime = 2;    // Hue lights don't react to 1.
                    }
                    else if (val == "lselect")
                    {
                        task.identifyTime = 15;   // Default for Philips Hue bridge
                    }
                    else
                    {
                        rsp.list.append(errorToMap(ERR_INVALID_VALUE, QString("/sensors/%1/config/alert").arg(id), QString("invalid value, %1, for parameter, alert").arg(val.toString())));
                        rsp.httpStatus = HttpStatusBadRequest;
                        return REQ_READY_SEND;
                    }

                    task.taskType = TaskIdentify;
                    taskToLocalData(task);

                    if (addTaskIdentify(task, task.identifyTime))
                    {
                        if (item->setValue(val))
                        {
                            rspItemState[QString("/sensors/%1/config/alert").arg(id)] = map["alert"];
                            rspItem["success"] = rspItemState;
                            if (item->lastChanged() == item->lastSet())
                            {
                                updated = true;
                            }
                        }
                    }
                    else
                    {
                        rsp.list.append(errorToMap(ERR_INTERNAL_ERROR, QString("/sensors/%1").arg(id), QString("Internal error, %1").arg(ERR_BRIDGE_BUSY)));
                    }
                }
                //don't update value for those setting, let them be filled by the return from device
                else if (rid.suffix == RConfigTempThreshold || rid.suffix == RConfigHumiThreshold)
                {
                }
                else if (item->setValue(val))
                {
                    // TODO: Fix bug
                    // This event happens too early, e.g. when setting config.mode to an invalid value,
                    // the event is already issued before the error message is given.
                    rspItemState[QString("/sensors/%1/config/%2").arg(id).arg(pi.key())] = val;
                    rspItem["success"] = rspItemState;
                    Event e(RSensors, rid.suffix, id, item);
                    enqueueEvent(e);

                    if (item->lastChanged() == item->lastSet())
                    {
                        updated = true;

                        if (rid.suffix == RConfigTholdDark || rid.suffix == RConfigTholdOffset)
                        {
                            tholdUpdated = true;
                        }
                        else if (rid.suffix == RConfigOffset)
                        {
                            offsetUpdated = true;
                            offset += item->toNumber();
                        }
                        else if (rid.suffix == RConfigDelay && sensor->modelId().startsWith(QLatin1String("SML00"))) // Hue motion sensor
                        {
                            pendingMask |= R_PENDING_DELAY;
                            sensor->enableRead(WRITE_DELAY);
                            sensor->setNextReadTime(WRITE_DELAY, QTime::currentTime());
                        }
                        else if (rid.suffix == RConfigDuration && sensor->modelId().startsWith(QLatin1String("FLS-NB")))
                        {
                            DBG_Printf(DBG_INFO, "Force read of occupaction delay for sensor %s\n", qPrintable(sensor->address().toStringExt()));
                            sensor->enableRead(READ_OCCUPANCY_CONFIG);
                            sensor->setNextReadTime(READ_OCCUPANCY_CONFIG, queryTime.addSecs(1));
                            queryTime = queryTime.addSecs(1);
                            Q_Q(DeRestPlugin);
                            q->startZclAttributeTimer(0);
                        }
                        else if (rid.suffix == RConfigLedIndication)
                        {
                            pendingMask |= R_PENDING_LEDINDICATION;
                            sensor->enableRead(WRITE_LEDINDICATION);
                            sensor->setNextReadTime(WRITE_LEDINDICATION, QTime::currentTime());
                        }
                        else if (rid.suffix == RConfigSensitivity)
                        {
                            pendingMask |= R_PENDING_SENSITIVITY;
                            sensor->enableRead(WRITE_SENSITIVITY);
                            sensor->setNextReadTime(WRITE_SENSITIVITY, QTime::currentTime());
                        }
                        else if (rid.suffix == RConfigUsertest)
                        {
                            pendingMask |= R_PENDING_USERTEST;
                            sensor->enableRead(WRITE_USERTEST);
                            sensor->setNextReadTime(WRITE_USERTEST, QTime::currentTime());
                        }
                        else if (rid.suffix == RConfigDeviceMode)
                        {
                            pendingMask |= R_PENDING_DEVICEMODE;
                            sensor->enableRead(WRITE_DEVICEMODE);
                            sensor->setNextReadTime(WRITE_DEVICEMODE, QTime::currentTime());
                        }
                    }

                    if (rid.suffix == RConfigMode)
                    {
                    	if (sensor->modelId().startsWith(QLatin1String("S1")) ||
                    	    sensor->modelId().startsWith(QLatin1String("S2")) ||
                    	    sensor->modelId().startsWith(QLatin1String("J1")))
                    	{
                    		if (addTaskUbisysConfigureSwitch(task))
                    		{
                    			rspItemState[QString("successfully updated %1").arg(sensor->modelId())] = val;
                    		}
                    		else
                    		{
                    			rspItemState[QString("error %1").arg(sensor->modelId())] = val;
                    		}
                    		rspItem["success"] = rspItemState;
                    	}
                    }

                    if (rid.suffix == RConfigWindowCoveringType)
                    {
                    	if (sensor->modelId().startsWith(QLatin1String("J1")))
                    	{
                    		bool ok;
                    		int WindowCoveringType = val.toUInt(&ok);

                    		if (ok && addTaskWindowCoveringCalibrate(task, WindowCoveringType))
                    		{
                    			rspItemState[QString("started calibration %1").arg(sensor->modelId())] = val;
                    		}
                    		else
                    		{
                    			rspItemState[QString("error calibration %1").arg(sensor->modelId())] = val;
                    		}
                    		rspItem["success"] = rspItemState;
                    	}
                    }

                    if (rid.suffix == RConfigGroup)
                    {
                        checkSensorBindingsForClientClusters(sensor);
                    }
                }
                else // invalid
                {
                    rsp.list.append(errorToMap(ERR_INVALID_VALUE, QString("/sensors/%1/config/%2").arg(id).arg(pi.key()),
                                               QString("invalid value, %1, for parameter %2").arg(val.toString()).arg(pi.key())));
                    rsp.httpStatus = HttpStatusBadRequest;
                    return REQ_READY_SEND;
                }
            }

            if (QString(rid.suffix).startsWith("config/ubisys_j1_"))
            {
                uint16_t mfrCode = VENDOR_UBISYS;
                uint16_t attrId;
                uint8_t attrType = deCONZ::Zcl16BitUint;
                if (rid.suffix == RConfigUbisysJ1Mode)
                {
                    mfrCode = 0x0000;
                    attrId = 0x0017;
                    attrType = deCONZ::Zcl8BitBitMap;
                }
                else if (rid.suffix == RConfigUbisysJ1WindowCoveringType)
                {
                    attrId = 0x0000;
                    attrType = deCONZ::Zcl8BitEnum;
                }
                else if (rid.suffix == RConfigUbisysJ1ConfigurationAndStatus)
                {
                    attrId = 0x0007;
                    attrType = deCONZ::Zcl8BitBitMap;
                }
                else if (rid.suffix == RConfigUbisysJ1InstalledOpenLimitLift)
                {
                    attrId = 0x0010;
                }
                else if (rid.suffix == RConfigUbisysJ1InstalledClosedLimitLift)
                {
                    attrId = 0x0011;
                }
                else if (rid.suffix == RConfigUbisysJ1InstalledOpenLimitTilt)
                {
                    attrId = 0x0012;
                }
                else if (rid.suffix == RConfigUbisysJ1InstalledClosedLimitTilt)
                {
                    attrId = 0x0013;
                }
                else if (rid.suffix == RConfigUbisysJ1TurnaroundGuardTime)
                {
                    attrId = 0x1000;
                    attrType = deCONZ::Zcl8BitUint;
                }
                else if (rid.suffix == RConfigUbisysJ1LiftToTiltTransitionSteps)
                {
                    attrId = 0x1001;
                }
                else if (rid.suffix == RConfigUbisysJ1TotalSteps)
                {
                    attrId = 0x1002;
                }
                else if (rid.suffix == RConfigUbisysJ1LiftToTiltTransitionSteps2)
                {
                    attrId = 0x1003;
                }
                else if (rid.suffix == RConfigUbisysJ1TotalSteps2)
                {
                    attrId = 0x1004;
                }
                else if (rid.suffix == RConfigUbisysJ1AdditionalSteps)
                {
                    attrId = 0x1005;
                    attrType = deCONZ::Zcl8BitUint;
                }
                else if (rid.suffix == RConfigUbisysJ1InactivePowerThreshold)
                {
                    attrId = 0x1006;
                }
                else if (rid.suffix == RConfigUbisysJ1StartupSteps)
                {
                    attrId = 0x1007;
                }
                else
                {
                    rsp.list.append(errorToMap(ERR_INTERNAL_ERROR, QString("/sensors/%1/%2").arg(id).arg(rid.suffix), QString("unknown attribute")));
                    rsp.httpStatus = HttpStatusServiceUnavailable;
                    return REQ_READY_SEND;
                }

                bool ok;
                int attrValue = map[pi.key()].toUInt(&ok);

                if (ok && addTaskWindowCoveringSetAttr(task, mfrCode, attrId, attrType, attrValue))
                {
                    rspItemState[QString("set attribute %1").arg(rid.suffix)] = attrValue;
                    rspItem["success"] = rspItemState;
                }
                else
                {
                    rsp.list.append(errorToMap(ERR_ACTION_ERROR, QString("/sensors/%1/config/%2").arg(id).arg(pi.key()),
                                               QString("Could not set attribute")));
                    rsp.httpStatus = HttpStatusBadRequest;
                    return REQ_READY_SEND;
                }

                rsp.list.append(rspItem);
                return REQ_READY_SEND;
            }

            //special part for tuya siren
            if (R_GetProductId(sensor) == QLatin1String("NAS-AB02B0 Siren"))
            {
                if (rid.suffix == RConfigMelody)
                {
                    int16_t melody = map[pi.key()].toUInt(&ok);

                    QByteArray data;
                    data.append(static_cast<qint8>(melody & 0xff));

                    if (sendTuyaRequest(task, TaskTuyaRequest, DP_TYPE_ENUM, DP_IDENTIFIER_MELODY, data))
                    {
                        updated = true;
                    }
                }
                else if (rid.suffix == RConfigVolume)
                {
                    int16_t volume = map[pi.key()].toUInt(&ok);

                    if (volume > 2) { volume = 2; }

                    QByteArray data;
                    data.append(static_cast<qint8>(volume & 0xff));

                    if (sendTuyaRequest(task, TaskTuyaRequest, DP_TYPE_ENUM, DP_IDENTIFIER_VOLUME, data))
                    {
                        updated = true;
                    }
                }
                else if (rid.suffix == RConfigPreset)
                {
                    QString presetSet = map[pi.key()].toString();
                    if (presetSet == "both")
                    {
                        sendTuyaRequest(task, TaskTuyaRequest, DP_TYPE_BOOL, DP_IDENTIFIER_TEMPERATURE_ALARM, QByteArray("\x01", 1));
                        sendTuyaRequest(task, TaskTuyaRequest, DP_TYPE_BOOL, DP_IDENTIFIER_HUMIDITY_ALARM, QByteArray("\x01", 1));
                    }
                    else if (presetSet == "humidity")
                    {
                        sendTuyaRequest(task, TaskTuyaRequest, DP_TYPE_BOOL, DP_IDENTIFIER_TEMPERATURE_ALARM, QByteArray("\x00", 1));
                        sendTuyaRequest(task, TaskTuyaRequest, DP_TYPE_BOOL, DP_IDENTIFIER_HUMIDITY_ALARM, QByteArray("\x01", 1));
                    }
                    else if (presetSet == "temperature")
                    {
                        sendTuyaRequest(task, TaskTuyaRequest, DP_TYPE_BOOL, DP_IDENTIFIER_TEMPERATURE_ALARM, QByteArray("\x01", 1));
                        sendTuyaRequest(task, TaskTuyaRequest, DP_TYPE_BOOL, DP_IDENTIFIER_HUMIDITY_ALARM, QByteArray("\x00", 1));
                    }
                    else if (presetSet == "off")
                    {
                        sendTuyaRequest(task, TaskTuyaRequest, DP_TYPE_BOOL, DP_IDENTIFIER_TEMPERATURE_ALARM, QByteArray("\x00", 1));
                        sendTuyaRequest(task, TaskTuyaRequest, DP_TYPE_BOOL, DP_IDENTIFIER_HUMIDITY_ALARM, QByteArray("\x00", 1));
                    }
                    else
                    {
                        rsp.list.append(errorToMap(ERR_ACTION_ERROR, QString("/sensors/%1/config/%2").arg(id).arg(pi.key()).toHtmlEscaped(),QString("Could not set attribute")));
                        rsp.httpStatus = HttpStatusBadRequest;
                        return REQ_READY_SEND;
                    }
                }
                else if (rid.suffix == RConfigTempThreshold)
                {
                    if (map[pi.key()].type() == QVariant::List)
                    {
                        QVariantList setting = map[pi.key()].toList();

                        if (setting.size() == 2 && setting[0].type() == QVariant::Double && setting[1].type() == QVariant::Double)
                        {
                            QByteArray datamin = QByteArray("\x00\x00\x00",3);
                            QByteArray datamax = QByteArray("\x00\x00\x00",3);
                            datamin.append(static_cast<qint8>(setting[0].toUInt()));
                            datamax.append(static_cast<qint8>(setting[1].toUInt()));

                            sendTuyaRequest(task, TaskTuyaRequest, DP_TYPE_VALUE, DP_IDENTIFIER_TRESHOLDTEMPMINI, datamin);
                            sendTuyaRequest(task, TaskTuyaRequest, DP_TYPE_VALUE, DP_IDENTIFIER_TRESHOLDTEMPMAXI, datamax);

                            rspItemState[QString("/sensors/%1/config/temperaturethreshold").arg(id)] = map[pi.key()].toString();
                            rspItem["success"] = rspItemState;
                            rsp.list.append(rspItem);
                        }
                    }
                }
                else if (rid.suffix == RConfigHumiThreshold)
                {
                    if (map[pi.key()].type() == QVariant::List)
                    {
                        QVariantList setting = map[pi.key()].toList();

                        if (setting.size() == 2 && setting[0].type() == QVariant::Double && setting[1].type() == QVariant::Double)
                        {
                            QByteArray datamin = QByteArray("\x00\x00\x00",3);
                            QByteArray datamax = QByteArray("\x00\x00\x00",3);
                            datamin.append(static_cast<qint8>(setting[0].toUInt()));
                            datamax.append(static_cast<qint8>(setting[1].toUInt()));

                            sendTuyaRequest(task, TaskTuyaRequest, DP_TYPE_VALUE, DP_IDENTIFIER_TRESHOLDTHUMIMINI, datamin);
                            sendTuyaRequest(task, TaskTuyaRequest, DP_TYPE_VALUE, DP_IDENTIFIER_TRESHOLDHUMIMAXI, datamax);

                            rspItemState[QString("/sensors/%1/config/humiditythreshold").arg(id)] = map[pi.key()].toString();
                            rspItem["success"] = rspItemState;
                            rsp.list.append(rspItem);
                        }
                    }
                }
            }

            //Special part for thermostat
            if (sensor->type() == "ZHAThermostat")
            {
                if (rid.suffix == RConfigOffset)
                {
                    bool ok;
                    qint32 offset = (qint32)(round(map[pi.key()].toInt(&ok) / 10.0));
                    if (ok && (R_GetProductId(sensor) == QLatin1String("Tuya_THD HY369 TRV") ||
                               R_GetProductId(sensor) == QLatin1String("Tuya_THD Essentials TRV") ||
                               R_GetProductId(sensor) == QLatin1String("Tuya_THD Smart radiator TRV") ||
                               R_GetProductId(sensor) == QLatin1String("Tuya_THD NX-4911-675 TRV") ||
                               R_GetProductId(sensor) == QLatin1String("Tuya_THD SEA801-ZIGBEE TRV")))
                    {
                        QByteArray data;
                        if (offset > 90) { offset = 90; }
                        if (offset < -90) { offset = -90; }
                        data.append((qint8)((offset >> 24) & 0xff));
                        data.append((qint8)((offset >> 16) & 0xff));
                        data.append((qint8)((offset >> 8) & 0xff));
                        data.append((qint8)(offset & 0xff));
                        if (sendTuyaRequest(task, TaskThermostat, DP_TYPE_VALUE, 0x2c, data))
                        {
                            updated = true;
                        }
                        else
                        {
                            rsp.list.append(errorToMap(ERR_ACTION_ERROR, QString("/sensors/%1/config/%2").arg(id).arg(pi.key()),
                                                       QString("Could not set attribute")));
                            rsp.httpStatus = HttpStatusBadRequest;
                            return REQ_READY_SEND;
                        }
                    }
                    else if (ok && R_GetProductId(sensor) == QLatin1String("Tuya_THD WZB-TRVL TRV"))
                    {
                        QByteArray data;
                        if (offset > 6) { offset = 6; }
                        if (offset < -6) { offset = -6; }
                        data.append((qint8)((offset >> 24) & 0xff));
                        data.append((qint8)((offset >> 16) & 0xff));
                        data.append((qint8)((offset >> 8) & 0xff));
                        data.append((qint8)(offset & 0xff));
                        if (sendTuyaRequest(task, TaskThermostat, DP_TYPE_VALUE, 0x1b, data))
                        {
                            updated = true;
                        }
                        else
                        {
                            rsp.list.append(errorToMap(ERR_ACTION_ERROR, QString("/sensors/%1/config/%2").arg(id).arg(pi.key()),
                                                       QString("Could not set attribute")));
                            rsp.httpStatus = HttpStatusBadRequest;
                            return REQ_READY_SEND;
                        }
                    }
                    else
                    {
                        if (ok && addTaskThermostatReadWriteAttribute(task, deCONZ::ZclWriteAttributesId, 0, 0x0010, deCONZ::Zcl8BitInt, offset))
                        {
                            rspItemState[QString("set %1").arg(rid.suffix)] = offset;
                            rspItem["success"] = rspItemState;
                        }
                        else
                        {
                            rsp.list.append(errorToMap(ERR_INVALID_VALUE, QString("/sensors/%1/%2").arg(id).arg(rid.suffix), QString("could not set attribute")));
                            rsp.httpStatus = HttpStatusBadRequest;
                            return REQ_READY_SEND;
                        }
                    }
                }
                if (rid.suffix == RConfigScheduleOn)
                {
                    bool onoff = map[pi.key()].toBool();
                    bool ok = false;

                    if (sensor->modelId() == QLatin1String("Thermostat")) // eCozy
                    {
                        uint8_t onoffAttr = onoff ? 0x00 : 0x01;
                        ok = addTaskThermostatReadWriteAttribute(task, deCONZ::ZclWriteAttributesId, 0, 0x0023, deCONZ::Zcl8BitEnum, onoffAttr);
                    }
                    else
                    {
                        uint8_t onoffAttr = onoff ? 0x01 : 0x00;
                        ok = addTaskThermostatReadWriteAttribute(task, deCONZ::ZclWriteAttributesId, 0, 0x0025, deCONZ::Zcl8BitBitMap, onoffAttr);
                    }
                    if (ok)
                    {
                        updated = true;
                    }
                    else
                    {
                        rsp.list.append(errorToMap(ERR_ACTION_ERROR, QString("/sensors/%1/config/%2").arg(id).arg(pi.key()),
                                                   QString("Could not set attribute")));
                        rsp.httpStatus = HttpStatusBadRequest;
                        return REQ_READY_SEND;
                    }
                }
                else if (rid.suffix == RConfigHeatSetpoint)
                {
                    int16_t heatsetpoint = map[pi.key()].toUInt(&ok);

                    if (sensor->modelId().startsWith(QLatin1String("SPZB"))) // Eurotronic Spirit
                    {
                        // Setting the heat setpoint disables off/boost modes, but this is not reported back by the thermostat.
                        // Hence, the off/boost flags will be removed here to reflect the actual operating state.
                        if (hostFlags == 0)
                        {
                            ResourceItem *item = sensor->item(RConfigHostFlags);
                            hostFlags = item->toNumber();
                        }

                        hostFlags &= ~0x04; // clear `boost` flag
                        hostFlags |=  0x10; // set `disable off` flag

                        // Older models of the Eurotroninc Spirit updated the heat set point via the manufacturer custom attribute 0x4003.
                        // For newer models it is not possible to write to this attribute.
                        // Newer models must use the standard Occupied Heating Setpoint value (0x0012) using a default (or none) manufacturer.
                        // See GitHub issue #1098
                        // UPD 16-11-2020: Since there is no way to reckognize older and newer models correctly and a new firmware version is on its way this
                        //                 'fix' is changed to a more robust but ugly implementation by simply sending both codes to the device. One of the commands
                        //                 will be accepted while the other one will be refused. Let's hope this code can be removed in a future release.

                        if (addTaskThermostatReadWriteAttribute(task, deCONZ::ZclWriteAttributesId, VENDOR_JENNIC, 0x4003, deCONZ::Zcl16BitInt, heatsetpoint) &&
                            addTaskThermostatReadWriteAttribute(task, deCONZ::ZclWriteAttributesId, VENDOR_NONE,   0x0012, deCONZ::Zcl16BitInt, heatsetpoint))
                        {
                            // success depends on the correctness of the formulated request (static), not on outcome of the behaviour (dynamic)
                            updated = true;
                        }
                        else
                        {
                            rsp.list.append(errorToMap(ERR_ACTION_ERROR, QString("/sensors/%1/config/%2").arg(id).arg(pi.key()),
                                                       QString("Could not set attribute")));
                            rsp.httpStatus = HttpStatusBadRequest;
                            return REQ_READY_SEND;
                        }
                    }
                    else if (sensor->modelId() == QLatin1String("eTRV0100") || sensor->modelId() == QLatin1String("TRV001"))
                    {
                        if (addTaskThermostatCmd(task, VENDOR_DANFOSS, 0x40, heatsetpoint, 0))
                        {
                            updated = true;
                        }
                        else
                        {
                            rsp.list.append(errorToMap(ERR_ACTION_ERROR, QString("/sensors/%1/config/%2").arg(id).arg(pi.key()),
                                                       QString("Could not set attribute")));
                            rsp.httpStatus = HttpStatusBadRequest;
                            return REQ_READY_SEND;
                        }
                    }
                    else if (R_GetProductId(sensor) == QLatin1String("Tuya_THD HY369 TRV") ||
                             R_GetProductId(sensor) == QLatin1String("Tuya_THD HY368 TRV") ||
                             R_GetProductId(sensor) == QLatin1String("Tuya_THD Essentials TRV") ||
                             R_GetProductId(sensor) == QLatin1String("Tuya_THD NX-4911-675 TRV") ||
                             R_GetProductId(sensor) == QLatin1String("Tuya_THD WZB-TRVL TRV") ||
                             R_GetProductId(sensor) == QLatin1String("Tuya_THD BTH-002 Thermostat") ||
                             R_GetProductId(sensor) == QLatin1String("Tuya_THD Smart radiator TRV") ||
                             R_GetProductId(sensor) == QLatin1String("Tuya_THD MOES TRV") ||
                             R_GetProductId(sensor) == QLatin1String("Tuya_THD SEA801-ZIGBEE TRV"))
                    {
                        QByteArray data = QByteArray("\x00\x00",2);
                        qint8 dp = DP_IDENTIFIER_THERMOSTAT_HEATSETPOINT;
                        heatsetpoint = heatsetpoint / 10;

                        if (R_GetProductId(sensor) == QLatin1String("Tuya_THD WZB-TRVL TRV") ||
                            R_GetProductId(sensor) == QLatin1String("Tuya_THD Smart radiator TRV") ||
                            R_GetProductId(sensor) == QLatin1String("Tuya_THD SEA801-ZIGBEE TRV"))
                        {
                            dp = DP_IDENTIFIER_THERMOSTAT_HEATSETPOINT_2;
                        }
                        else if (R_GetProductId(sensor) == QLatin1String("Tuya_THD BTH-002 Thermostat"))
                        {
                            dp = DP_IDENTIFIER_THERMOSTAT_HEATSETPOINT_3;
                            heatsetpoint = (int16_t)(heatsetpoint / 10);
                        }
<<<<<<< HEAD

=======
                        else if (R_GetProductId(sensor) == QLatin1String("Tuya_THD MOES TRV"))
                        {
                            ResourceItem *item2 = sensor->item(RConfigMode);
                            if (item2->toString() == QLatin1String("heat"))
                            {
                                dp = DP_IDENTIFIER_THERMOSTAT_HEATSETPOINT_3;
                            }
                            else
                            {
                                dp = DP_IDENTIFIER_THERMOSTAT_HEATSETPOINT_4;
                            }    
                            heatsetpoint = (int16_t)(heatsetpoint * 2 / 10);
                        }
                        
>>>>>>> 2d14656a
                        data.append(static_cast<qint8>((heatsetpoint >> 8) & 0xff));
                        data.append(static_cast<qint8>(heatsetpoint & 0xff));

                        if (sendTuyaRequest(task, TaskThermostat , DP_TYPE_VALUE , dp, data))
                        {
                            updated = true;
                        }
                        else
                        {
                            rsp.list.append(errorToMap(ERR_ACTION_ERROR, QString("/sensors/%1/config/%2").arg(id).arg(pi.key()),
                                                       QString("Could not set attribute")));
                            rsp.httpStatus = HttpStatusBadRequest;
                            return REQ_READY_SEND;
                        }
                    }
                    else
                    {
                        attributeList.insert(0x0012, (quint32)heatsetpoint);
                    }
                }
                else if (rid.suffix == RConfigCoolSetpoint)
                {
                    if (map[pi.key()].type() == QVariant::Double)
                    {
                        qint16 coolsetpoint = map[pi.key()].toInt(&ok);

                        if (addTaskThermostatReadWriteAttribute(task, deCONZ::ZclWriteAttributesId, 0x0000, 0x0011, deCONZ::Zcl16BitInt, coolsetpoint))
                        {
                            updated = true;
                        }
                        else
                        {
                            rsp.list.append(errorToMap(ERR_ACTION_ERROR, QString("/sensors/%1/config/%2").arg(id).arg(pi.key()),
                                                       QString("Could not set attribute")));
                            rsp.httpStatus = HttpStatusBadRequest;
                            return REQ_READY_SEND;
                        }
                    }
                    else
                    {
                        rsp.list.append(errorToMap(ERR_INVALID_VALUE, QString("/sensors/%1/config/%2").arg(id).arg(pi.key()),
                                                   QString("invalid value, %1, for parameter %2").arg(map[pi.key()].toString()).arg(pi.key())));
                        rsp.httpStatus = HttpStatusBadRequest;
                        return REQ_READY_SEND;
                    }
                }
                else if ((rid.suffix == RConfigMode) && !sensor->modelId().startsWith(QLatin1String("SPZB")))
                {
                    // Legrand cable outlet
                    if (sensor->modelId() == QLatin1String("Cable outlet"))
                    {
                        QString modeSet = map[pi.key()].toString();
                        quint64 mode = 10;
                        if (modeSet == "confort") { mode = 0x00; }
                        else if (modeSet == "confort-1") { mode = 0x01; }
                        else if (modeSet == "confort-2") { mode = 0x02; }
                        else if (modeSet == "eco") { mode = 0x03; }
                        else if (modeSet == "hors gel") { mode = 0x04; }
                        else if (modeSet == "off") { mode = 0x05; }
                        else
                        {
                            rsp.list.append(errorToMap(ERR_INVALID_VALUE, QString("/sensors/%1/config/%2").arg(id).arg(pi.key()),
                                                       QString("invalid value, %1, for parameter %2").arg(map[pi.key()].toString()).arg(pi.key())));
                            rsp.httpStatus = HttpStatusBadRequest;
                            return REQ_READY_SEND;
                        }

                        if (mode < 10)
                        {
                            if (addTaskControlModeCmd(task, 0x00, mode))
                            {
                                updated = true;
                            }
                            else
                            {
                                rsp.list.append(errorToMap(ERR_ACTION_ERROR, QString("/sensors/%1/config/%2").arg(id).arg(pi.key()),
                                                           QString("Could not set attribute")));
                                rsp.httpStatus = HttpStatusBadRequest;
                                return REQ_READY_SEND;
                            }
                        }
                    }
                    else if (R_GetProductId(sensor) == QLatin1String("Tuya_THD HY369 TRV") ||
                             R_GetProductId(sensor) == QLatin1String("Tuya_THD HY368 TRV") ||
                             R_GetProductId(sensor) == QLatin1String("Tuya_THD Essentials TRV") ||
                             R_GetProductId(sensor) == QLatin1String("Tuya_THD NX-4911-675 TRV") ||
                             R_GetProductId(sensor) == QLatin1String("Tuya_THD Smart radiator TRV") ||
                             R_GetProductId(sensor) == QLatin1String("Tuya_THD MOES TRV") ||
                             R_GetProductId(sensor) == QLatin1String("Tuya_THD SEA801-ZIGBEE TRV"))
                    {
                        QByteArray data;
                        QString modeSet = map[pi.key()].toString();
                        if (modeSet == "auto") { data = QByteArray("\x00", 1); }
                        else if (modeSet == "heat") { data = QByteArray("\x01", 1); }
                        else if (modeSet == "off") { data = QByteArray("\x02", 1); }
                        else
                        {
                            rsp.list.append(errorToMap(ERR_INVALID_VALUE, QString("/sensors/%1/config/%2").arg(id).arg(pi.key()),
                                                       QString("invalid value, %1, for parameter %2").arg(map[pi.key()].toString()).arg(pi.key())));
                            rsp.httpStatus = HttpStatusBadRequest;
                            return REQ_READY_SEND;
                        }
                        if (data.length() > 0)
                        {
                            if (R_GetProductId(sensor) == QLatin1String("Tuya_THD MOES TRV"))
                            {
                                if (modeSet == "off")
                                {
                                    sendTuyaRequest(task, TaskThermostat , DP_TYPE_ENUM, 0x02, data);
                                    //sendTuyaRequest(task, TaskThermostat , DP_TYPE_VALUE, DP_IDENTIFIER_THERMOSTAT_HEATSETPOINT_4, QByteArray("\x00\x00\x00\x00", 4));
                                }
                                else
                                {
                                    sendTuyaRequest(task, TaskThermostat , DP_TYPE_ENUM, 0x02, data);
                                }
                            }
                            else
                            {
                                sendTuyaRequest(task, TaskThermostat , DP_TYPE_ENUM, 0x6a, data);
                            }
                            
                            updated = true;
                        }
                        else
                        {
                            rsp.list.append(errorToMap(ERR_ACTION_ERROR, QString("/sensors/%1/config/%2").arg(id).arg(pi.key()),
                                                       QString("Could not set attribute")));
                            rsp.httpStatus = HttpStatusBadRequest;
                            return REQ_READY_SEND;
                        }
                    }
                    else if (R_GetProductId(sensor) == QLatin1String("Tuya_THD BTH-002 Thermostat"))
                    {
                        QByteArray data = QByteArray("\x00", 1);
                        QString modeSet = map[pi.key()].toString();
                        if (modeSet == "heat") { data = QByteArray("\x01", 1); }
                        else
                        {
                            rsp.list.append(errorToMap(ERR_INVALID_VALUE, QString("/sensors/%1/config/%2").arg(id).arg(pi.key()),
                                                       QString("invalid value, %1, for parameter %2").arg(map[pi.key()].toString()).arg(pi.key())));
                            rsp.httpStatus = HttpStatusBadRequest;
                            return REQ_READY_SEND;
                        }

                        if (sendTuyaRequest(task, TaskThermostat , DP_TYPE_BOOL, 0x01, data))
                        {
                            updated = true;
                        }
                        else
                        {
                            rsp.list.append(errorToMap(ERR_ACTION_ERROR, QString("/sensors/%1/config/%2").arg(id).arg(pi.key()),
                                                       QString("Could not set attribute")));
                            rsp.httpStatus = HttpStatusBadRequest;
                            return REQ_READY_SEND;
                        }
                    }
                    else if (R_GetProductId(sensor) == QLatin1String("Tuya_THD WZB-TRVL TRV") ||
                             R_GetProductId(sensor) == QLatin1String("Tuya_THD SEA801-ZIGBEE TRV"))
                    {
                        QString modeSet = map[pi.key()].toString();
                        bool ok = false;

                        if (modeSet == "auto")
                        {
                            ok = sendTuyaRequest(task, TaskThermostat , DP_TYPE_BOOL, 0x6c , QByteArray("\x01", 1)); // Set mode to auto
                            ok = ok && (sendTuyaRequest(task, TaskThermostat , DP_TYPE_BOOL, 0x65 , QByteArray("\x01", 1))); // turn valve on
                        }
                        else if (modeSet == "heat")
                        {
                            ok = sendTuyaRequest(task, TaskThermostat , DP_TYPE_BOOL, 0x6c , QByteArray("\x00", 1)); // Set mode to manu
                            ok = ok && (sendTuyaRequest(task, TaskThermostat , DP_TYPE_BOOL, 0x65 , QByteArray("\x01", 1))); // turn valve on
                        }
                        else if (modeSet == "off")
                        {
                            ok = sendTuyaRequest(task, TaskThermostat , DP_TYPE_BOOL, 0x65 , QByteArray("\x00", 1)); // turn valve off
                        }
                        else
                        {
                            rspItemState[QString("error unknown mode for %1").arg(sensor->modelId())] = map[pi.key()];
                        }

                        if (ok)
                        {
                            updated = true;
                        }
                        else
                        {
                            rsp.list.append(errorToMap(ERR_ACTION_ERROR, QString("/sensors/%1/config/%2").arg(id).arg(pi.key()),
                                                       QString("Could not set attribute")));
                            rsp.httpStatus = HttpStatusBadRequest;
                            return REQ_READY_SEND;
                        }
                    }
                    else if (sensor->modelId().startsWith(QLatin1String("SLR2")) ||         // Hive
                             sensor->modelId() == QLatin1String("SLR1b") ||                 // Hive
                             sensor->modelId() == QLatin1String("TH1300ZB") ||              // Sinope
                             sensor->modelId().startsWith(QLatin1String("TH112")) ||        // Sinope
                             sensor->modelId().startsWith(QLatin1String("902010/32")) ||    // Bitron
                             sensor->modelId().startsWith(QLatin1String("Zen-01")) ||       // Zen
                             sensor->modelId().startsWith(QLatin1String("3157100")) ||      // Centralite Pearl
                             sensor->modelId().startsWith(QLatin1String("SORB")) ||         // Stelpro Orleans Fan
                             sensor->modelId().startsWith(QLatin1String("AC201")) ||        // OWON
                             sensor->modelId().startsWith(QLatin1String("Super TR")))       // ELKO
                    {

                        QString modeSet = map[pi.key()].toString();
                        quint8 mode = 0x00;
                        if (modeSet == "off") { mode = 0x00; }
                        else if (modeSet == "auto") { mode = 0x01; }
                        else if (modeSet == "cool") { mode = 0x03; }
                        else if (modeSet == "heat") { mode = 0x04; }
                        else if (modeSet == "emergency heating") { mode = 0x05; }
                        else if (modeSet == "precooling") { mode = 0x06; }
                        else if (modeSet == "fan only") { mode = 0x07; }
                        else if (modeSet == "dry") { mode = 0x08; }
                        else if (modeSet == "sleep") { mode = 0x09; }
                        else
                        {
                            rsp.list.append(errorToMap(ERR_INVALID_VALUE, QString("/sensors/%1/config/%2").arg(id).arg(pi.key()),
                                                       QString("invalid value, %1, for parameter %2").arg(map[pi.key()].toString()).arg(pi.key())));
                            rsp.httpStatus = HttpStatusBadRequest;
                            return REQ_READY_SEND;
                        }

                        if (mode < 10)
                        {
                            if (sensor->modelId() == QLatin1String("Super TR")) // Set device on/off state through mode via device specific attribute
                            {
                                if (mode == 0x00)
                                {
                                    bool data = false;
                                    if (addTaskThermostatReadWriteAttribute(task, deCONZ::ZclWriteAttributesId, 0, 0x0406, deCONZ::ZclBoolean, data))
                                    {
                                        updated = true;
                                    }
                                    else
                                    {
                                        rsp.list.append(errorToMap(ERR_ACTION_ERROR, QString("/sensors/%1/config/%2").arg(id).arg(pi.key()),
                                                                   QString("Could not set attribute")));
                                        rsp.httpStatus = HttpStatusBadRequest;
                                        return REQ_READY_SEND;
                                    }
                                }
                                else if (mode == 0x04)
                                {
                                    bool data = true;
                                    if (addTaskThermostatReadWriteAttribute(task, deCONZ::ZclWriteAttributesId, 0, 0x0406, deCONZ::ZclBoolean, data))
                                    {
                                        updated = true;
                                    }
                                    else
                                    {
                                        rsp.list.append(errorToMap(ERR_ACTION_ERROR, QString("/sensors/%1/config/%2").arg(id).arg(pi.key()),
                                                                   QString("Could not set attribute")));
                                        rsp.httpStatus = HttpStatusBadRequest;
                                        return REQ_READY_SEND;
                                    }
                                }
                                else
                                {
                                    rsp.list.append(errorToMap(ERR_ACTION_ERROR, QString("/sensors/%1/config/%2").arg(id).arg(pi.key()),
                                                           QString("Unsupported mode for device")));
                                    rsp.httpStatus = HttpStatusBadRequest;
                                    return REQ_READY_SEND;
                                }
                            }
                            else
                            {
                                attributeList.insert(0x001C, (quint32)mode);
                            }

                            //Idk for other device
                            if (sensor->modelId().startsWith(QLatin1String("SLR2")) ||
                                sensor->modelId() == QLatin1String("SLR1b"))
                            {
                                //change automatically the Setpoint Hold
                                // Add a timer for Boost mode
                                if (mode == 0x00) { attributeList.insert(0x0023, (quint32)0x00); }
                                else if (mode == 0x04) { attributeList.insert(0x0023, (quint32)0x01); }
                                else if (mode == 0x05)
                                {
                                    attributeList.insert(0x0023, (quint32)0x01);
                                    attributeList.insert(0x0026, (quint32)0x003c);
                                }
                            }
                        }
                    }
                }
                else if ((rid.suffix == RConfigDisplayFlipped || rid.suffix == RConfigLocked || rid.suffix == RConfigMode)
                         && sensor->modelId().startsWith(QLatin1String("SPZB"))) // Eurotronic Spirit)
                {
                    if (hostFlags == 0)
                    {
                        ResourceItem *item = sensor->item(RConfigHostFlags);
                        hostFlags = item->toNumber();
                    }

                    if (rid.suffix == RConfigDisplayFlipped)
                    {
                        if (map[pi.key()].toBool())
                        {
                            hostFlags |= 0x000002; // set flipped
                        }
                        else
                        {
                            hostFlags &= 0xffffed; // clear flipped, clear disable off
                        }
                    }
                    else if (rid.suffix == RConfigLocked)
                    {
                        if (map[pi.key()].toBool())
                        {
                            hostFlags |= 0x000080; // set locked
                        }
                        else
                        {
                            hostFlags &= 0xffff6f; // clear locked, clear disable off
                        }
                    }
                    else if (rid.suffix == RConfigMode)
                    {
                        QString mode = map[pi.key()].toString();
                        if (mode == "off")
                        {
                            hostFlags |= 0x000020; // set enable off
                            hostFlags &= 0xffffeb; // clear boost, clear disable off
                        }
                        else if (mode == "heat")
                        {
                            hostFlags |= 0x000014; // set boost, set disable off
                        }
                        else if (mode == "auto")
                        {
                            hostFlags &= 0xfffffb; // clear boost
                            hostFlags |= 0x000010; // set disable off
                        }
                        else
                        {
                            rsp.list.append(errorToMap(ERR_INVALID_VALUE, QString("/sensors/%1/config/%2").arg(id).arg(pi.key()),
                                                       QString("invalid value, %1, for parameter %2").arg(mode).arg(pi.key())));
                            rsp.httpStatus = HttpStatusBadRequest;
                            return REQ_READY_SEND;
                        }
                    }
                }
                else if (rid.suffix == RConfigPreset && (R_GetProductId(sensor) == QLatin1String("Tuya_THD HY369 TRV") ||
                                                         R_GetProductId(sensor) == QLatin1String("Tuya_THD HY368 TRV") ||
                                                         R_GetProductId(sensor) == QLatin1String("Tuya_THD NX-4911-675 TRV") ||
                                                         R_GetProductId(sensor) == QLatin1String("Tuya_THD Smart radiator TRV") ||
                                                         R_GetProductId(sensor) == QLatin1String("Tuya_THD Essentials TRV") ||
                                                         R_GetProductId(sensor) == QLatin1String("Tuya_THD SEA801-ZIGBEE TRV")))
                {
                    QByteArray data;
                    QString presetSet = map[pi.key()].toString();
                    if (presetSet == "holiday") { data = QByteArray("\x00", 1); }
                    else if (presetSet == "auto") { data = QByteArray("\x01", 1); }
                    else if (presetSet == "manual") { data = QByteArray("\x02", 1); }
                    else if (presetSet == "confort") { data = QByteArray("\x03", 1); }
                    else if (presetSet == "eco") { data = QByteArray("\x04", 1); }
                    else if (presetSet == "boost") { data = QByteArray("\x05", 1); }
                    else if (presetSet == "complex") { data = QByteArray("\x06", 1); }
                    else
                    {
                        rsp.list.append(errorToMap(ERR_INVALID_VALUE, QString("/sensors/%1/config/%2").arg(id).arg(pi.key()),
                                                   QString("invalid value, %1, for parameter %2").arg(map[pi.key()].toString()).arg(pi.key())));
                        rsp.httpStatus = HttpStatusBadRequest;
                        return REQ_READY_SEND;
                    }
                    if (data.length() > 0)
                    {
                        if (sendTuyaRequest(task, TaskThermostat, DP_TYPE_ENUM, 0x04, data))
                        {
                            updated = true;
                        }
                        else
                        {
                            rsp.list.append(errorToMap(ERR_ACTION_ERROR, QString("/sensors/%1/config/%2").arg(id).arg(pi.key()),
                                                       QString("Could not set attribute")));
                            rsp.httpStatus = HttpStatusBadRequest;
                            return REQ_READY_SEND;
                        }
                    }
                }
                else if (rid.suffix == RConfigPreset && R_GetProductId(sensor) == QLatin1String("Tuya_THD BTH-002 Thermostat"))
                {
                    QString presetSet = map[pi.key()].toString();
                    if (presetSet == "auto")
                    {
                        sendTuyaRequest(task, TaskThermostat, DP_TYPE_ENUM, 0x02, QByteArray("\x01", 1));
                        sendTuyaRequest(task, TaskThermostat, DP_TYPE_ENUM, 0x03, QByteArray("\x00", 1));
                    }
                    else if (presetSet == "program")
                    {
                        sendTuyaRequest(task, TaskThermostat, DP_TYPE_ENUM, 0x02, QByteArray("\x00", 1));
                        sendTuyaRequest(task, TaskThermostat, DP_TYPE_ENUM, 0x03, QByteArray("\x01", 1));
                    }
                    else
                    {
                        rsp.list.append(errorToMap(ERR_INVALID_VALUE, QString("/sensors/%1/config/%2").arg(id).arg(pi.key()),
                                                   QString("invalid value, %1, for parameter %2").arg(map[pi.key()].toString()).arg(pi.key())));
                        rsp.httpStatus = HttpStatusBadRequest;
                        return REQ_READY_SEND;
                    }
                }
                else if (rid.suffix == RConfigLocked)
                {
                    if (map[pi.key()].type() == QVariant::Bool)
                    {
                        if (R_GetProductId(sensor) == QLatin1String("Tuya_THD SEA801-ZIGBEE TRV") ||
                            R_GetProductId(sensor) == QLatin1String("Tuya_THD NX-4911-675 TRV") ||
                            R_GetProductId(sensor) == QLatin1String("Tuya_THD Essentials TRV") ||
                            R_GetProductId(sensor) == QLatin1String("Tuya_THD WZB-TRVL TRV") ||
                            R_GetProductId(sensor) == QLatin1String("Tuya_THD Smart radiator TRV") ||
                            R_GetProductId(sensor) == QLatin1String("Tuya_THD BTH-002 Thermostat") ||
                            R_GetProductId(sensor) == QLatin1String("Tuya_THD MOES TRV") ||
                            R_GetProductId(sensor) == QLatin1String("Tuya_THD HY368 TRV") ||
                            R_GetProductId(sensor) == QLatin1String("Tuya_THD HY369 TRV"))
                        {
                            QByteArray data = QByteArray("\x00", 1);
                            if (map[pi.key()].toBool())
                            {
                                data = QByteArray("\x01", 1);
                            }
<<<<<<< HEAD

                            qint8 dp = 0x07;

=======
                            
                            qint8 dp = DP_IDENTIFIER_THERMOSTAT_CHILDLOCK_1;
                            
>>>>>>> 2d14656a
                            if (R_GetProductId(sensor) == QLatin1String("Tuya_THD BTH-002 Thermostat") ||
                                R_GetProductId(sensor) == QLatin1String("Tuya_THD WZB-TRVL TRV"))
                            {
                                dp = DP_IDENTIFIER_THERMOSTAT_CHILDLOCK_2;
                            }
                            else if (R_GetProductId(sensor) == QLatin1String("Tuya_THD MOES TRV"))
                            {
                                dp = DP_IDENTIFIER_THERMOSTAT_CHILDLOCK_3;
                            }

                            if (sendTuyaRequest(task, TaskThermostat, DP_TYPE_BOOL, dp, data))
                            {
                                updated = true;
                            }
                            else
                            {
                                rsp.list.append(errorToMap(ERR_ACTION_ERROR, QString("/sensors/%1/config/%2").arg(id).arg(pi.key()),
                                                           QString("Could not set attribute")));
                                rsp.httpStatus = HttpStatusBadRequest;
                                return REQ_READY_SEND;
                            }
                        }
                        else if (sensor->modelId() == QLatin1String("eTRV0100") || sensor->modelId() == QLatin1String("TRV001") ||
                                 sensor->modelId() == QLatin1String("SORB") || sensor->modelId() == QLatin1String("3157100") ||
                                 sensor->modelId() == QLatin1String("TH1300ZB") || sensor->modelId() == QLatin1String("PR412C"))
                        {
                            quint32 data = map[pi.key()].toUInt(&ok);

                            if (addTaskThermostatUiConfigurationReadWriteAttribute(task, deCONZ::ZclWriteAttributesId, 0x0001, deCONZ::Zcl8BitEnum, data))
                            {
                                updated = true;
                            }
                            else
                            {
                                rsp.list.append(errorToMap(ERR_ACTION_ERROR, QString("/sensors/%1/config/%2").arg(id).arg(pi.key()),
                                                           QString("Could not set attribute")));
                                rsp.httpStatus = HttpStatusBadRequest;
                                return REQ_READY_SEND;
                            }
                        }
                        else if (sensor->modelId() == QLatin1String("Super TR"))
                        {
                            bool data = map[pi.key()].toBool();

                            if (addTaskThermostatReadWriteAttribute(task, deCONZ::ZclWriteAttributesId, 0, 0x0413, deCONZ::ZclBoolean, data))
                            {
                                updated = true;
                            }
                            else
                            {
                                rsp.list.append(errorToMap(ERR_ACTION_ERROR, QString("/sensors/%1/config/%2").arg(id).arg(pi.key()),
                                                           QString("Could not set attribute")));
                                rsp.httpStatus = HttpStatusBadRequest;
                                return REQ_READY_SEND;
                            }
                        }
                    }
                    else
                    {
                        rsp.list.append(errorToMap(ERR_INVALID_VALUE, QString("/sensors/%1/config/%2").arg(id).arg(pi.key()),
                                                   QString("invalid value, %1, for parameter %2").arg(map[pi.key()].toString()).arg(pi.key())));
                        rsp.httpStatus = HttpStatusBadRequest;
                        return REQ_READY_SEND;
                    }
                }
                else if (rid.suffix == RConfigDisplayFlipped)
                {
                    if (map[pi.key()].type() == QVariant::Bool)
                    {
                        if (sensor->modelId() == QLatin1String("eTRV0100") || sensor->modelId() == QLatin1String("TRV001"))
                        {
                            quint32 data = map[pi.key()].toUInt(&ok);

                            if (addTaskThermostatUiConfigurationReadWriteAttribute(task, deCONZ::ZclWriteAttributesId, 0x4000, deCONZ::Zcl8BitEnum, data, VENDOR_DANFOSS))
                            {
                                updated = true;
                            }
                            else
                            {
                                rsp.list.append(errorToMap(ERR_ACTION_ERROR, QString("/sensors/%1/config/%2").arg(id).arg(pi.key()),
                                                           QString("Could not set attribute")));
                                rsp.httpStatus = HttpStatusBadRequest;
                                return REQ_READY_SEND;
                            }
                        }
                    }
                    else
                    {
                        rsp.list.append(errorToMap(ERR_INVALID_VALUE, QString("/sensors/%1/config/%2").arg(id).arg(pi.key()),
                                                   QString("invalid value, %1, for parameter %2").arg(map[pi.key()].toString()).arg(pi.key())));
                        rsp.httpStatus = HttpStatusBadRequest;
                        return REQ_READY_SEND;
                    }
                }
                else if (rid.suffix == RConfigMountingMode)
                {
                    if (map[pi.key()].type() == QVariant::Bool)
                    {
                        if (sensor->modelId() == QLatin1String("eTRV0100") || sensor->modelId() == QLatin1String("TRV001"))
                        {
                            quint32 data = map[pi.key()].toUInt(&ok);

                            if (addTaskThermostatUiConfigurationReadWriteAttribute(task, deCONZ::ZclWriteAttributesId, 0x4013, deCONZ::Zcl8BitEnum, data, VENDOR_DANFOSS))
                            {
                                updated = true;
                            }
                            else
                            {
                                rsp.list.append(errorToMap(ERR_ACTION_ERROR, QString("/sensors/%1/config/%2").arg(id).arg(pi.key()),
                                                           QString("Could not set attribute")));
                                rsp.httpStatus = HttpStatusBadRequest;
                                return REQ_READY_SEND;
                            }
                        }
                    }
                    else
                    {
                        rsp.list.append(errorToMap(ERR_INVALID_VALUE, QString("/sensors/%1/config/%2").arg(id).arg(pi.key()),
                                                   QString("invalid value, %1, for parameter %2").arg(map[pi.key()].toString()).arg(pi.key())));
                        rsp.httpStatus = HttpStatusBadRequest;
                        return REQ_READY_SEND;
                    }
                }
                else if (rid.suffix == RConfigExternalTemperatureSensor)
                {
                    if (map[pi.key()].type() == QVariant::Double)
                    {
                        if (sensor->modelId() == QLatin1String("eTRV0100") || sensor->modelId() == QLatin1String("TRV001"))
                        {
                            qint16 externalMeasurement = map[pi.key()].toInt(&ok);

                            if (addTaskThermostatReadWriteAttribute(task, deCONZ::ZclWriteAttributesId, VENDOR_DANFOSS, 0x4015, deCONZ::Zcl16BitInt, externalMeasurement))
                            {
                                updated = true;
                            }
                            else
                            {
                                rsp.list.append(errorToMap(ERR_ACTION_ERROR, QString("/sensors/%1/config/%2").arg(id).arg(pi.key()),
                                                           QString("Could not set attribute")));
                                rsp.httpStatus = HttpStatusBadRequest;
                                return REQ_READY_SEND;
                            }
                        }
                    }
                    else
                    {
                        rsp.list.append(errorToMap(ERR_INVALID_VALUE, QString("/sensors/%1/config/%2").arg(id).arg(pi.key()),
                                                   QString("invalid value, %1, for parameter %2").arg(map[pi.key()].toString()).arg(pi.key())));
                        rsp.httpStatus = HttpStatusBadRequest;
                        return REQ_READY_SEND;
                    }
                }
                else if (rid.suffix == RConfigExternalWindowOpen)
                {
                    if (map[pi.key()].type() == QVariant::Bool)
                    {
                        if (sensor->modelId() == QLatin1String("eTRV0100") || sensor->modelId() == QLatin1String("TRV001"))
                        {
                            bool data = map[pi.key()].toBool();

                            if (addTaskThermostatReadWriteAttribute(task, deCONZ::ZclWriteAttributesId, VENDOR_DANFOSS, 0x4003, deCONZ::ZclBoolean, data))
                            {
                                updated = true;
                            }
                            else
                            {
                                rsp.list.append(errorToMap(ERR_ACTION_ERROR, QString("/sensors/%1/config/%2").arg(id).arg(pi.key()).toHtmlEscaped(),
                                                           QString("Could not set attribute")));
                                rsp.httpStatus = HttpStatusBadRequest;
                                return REQ_READY_SEND;
                            }
                        }
                    }
                    else
                    {
                        rsp.list.append(errorToMap(ERR_INVALID_VALUE, QString("/sensors/%1/config/%2").arg(id).arg(pi.key()).toHtmlEscaped(),
                                                   QString("invalid value, %1, for parameter %2").arg(map[pi.key()].toString()).arg(pi.key()).toHtmlEscaped()));
                        rsp.httpStatus = HttpStatusBadRequest;
                        return REQ_READY_SEND;
                    }
                }
                else if (rid.suffix == RConfigSetValve)
                {
                    if (map[pi.key()].type() == QVariant::Bool)
                    {

                        QByteArray data = QByteArray("\x00", 1);
                        if (map[pi.key()].toBool())
                        {
                            data = QByteArray("\x01", 1);
                        }

                        if (sendTuyaRequest(task, TaskThermostat , DP_TYPE_BOOL, DP_IDENTIFIER_THERMOSTAT_VALVE , data))
                        {
                            updated = true;
                        }
                        else
                        {
                            rsp.list.append(errorToMap(ERR_ACTION_ERROR, QString("/sensors/%1/config/%2").arg(id).arg(pi.key()),
                                                       QString("Could not set attribute")));
                            rsp.httpStatus = HttpStatusBadRequest;
                            return REQ_READY_SEND;
                        }
                    }
                    else
                    {
                        rsp.list.append(errorToMap(ERR_INVALID_VALUE, QString("/sensors/%1/config/%2").arg(id).arg(pi.key()),
                                                   QString("invalid value, %1, for parameter %2").arg(map[pi.key()].toString()).arg(pi.key())));
                        rsp.httpStatus = HttpStatusBadRequest;
                        return REQ_READY_SEND;
                    }
                }
                else if (rid.suffix == RConfigTemperatureMeasurement)
                {
                    if (map[pi.key()].type() == QVariant::String && map[pi.key()].toString().size() <= 16)
                    {
                        if (sensor->modelId() == QLatin1String("Super TR"))
                        {
                            QString modeSet = map[pi.key()].toString();
                            quint8 mode = 0;

                            if (modeSet == "air sensor") { mode = 0x00; }
                            else if (modeSet == "floor sensor") { mode = 0x01; }
                            else if (modeSet == "floor protection") { mode = 0x03; }
                            else
                            {
                                rsp.list.append(errorToMap(ERR_INVALID_VALUE, QString("/sensors/%1/config/%2").arg(id).arg(pi.key()),
                                                           QString("invalid value, %1, for parameter %2").arg(map[pi.key()].toString()).arg(pi.key())));
                                rsp.httpStatus = HttpStatusBadRequest;
                                return REQ_READY_SEND;
                            }

                            if (mode < 4 && mode != 2)
                            {
                                if (addTaskThermostatReadWriteAttribute(task, deCONZ::ZclWriteAttributesId, 0, 0x0403, deCONZ::Zcl8BitEnum, mode))
                                {
                                    updated = true;
                                }
                                else
                                {
                                    rsp.list.append(errorToMap(ERR_ACTION_ERROR, QString("/sensors/%1/config/%2").arg(id).arg(pi.key()),
                                                               QString("Could not set attribute")));
                                    rsp.httpStatus = HttpStatusBadRequest;
                                    return REQ_READY_SEND;
                                }
                            }
                        }
                    }
                    else
                    {
                        rsp.list.append(errorToMap(ERR_INVALID_VALUE, QString("/sensors/%1/config/%2").arg(id).arg(pi.key()),
                                                   QString("invalid value, %1, for parameter %2").arg(map[pi.key()].toString()).arg(pi.key())));
                        rsp.httpStatus = HttpStatusBadRequest;
                        return REQ_READY_SEND;
                    }
                }
                else if (rid.suffix == RConfigWindowOpen && (R_GetProductId(sensor) == QLatin1String("Tuya_THD HY369 TRV") ||
                                                             R_GetProductId(sensor) == QLatin1String("Tuya_THD HY368 TRV") ||
                                                             R_GetProductId(sensor) == QLatin1String("Tuya_THD NX-4911-675 TRV") ||
                                                             R_GetProductId(sensor) == QLatin1String("Tuya_THD Smart radiator TRV") ||
                                                             R_GetProductId(sensor) == QLatin1String("Tuya_THD Essentials TRV") ||
                                                             R_GetProductId(sensor) == QLatin1String("Tuya_THD WZB-TRVL TRV") ||
                                                             R_GetProductId(sensor) == QLatin1String("Tuya_THD SEA801-ZIGBEE TRV")))
                {
                    // Config on / off
                    if (map[pi.key()].type() == QVariant::Bool)
                    {
                        QByteArray data = QByteArray("\x00", 1);
                        if (map[pi.key()].toBool())
                        {
                            data = QByteArray("\x01", 1);
                        }

                        qint8 dp_identifier = DP_IDENTIFIER_WINDOW_OPEN;

                        if (R_GetProductId(sensor) == QLatin1String("Tuya_THD WZB-TRVL TRV"))
                        {
                            dp_identifier = DP_IDENTIFIER_WINDOW_OPEN2;
                        }

                        if (sendTuyaRequest(task, TaskThermostat, DP_TYPE_BOOL, dp_identifier, data))
                        {
                            updated = true;
                        }
                        else
                        {
                            rsp.list.append(errorToMap(ERR_ACTION_ERROR, QString("/sensors/%1/config/%2").arg(id).arg(pi.key()),
                                                       QString("Could not set attribute")));
                            rsp.httpStatus = HttpStatusBadRequest;
                            return REQ_READY_SEND;
                        }
                    }
                    // Set config value
                    else if (map[pi.key()].type() == QVariant::List)
                    {
                        QVariantList setting = map[pi.key()].toList();
                        if (setting.size() == 3 && setting[0].type() == QVariant::Bool && setting[1].type() == QVariant::Double && setting[2].type() == QVariant::Double)
                        {
                            QByteArray data = QByteArray("\x00", 1);
                            if (setting[0].toBool())
                            {
                                data = QByteArray("\x01", 1);
                            }
                            data.append(static_cast<qint8>(setting[1].toUInt()));
                            data.append(static_cast<qint8>(setting[2].toUInt()));

                            if (sendTuyaRequest(task, TaskThermostat, DP_TYPE_RAW, 0x68, data))
                            {
                                updated = true;
                            }
                            else
                            {
                                rsp.list.append(errorToMap(ERR_ACTION_ERROR, QString("/sensors/%1/config/%2").arg(id).arg(pi.key()),
                                                           QString("Could not set attribute")));
                                rsp.httpStatus = HttpStatusBadRequest;
                                return REQ_READY_SEND;
                            }
                        }
                    }
                    else
                    {
                        rsp.list.append(errorToMap(ERR_INVALID_VALUE, QString("/sensors/%1/config/%2").arg(id).arg(pi.key()),
                                                   QString("invalid value, %1, for parameter %2").arg(map[pi.key()].toString()).arg(pi.key())));
                        rsp.httpStatus = HttpStatusBadRequest;
                        return REQ_READY_SEND;
                    }
                }
                else if (rid.suffix == RConfigSwingMode)
                {
                    if (map[pi.key()].type() == QVariant::String)
                    {
                        if (sensor->modelId() == QLatin1String("AC201"))
                        {
                            QString modeSet = map[pi.key()].toString();
                            quint8 mode = 0;

                            if (modeSet == "fully closed") { mode = 0x01; }
                            else if (modeSet == "fully open") { mode = 0x02; }
                            else if (modeSet == "quarter open") { mode = 0x03; }
                            else if (modeSet == "half open") { mode = 0x04; }
                            else if (modeSet == "three quarters open") { mode = 0x05; }
                            else
                            {
                                rsp.list.append(errorToMap(ERR_INVALID_VALUE, QString("/sensors/%1/config/%2").arg(id).arg(pi.key()),
                                                           QString("invalid value, %1, for parameter %2").arg(map[pi.key()].toString()).arg(pi.key())));
                                rsp.httpStatus = HttpStatusBadRequest;
                                return REQ_READY_SEND;
                            }

                            if (mode > 0 && mode < 6)
                            {
                                if (addTaskThermostatReadWriteAttribute(task, deCONZ::ZclWriteAttributesId, 0x0000, 0x0045, deCONZ::Zcl8BitEnum, mode))
                                {
                                    updated = true;
                                }
                                else
                                {
                                    rsp.list.append(errorToMap(ERR_ACTION_ERROR, QString("/sensors/%1/config/%2").arg(id).arg(pi.key()).toHtmlEscaped(),
                                                            QString("Could not set attribute")));
                                    rsp.httpStatus = HttpStatusBadRequest;
                                    return REQ_READY_SEND;
                                }
                            }
                            else
                            {
                                rsp.list.append(errorToMap(ERR_ACTION_ERROR, QString("/sensors/%1/config/%2").arg(id).arg(pi.key()).toHtmlEscaped(),
                                                        QString("Could not set attribute")));
                                rsp.httpStatus = HttpStatusBadRequest;
                                return REQ_READY_SEND;
                            }
                        }
                    }
                    else
                    {
                        rsp.list.append(errorToMap(ERR_INVALID_VALUE, QString("/sensors/%1/config/%2").arg(id).arg(pi.key()).toHtmlEscaped(),
                                                   QString("invalid value, %1, for parameter %2").arg(map[pi.key()].toString()).arg(pi.key()).toHtmlEscaped()));
                        rsp.httpStatus = HttpStatusBadRequest;
                        return REQ_READY_SEND;
                    }
                }
                else if (rid.suffix == RConfigFanMode)
                {
                    if (map[pi.key()].type() == QVariant::String && map[pi.key()].toString().size() <= 6)
                    {
                        if (sensor->modelId() == QLatin1String("AC201") || sensor->modelId() == QLatin1String("3157100") ||
                            sensor->modelId() == QLatin1String("Zen-01"))
                        {
                            QString modeSet = map[pi.key()].toString();
                            quint8 mode = 0;

                            if (modeSet == "off") { mode = 0x00; }
                            else if (modeSet == "low") { mode = 0x01; }
                            else if (modeSet == "medium") { mode = 0x02; }
                            else if (modeSet == "high") { mode = 0x03; }
                            else if (modeSet == "on") { mode = 0x04; }
                            else if (modeSet == "auto") { mode = 0x05; }
                            else if (modeSet == "smart") { mode = 0x06; }
                            else
                            {
                                rsp.list.append(errorToMap(ERR_INVALID_VALUE, QString("/sensors/%1/config/%2").arg(id).arg(pi.key()),
                                                           QString("invalid value, %1, for parameter %2").arg(map[pi.key()].toString()).arg(pi.key())));
                                rsp.httpStatus = HttpStatusBadRequest;
                                return REQ_READY_SEND;
                            }

                            if (mode < 7)
                            {
                                if (addTaskFanControlReadWriteAttribute(task, deCONZ::ZclWriteAttributesId, 0x0000, deCONZ::Zcl8BitEnum, mode))
                                {
                                    updated = true;
                                }
                                else
                                {
                                    rsp.list.append(errorToMap(ERR_ACTION_ERROR, QString("/sensors/%1/config/%2").arg(id).arg(pi.key()),
                                                               QString("Could not set attribute")));
                                    rsp.httpStatus = HttpStatusBadRequest;
                                    return REQ_READY_SEND;
                                }
                            }
                        }
                    }
                    else
                    {
                        rsp.list.append(errorToMap(ERR_INVALID_VALUE, QString("/sensors/%1/config/%2").arg(id).arg(pi.key()),
                                                   QString("invalid value, %1, for parameter %2").arg(map[pi.key()].toString()).arg(pi.key())));
                        rsp.httpStatus = HttpStatusBadRequest;
                        return REQ_READY_SEND;
                    }
                }
            }
        }

        if (!item)
        {
            // not found
            rsp.list.append(errorToMap(ERR_PARAMETER_NOT_AVAILABLE, QString("/sensors/%1/config/%2").arg(id).arg(pi.key()), QString("parameter, %1, not available").arg(pi.key())));
            rsp.httpStatus = HttpStatusBadRequest;
            return REQ_READY_SEND;
        }
    }

    //Make Thermostat Tasks
    if (hostFlags != 0 && sensor->modelId().startsWith(QLatin1String("SPZB"))) // Eurotronic Spirit)
    {
        if (addTaskThermostatReadWriteAttribute(task, deCONZ::ZclWriteAttributesId, VENDOR_JENNIC, 0x4008, deCONZ::Zcl24BitUint, hostFlags))
        {
            updated = true;
        }
        else
        {
            rsp.list.append(errorToMap(ERR_INVALID_VALUE, QString("/sensors/%1/config/hostflags"), QString("could not set attribute")));
            rsp.httpStatus = HttpStatusBadRequest;
            return REQ_READY_SEND;
        }
    }

    if (!attributeList.isEmpty())
    {
        if (!addTaskThermostatWriteAttributeList(task, 0, attributeList))
        {
            rsp.list.append(errorToMap(ERR_INVALID_VALUE,
                                       QString("/sensors/%1/").arg(id),
                                       QString("could not set thermostat attribute")));
            rsp.httpStatus = HttpStatusBadRequest;
            return REQ_READY_SEND;
        }
        else
        {
            updated = true;
        }
    }

    if (tholdUpdated)
    {
        ResourceItem *item = sensor->item(RStateLightLevel);
        if (item)
        {
            quint16 lightlevel = item->toNumber();

            item = sensor->item(RConfigTholdDark);
            if (item)
            {
                quint16 tholddark = item->toNumber();

                item = sensor->item(RConfigTholdOffset);
                if (item)
                {
                    quint16 tholdoffset = item->toNumber();

                    bool dark = lightlevel <= tholddark;
                    bool daylight = lightlevel >= tholddark + tholdoffset;

                    item = sensor->item(RStateDark);
                    if (!item)
                    {
                        item = sensor->addItem(DataTypeBool, RStateDark);
                    }
                    if (item && item->setValue(dark))
                    {
                        if (item->lastChanged() == item->lastSet())
                        {
                            Event e(RSensors, RStateDark, sensor->id(), item);
                            enqueueEvent(e);
                        }
                    }

                    item = sensor->item(RStateDaylight);
                    if (!item)
                    {
                        item = sensor->addItem(DataTypeBool, RStateDaylight);
                    }
                    if (item && item->setValue(daylight))
                    {
                        if (item->lastChanged() == item->lastSet())
                        {
                            Event e(RSensors, RStateDaylight, sensor->id(), item);
                            enqueueEvent(e);
                        }
                    }
                }
            }
        }
    }

    if (offsetUpdated)
    {
        ResourceItem *item = sensor->item(RStateTemperature);
        if (item)
        {
            qint16 temp = item->toNumber();
            temp += offset;
            if (item->setValue(temp))
            {
                Event e(RSensors, RStateTemperature, sensor->id(), item);
                enqueueEvent(e);
            }
        }

        item = sensor->item(RStateHumidity);
        if (item)
        {
            quint16 humidity = item->toNumber();
            qint16 _humidity = humidity + offset;
            humidity = _humidity < 0 ? 0 : _humidity > 10000 ? 10000 : _humidity;
            if (item->setValue(humidity))
            {
                Event e(RSensors, RStateHumidity, sensor->id(), item);
                enqueueEvent(e);
            }
        }
    }

    if (pendingMask)
    {
        ResourceItem *item = sensor->item(RConfigPending);
        if (item)
        {
            quint16 mask = item->toNumber();
            mask |= pendingMask;
            item->setValue(mask);
            Event e(RSensors, RConfigPending, sensor->id(), item);
            enqueueEvent(e);
        }
    }

    rsp.list.append(rspItem);
    updateSensorEtag(sensor);

    if (updated)
    {
        sensor->setNeedSaveDatabase(true);
        queSaveDb(DB_SENSORS, DB_SHORT_SAVE_DELAY);
    }

    processTasks();

    return REQ_READY_SEND;
}

/*! POST, DELETE /api/<apikey>/sensors/<id>/config/schedule/Wbbb
    \return REQ_READY_SEND
            REQ_NOT_HANDLED
 */
int DeRestPluginPrivate::changeThermostatSchedule(const ApiRequest &req, ApiResponse &rsp)
{
    rsp.httpStatus = HttpStatusOk;

    // Get the /sensors/id resource.
    QString id = req.path[3];
    Sensor *sensor = id.length() < MIN_UNIQUEID_LENGTH ? getSensorNodeForId(id) : getSensorNodeForUniqueId(id);
    if (!sensor || (sensor->deletedState() == Sensor::StateDeleted))
    {
        rsp.httpStatus = HttpStatusNotFound;
        rsp.list.append(errorToMap(ERR_RESOURCE_NOT_AVAILABLE, QString("/sensors/%1").arg(id), QString("resource, /sensors/%1, not available").arg(id)));
        return REQ_READY_SEND;
    }

    // Check that it has config/schedule.
    ResourceItem *item = sensor->item(RConfigSchedule);
    if (!item)
    {
        rsp.httpStatus = HttpStatusNotFound;
        rsp.list.append(errorToMap(ERR_RESOURCE_NOT_AVAILABLE, QString("/sensors/%1/config/schedule").arg(id), QString("resource, /sensors/%1/config/schedule, not available").arg(id)));
        return REQ_READY_SEND;
    }

    // Check valid weekday pattern
    bool ok;
    uint bbb = req.path[6].mid(1).toUInt(&ok);
    if (req.path[6].left(1) != "W" || !ok || bbb < 1 || bbb > 127)
    {
        rsp.httpStatus = HttpStatusNotFound;
        rsp.list.append(errorToMap(ERR_RESOURCE_NOT_AVAILABLE, QString("/sensors/%1/config/schedule/%2").arg(id).arg(req.path[6]), QString("resource, /sensors/%1/config/schedule/%2, not available").arg(id).arg(req.path[6])));
        return REQ_READY_SEND;
    }
    quint8 weekdays = bbb;

    // Check body
    QString transitions = QString("");
    if (req.hdr.method() == "POST")
    {
        QVariant var = Json::parse(req.content, ok);
        if (!ok)
        {
            rsp.list.append(errorToMap(ERR_INVALID_JSON, QString("/sensors/%1/config/schedule/%2").arg(id).arg(req.path[6]), QString("body contains invalid JSON")));
            rsp.httpStatus = HttpStatusBadRequest;
            return REQ_READY_SEND;
        }
        QVariantList list = var.toList();
        // QString transitions = QString("");
        if (!serialiseThermostatTransitions(list, &transitions))
        {
            rsp.list.append(errorToMap(ERR_INVALID_JSON, QString("/sensors/%1/config/schedule/%2").arg(id).arg(req.path[6]), QString("body contains invalid list of transitions")));
            rsp.httpStatus = HttpStatusBadRequest;
            return REQ_READY_SEND;
        }
    }

    if (req.sock)
    {
        userActivity();
    }

    bool ok2 = false;
    // Queue task.
    TaskItem task;
    task.req.dstAddress() = sensor->address();
    task.req.setTxOptions(deCONZ::ApsTxAcknowledgedTransmission);
    task.req.setDstEndpoint(sensor->fingerPrint().endpoint);
    task.req.setSrcEndpoint(getSrcEndpoint(sensor, task.req));
    task.req.setDstAddressMode(deCONZ::ApsExtAddress);

    if (R_GetProductId(sensor) == QLatin1String("Tuya_THD HY369 TRV") ||
        R_GetProductId(sensor) == QLatin1String("Tuya_THD HY368 TRV") ||
        R_GetProductId(sensor) == QLatin1String("Tuya_THD Essentials TRV") ||
        R_GetProductId(sensor) == QLatin1String("Tuya_THD Smart radiator TRV") ||
        R_GetProductId(sensor) == QLatin1String("Tuya_THD NX-4911-675 TRV") ||
        R_GetProductId(sensor) == QLatin1String("Tuya_THD SEA801-ZIGBEE TRV"))
    {
        ok2 = sendTuyaRequestThermostatSetWeeklySchedule(task, weekdays, transitions, DP_IDENTIFIER_THERMOSTAT_SCHEDULE_2);
    }
    else if (R_GetProductId(sensor) == QLatin1String("Tuya_THD BTH-002 Thermostat"))
    {
        ok2 = sendTuyaRequestThermostatSetWeeklySchedule(task, weekdays, transitions, DP_IDENTIFIER_THERMOSTAT_SCHEDULE_1);
    }
    else if (R_GetProductId(sensor) == QLatin1String("Tuya_THD WZB-TRVL TRV"))
    {
        ok2 = sendTuyaRequestThermostatSetWeeklySchedule(task, weekdays, transitions, DP_IDENTIFIER_THERMOSTAT_SCHEDULE_4);
    }
    else
    {
        ok2 = addTaskThermostatSetWeeklySchedule(task, weekdays, transitions);
    }

    if (!ok2)
    {
        rsp.list.append(errorToMap(ERR_INVALID_VALUE, QString("/sensors/%1/config/schedule/%2").arg(id).arg(req.path[6]), QString("could not set schedule")));
        rsp.httpStatus = HttpStatusBadRequest;
        return REQ_READY_SEND;
    }

    QVariantMap rspItem;
    QVariantMap rspItemState;
    if (req.hdr.method() == "POST")
    {
        QVariantList l;
        deserialiseThermostatTransitions(transitions, &l);
        rspItemState[QString("/config/schedule/W%1").arg(weekdays)] = l;
        rspItem["success"] = rspItemState;
    }
    else
    {
        rspItem["success"] = QString("/sensors/%1/config/schedule/W%2 deleted.").arg(id).arg(weekdays);
    }
    rsp.list.append(rspItem);

    updateThermostatSchedule(sensor, weekdays, transitions);

    processTasks();

    return REQ_READY_SEND;
}

/*! PUT, PATCH /api/<apikey>/sensors/<id>/state
    \return REQ_READY_SEND
            REQ_NOT_HANDLED
 */
int DeRestPluginPrivate::changeSensorState(const ApiRequest &req, ApiResponse &rsp)
{
    QString id = req.path[3];
    Sensor *sensor = id.length() < MIN_UNIQUEID_LENGTH ? getSensorNodeForId(id) : getSensorNodeForUniqueId(id);
    bool ok;
    bool updated = false;
    QVariant var = Json::parse(req.content, ok);
    QVariantMap map = var.toMap();
    QVariantMap rspItem;
    QVariantMap rspItemState;

    rsp.httpStatus = HttpStatusOk;

    if (!ok)
    {
        rsp.list.append(errorToMap(ERR_INVALID_JSON, QString("/sensors/%1/state").arg(id), QString("body contains invalid JSON")));
        rsp.httpStatus = HttpStatusBadRequest;
        return REQ_READY_SEND;
    }

    if (!sensor || (sensor->deletedState() == Sensor::StateDeleted))
    {
        rsp.httpStatus = HttpStatusNotFound;
        rsp.list.append(errorToMap(ERR_RESOURCE_NOT_AVAILABLE, QString("/sensors/%1").arg(id), QString("resource, /sensors/%1, not available").arg(id)));
        return REQ_READY_SEND;
    }

    bool isClip = sensor->type().startsWith(QLatin1String("CLIP"));

    if (req.sock)
    {
        userActivity();
    }

    //check invalid parameter
    QVariantMap::const_iterator pi = map.begin();
    QVariantMap::const_iterator pend = map.end();

    for (; pi != pend; ++pi)
    {
        ResourceItem *item = nullptr;
        ResourceItemDescriptor rid;
        if (getResourceItemDescriptor(QString("state/%1").arg(pi.key()), rid))
        {
            if (rid.suffix == RStateButtonEvent)
            {
                // allow modify physical switch buttonevent via api
            }
            else if (!isClip)
            {
                continue;
            }

            if (rid.suffix != RStateLux && rid.suffix != RStateDark && rid.suffix != RStateDaylight)
            {
                item = sensor->item(rid.suffix);
            }
            if (item)
            {
                QVariant val = map[pi.key()];
                if (rid.suffix == RStateTemperature || rid.suffix == RStateHumidity)
                {
                    ResourceItem *item2 = sensor->item(RConfigOffset);
                    if (item2 && item2->toNumber() != 0) {
                        val = val.toInt() + item2->toNumber();
                        if (rid.suffix == RStateHumidity)
                        {
                            val = val < 0 ? 0 : val > 10000 ? 10000 : val;
                        }
                    }
                }
                if (item->setValue(val))
                {
                    rspItemState[QString("/sensors/%1/state/%2").arg(id).arg(pi.key())] = val;
                    rspItem["success"] = rspItemState;

                    if (rid.suffix == RStateButtonEvent ||  // always fire events for buttons
                        item->lastChanged() == item->lastSet())
                    {
                        updated = true;
                        Event e(RSensors, rid.suffix, id, item);
                        enqueueEvent(e);
                    }
                    sensor->updateStateTimestamp();
                    enqueueEvent(Event(RSensors, RStateLastUpdated, id));

                    if (rid.suffix == RStateLightLevel)
                    {
                        ResourceItem *item2 = 0;
                        quint16 measuredValue = val.toUInt();

                        quint16 tholddark = R_THOLDDARK_DEFAULT;
                        quint16 tholdoffset = R_THOLDOFFSET_DEFAULT;
                        item2 = sensor->item(RConfigTholdDark);
                        if (item2)
                        {
                            tholddark = item2->toNumber();
                        }
                        item2 = sensor->item(RConfigTholdOffset);
                        if (item2)
                        {
                            tholdoffset = item2->toNumber();
                        }
                        bool dark = measuredValue <= tholddark;
                        bool daylight = measuredValue >= tholddark + tholdoffset;

                        item2 = sensor->item(RStateDark);
                        if (!item2)
                        {
                            item2 = sensor->addItem(DataTypeBool, RStateDark);
                        }
                        if (item2->setValue(dark))
                        {
                            if (item2->lastChanged() == item2->lastSet())
                            {
                                Event e(RSensors, RStateDark, id, item2);
                                enqueueEvent(e);
                            }
                        }

                        item2 = sensor->item(RStateDaylight);
                        if (!item2)
                        {
                            item2 = sensor->addItem(DataTypeBool, RStateDaylight);
                        }
                        if (item2->setValue(daylight))
                        {
                            if (item2->lastChanged() == item2->lastSet())
                            {
                                Event e(RSensors, RStateDaylight, id, item2);
                                enqueueEvent(e);
                            }
                        }

                        item2 = sensor->item(RStateLux);
                        if (!item2)
                        {
                            item2 = sensor->addItem(DataTypeUInt32, RStateLux);
                        }
                        quint32 lux = 0;
                        if (measuredValue > 0 && measuredValue < 0xffff)
                        {
                            // valid values are 1 - 0xfffe
                            // 0, too low to measure
                            // 0xffff invalid value

                            // ZCL Attribute = 10.000 * log10(Illuminance (lx)) + 1
                            // lux = 10^((ZCL Attribute - 1)/10.000)
                            qreal exp = measuredValue - 1;
                            qreal l = qPow(10, exp / 10000.0f);
                            l += 0.5;   // round value
                            lux = static_cast<quint32>(l);
                        }
                        item2->setValue(lux);
                        if (item2->lastChanged() == item2->lastSet())
                        {
                            Event e(RSensors, RStateLux, id, item2);
                            enqueueEvent(e);
                        }
                    }
                    else if (rid.suffix == RStatePresence)
                    {
                        ResourceItem *item2 = sensor->item(RConfigDuration);
                        if (item2 && item2->toNumber() > 0)
                        {
                            sensor->durationDue = QDateTime::currentDateTime().addSecs(item2->toNumber()).addMSecs(-500);
                        }
                    }
                }
                else // invalid
                {
                    rsp.list.append(errorToMap(ERR_INVALID_VALUE, QString("/sensors/%1/state/%2").arg(id).arg(pi.key()),
                                               QString("invalid value, %1, for parameter %2").arg(val.toString()).arg(pi.key())));
                    rsp.httpStatus = HttpStatusBadRequest;
                    return REQ_READY_SEND;
                }
            }
        }

        if (!item)
        {
            // not found
            rsp.list.append(errorToMap(ERR_PARAMETER_NOT_AVAILABLE, QString("/sensors/%1/state/%2").arg(id).arg(pi.key()), QString("parameter, %1, not available").arg(pi.key())));
            rsp.httpStatus = HttpStatusBadRequest;
            return REQ_READY_SEND;
        }
    }

    rsp.list.append(rspItem);
    updateSensorEtag(sensor);
    if (updated)
    {
        sensor->setNeedSaveDatabase(true);
        queSaveDb(DB_SENSORS, DB_HUGE_SAVE_DELAY);
    }

    return REQ_READY_SEND;
}

/*! DELETE /api/<apikey>/sensors/<id>
    \return REQ_READY_SEND
            REQ_NOT_HANDLED
 */
int DeRestPluginPrivate::deleteSensor(const ApiRequest &req, ApiResponse &rsp)
{
    QString id = req.path[3];
    Sensor *sensor = id.length() < MIN_UNIQUEID_LENGTH ? getSensorNodeForId(id) : getSensorNodeForUniqueId(id);

    userActivity();

    if (!sensor || (sensor->deletedState() == Sensor::StateDeleted))
    {
        rsp.httpStatus = HttpStatusNotFound;
        rsp.list.append(errorToMap(ERR_RESOURCE_NOT_AVAILABLE, QString("/sensors/%1").arg(id), QString("resource, /sensors/%1, not available").arg(id)));
        return REQ_READY_SEND;
    }

    bool ok;
    QVariant var = Json::parse(req.content, ok);
    QVariantMap map = var.toMap();

    if (!ok)
    {
        rsp.list.append(errorToMap(ERR_INVALID_JSON, QString("/sensors/%1").arg(id), QString("body contains invalid JSON")));
        rsp.httpStatus = HttpStatusBadRequest;
        return REQ_READY_SEND;
    }

    sensor->setDeletedState(Sensor::StateDeleted);
    sensor->setNeedSaveDatabase(true);

    Event e(RSensors, REventDeleted, sensor->id());
    enqueueEvent(e);

    bool hasReset = map.contains("reset");

    if (hasReset)
    {
        if (map["reset"].type() == QVariant::Bool)
        {
            bool reset = map["reset"].toBool();

            QVariantMap rspItem;
            QVariantMap rspItemState;
            rspItemState[QString("/sensors/%1/reset").arg(id)] = reset;
            rspItem["success"] = rspItemState;
            rsp.list.append(rspItem);

            if (reset)
            {
                sensor->setResetRetryCount(10);
            }
        }
        else
        {
            rsp.list.append(errorToMap(ERR_INVALID_VALUE, QString("/sensors/%1/reset").arg(id), QString("invalid value, %1, for parameter, reset").arg(map["reset"].toString())));
            rsp.httpStatus = HttpStatusBadRequest;
            return REQ_READY_SEND;
        }
    }
    else
    {
        QVariantMap rspItem;
        QVariantMap rspItemState;
        rspItemState["id"] = id;
        rspItem["success"] = rspItemState;
        rsp.list.append(rspItem);
        rsp.httpStatus = HttpStatusOk;
    }

    {
        Q_Q(DeRestPlugin);
        q->nodeUpdated(sensor->address().ext(), QLatin1String("deleted"), QLatin1String(""));
    }

    queSaveDb(DB_SENSORS, DB_SHORT_SAVE_DELAY);

    updateSensorEtag(sensor);
    rsp.httpStatus = HttpStatusOk;

    return REQ_READY_SEND;
}

/*! POST /api/<apikey>/sensors
    \return REQ_READY_SEND
            REQ_NOT_HANDLED
 */
int DeRestPluginPrivate::searchNewSensors(const ApiRequest &req, ApiResponse &rsp)
{
    Q_UNUSED(req);

    if (!isInNetwork())
    {
        rsp.list.append(errorToMap(ERR_NOT_CONNECTED, QLatin1String("/sensors"), QLatin1String("Not connected")));
        rsp.httpStatus = HttpStatusServiceUnavailable;
        return REQ_READY_SEND;
    }

    startSearchSensors();
    {
        QVariantMap rspItem;
        QVariantMap rspItemState;
        rspItemState[QLatin1String("/sensors")] = QLatin1String("Searching for new devices");
        rspItemState[QLatin1String("/sensors/duration")] = (double)searchSensorsTimeout;
        rspItem[QLatin1String("success")] = rspItemState;
        rsp.list.append(rspItem);
    }

    rsp.httpStatus = HttpStatusOk;

    return REQ_READY_SEND;
}

/*! GET /api/<apikey>/sensors/new
    \return REQ_READY_SEND
            REQ_NOT_HANDLED
 */
int DeRestPluginPrivate::getNewSensors(const ApiRequest &req, ApiResponse &rsp)
{
    Q_UNUSED(req);

    if (!searchSensorsResult.isEmpty() &&
        (searchSensorsState == SearchSensorsActive || searchSensorsState == SearchSensorsDone))
    {

        rsp.map = searchSensorsResult;
    }

    if (searchSensorsState == SearchSensorsActive)
    {
        rsp.map["lastscan"] = QLatin1String("active");
    }
    else if (searchSensorsState == SearchSensorsDone)
    {
        rsp.map["lastscan"] = lastSensorsScan;
    }
    else
    {
        rsp.map["lastscan"] = QLatin1String("none");
    }

    rsp.httpStatus = HttpStatusOk;
    return REQ_READY_SEND;
}

/*! Put all sensor parameters in a map.
    \return true - on success
            false - on error
 */
bool DeRestPluginPrivate::sensorToMap(const Sensor *sensor, QVariantMap &map, const ApiRequest &req)
{
    if (!sensor)
    {
        return false;
    }

    QVariantMap state;
    const ResourceItem *iox = nullptr;
    const ResourceItem *ioy = nullptr;
    const ResourceItem *ioz = nullptr;
    QVariantList orientation;
    const ResourceItem *ix = nullptr;
    const ResourceItem *iy = nullptr;
    QVariantList xy;
    QVariantMap config;
    const ResourceItem *ilcs = nullptr;
    const ResourceItem *ilca = nullptr;
    const ResourceItem *ilct = nullptr;
    QVariantMap lastchange;

    for (int i = 0; i < sensor->itemCount(); i++)
    {
        const ResourceItem *item = sensor->itemForIndex(static_cast<size_t>(i));
        DBG_Assert(item);
        const ResourceItemDescriptor &rid = item->descriptor();

        if (!item->isPublic())
        {
            continue;
        }

        if (rid.suffix == RConfigLat || rid.suffix == RConfigLong)
        {
            continue; //  don't return due privacy reasons
        }
        if (rid.suffix == RConfigHostFlags)
        {
            continue; // hidden
        }

        if (rid.suffix == RConfigReachable &&
            sensor->type().startsWith(QLatin1String("ZGP")))
        {
            continue; // don't provide reachable for green power devices
        }

        if (strncmp(rid.suffix, "config/", 7) == 0)
        {
            const char *key = item->descriptor().suffix + 7;
            if (rid.suffix == RConfigPending)
            {
                QVariantList pending;
                auto value = item->toNumber();

                if (value & R_PENDING_DELAY)
                {
                    pending.append("delay");
                }
                if (value & R_PENDING_LEDINDICATION)
                {
                    pending.append("ledindication");
                }
                if (value & R_PENDING_SENSITIVITY)
                {
                    pending.append("sensitivity");
                }
                if (value & R_PENDING_USERTEST)
                {
                    pending.append("usertest");
                }
                if (value & R_PENDING_DEVICEMODE)
                {
                    pending.append("devicemode");
                }
                config[key] = pending;
            }
            else if (rid.suffix == RConfigLastChangeSource)
            {
                ilcs = item;
            }
            else if (rid.suffix == RConfigLastChangeAmount)
            {
                ilca = item;
            }
            else if (rid.suffix == RConfigLastChangeTime)
            {
                ilct = item;
            }
            else if (rid.suffix == RConfigSchedule)
            {
                QVariantMap schedule;
                deserialiseThermostatSchedule(item->toString(), &schedule);
                config[key] = schedule;
            }
            else
            {
                config[key] = item->toVariant();
            }
        }

        if (strncmp(rid.suffix, "state/", 6) == 0)
        {
            const char *key = item->descriptor().suffix + 6;

            if (rid.suffix == RStateLastUpdated)
            {
                if (!item->lastSet().isValid() || item->lastSet().date().year() < 2000)
                {
                    state[key] = QLatin1String("none");
                }
                else
                {
                    state[key] = item->toVariant().toDateTime().toString("yyyy-MM-ddTHH:mm:ss.zzz");
                }
            }
            else if (rid.suffix == RStateOrientationX)
            {
                iox = item;
            }
            else if (rid.suffix == RStateOrientationY)
            {
                ioy = item;
            }
            else if (rid.suffix == RStateOrientationZ)
            {
                ioz = item;
            }
            else if (rid.suffix == RStateX)
            {
                ix = item;
            }
            else if (rid.suffix == RStateY)
            {
                iy = item;
            }
            else
            {
                state[key] = item->toVariant();
            }
        }
    }
    if (iox && ioy && ioz)
    {
        orientation.append(iox->toNumber());
        orientation.append(ioy->toNumber());
        orientation.append(ioz->toNumber());
        state["orientation"] = orientation;
    }
    if (ix && iy)
    {
        xy.append(round(ix->toNumber() / 6.5535) / 10000.0);
        xy.append(round(iy->toNumber() / 6.5535) / 10000.0);
        state["xy"] = xy;
    }
    if (ilcs && ilca && ilct)
    {
        lastchange["source"] = RConfigLastChangeSourceValues[ilcs->toNumber()];
        lastchange["amount"] = ilca->toNumber();
        lastchange["time"] = ilct->toVariant().toDateTime().toString("yyyy-MM-ddTHH:mm:ssZ");
        config["lastchange"] = lastchange;
    }

    //sensor
    map["name"] = sensor->name();
    map["type"] = sensor->type();
    if (sensor->type().startsWith(QLatin1String("Z"))) // ZigBee sensor
    {
        map["lastseen"] = sensor->lastRx().toUTC().toString("yyyy-MM-ddTHH:mmZ");
    }

    if (req.path.size() > 2 && req.path[2] == QLatin1String("devices"))
    {
        // don't add in sub device
    }
    else
    {
        if (!sensor->modelId().isEmpty())
        {
            map["modelid"] = sensor->modelId();
        }
        if (!sensor->manufacturer().isEmpty())
        {
            map["manufacturername"] = sensor->manufacturer();
        }
        if (!sensor->swVersion().isEmpty() && !sensor->type().startsWith(QLatin1String("ZGP")))
        {
            map["swversion"] = sensor->swVersion();
        }
        if (sensor->fingerPrint().endpoint != INVALID_ENDPOINT)
        {
            map["ep"] = sensor->fingerPrint().endpoint;
        }
        QString etag = sensor->etag;
        etag.remove('"'); // no quotes allowed in string
        map["etag"] = etag;
    }

    // whitelist, HueApp crashes on ZHAAlarm and ZHAPressure
    if (req.mode == ApiModeHue)
    {
        if (!(sensor->type() == QLatin1String("Daylight") ||
              sensor->type() == QLatin1String("CLIPGenericFlag") ||
              sensor->type() == QLatin1String("CLIPGenericStatus") ||
              sensor->type() == QLatin1String("CLIPSwitch") ||
              sensor->type() == QLatin1String("CLIPOpenClose") ||
              sensor->type() == QLatin1String("CLIPPresence") ||
              sensor->type() == QLatin1String("CLIPTemperature") ||
              sensor->type() == QLatin1String("CLIPHumidity") ||
              sensor->type() == QLatin1String("CLIPLightlevel") ||
              sensor->type() == QLatin1String("ZGPSwitch") ||
              sensor->type() == QLatin1String("ZHASwitch") ||
              sensor->type() == QLatin1String("ZHAOpenClose") ||
              sensor->type() == QLatin1String("ZHAPresence") ||
              sensor->type() == QLatin1String("ZHATemperature") ||
              sensor->type() == QLatin1String("ZHAHumidity") ||
              sensor->type() == QLatin1String("ZHALightLevel")))
        {
            return false;
        }
        // mimic Hue Dimmer Switch
        if (sensor->modelId() == QLatin1String("TRADFRI wireless dimmer") ||
            sensor->modelId() == QLatin1String("lumi.sensor_switch.aq2"))
        {
            map["manufacturername"] = "Philips";
            map["modelid"] = "RWL021";
        }
        // mimic Hue motion sensor
        else if (false)
        {
            map["manufacturername"] = "Philips";
            map["modelid"] = "SML001";
        }
    }

    if (req.mode != ApiModeNormal &&
        sensor->manufacturer().startsWith(QLatin1String("Philips")) &&
        sensor->type().startsWith(QLatin1String("ZHA")))
    {
        QString type = sensor->type();
        type.replace(QLatin1String("ZHA"), QLatin1String("ZLL"));
        map["type"] = type;
    }

    if (sensor->mode() != Sensor::ModeNone &&
        sensor->type().endsWith(QLatin1String("Switch")))
    {
        map["mode"] = (double)sensor->mode();
    }

    const ResourceItem *item = sensor->item(RAttrUniqueId);
    if (item)
    {
        map["uniqueid"] = item->toString();
    }
    map["state"] = state;
    map["config"] = config;

    return true;
}

void DeRestPluginPrivate::handleSensorEvent(const Event &e)
{
    DBG_Assert(e.resource() == RSensors);
    DBG_Assert(e.what() != nullptr);

    Sensor *sensor = getSensorNodeForId(e.id());

    if (!sensor)
    {
        return;
    }
    const QDateTime now = QDateTime::currentDateTime();

    // speedup sensor state check
    if ((e.what() == RStatePresence || e.what() == RStateButtonEvent) &&
        sensor && sensor->durationDue.isValid())
    {
        sensorCheckFast = CHECK_SENSOR_FAST_ROUNDS;
    }

    // push sensor state updates through websocket
    if (strncmp(e.what(), "state/", 6) == 0)
    {
        ResourceItem *item = sensor->item(e.what());
        if (item && item->isPublic())
        {
            if (item->descriptor().suffix == RStatePresence && item->toBool())
            {
                globalLastMotion = item->lastSet(); // remember
            }

            if (!(item->needPushSet() || item->needPushChange()))
            {
                DBG_Printf(DBG_INFO_L2, "discard sensor state push for %s: %s (already pushed)\n", qPrintable(e.id()), e.what());
                webSocketServer->flush(); // force transmit send buffer
                return; // already pushed
            }

            QVariantMap map;
            map["t"] = QLatin1String("event");
            map["e"] = QLatin1String("changed");
            map["r"] = QLatin1String("sensors");
            map["id"] = e.id();
            map["uniqueid"] = sensor->uniqueId();
            QVariantMap state;
            ResourceItem *iox = nullptr;
            ResourceItem *ioy = nullptr;
            ResourceItem *ioz = nullptr;
            ResourceItem *ix = nullptr;
            ResourceItem *iy = nullptr;

            for (int i = 0; i < sensor->itemCount(); i++)
            {
                item = sensor->itemForIndex(i);
                const ResourceItemDescriptor &rid = item->descriptor();

                if (strncmp(rid.suffix, "state/", 6) == 0)
                {
                    const char *key = item->descriptor().suffix + 6;

                    if (rid.suffix == RStateOrientationX)
                    {
                        iox = item;
                    }
                    else if (rid.suffix == RStateOrientationY)
                    {
                        ioy = item;
                    }
                    else if (rid.suffix == RStateOrientationZ)
                    {
                        ioz = item;
                    }
                    else if (rid.suffix == RStateX)
                    {
                        ix = item;
                    }
                    else if (rid.suffix == RStateY)
                    {
                        iy = item;
                    }
                    else if (item->isPublic() && item->lastSet().isValid() && (gwWebSocketNotifyAll || rid.suffix == RStateButtonEvent || item->needPushChange()))
                    {
                        state[key] = item->toVariant();
                        item->clearNeedPush();
                    }
                }
            }

            if (iox && iox->lastSet().isValid() && ioy && ioy->lastSet().isValid() && ioz && ioz->lastSet().isValid())
            {
                if (gwWebSocketNotifyAll || iox->needPushChange() || ioy->needPushChange() || ioz->needPushChange())
                {
                    iox->clearNeedPush();
                    ioy->clearNeedPush();
                    ioz->clearNeedPush();

                    QVariantList orientation;
                    orientation.append(iox->toNumber());
                    orientation.append(ioy->toNumber());
                    orientation.append(ioz->toNumber());
                    state["orientation"] = orientation;
                }
            }

            if (ix && ix->lastSet().isValid() && iy && iy->lastSet().isValid())
            {
                if (gwWebSocketNotifyAll || ix->needPushChange() || iy->needPushChange())
                {
                    ix->clearNeedPush();
                    iy->clearNeedPush();

                    QVariantList xy;
                    xy.append(round(ix->toNumber() / 6.5535) / 10000.0);
                    xy.append(round(iy->toNumber() / 6.5535) / 10000.0);
                    state["xy"] = xy;
                }
            }

            if (!state.isEmpty())
            {
                map["state"] = state;
                webSocketServer->broadcastTextMessage(Json::serialize(map));
            }
        }
    }
    else if (strncmp(e.what(), "config/", 7) == 0)
    {
        ResourceItem *item = sensor->item(e.what());
        if (item && item->isPublic())
        {
            if (!(item->needPushSet() || item->needPushChange()))
            {
                DBG_Printf(DBG_INFO_L2, "discard sensor config push for %s (already pushed)\n", e.what());
                return; // already pushed
            }

            QVariantMap map;
            map["t"] = QLatin1String("event");
            map["e"] = QLatin1String("changed");
            map["r"] = QLatin1String("sensors");
            map["id"] = e.id();
            map["uniqueid"] = sensor->uniqueId();
            QVariantMap config;
            ResourceItem *ilcs = nullptr;
            ResourceItem *ilca = nullptr;
            ResourceItem *ilct = nullptr;

            for (int i = 0; i < sensor->itemCount(); i++)
            {
                item = sensor->itemForIndex(i);
                const ResourceItemDescriptor &rid = item->descriptor();

                if (strncmp(rid.suffix, "config/", 7) == 0)
                {
                    const char *key = item->descriptor().suffix + 7;

                    if (rid.suffix == RConfigHostFlags)
                    {
                        continue;
                    }
                    else if (rid.suffix == RConfigLastChangeSource)
                    {
                        ilcs = item;
                    }
                    else if (rid.suffix == RConfigLastChangeAmount)
                    {
                        ilca = item;
                    }
                    else if (rid.suffix == RConfigLastChangeTime)
                    {
                        ilct = item;
                    }
                    else if (item->isPublic() && item->lastSet().isValid() && (gwWebSocketNotifyAll || item->needPushChange()))
                    {
                        if (rid.suffix == RConfigSchedule)
                        {
                            QVariantMap schedule;
                            deserialiseThermostatSchedule(item->toString(), &schedule);
                            config[key] = schedule;
                        }
                        else if (rid.suffix == RConfigPending)
                        {
                            QVariantList pending;
                            auto value = item->toNumber();

                            if (value & R_PENDING_DELAY)
                            {
                                pending.append("delay");
                            }
                            if (value & R_PENDING_LEDINDICATION)
                            {
                                pending.append("ledindication");
                            }
                            if (value & R_PENDING_SENSITIVITY)
                            {
                                pending.append("sensitivity");
                            }
                            if (value & R_PENDING_USERTEST)
                            {
                                pending.append("usertest");
                            }
                            if (value & R_PENDING_DEVICEMODE)
                            {
                                pending.append("devicemode");
                            }
                            config[key] = pending;
                        }
                        else
                        {
                            config[key] = item->toVariant();
                        }
                        item->clearNeedPush();
                    }
                }
            }
            if (ilcs && ilcs->lastSet().isValid() && ilca && ilca->lastSet().isValid() && ilct && ilct->lastSet().isValid())
            {
                if (gwWebSocketNotifyAll || ilcs->needPushChange() || ilca->needPushChange() || ilct->needPushChange())
                {
                    ilcs->clearNeedPush();
                    ilca->clearNeedPush();
                    ilct->clearNeedPush();

                    QVariantMap lastchange;
                    lastchange["source"] = RConfigLastChangeSourceValues[ilcs->toNumber()];
                    lastchange["amount"] = ilca->toNumber();
                    lastchange["time"] = ilct->toVariant().toDateTime().toString("yyyy-MM-ddTHH:mm:ssZ");
                    config["lastchange"] = lastchange;
                }
            }

            if (!config.isEmpty())
            {
                map["config"] = config;
                webSocketServer->broadcastTextMessage(Json::serialize(map));
            }
        }
    }
    else if (strncmp(e.what(), "attr/", 5) == 0)
    {
        ResourceItem *item = sensor->item(e.what());
        if (item && item->isPublic())
        {
            QVariantMap map;
            map["t"] = QLatin1String("event");
            map["e"] = QLatin1String("changed");
            map["r"] = QLatin1String("sensors");
            map["id"] = e.id();
            map["uniqueid"] = sensor->uniqueId();
            QVariantMap config;

            // For now, don't collect top-level attributes into a single event.
            const char *key = item->descriptor().suffix + 5;
            map[key] = item->toVariant();

            webSocketServer->broadcastTextMessage(Json::serialize(map));
        }
    }
    else if (e.what() == REventAdded)
    {
        checkSensorGroup(sensor);
        checkSensorBindingsForAttributeReporting(sensor);
        checkSensorBindingsForClientClusters(sensor);

        pushSensorInfoToCore(sensor);

        QVariantMap res;
        res["name"] = sensor->name();
        searchSensorsResult[sensor->id()] = res;

        QVariantMap map;
        map["t"] = QLatin1String("event");
        map["e"] = QLatin1String("added");
        map["r"] = QLatin1String("sensors");

        QVariantMap smap;

        QHttpRequestHeader hdr;  // dummy
        QStringList path;  // dummy
        ApiRequest req(hdr, path, nullptr, QLatin1String("")); // dummy

        req.mode = ApiModeNormal;
        sensorToMap(sensor, smap, req);
        map["id"] = sensor->id();
        map["uniqueid"] = sensor->uniqueId();
        smap["id"] = sensor->id();
        map["sensor"] = smap;

        webSocketServer->broadcastTextMessage(Json::serialize(map));
    }
    else if (e.what() == REventDeleted)
    {
        deleteGroupsWithDeviceMembership(e.id());

        QVariantMap map;
        map["t"] = QLatin1String("event");
        map["e"] = QLatin1String("deleted");
        map["r"] = QLatin1String("sensors");

        QVariantMap smap;
        map["id"] = e.id();
        map["uniqueid"] = sensor->uniqueId();
        smap["id"] = e.id();
        map["sensor"] = smap;

        webSocketServer->broadcastTextMessage(Json::serialize(map));
    }
    else if (e.what() == REventValidGroup)
    {
        checkOldSensorGroups(sensor);

        ResourceItem *item = sensor->item(RConfigGroup);
        DBG_Assert(item != nullptr);
        if (!item)
        {
            return;
        }

        QStringList gids = item->toString().split(',', QString::SkipEmptyParts);

        for (int j = 0; j < gids.size(); j++) {
            const QString gid = gids[j];

            if (gid == "0")
            {
                continue;
            }

            Group *group = getGroupForId(gid);

            if (group && group->state() != Group::StateNormal)
            {
                DBG_Printf(DBG_INFO, "reanimate group %s for sensor %s\n", qPrintable(gid), qPrintable(sensor->id()));
                group->setState(Group::StateNormal);
                group->setName(sensor->modelId() + QLatin1String(" ") + sensor->id());
                updateGroupEtag(group);
                queSaveDb(DB_GROUPS, DB_SHORT_SAVE_DELAY);
            }

            if (group && group->addDeviceMembership(sensor->id()))
            {
                DBG_Printf(DBG_INFO, "attach group %s to sensor %s\n", qPrintable(gid), qPrintable(sensor->id()));
                queSaveDb(DB_GROUPS, DB_LONG_SAVE_DELAY);
                updateGroupEtag(group);
            }

            if (!group) // create
            {
                DBG_Printf(DBG_INFO, "create group %s for sensor %s\n", qPrintable(gid), qPrintable(sensor->id()));
                Group g;
                g.setAddress(gid.toUInt());
                g.setName(sensor->modelId() + QLatin1String(" ") + sensor->id());
                g.addDeviceMembership(sensor->id());
                ResourceItem *item2 = g.addItem(DataTypeString, RAttrUniqueId);
                DBG_Assert(item2);
                if (item2)
                {
                    // FIXME: use the endpoint from which the group command was sent.
                    const QString uid = generateUniqueId(sensor->address().ext(), 0, 0);
                    item2->setValue(uid);
                }
                groups.push_back(g);
                updateGroupEtag(&groups.back());
                queSaveDb(DB_GROUPS, DB_SHORT_SAVE_DELAY);
                checkSensorBindingsForClientClusters(sensor);
            }
        }
    }
}

/*! Starts the search for new sensors.
 */
void DeRestPluginPrivate::startSearchSensors()
{
    if (searchSensorsState == SearchSensorsIdle || searchSensorsState == SearchSensorsDone)
    {
        pollNodes.clear();
        bindingQueue.clear();
        sensors.reserve(sensors.size() + 10);
        searchSensorsCandidates.clear();
        searchSensorsResult.clear();
        lastSensorsScan = QDateTime::currentDateTimeUtc().toString(QLatin1String("yyyy-MM-ddTHH:mm:ss"));
        QTimer::singleShot(1000, this, SLOT(searchSensorsTimerFired()));
        searchSensorGppPairCounter = 0;
        searchSensorsState = SearchSensorsActive;
    }
    else
    {
        Q_ASSERT(searchSensorsState == SearchSensorsActive);
    }

    searchSensorsTimeout = gwNetworkOpenDuration;
    gwPermitJoinResend = searchSensorsTimeout;
    if (!resendPermitJoinTimer->isActive())
    {
        resendPermitJoinTimer->start(100);
    }
}

/*! Handler for search sensors active state.
 */
void DeRestPluginPrivate::searchSensorsTimerFired()
{
    if (gwPermitJoinResend == 0)
    {
        if (gwPermitJoinDuration == 0)
        {
            searchSensorsTimeout = 0; // done
        }
    }

    if (searchSensorsTimeout > 0)
    {
        searchSensorsTimeout--;
        QTimer::singleShot(1000, this, SLOT(searchSensorsTimerFired()));
    }

    if (searchSensorsTimeout == 0)
    {
        DBG_Printf(DBG_INFO, "Search sensors done\n");
        fastProbeAddr = deCONZ::Address();
        fastProbeIndications.clear();
        searchSensorsState = SearchSensorsDone;
    }
}

/*! Validate sensor states. */
void DeRestPluginPrivate::checkSensorStateTimerFired()
{
    if (sensors.empty())
    {
        return;
    }

    if (sensorCheckIter >= sensors.size())
    {
        sensorCheckIter = 0;
        sensorCheckFast = (sensorCheckFast > 0) ? sensorCheckFast - 1 : 0;
    }

    for (int i = 0; i < CHECK_SENSORS_MAX; i++)
    {
        if (sensorCheckIter >= sensors.size())
        {
            break;
        }

        Sensor *sensor = &sensors[sensorCheckIter];
        sensorCheckIter++;

        if (sensor->deletedState() != Sensor::StateNormal)
        {
            continue;
        }

        if (sensor->durationDue.isValid())
        {
            QDateTime now = QDateTime::currentDateTime();

            if (sensor->modelId() == QLatin1String("TY0202")) // Lidl/SILVERCREST motion sensor
            {
                continue; // will be only reset via IAS Zone status
            }

            if (sensor->durationDue <= now)
            {
                // automatically set presence to false, if not triggered in config.duration
                ResourceItem *item = sensor->item(RStatePresence);
                if (item && item->toBool())
                {
                    DBG_Printf(DBG_INFO, "sensor %s (%s): disable presence\n", qPrintable(sensor->id()), qPrintable(sensor->modelId()));
                    item->setValue(false);
                    sensor->updateStateTimestamp();
                    enqueueEvent(Event(RSensors, RStatePresence, sensor->id(), item));
                    enqueueEvent(Event(RSensors, RStateLastUpdated, sensor->id()));
                    updateSensorEtag(sensor);
                    for (quint16 clusterId : sensor->fingerPrint().inClusters)
                    {
                        if (sensor->modelId().startsWith(QLatin1String("TRADFRI")))
                        {
                            clusterId = OCCUPANCY_SENSING_CLUSTER_ID; // workaround
                        }

                        if (clusterId == IAS_ZONE_CLUSTER_ID || clusterId == OCCUPANCY_SENSING_CLUSTER_ID)
                        {
                            pushZclValueDb(sensor->address().ext(), sensor->fingerPrint().endpoint, clusterId, 0x0000, 0);
                            break;
                        }
                    }
                }
                else if (!item && sensor->modelId() == QLatin1String("lumi.sensor_switch"))
                {
                    // Xiaomi round button (WXKG01LM)
                    // generate artificial hold event
                    item = sensor->item(RStateButtonEvent);
                    if (item && item->toNumber() == (S_BUTTON_1 + S_BUTTON_ACTION_INITIAL_PRESS))
                    {
                        item->setValue(S_BUTTON_1 + S_BUTTON_ACTION_HOLD);
                        DBG_Printf(DBG_INFO, "[INFO] - Button %u Hold %s\n", item->toNumber(), qPrintable(sensor->modelId()));
                        sensor->updateStateTimestamp();
                        enqueueEvent(Event(RSensors, RStateButtonEvent, sensor->id(), item));
                        enqueueEvent(Event(RSensors, RStateLastUpdated, sensor->id()));
                        updateSensorEtag(sensor);
                    }
                }
                else if (sensor->modelId() == QLatin1String("FOHSWITCH"))
                {
                    // Friends of Hue switch
                    // generate artificial hold event
                    item = sensor->item(RStateButtonEvent);
                    quint32 btn = item ? static_cast<quint32>(item->toNumber()) : 0;
                    const quint32 action = btn & 0x03;
                    if (btn >= S_BUTTON_1 && btn <= S_BUTTON_6 && action == S_BUTTON_ACTION_INITIAL_PRESS)
                    {
                        btn &= ~0x03;
                        item->setValue(btn + S_BUTTON_ACTION_HOLD);
                        DBG_Printf(DBG_INFO, "FoH switch button %d Hold %s\n", item->toNumber(), qPrintable(sensor->modelId()));
                        sensor->updateStateTimestamp();
                        enqueueEvent(Event(RSensors, RStateButtonEvent, sensor->id(), item));
                        enqueueEvent(Event(RSensors, RStateLastUpdated, sensor->id()));
                        updateSensorEtag(sensor);
                    }
                }
                else if (!item && sensor->modelId().startsWith(QLatin1String("lumi.vibration")) && sensor->type() == QLatin1String("ZHAVibration"))
                {
                    item = sensor->item(RStateVibration);
                    if (item && item->toBool())
                    {
                        DBG_Printf(DBG_INFO, "sensor %s (%s): disable vibration\n", qPrintable(sensor->id()), qPrintable(sensor->modelId()));
                        item->setValue(false);
                        sensor->updateStateTimestamp();
                        enqueueEvent(Event(RSensors, RStateVibration, sensor->id(), item));
                        enqueueEvent(Event(RSensors, RStateLastUpdated, sensor->id()));
                        updateSensorEtag(sensor);
                    }
                }

                sensor->durationDue = QDateTime();
            }
            else
            {
                sensorCheckFast = CHECK_SENSOR_FAST_ROUNDS;
            }
        }
    }

    // adjust check speed if needed
    int interval = (sensorCheckFast > 0) ? CHECK_SENSOR_FAST_INTERVAL
                                         : CHECK_SENSOR_INTERVAL;
    if (interval != checkSensorsTimer->interval())
    {
        DBG_Printf(DBG_INFO, "Set sensor check interval to %d milliseconds\n", interval);
        checkSensorsTimer->setInterval(interval);
    }
}

/*! Check insta mac address to model identifier.
 */
void DeRestPluginPrivate::checkInstaModelId(Sensor *sensor)
{
    if (sensor && existDevicesWithVendorCodeForMacPrefix(sensor->address(), VENDOR_INSTA))
    {
        if (!sensor->modelId().endsWith(QLatin1String("_1")))
        {   // extract model identifier from mac address 6th byte
            const quint64 model = (sensor->address().ext() >> 16) & 0xff;
            QString modelId;
            if      (model == 0x01) { modelId = QLatin1String("HS_4f_GJ_1"); }
            else if (model == 0x02) { modelId = QLatin1String("WS_4f_J_1"); }
            else if (model == 0x03) { modelId = QLatin1String("WS_3f_G_1"); }

            if (!modelId.isEmpty() && sensor->modelId() != modelId)
            {
                sensor->setModelId(modelId);
                sensor->setNeedSaveDatabase(true);
                updateSensorEtag(sensor);
            }
        }
    }
}

/*! Heuristic to detect the type and configuration of devices.
 */
void DeRestPluginPrivate::handleIndicationSearchSensors(const deCONZ::ApsDataIndication &ind, deCONZ::ZclFrame &zclFrame)
{
    if (searchSensorsState != SearchSensorsActive)
    {
        return;
    }

    if ((ind.srcAddress().hasExt() && ind.srcAddress().ext() == fastProbeAddr.ext()) ||
        (fastProbeAddr.hasExt() && ind.srcAddress().hasNwk() && ind.srcAddress().nwk() == fastProbeAddr.nwk()))
    {
        DBG_Printf(DBG_INFO, "FP indication 0x%04X / 0x%04X (0x%016llX / 0x%04X)\n", ind.profileId(), ind.clusterId(), ind.srcAddress().ext(), ind.srcAddress().nwk());
        DBG_Printf(DBG_INFO, "                      ...     (0x%016llX / 0x%04X)\n", fastProbeAddr.ext(), fastProbeAddr.nwk());
    }

    if (ind.profileId() == ZDP_PROFILE_ID && ind.clusterId() == ZDP_DEVICE_ANNCE_CLID)
    {
        QDataStream stream(ind.asdu());
        stream.setByteOrder(QDataStream::LittleEndian);

        quint8 seq;
        quint16 nwk;
        quint64 ext;
        quint8 macCapabilities;

        stream >> seq;
        stream >> nwk;
        stream >> ext;
        stream >> macCapabilities;

        DBG_Printf(DBG_INFO, "device announce 0x%016llX (0x%04X) mac capabilities 0x%02X\n", ext, nwk, macCapabilities);

        // filter supported devices

        // Busch-Jaeger
        if (existDevicesWithVendorCodeForMacPrefix(ext, VENDOR_BUSCH_JAEGER))
        {
        }
        else if (existDevicesWithVendorCodeForMacPrefix(ext, VENDOR_UBISYS))
        {
        }
        else if (existDevicesWithVendorCodeForMacPrefix(ext, VENDOR_BOSCH))
        { // macCapabilities == 0
        }
        else if (existDevicesWithVendorCodeForMacPrefix(ext, VENDOR_DEVELCO))
        { // macCapabilities == 0
        }
        else if (macCapabilities & deCONZ::MacDeviceIsFFD)
        {
            if (existDevicesWithVendorCodeForMacPrefix(ext, VENDOR_LDS))
            { //  Fix to allow Samsung SmartThings plug sensors to be created (7A-PL-Z-J3, modelId ZB-ONOFFPlug-D0005)
            }
            else if (existDevicesWithVendorCodeForMacPrefix(ext, VENDOR_JASCO))
            { //  Fix to support GE mains powered switches
            }
            else
            {
                return;
            }
        }
        else if (macCapabilities == 0)
        {
            return;
        }

        if (fastProbeAddr.hasExt())
        {
            return;
        }

        DBG_Printf(DBG_INFO, "set fast probe address to 0x%016llX (0x%04X)\n", ext, nwk);
        fastProbeAddr.setExt(ext);
        fastProbeAddr.setNwk(nwk);
        if (!fastProbeTimer->isActive())
        {
            fastProbeTimer->start(900);
        }

        fastProbeIndications.clear();
        fastProbeIndications.push_back(ind);

        std::vector<SensorCandidate>::iterator i = searchSensorsCandidates.begin();
        std::vector<SensorCandidate>::iterator end = searchSensorsCandidates.end();

        for (; i != end; ++i)
        {
            if (i->address.ext() == ext || i->address.nwk() == nwk)
            {
                i->waitIndicationClusterId = 0xffff;
                i->timeout.invalidate();
                i->address = deCONZ::Address(); // clear
            }
        }

        SensorCandidate sc;
        sc.waitIndicationClusterId = 0xffff;
        sc.address.setExt(ext);
        sc.address.setNwk(nwk);
        sc.macCapabilities = macCapabilities;
        searchSensorsCandidates.push_back(sc);
        return;
    }
    else if (ind.profileId() == ZDP_PROFILE_ID)
    {
        if (ind.clusterId() == ZDP_MATCH_DESCRIPTOR_CLID)
        {
            return;
        }

        if (!fastProbeAddr.hasExt())
        {
            return;
        }

        if (ind.srcAddress().hasExt() && fastProbeAddr.ext() != ind.srcAddress().ext())
        {
            return;
        }
        else if (ind.srcAddress().hasNwk() && fastProbeAddr.nwk() != ind.srcAddress().nwk())
        {
            return;
        }

        std::vector<SensorCandidate>::iterator i = searchSensorsCandidates.begin();
        std::vector<SensorCandidate>::iterator end = searchSensorsCandidates.end();

        for (; i != end; ++i)
        {
            if (i->address.ext() == fastProbeAddr.ext())
            {
                DBG_Printf(DBG_INFO, "ZDP indication search sensors 0x%016llX (0x%04X) cluster 0x%04X\n", ind.srcAddress().ext(), ind.srcAddress().nwk(), ind.clusterId());

                if (ind.clusterId() == i->waitIndicationClusterId && i->timeout.isValid())
                {
                    DBG_Printf(DBG_INFO, "ZDP indication search sensors 0x%016llX (0x%04X) clear timeout on cluster 0x%04X\n", ind.srcAddress().ext(), ind.srcAddress().nwk(), ind.clusterId());
                    i->timeout.invalidate();
                    i->waitIndicationClusterId = 0xffff;
                }

                if (ind.clusterId() & 0x8000)
                {
                    fastProbeIndications.push_back(ind); // remember responses
                }

                fastProbeTimer->stop();
                fastProbeTimer->start(5);
                break;
            }
        }
        return;
    }
    else if (ind.profileId() == ZLL_PROFILE_ID || ind.profileId() == HA_PROFILE_ID)
    {
        switch (ind.clusterId())
        {
        case ONOFF_CLUSTER_ID:
        case SCENE_CLUSTER_ID:
        case LEVEL_CLUSTER_ID:
        case VENDOR_CLUSTER_ID:
            if ((zclFrame.frameControl() & deCONZ::ZclFCClusterCommand) == 0)
            {
                return;
            }

            if (zclFrame.frameControl() & deCONZ::ZclFCDirectionServerToClient)
            {
                return;
            }
            break; // ok

        case BASIC_CLUSTER_ID:
            if (!zclFrame.isProfileWideCommand())
            {
                return;
            }

            if (zclFrame.commandId() != deCONZ::ZclReadAttributesResponseId && zclFrame.commandId() != deCONZ::ZclReportAttributesId)
            {
                return;
            }
            break; // ok

        case IAS_ZONE_CLUSTER_ID:
            break; // ok

        default:
            return;
        }
    }
    else
    {
        return;
    }

    if (ind.dstAddressMode() != deCONZ::ApsGroupAddress && ind.dstAddressMode() != deCONZ::ApsNwkAddress)
    {
        return;
    }

    SensorCandidate *sc = nullptr;
    {
        std::vector<SensorCandidate>::iterator i = searchSensorsCandidates.begin();
        std::vector<SensorCandidate>::iterator end = searchSensorsCandidates.end();

        for (; i != end; ++i)
        {
            if (ind.srcAddress().hasExt() && i->address.ext() == ind.srcAddress().ext())
            {
                sc = &*i;
                break;
            }

            if (ind.srcAddress().hasNwk() && i->address.nwk() == ind.srcAddress().nwk())
            {
                sc = &*i;
                break;
            }
        }
    }

    if (sc && fastProbeAddr.hasExt() && sc->address.ext() == fastProbeAddr.ext())
    {
        if (zclFrame.manufacturerCode() == VENDOR_XIAOMI || zclFrame.manufacturerCode() == VENDOR_DSR)
        {
            DBG_Printf(DBG_INFO, "Remember Xiaomi special for 0x%016llX\n", ind.srcAddress().ext());
            fastProbeIndications.push_back(ind); // remember Xiaomi special report
        }

        if (!fastProbeTimer->isActive())
        {
            fastProbeTimer->start(5);
        }

        if (ind.profileId() == ZLL_PROFILE_ID || ind.profileId() == HA_PROFILE_ID)
        {
            if (ind.clusterId() == sc->waitIndicationClusterId && sc->timeout.isValid())
            {
                DBG_Printf(DBG_INFO, "Clear fast probe timeout for cluster 0x%04X, 0x%016llX\n", ind.clusterId(), ind.srcAddress().ext());
                sc->timeout.invalidate();
                sc->waitIndicationClusterId = 0xffff;
            }
        }
    }

    quint8 macCapabilities = 0;
    deCONZ::Address indAddress;
    if (!sc)
    {
        Sensor *sensor = getSensorNodeForAddressAndEndpoint(ind.srcAddress(), ind.srcEndpoint());

        if (sensor)
        {
            indAddress = sensor->address();
            if (sensor->node())
            {
                macCapabilities = (int)sensor->node()->macCapabilities();
            }
        }

        if (apsCtrl && (!sensor || (macCapabilities == 0)))
        {
            int i = 0;
            const deCONZ::Node *node;

            while (apsCtrl->getNode(i, &node) == 0)
            {
                /*if (node->macCapabilities() == 0)
                {
                    // ignore
                }
                else*/ if (node->address().hasExt() && ind.srcAddress().hasExt() &&
                    ind.srcAddress().ext() == node->address().ext())
                {
                    indAddress = node->address();
                    macCapabilities = node->macCapabilities();
                    break;
                }
                else if (node->address().hasNwk() && ind.srcAddress().hasNwk() &&
                    ind.srcAddress().nwk() == node->address().nwk())
                {
                    indAddress = node->address();
                    macCapabilities = node->macCapabilities();
                    break;
                }
                i++;
            }
        }
    }

    // currently only end-devices are supported
    if (!sc && (macCapabilities == 0 || (macCapabilities & deCONZ::MacDeviceIsFFD)))
    {
        return;
    }

    if (!sc && indAddress.hasExt() && indAddress.hasNwk())
    {
        SensorCandidate sc2;
        sc2.address = indAddress;
        sc2.macCapabilities = macCapabilities;
        searchSensorsCandidates.push_back(sc2);
        sc = &searchSensorsCandidates.back();
    }

    if (!sc) // we need a valid candidate from device announce or cache
    {
        return;
    }

    // check for dresden elektronik devices
    if (existDevicesWithVendorCodeForMacPrefix(sc->address, VENDOR_DDEL))
    {
        if (sc->macCapabilities & deCONZ::MacDeviceIsFFD) // end-devices only
            return;

        if (ind.profileId() != HA_PROFILE_ID)
            return;

        SensorCommand cmd;
        cmd.cluster = ind.clusterId();
        cmd.endpoint = ind.srcEndpoint();
        cmd.dstGroup = ind.dstAddress().group();
        cmd.zclCommand = zclFrame.commandId();
        cmd.zclCommandParameter = 0;

        // filter
        if (cmd.endpoint == 0x01 && cmd.cluster == ONOFF_CLUSTER_ID)
        {
            // on: Lighting and Scene Switch left button
            DBG_Printf(DBG_INFO, "Lighting or Scene Switch left button\n");
        }
        else if (cmd.endpoint == 0x02 && cmd.cluster == ONOFF_CLUSTER_ID)
        {
            // on: Lighting Switch right button
            DBG_Printf(DBG_INFO, "Lighting Switch right button\n");
        }
        else if (cmd.endpoint == 0x01 && cmd.cluster == SCENE_CLUSTER_ID && cmd.zclCommand == 0x05
                 && zclFrame.payload().size() >= 3 && zclFrame.payload().at(2) == 0x04)
        {
            // recall scene: Scene Switch
            cmd.zclCommandParameter = zclFrame.payload()[2]; // sceneId
            DBG_Printf(DBG_INFO, "Scene Switch scene %u\n", cmd.zclCommandParameter);
        }
        else
        {
            return;
        }

        bool found = false;
        for (size_t i = 0; i < sc->rxCommands.size(); i++)
        {
            if (sc->rxCommands[i] == cmd)
            {
                found = true;
                break;
            }
        }

        if (!found)
        {
            sc->rxCommands.push_back(cmd);
        }

        bool isLightingSwitch = false;
        bool isSceneSwitch = false;
        quint16 group1 = 0;
        quint16 group2 = 0;

        for (size_t i = 0; i < sc->rxCommands.size(); i++)
        {
            const SensorCommand &c = sc->rxCommands[i];
            if (c.cluster == SCENE_CLUSTER_ID && c.zclCommandParameter == 0x04 && c.endpoint == 0x01)
            {
                group1 = c.dstGroup;
                isSceneSwitch = true;
                DBG_Printf(DBG_INFO, "Scene Switch group1 0x%04X\n", group1);
                break;
            }
            else if (c.cluster == ONOFF_CLUSTER_ID && c.endpoint == 0x01)
            {
                group1 = c.dstGroup;
            }
            else if (c.cluster == ONOFF_CLUSTER_ID && c.endpoint == 0x02)
            {
                group2 = c.dstGroup;
            }

            if (!isSceneSwitch && group1 != 0 && group2 != 0)
            {
                if (group1 > group2)
                {
                    std::swap(group1, group2); // reorder
                }
                isLightingSwitch = true;
                DBG_Printf(DBG_INFO, "Lighting Switch group1 0x%04X, group2 0x%04X\n", group1, group2);
                break;
            }
        }

        Sensor *s1 = getSensorNodeForAddressAndEndpoint(ind.srcAddress(), 0x01);
        Sensor *s2 = getSensorNodeForAddressAndEndpoint(ind.srcAddress(), 0x02);

        if (isSceneSwitch || isLightingSwitch)
        {
            Sensor sensorNode;
            SensorFingerprint &fp = sensorNode.fingerPrint();
            fp.endpoint = 0x01;
            fp.deviceId = DEV_ID_ZLL_COLOR_CONTROLLER;
            fp.profileId = HA_PROFILE_ID;
            fp.inClusters.push_back(BASIC_CLUSTER_ID);
            fp.inClusters.push_back(COMMISSIONING_CLUSTER_ID);
            fp.outClusters.push_back(ONOFF_CLUSTER_ID);
            fp.outClusters.push_back(LEVEL_CLUSTER_ID);
            fp.outClusters.push_back(SCENE_CLUSTER_ID);

            sensorNode.setNode(0);
            sensorNode.address() = sc->address;
            sensorNode.setType("ZHASwitch");
            sensorNode.fingerPrint() = fp;
            sensorNode.setUniqueId(generateUniqueId(sensorNode.address().ext(), sensorNode.fingerPrint().endpoint, COMMISSIONING_CLUSTER_ID));
            sensorNode.setManufacturer(QLatin1String("dresden elektronik"));

            ResourceItem *item;
            item = sensorNode.item(RConfigOn);
            item->setValue(true);

            item = sensorNode.item(RConfigReachable);
            item->setValue(true);

            sensorNode.addItem(DataTypeInt32, RStateButtonEvent);
            sensorNode.updateStateTimestamp();

            sensorNode.setNeedSaveDatabase(true);
            updateSensorEtag(&sensorNode);

            bool update = false;

            if (!s1 && isSceneSwitch && searchSensorsState == SearchSensorsActive)
            {
                openDb();
                sensorNode.setId(QString::number(getFreeSensorId()));
                closeDb();
                sensorNode.setMode(Sensor::ModeScenes);
                sensorNode.setModelId(QLatin1String("Scene Switch"));
                sensorNode.setName(QString("Scene Switch %1").arg(sensorNode.id()));
                sensorNode.setNeedSaveDatabase(true);
                sensors.push_back(sensorNode);
                s1 = &sensors.back();
                updateSensorEtag(s1);
                update = true;
                Event e(RSensors, REventAdded, sensorNode.id());
                enqueueEvent(e);
            }
            else if (isLightingSwitch)
            {
                if (!s1 && searchSensorsState == SearchSensorsActive)
                {
                    openDb();
                    sensorNode.setId(QString::number(getFreeSensorId()));
                    closeDb();
                    sensorNode.setMode(Sensor::ModeTwoGroups);
                    sensorNode.setModelId(QLatin1String("Lighting Switch"));
                    sensorNode.setName(QString("Lighting Switch %1").arg(sensorNode.id()));
                    sensorNode.setNeedSaveDatabase(true);
                    sensors.push_back(sensorNode);
                    s1 = &sensors.back();
                    updateSensorEtag(s1);
                    update = true;
                    Event e(RSensors, REventAdded, sensorNode.id());
                    enqueueEvent(e);
                }

                if (!s2 && searchSensorsState == SearchSensorsActive)
                {
                    openDb();
                    sensorNode.setId(QString::number(getFreeSensorId()));
                    closeDb();
                    sensorNode.setMode(Sensor::ModeTwoGroups);
                    sensorNode.setName(QString("Lighting Switch %1").arg(sensorNode.id()));
                    sensorNode.setNeedSaveDatabase(true);
                    sensorNode.fingerPrint().endpoint = 0x02;
                    sensorNode.setUniqueId(generateUniqueId(sensorNode.address().ext(), sensorNode.fingerPrint().endpoint, COMMISSIONING_CLUSTER_ID));
                    sensors.push_back(sensorNode);
                    s2 = &sensors.back();
                    updateSensorEtag(s2);
                    update = true;
                    Event e(RSensors, REventAdded, sensorNode.id());
                    enqueueEvent(e);
                }
            }

            // check updated data
            if (s1 && s1->modelId().isEmpty())
            {
                if      (isSceneSwitch)    { s1->setModelId(QLatin1String("Scene Switch")); }
                else if (isLightingSwitch) { s1->setModelId(QLatin1String("Lighting Switch")); }
                s1->setNeedSaveDatabase(true);
                update = true;
            }

            if (s2 && s2->modelId().isEmpty())
            {
                if (isLightingSwitch) { s2->setModelId(QLatin1String("Lighting Switch")); }
                s2->setNeedSaveDatabase(true);
                update = true;
            }

            if (s1 && s1->manufacturer().isEmpty())
            {
                s1->setManufacturer(QLatin1String("dresden elektronik"));
                s1->setNeedSaveDatabase(true);
                update = true;
            }

            if (s2 && s2->manufacturer().isEmpty())
            {
                s2->setManufacturer(QLatin1String("dresden elektronik"));
                s2->setNeedSaveDatabase(true);
                update = true;
            }

            // create or update first group
            Group *g = (s1 && group1 != 0) ? getGroupForId(group1) : 0;
            if (!g && s1 && group1 != 0)
            {
                // delete older groups of this switch permanently
                deleteOldGroupOfSwitch(s1, group1);

                //create new switch group
                Group group;
                group.setAddress(group1);
                group.addDeviceMembership(s1->id());
                group.setName(QString("%1").arg(s1->name()));
                updateGroupEtag(&group);
                groups.push_back(group);
                update = true;
            }
            else if (g && s1)
            {
                if (g->state() == Group::StateDeleted)
                {
                    g->setState(Group::StateNormal);
                }

                // check for changed device memberships
                if (!g->m_deviceMemberships.empty())
                {
                    if (isLightingSwitch || isSceneSwitch) // only support one device member per group
                    {
                        if (g->m_deviceMemberships.size() > 1 || g->m_deviceMemberships.front() != s1->id())
                        {
                            g->m_deviceMemberships.clear();
                        }
                    }
                }

                if (g->addDeviceMembership(s1->id()))
                {
                    updateGroupEtag(g);
                    update = true;
                }
            }

            // create or update second group (if needed)
            g = (s2 && group2 != 0) ? getGroupForId(group2) : 0;
            if (!g && s2 && group2 != 0)
            {
                // delete older groups of this switch permanently
                deleteOldGroupOfSwitch(s2, group2);

                //create new switch group
                Group group;
                group.setAddress(group2);
                group.addDeviceMembership(s2->id());
                group.setName(QString("%1").arg(s2->name()));
                updateGroupEtag(&group);
                groups.push_back(group);
            }
            else if (g && s2)
            {
                if (g->state() == Group::StateDeleted)
                {
                    g->setState(Group::StateNormal);
                }

                // check for changed device memberships
                if (!g->m_deviceMemberships.empty())
                {
                    if (isLightingSwitch || isSceneSwitch) // only support one device member per group
                    {
                        if (g->m_deviceMemberships.size() > 1 || g->m_deviceMemberships.front() != s2->id())
                        {
                            g->m_deviceMemberships.clear();
                        }
                    }
                }

                if (g->addDeviceMembership(s2->id()))
                {
                    updateGroupEtag(g);
                    update = true;
                }
            }

            if (update)
            {
                queSaveDb(DB_GROUPS | DB_SENSORS, DB_SHORT_SAVE_DELAY);
            }
        }
    }
    else if (existDevicesWithVendorCodeForMacPrefix(sc->address, VENDOR_IKEA))
    {
        if (sc->macCapabilities & deCONZ::MacDeviceIsFFD) // end-devices only
            return;

        if (ind.profileId() != HA_PROFILE_ID)
            return;

        // filter for remote control toggle command (large button)
        if (ind.srcEndpoint() == 0x01 && ind.clusterId() == SCENE_CLUSTER_ID  && zclFrame.manufacturerCode() == VENDOR_IKEA &&
                 zclFrame.commandId() == 0x07 && zclFrame.payload().at(0) == 0x02)
        {
            // TODO move following legacy cleanup code in Phoscon App / switch editor
            DBG_Printf(DBG_INFO, "ikea remote setup button\n");

            Sensor *s = getSensorNodeForAddressAndEndpoint(ind.srcAddress(), ind.srcEndpoint());
            if (!s)
            {
                return;
            }

            std::vector<Rule>::iterator ri = rules.begin();
            std::vector<Rule>::iterator rend = rules.end();

            QString sensorAddress(QLatin1String("/sensors/"));
            sensorAddress.append(s->id());

            bool changed = false;

            for (; ri != rend; ++ri)
            {
                if (ri->state() != Rule::StateNormal)
                {
                    continue;
                }

                std::vector<RuleCondition>::const_iterator ci = ri->conditions().begin();
                std::vector<RuleCondition>::const_iterator cend = ri->conditions().end();

                for (; ci != cend; ++ci)
                {
                    if (ci->address().startsWith(sensorAddress))
                    {
                        if (ri->name().startsWith(QLatin1String("default-ct")) && ri->owner() == QLatin1String("deCONZ"))
                        {
                            DBG_Printf(DBG_INFO, "ikea remote delete legacy rule %s\n", qPrintable(ri->name()));
                            ri->setState(Rule::StateDeleted);
                            changed = true;
                        }
                    }
                }
            }

            if (changed)
            {
                indexRulesTriggers();
                queSaveDb(DB_RULES, DB_SHORT_SAVE_DELAY);
            }
        }
    }
}<|MERGE_RESOLUTION|>--- conflicted
+++ resolved
@@ -1290,9 +1290,6 @@
                             dp = DP_IDENTIFIER_THERMOSTAT_HEATSETPOINT_3;
                             heatsetpoint = (int16_t)(heatsetpoint / 10);
                         }
-<<<<<<< HEAD
-
-=======
                         else if (R_GetProductId(sensor) == QLatin1String("Tuya_THD MOES TRV"))
                         {
                             ResourceItem *item2 = sensor->item(RConfigMode);
@@ -1307,7 +1304,6 @@
                             heatsetpoint = (int16_t)(heatsetpoint * 2 / 10);
                         }
                         
->>>>>>> 2d14656a
                         data.append(static_cast<qint8>((heatsetpoint >> 8) & 0xff));
                         data.append(static_cast<qint8>(heatsetpoint & 0xff));
 
@@ -1731,15 +1727,9 @@
                             {
                                 data = QByteArray("\x01", 1);
                             }
-<<<<<<< HEAD
-
-                            qint8 dp = 0x07;
-
-=======
-                            
+
                             qint8 dp = DP_IDENTIFIER_THERMOSTAT_CHILDLOCK_1;
-                            
->>>>>>> 2d14656a
+
                             if (R_GetProductId(sensor) == QLatin1String("Tuya_THD BTH-002 Thermostat") ||
                                 R_GetProductId(sensor) == QLatin1String("Tuya_THD WZB-TRVL TRV"))
                             {
