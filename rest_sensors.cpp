--- conflicted
+++ resolved
@@ -1066,50 +1066,13 @@
                             updated = true;
                         }
                     }
-                    else if (ok && (sensor->modelId() == QLatin1String("eTRV0100") || sensor->modelId() == QLatin1String("TRV001")))
-                    {
-<<<<<<< HEAD
+                    else
+                    {
                         offsetUpdated = true;   // Consider offset only for temperature and humidity cluster
                         updated = true;
                     }
                 }
                 else if (rid.suffix == RConfigScheduleOn) // Boolean
-=======
-                        if      (offset < -25) { offset = -25; }
-                        else if (offset > 25)  { offset = 25; }
-                        
-                        if (addTaskThermostatReadWriteAttribute(task, deCONZ::ZclWriteAttributesId, VENDOR_DANFOSS, 0x404B, deCONZ::Zcl8BitInt, offset))
-                        {
-                            updated = true;
-                        }
-                        else
-                        {
-                            rsp.list.append(errorToMap(ERR_ACTION_ERROR, QString("/sensors/%1/config/%2").arg(id).arg(pi.key()),
-                                                       QString("Could not set attribute")));
-                            rsp.httpStatus = HttpStatusBadRequest;
-                            return REQ_READY_SEND;
-                        }
-                    }
-                    else if (ok)
-                    {
-                        if      (offset < -25) { offset = -25; }
-                        else if (offset > 25)  { offset = 25; }
-                        
-                        if (addTaskThermostatReadWriteAttribute(task, deCONZ::ZclWriteAttributesId, 0, 0x0010, deCONZ::Zcl8BitInt, offset))
-                        {
-                            updated = true;
-                        }
-                        else
-                        {
-                            rsp.list.append(errorToMap(ERR_ACTION_ERROR, QString("/sensors/%1/config/%2").arg(id).arg(pi.key()),
-                                                       QString("Could not set attribute")));
-                            rsp.httpStatus = HttpStatusBadRequest;
-                            return REQ_READY_SEND;
-                        }
-                    }
-                }
-                else if (rid.suffix == RConfigScheduleOn)
->>>>>>> c12a79d4
                 {
                     if (sensor->modelId() == QLatin1String("Thermostat")) { boolValue ^= boolValue; } // eCozy, flip true and false
 
