/*
 * Copyright (c) 2013-2019 dresden elektronik ingenieurtechnik gmbh.
 * All rights reserved.
 *
 * The software in this package is published under the terms of the BSD
 * style license a copy of which has been included with this distribution in
 * the LICENSE.txt file.
 *
 */

#include <QString>
#include <QTextCodec>
#include <QTcpSocket>
#include <QUrlQuery>
#include <QVariantMap>
#include <QtCore/qmath.h>
#include "de_web_plugin.h"
#include "de_web_plugin_private.h"
#include "json.h"

/*! Sensors REST API broker.
    \param req - request data
    \param rsp - response data
    \return REQ_READY_SEND
            REQ_NOT_HANDLED
 */
int DeRestPluginPrivate::handleSensorsApi(const ApiRequest &req, ApiResponse &rsp)
{
    if (req.path[2] != QLatin1String("sensors"))
    {
        return REQ_NOT_HANDLED;
    }

    // GET /api/<apikey>/sensors
    if ((req.path.size() == 3) && (req.hdr.method() == "GET"))
    {
        return getAllSensors(req, rsp);
    }
    // GET /api/<apikey>/sensors/new
    else if ((req.path.size() == 4) && (req.hdr.method() == "GET") && (req.path[3] == "new"))
    {
        return getNewSensors(req, rsp);
    }
    // GET /api/<apikey>/sensors/<id>
    else if ((req.path.size() == 4) && (req.hdr.method() == "GET"))
    {
        return getSensor(req, rsp);
    }
    // GET /api/<apikey>/sensors/<id>/data?maxrecords=<maxrecords>&fromtime=<ISO 8601>
    else if ((req.path.size() == 5) && (req.hdr.method() == "GET") && (req.path[4] == "data"))
    {
        return getSensorData(req, rsp);
    }
    // POST /api/<apikey>/sensors
    else if ((req.path.size() == 3) && (req.hdr.method() == "POST"))
    {
        bool ok;
        QVariant var = Json::parse(req.content, ok);
        QVariantMap map = var.toMap();

        if (map.isEmpty())
        {
            return searchNewSensors(req, rsp);
        }
        else
        {
            return createSensor(req, rsp);
        }
    }
    // PUT, PATCH /api/<apikey>/sensors/<id>
    else if ((req.path.size() == 4) && (req.hdr.method() == "PUT" || req.hdr.method() == "PATCH"))
    {
        return updateSensor(req, rsp);
    }
    // DELETE /api/<apikey>/sensors/<id>
    else if ((req.path.size() == 4) && (req.hdr.method() == "DELETE"))
    {
        return deleteSensor(req, rsp);
    }
    // PUT, PATCH /api/<apikey>/sensors/<id>/config
    else if ((req.path.size() == 5) && (req.hdr.method() == "PUT" || req.hdr.method() == "PATCH") && (req.path[4] == "config"))
    {
        return changeSensorConfig(req, rsp);
    }
    // PUT, PATCH /api/<apikey>/sensors/<id>/state
    else if ((req.path.size() == 5) && (req.hdr.method() == "PUT" || req.hdr.method() == "PATCH") && (req.path[4] == "state"))
    {
        return changeSensorState(req, rsp);
    }
    // POST, DELETE /api/<apikey>/sensors/<id>/config/schedule/Wbbb
    else if ((req.path.size() == 7) && (req.hdr.method() == "POST" || req.hdr.method() == "DELETE") && (req.path[4] == "config") && (req.path[5] == "schedule"))
    {
        return changeThermostatSchedule(req, rsp);
    }

    return REQ_NOT_HANDLED;
}

/*! GET /api/<apikey>/sensors
    \return REQ_READY_SEND
            REQ_NOT_HANDLED
 */
int DeRestPluginPrivate::getAllSensors(const ApiRequest &req, ApiResponse &rsp)
{
    Q_UNUSED(req);
    rsp.httpStatus = HttpStatusOk;

    // handle ETag
    if (req.hdr.hasKey("If-None-Match"))
    {
        QString etag = req.hdr.value("If-None-Match");

        if (gwSensorsEtag == etag)
        {
            rsp.httpStatus = HttpStatusNotModified;
            rsp.etag = etag;
            return REQ_READY_SEND;
        }
    }

    std::vector<Sensor>::iterator i = sensors.begin();
    std::vector<Sensor>::iterator end = sensors.end();

    for (; i != end; ++i)
    {
        // ignore deleted sensors
        if (i->deletedState() == Sensor::StateDeleted)
        {
            continue;
        }

        // ignore sensors without attached node
        if (i->modelId().startsWith("FLS-NB") && !i->node())
        {
            continue;
        }

        if (i->modelId().isEmpty())
        {
            continue;
        }

        QVariantMap map;
        if (sensorToMap(&*i, map, req))
        {
            rsp.map[i->id()] = map;
        }
    }

    if (rsp.map.isEmpty())
    {
        rsp.str = "{}"; // return empty object
    }

    rsp.etag = gwSensorsEtag;

    return REQ_READY_SEND;
}

/*! GET /api/<apikey>/sensors/<id>
    \return REQ_READY_SEND
            REQ_NOT_HANDLED
 */
int DeRestPluginPrivate::getSensor(const ApiRequest &req, ApiResponse &rsp)
{
    DBG_Assert(req.path.size() == 4);

    if (req.path.size() != 4)
    {
        return REQ_NOT_HANDLED;
    }

    const QString &id = req.path[3];

    Sensor *sensor = id.length() < MIN_UNIQUEID_LENGTH ? getSensorNodeForId(id) : getSensorNodeForUniqueId(id);

    if (!sensor || (sensor->deletedState() == Sensor::StateDeleted))
    {
        rsp.list.append(errorToMap(ERR_RESOURCE_NOT_AVAILABLE, QString("/sensors/%1").arg(id), QString("resource, /sensors/%1, not available").arg(id)));
        rsp.httpStatus = HttpStatusNotFound;
        return REQ_READY_SEND;
    }

    // handle ETag
    if (req.hdr.hasKey("If-None-Match"))
    {
        QString etag = req.hdr.value("If-None-Match");

        if (sensor->etag == etag)
        {
            rsp.httpStatus = HttpStatusNotModified;
            rsp.etag = etag;
            return REQ_READY_SEND;
        }
    }

    sensorToMap(sensor, rsp.map, req);
    rsp.httpStatus = HttpStatusOk;
    rsp.etag = sensor->etag;

    return REQ_READY_SEND;
}

/*! GET /api/<apikey>/sensors/<id>/data?maxrecords=<maxrecords>&fromtime=<ISO 8601>
    \return REQ_READY_SEND
            REQ_NOT_HANDLED
 */
int DeRestPluginPrivate::getSensorData(const ApiRequest &req, ApiResponse &rsp)
{
    DBG_Assert(req.path.size() == 5);

    if (req.path.size() != 5)
    {
        return REQ_NOT_HANDLED;
    }

    QString id = req.path[3];
    Sensor *sensor = id.length() < MIN_UNIQUEID_LENGTH ? getSensorNodeForId(id) : getSensorNodeForUniqueId(id);

    if (!sensor || (sensor->deletedState() == Sensor::StateDeleted))
    {
        rsp.list.append(errorToMap(ERR_RESOURCE_NOT_AVAILABLE, QString("/sensors/%1/").arg(id), QString("resource, /sensors/%1/, not available").arg(id)));
        rsp.httpStatus = HttpStatusNotFound;
        return REQ_READY_SEND;
    }

    bool ok;
    QUrl url(req.hdr.url());
    QUrlQuery query(url);

    const int maxRecords = query.queryItemValue(QLatin1String("maxrecords")).toInt(&ok);
    if (!ok || maxRecords <= 0)
    {
        rsp.list.append(errorToMap(ERR_INVALID_VALUE, QString("/maxrecords"), QString("invalid value, %1, for parameter, maxrecords").arg(query.queryItemValue("maxrecords"))));
        rsp.httpStatus = HttpStatusNotFound;
        return REQ_READY_SEND;
    }

    QString t = query.queryItemValue(QLatin1String("fromtime"));
    QDateTime dt = QDateTime::fromString(t, QLatin1String("yyyy-MM-ddTHH:mm:ss"));
    if (!dt.isValid())
    {
        rsp.list.append(errorToMap(ERR_INVALID_VALUE, QString("/fromtime"), QString("invalid value, %1, for parameter, fromtime").arg(query.queryItemValue("fromtime"))));
        rsp.httpStatus = HttpStatusNotFound;
        return REQ_READY_SEND;
    }

    const qint64 fromTime = dt.toMSecsSinceEpoch() / 1000;

    openDb();
    loadSensorDataFromDb(sensor, rsp.list, fromTime, maxRecords);
    closeDb();

    if (rsp.list.isEmpty())
    {
        rsp.str = QLatin1String("[]"); // return empty list
    }

    rsp.httpStatus = HttpStatusOk;

    return REQ_READY_SEND;
}

/*! POST /api/<apikey>/sensors
    \return REQ_READY_SEND
            REQ_NOT_HANDLED
 */
int DeRestPluginPrivate::createSensor(const ApiRequest &req, ApiResponse &rsp)
{
    rsp.httpStatus = HttpStatusOk;

    bool ok;
    QVariant var = Json::parse(req.content, ok);
    const QVariantMap map = var.toMap();
    const QString type = map["type"].toString();
    Sensor sensor;

    if (!ok)
    {
        rsp.list.append(errorToMap(ERR_INVALID_JSON, QString("/sensors"), QString("body contains invalid JSON")));
        rsp.httpStatus = HttpStatusBadRequest;
        return REQ_READY_SEND;
    }

    userActivity();

    if (sensors.size() >= MAX_SENSORS)
    {
        rsp.list.append(errorToMap(ERR_SENSOR_LIST_FULL , QString("/sensors/"), QString("The Sensor List has reached its maximum capacity of %1 sensors").arg(MAX_SENSORS)));
        rsp.httpStatus = HttpStatusBadRequest;
        return REQ_READY_SEND;
    }

    //check required parameter
    if ((!(map.contains("name")) || !(map.contains("modelid")) || !(map.contains("swversion")) || !(map.contains("type")) || !(map.contains("uniqueid")) || !(map.contains("manufacturername"))))
    {
        rsp.list.append(errorToMap(ERR_MISSING_PARAMETER, QString("/sensors"), QString("invalid/missing parameters in body")));
        rsp.httpStatus = HttpStatusBadRequest;
        return REQ_READY_SEND;
    }

    //check invalid parameter
    const QStringList allowedAttributes = { "name", "modelid", "swversion", "type", "uniqueid", "manufacturername", "state", "config", "recycle" };

    for (const QString &attr : map.keys())
    {
        if (!allowedAttributes.contains(attr))
        {
            rsp.list.append(errorToMap(ERR_PARAMETER_NOT_AVAILABLE, QString("/sensors/%2").arg(attr), QString("parameter, %1, not available").arg(attr)));
            rsp.httpStatus = HttpStatusBadRequest;
            return REQ_READY_SEND;
        }
    }

    if (!type.startsWith(QLatin1String("CLIP")))
    {
        rsp.list.append(errorToMap(ERR_NOT_ALLOWED_SENSOR_TYPE, QString("/sensors"), QString("Not allowed to create sensor type")));
        rsp.httpStatus = HttpStatusBadRequest;
        return REQ_READY_SEND;
    }

        ResourceItem *item = nullptr;
        QVariantMap rspItem;
        QVariantMap rspItemState;

        // create a new sensor id
        openDb();
        sensor.setId(QString::number(getFreeSensorId()));
        closeDb();

        sensor.setName(map["name"].toString().trimmed());
        sensor.setManufacturer(map["manufacturername"].toString());
        sensor.setModelId(map["modelid"].toString());
        sensor.setUniqueId(map["uniqueid"].toString());
        sensor.setSwVersion(map["swversion"].toString());
        sensor.setType(type);

        if (getSensorNodeForUniqueId(sensor.uniqueId()))
        {
            rsp.list.append(errorToMap(ERR_DUPLICATE_EXIST, QString("/sensors"), QString("sensor with uniqueid, %1, already exists").arg(sensor.uniqueId())));
            rsp.httpStatus = HttpStatusBadRequest;
            return REQ_READY_SEND;
        }

        if      (type == QLatin1String("CLIPAlarm")) { item = sensor.addItem(DataTypeBool, RStateAlarm); item->setValue(false); }
        else if (type == QLatin1String("CLIPBattery")) { item = sensor.addItem(DataTypeUInt8, RStateBattery); item->setValue(100); }
        else if (type == QLatin1String("CLIPCarbonMonoxide")) { item = sensor.addItem(DataTypeBool, RStateCarbonMonoxide); item->setValue(false); }
        else if (type == QLatin1String("CLIPConsumption")) { item = sensor.addItem(DataTypeUInt64, RStateConsumption); item->setValue(0); }
        else if (type == QLatin1String("CLIPDaylightOffset")) { item = sensor.addItem(DataTypeInt16, RConfigOffset); item->setValue(0);
                                                                item = sensor.addItem(DataTypeString, RConfigMode);
                                                                item = sensor.addItem(DataTypeTime, RStateLocaltime); }
        else if (type == QLatin1String("CLIPFire")) { item = sensor.addItem(DataTypeBool, RStateFire); item->setValue(false); }
        else if (type == QLatin1String("CLIPGenericFlag")) { item = sensor.addItem(DataTypeBool, RStateFlag); item->setValue(false); }
        else if (type == QLatin1String("CLIPGenericStatus")) { item = sensor.addItem(DataTypeInt32, RStateStatus); item->setValue(0); }
        else if (type == QLatin1String("CLIPHumidity")) { item = sensor.addItem(DataTypeUInt16, RStateHumidity); item->setValue(0);
                                                          item = sensor.addItem(DataTypeInt16, RConfigOffset); item->setValue(0); }
        else if (type == QLatin1String("CLIPLightLevel")) { item = sensor.addItem(DataTypeUInt16, RStateLightLevel); item->setValue(0);
                                                            item = sensor.addItem(DataTypeUInt32, RStateLux); item->setValue(0);
                                                            item = sensor.addItem(DataTypeBool, RStateDark); item->setValue(true);
                                                            item = sensor.addItem(DataTypeBool, RStateDaylight); item->setValue(false);
                                                            item = sensor.addItem(DataTypeUInt16, RConfigTholdDark); item->setValue(R_THOLDDARK_DEFAULT);
                                                            item = sensor.addItem(DataTypeUInt16, RConfigTholdOffset); item->setValue(R_THOLDOFFSET_DEFAULT); }
        else if (type == QLatin1String("CLIPOpenClose")) { item = sensor.addItem(DataTypeBool, RStateOpen); item->setValue(false); }
        else if (type == QLatin1String("CLIPPower")) { item = sensor.addItem(DataTypeInt16, RStatePower); item->setValue(0);
                                                       item = sensor.addItem(DataTypeUInt16, RStateVoltage); item->setValue(0);
                                                       item = sensor.addItem(DataTypeUInt16, RStateCurrent); item->setValue(0); }
        else if (type == QLatin1String("CLIPPresence")) { item = sensor.addItem(DataTypeBool, RStatePresence); item->setValue(false);
                                                          item = sensor.addItem(DataTypeUInt16, RConfigDuration); item->setValue(60); }
        else if (type == QLatin1String("CLIPPressure")) { item = sensor.addItem(DataTypeInt16, RStatePressure); item->setValue(0); }
        else if (type == QLatin1String("CLIPSwitch")) { item = sensor.addItem(DataTypeInt32, RStateButtonEvent); item->setValue(0); }
        else if (type == QLatin1String("CLIPTemperature")) { item = sensor.addItem(DataTypeInt16, RStateTemperature); item->setValue(0);
                                                             item = sensor.addItem(DataTypeInt16, RConfigOffset); item->setValue(0); }
        else if (type == QLatin1String("CLIPVibration")) { item = sensor.addItem(DataTypeBool, RStateVibration); item->setValue(false); }
        else if (type == QLatin1String("CLIPWater")) { item = sensor.addItem(DataTypeBool, RStateWater); item->setValue(false); }
        else
        {
            rsp.list.append(errorToMap(ERR_INVALID_VALUE, QString("/sensors"), QString("invalid value, %1, for parameter, type").arg(type)));
            rsp.httpStatus = HttpStatusBadRequest;
            return REQ_READY_SEND;
        }

        //setState optional
        if (map.contains("state"))
        {
            //check invalid parameter
            const QVariantMap state = map["state"].toMap();
            const QStringList allowedKeys = { "alarm", "battery", "buttonevent", "carbonmonoxide", "consumption", "current", "fire", "flag", "humidity", "lightlevel", "localtime", "lowbattery",
                                              "open", "presence", "pressure", "power", "status", "tampered", "temperature", "vibration", "voltage", "water" };

            const QStringList optionalKeys = { "lowbattery", "tampered" };

            for  (const auto &key : state.keys())
            {
                if (!allowedKeys.contains(key))
                {
                    rsp.list.append(errorToMap(ERR_PARAMETER_NOT_AVAILABLE, QString("/sensors/%2").arg(key), QString("parameter, %1, not available").arg(key)));
                    rsp.httpStatus = HttpStatusBadRequest;
                    return REQ_READY_SEND;
                }

                ResourceItemDescriptor rid;
                item = nullptr;
                if (getResourceItemDescriptor(QString("state/%1").arg(key), rid))
                {
                    item = sensor.item(rid.suffix);

                    if (!item && optionalKeys.contains(key))
                    {
                        item = sensor.addItem(rid.type, rid.suffix);
                    }
                }

                if (!item)
                {
                    rsp.list.append(errorToMap(ERR_INVALID_VALUE, QString("/sensors"), QString("parameter, %1, not available").arg(key)));
                    rsp.httpStatus = HttpStatusBadRequest;
                    return REQ_READY_SEND;
                }

                if (!item->setValue(state.value(key)))
                {
                    rsp.list.append(errorToMap(ERR_INVALID_VALUE, QString("/sensors/state"), QString("invalid value, %1, for parameter %2").arg(state.value(key).toString()).arg(key)));
                    rsp.httpStatus = HttpStatusBadRequest;
                    return REQ_READY_SEND;
                }
            }
        }

        item = sensor.item(RConfigOn);
        item->setValue(true); // default

        item = sensor.item(RConfigReachable);
        item->setValue(true); //default

        //setConfig optional
        if (map.contains("config"))
        {
            //check invalid parameter
            const QVariantMap config = map["config"].toMap();
            const QStringList allowedKeys = { "battery", "duration", "delay", "mode", "offset", "on", "reachable", "url" };
            const QStringList optionalKeys = { "battery", "url" };

            for  (const auto &key : config.keys())
            {
                if (!allowedKeys.contains(key))
                {
                    rsp.list.append(errorToMap(ERR_PARAMETER_NOT_AVAILABLE, QString("/sensors/%2").arg(key), QString("parameter, %1, not available").arg(key)));
                    rsp.httpStatus = HttpStatusBadRequest;
                    return REQ_READY_SEND;
                }

                ResourceItemDescriptor rid;
                item = nullptr;
                if (getResourceItemDescriptor(QString("config/%1").arg(key), rid))
                {
                    item = sensor.item(rid.suffix);

                    if (!item && optionalKeys.contains(key))
                    {
                        item = sensor.addItem(rid.type, rid.suffix);
                    }
                }

                if (!item)
                {
                    rsp.list.append(errorToMap(ERR_INVALID_VALUE, QString("/sensors"), QString("parameter, %1, not available").arg(key)));
                    rsp.httpStatus = HttpStatusBadRequest;
                    return REQ_READY_SEND;
                }

                if (!item->setValue(config.value(key)))
                {
                    rsp.list.append(errorToMap(ERR_INVALID_VALUE, QString("/sensors/config"), QString("invalid value, %1, for parameter %2").arg(config.value(key).toString()).arg(key)));
                    rsp.httpStatus = HttpStatusBadRequest;
                    return REQ_READY_SEND;
                }
            }
        }
        updateSensorEtag(&sensor);
        sensor.setNeedSaveDatabase(true);
        sensors.push_back(sensor);
        queSaveDb(DB_SENSORS, DB_SHORT_SAVE_DELAY);

        rspItemState["id"] = sensor.id();
        rspItem["success"] = rspItemState;
        rsp.list.append(rspItem);
        rsp.httpStatus = HttpStatusOk;
        return REQ_READY_SEND;
}

/*! PUT, PATCH /api/<apikey>/sensors/<id>
    \return REQ_READY_SEND
            REQ_NOT_HANDLED
 */
int DeRestPluginPrivate::updateSensor(const ApiRequest &req, ApiResponse &rsp)
{
    QString id = req.path[3];
    Sensor *sensor = id.length() < MIN_UNIQUEID_LENGTH ? getSensorNodeForId(id) : getSensorNodeForUniqueId(id);
    QString name;
    bool ok;
    bool error = false;
    QVariant var = Json::parse(req.content, ok);
    QVariantMap map = var.toMap();
    QVariantMap rspItem;
    QVariantMap rspItemState;

    rsp.httpStatus = HttpStatusOk;

    if (!ok)
    {
        rsp.list.append(errorToMap(ERR_INVALID_JSON, QString("/sensors"), QString("body contains invalid JSON")));
        rsp.httpStatus = HttpStatusBadRequest;
        return REQ_READY_SEND;
    }

    if (!sensor || (sensor->deletedState() == Sensor::StateDeleted))
    {
        rsp.httpStatus = HttpStatusNotFound;
        rsp.list.append(errorToMap(ERR_RESOURCE_NOT_AVAILABLE, QString("/sensors/%1").arg(id), QString("resource, /sensors/%1, not available").arg(id)));
        return REQ_READY_SEND;
    }

    if (req.sock)
    {
        userActivity();
    }

    //check invalid parameter
    QVariantMap::const_iterator pi = map.begin();
    QVariantMap::const_iterator pend = map.end();

    for (; pi != pend; ++pi)
    {
        if (!((pi.key() == "name") || (pi.key() == "modelid") || (pi.key() == "swversion")
             || (pi.key() == "type")  || (pi.key() == "uniqueid")  || (pi.key() == "manufacturername")
             || (pi.key() == "state")  || (pi.key() == "config")
             || (pi.key() == "mode" && (sensor->modelId() == "Lighting Switch" || sensor->modelId().startsWith(QLatin1String("SYMFONISK"))))))
        {
            rsp.list.append(errorToMap(ERR_PARAMETER_NOT_AVAILABLE, QString("/sensors/%2").arg(pi.key()), QString("parameter, %1, not available").arg(pi.key())));
            rsp.httpStatus = HttpStatusBadRequest;
            return REQ_READY_SEND;
        }
    }

    if (map.contains("modelid"))
    {
        error = true;
        rsp.list.append(errorToMap(ERR_PARAMETER_NOT_AVAILABLE, QString("/sensors/modelid"), QString("parameter, modelid, not modifiable")));
    }
    if (map.contains("swversion"))
    {
        error = true;
        rsp.list.append(errorToMap(ERR_PARAMETER_NOT_AVAILABLE, QString("/sensors/swversion"), QString("parameter, swversion, not modifiable")));
    }
    if (map.contains("type"))
    {
        error = true;
        rsp.list.append(errorToMap(ERR_PARAMETER_NOT_AVAILABLE, QString("/sensors/type"), QString("parameter, type, not modifiable")));
    }
    if (map.contains("uniqueid"))
    {
        error = true;
        rsp.list.append(errorToMap(ERR_PARAMETER_NOT_AVAILABLE, QString("/sensors/uniqueid"), QString("parameter, uniqueid, not modifiable")));
    }
    if (map.contains("manufacturername"))
    {
        error = true;
        rsp.list.append(errorToMap(ERR_PARAMETER_NOT_AVAILABLE, QString("/sensors/manufacturername"), QString("parameter, manufacturername, not modifiable")));
    }
    if (map.contains("state"))
    {
        error = true;
        rsp.list.append(errorToMap(ERR_PARAMETER_NOT_AVAILABLE, QString("/sensors/state"), QString("parameter, state, not modifiable")));
    }

    if (error)
    {
        rsp.httpStatus = HttpStatusBadRequest;
        return REQ_READY_SEND;
    }

    if (map.contains("name")) // optional
    {
        name = map["name"].toString().trimmed();

        if ((map["name"].type() == QVariant::String) && !(name.isEmpty()) && (name.size() <= MAX_SENSOR_NAME_LENGTH))
        {
            if (sensor->name() != name)
            {
                sensor->setName(name);
                sensor->setNeedSaveDatabase(true);
                queSaveDb(DB_SENSORS, DB_SHORT_SAVE_DELAY);
                updateSensorEtag(sensor);

                Event e(RSensors, RAttrName, sensor->id(), sensor->item(RAttrName));
                enqueueEvent(e);
            }
            if (!sensor->type().startsWith(QLatin1String("CLIP")))
            {
                pushSensorInfoToCore(sensor);
            }
            rspItemState[QString("/sensors/%1/name").arg(id)] = name;
            rspItem["success"] = rspItemState;
            rsp.list.append(rspItem);
        }
        else
        {
            rsp.list.append(errorToMap(ERR_INVALID_VALUE, QString("/sensors/%1/name").arg(id), QString("invalid value, %1, for parameter, /sensors/%2/name").arg(name).arg(id)));
            rsp.httpStatus = HttpStatusBadRequest;
        }
    }

    if (map.contains("mode")) // optional
    {
        Sensor::SensorMode mode = (Sensor::SensorMode)map["mode"].toUInt(&ok);

        if (ok && (map["mode"].type() == QVariant::Double)
            && ((sensor->modelId() == "Lighting Switch" && (mode == Sensor::ModeScenes || mode == Sensor::ModeTwoGroups || mode == Sensor::ModeColorTemperature))
                || (sensor->modelId().startsWith(QLatin1String("SYMFONISK")) && (mode == Sensor::ModeScenes || mode == Sensor::ModeDimmer))))
        {
            if (sensor->mode() != mode)
            {
                sensor->setNeedSaveDatabase(true);
                sensor->setMode(mode);
                queSaveDb(DB_SENSORS, DB_SHORT_SAVE_DELAY);
                updateSensorEtag(sensor);
            }

            rspItemState[QString("/sensors/%1/mode").arg(id)] = (double)mode;
            rspItem["success"] = rspItemState;
            rsp.list.append(rspItem);
            updateEtag(sensor->etag);
            updateEtag(gwConfigEtag);
            queSaveDb(DB_SENSORS | DB_GROUPS, DB_SHORT_SAVE_DELAY);
        }
        else
        {
            rsp.list.append(errorToMap(ERR_INVALID_VALUE, QString("/sensors/%1/mode").arg(id), QString("invalid value, %1, for parameter, /sensors/%2/mode").arg((int)mode).arg(id)));
            rsp.httpStatus = HttpStatusBadRequest;
        }
    }

    if (map.contains("config")) // optional
    {
        QStringList path = req.path;
        path.append(QLatin1String("config"));
        QString content = Json::serialize(map[QLatin1String("config")].toMap());
        ApiRequest req2(req.hdr, path, NULL, content);
        return changeSensorConfig(req2, rsp);
    }

    return REQ_READY_SEND;
}

/*! PUT, PATCH /api/<apikey>/sensors/<id>/config
    \return REQ_READY_SEND
            REQ_NOT_HANDLED
 */
int DeRestPluginPrivate::changeSensorConfig(const ApiRequest &req, ApiResponse &rsp)
{
    TaskItem task;
    QString id = req.path[3];
    Sensor *sensor = id.length() < MIN_UNIQUEID_LENGTH ? getSensorNodeForId(id) : getSensorNodeForUniqueId(id);
    bool ok;
    bool updated = false;
    quint32 hostFlags = 0;
    bool offsetUpdated = false;
    qint16 offset = 0;
    QMap<quint16, quint32> attributeList;
    bool tholdUpdated = false;
    uint8_t pendingMask = 0;
    QVariant var = Json::parse(req.content, ok);
    QVariantMap map = var.toMap();
    QVariantMap rspItem;
    QVariantMap rspItemState;

//    QRegExp latitude("^\\d{3,3}\\.\\d{4,4}(W|E)$");
//    QRegExp longitude("^\\d{3,3}\\.\\d{4,4}(N|S)$");

    rsp.httpStatus = HttpStatusOk;

    if (!ok)
    {
        rsp.list.append(errorToMap(ERR_INVALID_JSON, QString("/sensors/config"), QString("body contains invalid JSON")));
        rsp.httpStatus = HttpStatusBadRequest;
        return REQ_READY_SEND;
    }

    if (!sensor || (sensor->deletedState() == Sensor::StateDeleted))
    {
        rsp.httpStatus = HttpStatusNotFound;
        rsp.list.append(errorToMap(ERR_RESOURCE_NOT_AVAILABLE, QString("/sensors/%1").arg(id), QString("resource, /sensors/%1, not available").arg(id)));
        return REQ_READY_SEND;
    }

    bool isClip = sensor->type().startsWith(QLatin1String("CLIP"));

    if (req.sock)
    {
        userActivity();
    }

    // set destination parameters
    task.req.dstAddress() = sensor->address();
    task.req.setTxOptions(deCONZ::ApsTxAcknowledgedTransmission);
    task.req.setDstEndpoint(sensor->fingerPrint().endpoint);
    task.req.setSrcEndpoint(getSrcEndpoint(sensor, task.req));
    task.req.setDstAddressMode(deCONZ::ApsExtAddress);

    //check invalid parameter
    QVariantMap::const_iterator pi = map.begin();
    QVariantMap::const_iterator pend = map.end();

    for (; pi != pend; ++pi)
    {
        ResourceItemDescriptor rid;
        ResourceItem *item = 0;
        if (getResourceItemDescriptor(QString("config/%1").arg(pi.key()), rid))
        {
            if (!isClip && (rid.suffix == RConfigBattery || rid.suffix == RConfigReachable))
            {
                // changing battery or reachable of zigbee sensors is not allowed, trigger error
            }
            else if (rid.suffix == RConfigPending || rid.suffix == RConfigSensitivityMax || rid.suffix == RConfigHostFlags)
            {
                // pending and sensitivitymax are read-only
            }
            //else if (rid.suffix == RConfigDuration && sensor->modelId() == QLatin1String("TRADFRI motion sensor"))
            //{
                // duration can be written for ikea motion sensor
                // values 0, 60 — 600 will be replaced by hardware settings TODO error message
            //}
            else
            {
                item = sensor->item(rid.suffix);
            }

            if (item)
            {
                QVariant val = map[pi.key()];

                if (rid.suffix == RConfigOffset)
                {
                    offset -= item->toNumber();
                }

                if (rid.suffix == RConfigAlert)
                {
                    if (val == "none")
                    {
                        task.identifyTime = 0;
                    }
                    else if (val == "select")
                    {
                        task.identifyTime = 2;    // Hue lights don't react to 1.
                    }
                    else if (val == "lselect")
                    {
                        task.identifyTime = 15;   // Default for Philips Hue bridge
                    }
                    else
                    {
                        rsp.list.append(errorToMap(ERR_INVALID_VALUE, QString("/sensors/%1/config/alert").arg(id), QString("invalid value, %1, for parameter, alert").arg(val.toString())));
                        rsp.httpStatus = HttpStatusBadRequest;
                        return REQ_READY_SEND;
                    }

                    task.taskType = TaskIdentify;
                    taskToLocalData(task);

                    if (addTaskIdentify(task, task.identifyTime))
                    {
                        if (item->setValue(val))
                        {
                            rspItemState[QString("/sensors/%1/config/alert").arg(id)] = map["alert"];
                            rspItem["success"] = rspItemState;
                            if (item->lastChanged() == item->lastSet())
                            {
                                updated = true;
                            }
                        }
                    }
                    else
                    {
                        rsp.list.append(errorToMap(ERR_INTERNAL_ERROR, QString("/sensors/%1").arg(id), QString("Internal error, %1").arg(ERR_BRIDGE_BUSY)));
                    }
                }
                else if (item->setValue(val))
                {
                    // TODO: Fix bug
                    // This event happens too early, e.g. when setting config.mode to an invalid value,
                    // the event is already issued before the error message is given.
                    rspItemState[QString("/sensors/%1/config/%2").arg(id).arg(pi.key())] = val;
                    rspItem["success"] = rspItemState;
                    Event e(RSensors, rid.suffix, id, item);
                    enqueueEvent(e);

                    if (item->lastChanged() == item->lastSet())
                    {
                        updated = true;

                        if (rid.suffix == RConfigTholdDark || rid.suffix == RConfigTholdOffset)
                        {
                            tholdUpdated = true;
                        }
                        else if (rid.suffix == RConfigOffset)
                        {
                            offsetUpdated = true;
                            offset += item->toNumber();
                        }
                        else if (rid.suffix == RConfigDelay && sensor->modelId().startsWith(QLatin1String("SML00"))) // Hue motion sensor
                        {
                            pendingMask |= R_PENDING_DELAY;
                            sensor->enableRead(WRITE_DELAY);
                            sensor->setNextReadTime(WRITE_DELAY, QTime::currentTime());
                        }
                        else if (rid.suffix == RConfigDuration && sensor->modelId().startsWith(QLatin1String("FLS-NB")))
                        {
                            DBG_Printf(DBG_INFO, "Force read of occupaction delay for sensor %s\n", qPrintable(sensor->address().toStringExt()));
                            sensor->enableRead(READ_OCCUPANCY_CONFIG);
                            sensor->setNextReadTime(READ_OCCUPANCY_CONFIG, queryTime.addSecs(1));
                            queryTime = queryTime.addSecs(1);
                            Q_Q(DeRestPlugin);
                            q->startZclAttributeTimer(0);
                        }
                        else if (rid.suffix == RConfigLedIndication)
                        {
                            pendingMask |= R_PENDING_LEDINDICATION;
                            sensor->enableRead(WRITE_LEDINDICATION);
                            sensor->setNextReadTime(WRITE_LEDINDICATION, QTime::currentTime());
                        }
                        else if (rid.suffix == RConfigSensitivity)
                        {
                            pendingMask |= R_PENDING_SENSITIVITY;
                            sensor->enableRead(WRITE_SENSITIVITY);
                            sensor->setNextReadTime(WRITE_SENSITIVITY, QTime::currentTime());
                        }
                        else if (rid.suffix == RConfigUsertest)
                        {
                            pendingMask |= R_PENDING_USERTEST;
                            sensor->enableRead(WRITE_USERTEST);
                            sensor->setNextReadTime(WRITE_USERTEST, QTime::currentTime());
                        }
                    }

                    if (rid.suffix == RConfigMode)
                    {
                    	if (sensor->modelId().startsWith(QLatin1String("S1")) ||
                    	    sensor->modelId().startsWith(QLatin1String("S2")) ||
                    	    sensor->modelId().startsWith(QLatin1String("J1")))
                    	{
                    		if (addTaskUbisysConfigureSwitch(task))
                    		{
                    			rspItemState[QString("successfully updated %1").arg(sensor->modelId())] = val;
                    		}
                    		else
                    		{
                    			rspItemState[QString("error %1").arg(sensor->modelId())] = val;
                    		}
                    		rspItem["success"] = rspItemState;
                    	}

                    }

                    if (rid.suffix == RConfigWindowCoveringType)
                    {
                    	if (sensor->modelId().startsWith(QLatin1String("J1")))
                    	{
                    		bool ok;
                    		int WindowCoveringType = val.toUInt(&ok);

                    		if (ok && addTaskWindowCoveringCalibrate(task, WindowCoveringType))
                    		{
                    			rspItemState[QString("started calibration %1").arg(sensor->modelId())] = val;
                    		}
                    		else
                    		{
                    			rspItemState[QString("error calibration %1").arg(sensor->modelId())] = val;
                    		}
                    		rspItem["success"] = rspItemState;
                    	}
                    }


                    if (rid.suffix == RConfigGroup)
                    {
                        checkSensorBindingsForClientClusters(sensor);
                    }
                }
                else // invalid
                {
                    rsp.list.append(errorToMap(ERR_INVALID_VALUE, QString("/sensors/%1/config/%2").arg(id).arg(pi.key()),
                                               QString("invalid value, %1, for parameter %2").arg(val.toString()).arg(pi.key())));
                    rsp.httpStatus = HttpStatusBadRequest;
                    return REQ_READY_SEND;
                }
            }

            if (QString(rid.suffix).startsWith("config/ubisys_j1_"))
            {
                uint16_t mfrCode = VENDOR_UBISYS;
                uint16_t attrId;
                uint8_t attrType = deCONZ::Zcl16BitUint;
                if (rid.suffix == RConfigUbisysJ1Mode)
                {
                    mfrCode = 0x0000;
                    attrId = 0x0017;
                    attrType = deCONZ::Zcl8BitBitMap;
                }
                else if (rid.suffix == RConfigUbisysJ1WindowCoveringType)
                {
                    attrId = 0x0000;
                    attrType = deCONZ::Zcl8BitEnum;
                }
                else if (rid.suffix == RConfigUbisysJ1ConfigurationAndStatus)
                {
                    attrId = 0x0007;
                    attrType = deCONZ::Zcl8BitBitMap;
                }
                else if (rid.suffix == RConfigUbisysJ1InstalledOpenLimitLift)
                {
                    attrId = 0x0010;
                }
                else if (rid.suffix == RConfigUbisysJ1InstalledClosedLimitLift)
                {
                    attrId = 0x0011;
                }
                else if (rid.suffix == RConfigUbisysJ1InstalledOpenLimitTilt)
                {
                    attrId = 0x0012;
                }
                else if (rid.suffix == RConfigUbisysJ1InstalledClosedLimitTilt)
                {
                    attrId = 0x0013;
                }
                else if (rid.suffix == RConfigUbisysJ1TurnaroundGuardTime)
                {
                    attrId = 0x1000;
                    attrType = deCONZ::Zcl8BitUint;
                }
                else if (rid.suffix == RConfigUbisysJ1LiftToTiltTransitionSteps)
                {
                    attrId = 0x1001;
                }
                else if (rid.suffix == RConfigUbisysJ1TotalSteps)
                {
                    attrId = 0x1002;
                }
                else if (rid.suffix == RConfigUbisysJ1LiftToTiltTransitionSteps2)
                {
                    attrId = 0x1003;
                }
                else if (rid.suffix == RConfigUbisysJ1TotalSteps2)
                {
                    attrId = 0x1004;
                }
                else if (rid.suffix == RConfigUbisysJ1AdditionalSteps)
                {
                    attrId = 0x1005;
                    attrType = deCONZ::Zcl8BitUint;
                }
                else if (rid.suffix == RConfigUbisysJ1InactivePowerThreshold)
                {
                    attrId = 0x1006;
                }
                else if (rid.suffix == RConfigUbisysJ1StartupSteps)
                {
                    attrId = 0x1007;
                }
                else
                {
                    rsp.list.append(errorToMap(ERR_INTERNAL_ERROR, QString("/sensors/%1/%2").arg(id).arg(rid.suffix), QString("unknown attribute")));
                    rsp.httpStatus = HttpStatusServiceUnavailable;
                    return REQ_READY_SEND;
                }

                bool ok;
                int attrValue = map[pi.key()].toUInt(&ok);

                if (ok && addTaskWindowCoveringSetAttr(task, mfrCode, attrId, attrType, attrValue))
                {
                    rspItemState[QString("set attribute %1").arg(rid.suffix)] = attrValue;
                    rspItem["success"] = rspItemState;
                }
                else
                {
                    rsp.list.append(errorToMap(ERR_INVALID_VALUE, QString("/sensors/%1/%2").arg(id).arg(rid.suffix), QString("could not set attribute")));
                    rsp.httpStatus = HttpStatusBadRequest;
                    return REQ_READY_SEND;
                }

                rsp.list.append(rspItem);
                return REQ_READY_SEND;
            }

            //Special part for thermostat
            if (sensor->type() == "ZHAThermostat")
            {
                if (rid.suffix == RConfigOffset)
                {
                    bool ok;
                    qint32 offset = (qint32)(round(map[pi.key()].toInt(&ok) / 10.0));
                    if (ok && (sensor->modelId().startsWith(QLatin1String("kud7u2l")) ||
                               sensor->modelId().startsWith(QLatin1String("GbxAXL2")) ||
                               sensor->modelId().startsWith(QLatin1String("TS0601")) ) ) // Tuya Smart TRV HY369 Thermostatic Radiator Valve
                    {
                        QByteArray data;
                        if (offset > 90) { offset = 90; }
                        if (offset < -90) { offset = -90; }
                        data.append((qint8)((offset >> 24) & 0xff));
                        data.append((qint8)((offset >> 16) & 0xff));
                        data.append((qint8)((offset >> 8) & 0xff));
                        data.append((qint8)(offset & 0xff));
                        if ( SendTuyaRequest(task, TaskThermostat , DP_TYPE_VALUE , 0x2c , data ))
                        {
                            updated = true;
                        }
                        else
                        {
                            rsp.list.append(errorToMap(ERR_INVALID_VALUE,
                                                       QString("/sensors/%1/%2").arg(id).arg(rid.suffix),
                                                       QString("could not set attribute value=%1").arg(map[pi.key()].toString())));
                            rsp.httpStatus = HttpStatusBadRequest;
                            return REQ_READY_SEND;
                        }
                    }
                    else
                    {
                        if (ok && addTaskThermostatReadWriteAttribute(task, deCONZ::ZclWriteAttributesId, 0, 0x0010, deCONZ::Zcl8BitInt, offset))
                        {
                            rspItemState[QString("set %1").arg(rid.suffix)] = offset;
                            rspItem["success"] = rspItemState;
                        }
                        else
                        {
                            rsp.list.append(errorToMap(ERR_INVALID_VALUE, QString("/sensors/%1/%2").arg(id).arg(rid.suffix), QString("could not set attribute")));
                            rsp.httpStatus = HttpStatusBadRequest;
                            return REQ_READY_SEND;
                        }
                    }
                }
                if (rid.suffix == RConfigScheduleOn)
                {
                    bool onoff = map[pi.key()].toBool();
                    bool ok = false;

                    if (sensor->modelId() == QLatin1String("Thermostat")) // eCozy
                    {
                        uint8_t onoffAttr = onoff ? 0x00 : 0x01;
                        ok = addTaskThermostatReadWriteAttribute(task, deCONZ::ZclWriteAttributesId, 0, 0x0023, deCONZ::Zcl8BitEnum, onoffAttr);
                    }
                    else
                    {
                        uint8_t onoffAttr = onoff ? 0x01 : 0x00;
                        ok = addTaskThermostatReadWriteAttribute(task, deCONZ::ZclWriteAttributesId, 0, 0x0025, deCONZ::Zcl8BitBitMap, onoffAttr);
                    }
                    if (ok)
                    {
                        updated = true;
                    }
                    else
                    {
                        rsp.list.append(errorToMap(ERR_INVALID_VALUE, QString("/sensors/%1/%2").arg(id).arg(rid.suffix), QString("could not set attribute")));
                        rsp.httpStatus = HttpStatusBadRequest;
                        return REQ_READY_SEND;
                    }
                }
                else if (rid.suffix == RConfigHeatSetpoint)
                {
                    int16_t heatsetpoint = map[pi.key()].toUInt(&ok);

                    if (sensor->modelId().startsWith(QLatin1String("SPZB"))) // Eurotronic Spirit
                    {
                        // Setting the heat setpoint disables off/boost modes, but this is not reported back by the thermostat.
                        // Hence, the off/boost flags will be removed here to reflect the actual operating state.
                        if (hostFlags == 0)
                        {
                            ResourceItem *item = sensor->item(RConfigHostFlags);
                            hostFlags = item->toNumber();
                        }

                        hostFlags &= ~0x04; // clear `boost` flag
                        hostFlags |=  0x10; // set `disable off` flag

                        if (addTaskThermostatReadWriteAttribute(task, deCONZ::ZclWriteAttributesId, VENDOR_JENNIC, 0x4003, deCONZ::Zcl16BitInt, heatsetpoint))
                        {
                            updated = true;
                        }
                        else
                        {
                            rsp.list.append(errorToMap(ERR_INVALID_VALUE,
                                                       QString("/sensors/%1/%2").arg(id).arg(rid.suffix),
                                                       QString("could not set attribute value=%1").arg(map[pi.key()].toString())));
                            rsp.httpStatus = HttpStatusBadRequest;
                            return REQ_READY_SEND;
                        }
                    }
                    else if (sensor->modelId().startsWith(QLatin1String("TRV001")))
                    {
                        if (addTaskThermostatCmd(task, VENDOR_DANFOSS, 0x40, heatsetpoint, 0))
                        {
                            updated = true;
                        }
                        else
                        {
                            rsp.list.append(errorToMap(ERR_INVALID_VALUE,
                                                       QString("/sensors/%1/%2").arg(id).arg(rid.suffix),
                                                       QString("could not set attribute value=%1").arg(map[pi.key()].toString())));
                            rsp.httpStatus = HttpStatusBadRequest;
                            return REQ_READY_SEND;
                        }
                    }
                    else if (sensor->modelId().startsWith(QLatin1String("kud7u2l")) ||
                             sensor->modelId().startsWith(QLatin1String("GbxAXL2")) ||
                             sensor->modelId().startsWith(QLatin1String("TS0601")))  // Tuya Smart TRV HY369 Thermostatic Radiator Valve
                    {
                        heatsetpoint = heatsetpoint / 10;
                        QByteArray data = QByteArray("\x00\x00",2);
                        data.append((qint8)((heatsetpoint >> 8) & 0xff));
                        data.append((qint8)(heatsetpoint & 0xff));

                        qint8 dp = 0x02;

                        if (sensor->modelId().startsWith(QLatin1String("GbxAXL2")))
                        {
                            dp = 0x67;
                        }

                        if (SendTuyaRequest(task, TaskThermostat , DP_TYPE_VALUE , dp, data))
                        {
                            updated = true;
                        }
                        else
                        {
                            rsp.list.append(errorToMap(ERR_INVALID_VALUE,
                                                       QString("/sensors/%1/%2").arg(id).arg(rid.suffix),
                                                       QString("could not set attribute value=%1").arg(map[pi.key()].toString())));
                            rsp.httpStatus = HttpStatusBadRequest;
                            return REQ_READY_SEND;
                        }
                    }
                    else
                    {
                        attributeList.insert(0x0012, (quint32)heatsetpoint);
                    }
                }
                else if ((rid.suffix == RConfigMode) && !sensor->modelId().startsWith(QLatin1String("SPZB")))
                {
                    // Legrand cable outlet
                    if (sensor->modelId() == QLatin1String("Cable outlet"))
                    {
                        QString modeSet = map[pi.key()].toString();
                        quint64 mode = 10;
                        if (modeSet == "confort") { mode = 0x00; }
                        else if (modeSet == "confort-1") { mode = 0x01; }
                        else if (modeSet == "confort-2") { mode = 0x02; }
                        else if (modeSet == "eco") { mode = 0x03; }
                        else if (modeSet == "hors gel") { mode = 0x04; }
                        else if (modeSet == "off") { mode = 0x05; }
                        else
                        {
                            rspItemState[QString("error unknow mode for %1").arg(sensor->modelId())] = map[pi.key()];
                        }

                        if (mode < 10)
                        {
                            if (!addTaskControlModeCmd(task, 0x00, mode))
                            {
                                rspItemState[QString("error sending command for %1").arg(sensor->modelId())] = map[pi.key()];
                            }
                        }
                        rspItem["success"] = rspItemState;
                    }
                    else if ((sensor->modelId().startsWith(QLatin1String("kud7u2l"))) ||
                             (sensor->modelId().startsWith(QLatin1String("TS0601")))) // Tuya Smart TRV HY369 Thermostatic Radiator Valve
                    {
                        QByteArray data;
                        QString modeSet = map[pi.key()].toString();
                        if (modeSet == "auto") { data = QByteArray("\x00", 1); }
                        else if (modeSet == "heat") { data = QByteArray("\x01", 1); }
                        else if (modeSet == "off") { data = QByteArray("\x02", 1); }
                        else
                        {
                            rspItemState[QString("error unknow mode for %1").arg(sensor->modelId())] = map[pi.key()];
                        }
                        if (data.length() > 0)
                        {
                            if (SendTuyaRequest(task, TaskThermostat , DP_TYPE_ENUM, 0x6a, data))
                            {
                                updated = true;
                            }
                        }
                    }
                    else if (sensor->modelId().startsWith(QLatin1String("GbxAXL2")))
                    {
                        QString modeSet = map[pi.key()].toString();
                        bool ok = false;

                        if (modeSet == "auto")
                        {
                            ok = SendTuyaRequest(task, TaskThermostat , DP_TYPE_BOOL, 0x6c , QByteArray("\x01", 1)); // Set mode to auto
                            ok = ok && (SendTuyaRequest(task, TaskThermostat , DP_TYPE_BOOL, 0x65 , QByteArray("\x01", 1))); // turn valve on
                        }
                        else if (modeSet == "heat")
                        {
                            ok = SendTuyaRequest(task, TaskThermostat , DP_TYPE_BOOL, 0x6c , QByteArray("\x00", 1)); // Set mode to manu
                            ok = ok && (SendTuyaRequest(task, TaskThermostat , DP_TYPE_BOOL, 0x65 , QByteArray("\x01", 1))); // turn valve on
                        }
                        else if (modeSet == "off")
                        {
                            ok = SendTuyaRequest(task, TaskThermostat , DP_TYPE_BOOL, 0x65 , QByteArray("\x00", 1)); // turn valve off
                        }
                        else
                        {
                            rspItemState[QString("error unknow mode for %1").arg(sensor->modelId())] = map[pi.key()];
                        }

                        if ( ok )
                        {
                            updated = true;
                        }
                    }
                    else if (sensor->modelId() == QLatin1String("SLR2") ||            // Hive
                             sensor->modelId() == QLatin1String("SLR1b") ||           // Hive
                             sensor->modelId().startsWith(QLatin1String("TH112")) ||  // Sinope
                             sensor->modelId().startsWith(QLatin1String("Zen-01")))   // Zen
                    {

                        QString modeSet = map[pi.key()].toString();
                        quint8 mode = 0x00;
                        if (modeSet == "off") { mode = 0x00; }
                        else if (modeSet == "auto") { mode = 0x01; }
                        else if (modeSet == "cool") { mode = 0x03; }
                        else if (modeSet == "heat") { mode = 0x04; }
                        else if (modeSet == "emergency heating") { mode = 0x05; }
                        else if (modeSet == "precooling") { mode = 0x06; }
                        else if (modeSet == "fan only") { mode = 0x07; }
                        else if (modeSet == "dry") { mode = 0x08; }
                        else if (modeSet == "sleep") { mode = 0x09; }
                        else
                        {
                            rspItemState[QString("error unknow mode for %1").arg(sensor->modelId())] = map[pi.key()];
                        }

                        if (mode < 10)
                        {
                            attributeList.insert(0x001C, (quint32)mode);
                            //Idk for other device
                            if ( (sensor->modelId() == QLatin1String("SLR2")) ||
                                 (sensor->modelId() == QLatin1String("SLR1b")))
                            {
                                //change automatically the Setpoint Hold
                                // Add a timer for Boost mode
                                if (mode == 0x00) { attributeList.insert(0x0023, (quint32)0x00); }
                                else if (mode == 0x04) { attributeList.insert(0x0023, (quint32)0x01); }
                                else if (mode == 0x05)
                                {
                                    attributeList.insert(0x0023, (quint32)0x01);
                                    attributeList.insert(0x0026, (quint32)0x003c);
                                }
                            }
                        }
                    }
                }
                else if ((rid.suffix == RConfigDisplayFlipped || rid.suffix == RConfigLocked || rid.suffix == RConfigMode)
                         && sensor->modelId().startsWith(QLatin1String("SPZB"))) // Eurotronic Spirit)
                {
                    if (hostFlags == 0)
                    {
                        ResourceItem *item = sensor->item(RConfigHostFlags);
                        hostFlags = item->toNumber();
                    }

                    if (rid.suffix == RConfigDisplayFlipped)
                    {
                        if (map[pi.key()].toBool())
                        {
                            hostFlags |= 0x000002; // set flipped
                        }
                        else
                        {
                            hostFlags &= 0xffffed; // clear flipped, clear disable off
                        }
                    }
                    else if (rid.suffix == RConfigLocked)
                    {
                        if (map[pi.key()].toBool())
                        {
                            hostFlags |= 0x000080; // set locked
                        }
                        else
                        {
                            hostFlags &= 0xffff6f; // clear locked, clear disable off
                        }
                    }
                    else if (rid.suffix == RConfigMode)
                    {
                        QString mode = map[pi.key()].toString();
                        if (mode == "off")
                        {
                            hostFlags |= 0x000020; // set enable off
                            hostFlags &= 0xffffeb; // clear boost, clear disable off
                        }
                        else if (mode == "heat")
                        {
                            hostFlags |= 0x000014; // set boost, set disable off
                        }
                        else if (mode == "auto")
                        {
                            hostFlags &= 0xfffffb; // clear boost
                            hostFlags |= 0x000010; // set disable off
                        }
                        else
                        {
                            rsp.list.append(errorToMap(ERR_INVALID_VALUE, QString("/sensors/%1/config/%2").arg(id).arg(pi.key()),
                                                       QString("invalid value, %1, for parameter %2").arg(mode).arg(pi.key())));
                            rsp.httpStatus = HttpStatusBadRequest;
                            return REQ_READY_SEND;
                        }
                    }
                }
                else if ((rid.suffix == RConfigPreset) && (sensor->modelId().startsWith(QLatin1String("kud7u2l")) ||
                                                           sensor->modelId().startsWith(QLatin1String("GbxAXL2")) ||
                                                           sensor->modelId().startsWith(QLatin1String("TS0601"))))
                {
                    QByteArray data;
                    QString presetSet = map[pi.key()].toString();
                    if (presetSet == "holiday") { data = QByteArray("\x00",1); }
                    else if (presetSet == "auto") { data = QByteArray("\x01",1); }
                    else if (presetSet == "manual") { data = QByteArray("\x02",1); }
                    else if (presetSet == "confort") { data = QByteArray("\x03",1); }
                    else if (presetSet == "eco") { data = QByteArray("\x04",1); }
                    else if (presetSet == "boost") { data = QByteArray("\x05",1); }
                    else if (presetSet == "complex") { data = QByteArray("\x06",1); }
                    else
                    {
                        rspItemState[QString("error unknown preset for %1").arg(sensor->modelId())] = map[pi.key()];
                    }
                    if (data.length() > 0 )
                    {
                        if (SendTuyaRequest(task, TaskThermostat , DP_TYPE_ENUM, 0x04, data))
                        {
                            updated = true;
                        }
                    }
                }
                else if (rid.suffix == RConfigLocked)
                {
                    if (map[pi.key()].type() == QVariant::Bool)
                    {
                        if (sensor->modelId().startsWith(QLatin1String("kud7u2l")) || sensor->modelId().startsWith(QLatin1String("GbxAXL2")) ||
                            sensor->modelId().startsWith(QLatin1String("TS0601")))
                        {
                            QByteArray data = QByteArray("\x00", 1);
                            if (map[pi.key()].toBool())
                            {
                                data = QByteArray("\x01", 1);
                            }

                            if (SendTuyaRequest(task, TaskThermostat , 0x0107, data))
                            {
                                updated = true;
                            }
                        }
                        else if (sensor->modelId() == QLatin1String("eTRV0100") || sensor->modelId() == QLatin1String("TRV001"))
                        {
                            quint32 data = map[pi.key()].toUInt(&ok);

                            if (addTaskThermostatUiConfigurationReadWriteAttribute(task, deCONZ::ZclWriteAttributesId, 0x0001, deCONZ::Zcl8BitEnum, data))
                            {
                                updated = true;
                            }
                            else
                            {
                                rsp.list.append(errorToMap(ERR_ACTION_ERROR, QString("/sensors/%1/config/%2").arg(id).arg(pi.key()).toHtmlEscaped(),
                                                           QString("Could not set attribute")));
                                rsp.httpStatus = HttpStatusBadRequest;
                                return REQ_READY_SEND;
                            }
                        }
                    }
                    else
                    {
                        rsp.list.append(errorToMap(ERR_INVALID_VALUE, QString("/sensors/%1/config/%2").arg(id).arg(pi.key()).toHtmlEscaped(),
                                                   QString("invalid value, %1, for parameter %2").arg(map[pi.key()].toString()).arg(pi.key()).toHtmlEscaped()));
                        rsp.httpStatus = HttpStatusBadRequest;
                        return REQ_READY_SEND;
                    }
                }
                else if (rid.suffix == RConfigDisplayFlipped)
                {
                    if (map[pi.key()].type() == QVariant::Bool)
                    {
                        if (sensor->modelId() == QLatin1String("eTRV0100") || sensor->modelId() == QLatin1String("TRV001"))
                        {
                            quint32 data = map[pi.key()].toUInt(&ok);

<<<<<<< HEAD
                    if (SendTuyaRequest(task, TaskThermostat , DP_TYPE_BOOL, 0x07, data))
=======
                            if (addTaskThermostatUiConfigurationReadWriteAttribute(task, deCONZ::ZclWriteAttributesId, 0x4000, deCONZ::Zcl8BitEnum, data, VENDOR_DANFOSS))
                            {
                                updated = true;
                            }
                            else
                            {
                                rsp.list.append(errorToMap(ERR_ACTION_ERROR, QString("/sensors/%1/config/%2").arg(id).arg(pi.key()).toHtmlEscaped(),
                                                           QString("Could not set attribute")));
                                rsp.httpStatus = HttpStatusBadRequest;
                                return REQ_READY_SEND;
                            }
                        }
                    }
                    else
>>>>>>> f5da0660
                    {
                        rsp.list.append(errorToMap(ERR_INVALID_VALUE, QString("/sensors/%1/config/%2").arg(id).arg(pi.key()).toHtmlEscaped(),
                                                   QString("invalid value, %1, for parameter %2").arg(map[pi.key()].toString()).arg(pi.key()).toHtmlEscaped()));
                        rsp.httpStatus = HttpStatusBadRequest;
                        return REQ_READY_SEND;
                    }
                }
                else if (rid.suffix == RConfigMountingMode)
                {
                    if (map[pi.key()].type() == QVariant::Bool)
                    {
                        if (sensor->modelId() == QLatin1String("eTRV0100") || sensor->modelId() == QLatin1String("TRV001"))
                        {
                            quint32 data = map[pi.key()].toUInt(&ok);

                            if (addTaskThermostatUiConfigurationReadWriteAttribute(task, deCONZ::ZclWriteAttributesId, 0x4013, deCONZ::Zcl8BitEnum, data, VENDOR_DANFOSS))
                            {
                                updated = true;
                            }
                            else
                            {
                                rsp.list.append(errorToMap(ERR_ACTION_ERROR, QString("/sensors/%1/config/%2").arg(id).arg(pi.key()).toHtmlEscaped(),
                                                           QString("Could not set attribute")));
                                rsp.httpStatus = HttpStatusBadRequest;
                                return REQ_READY_SEND;
                            }
                        }
                    }
                    else
                    {
                        rsp.list.append(errorToMap(ERR_INVALID_VALUE, QString("/sensors/%1/config/%2").arg(id).arg(pi.key()).toHtmlEscaped(),
                                                   QString("invalid value, %1, for parameter %2").arg(map[pi.key()].toString()).arg(pi.key()).toHtmlEscaped()));
                        rsp.httpStatus = HttpStatusBadRequest;
                        return REQ_READY_SEND;
                    }
                }
                else if ((rid.suffix == RConfigWindowOpen) && (sensor->modelId().startsWith(QLatin1String("kud7u2l")) ||
                                                           sensor->modelId().startsWith(QLatin1String("GbxAXL2")) ||
                                                           sensor->modelId().startsWith(QLatin1String("TS0601"))))
                {
                    // Config on / off
                    if (map[pi.key()].type() == QVariant::Bool)
                    {
                        QByteArray data = QByteArray("\x00", 1);
                        if (map[pi.key()].toBool())
                        {
                            data = QByteArray("\x01", 1);
                        }

                        if (SendTuyaRequest(task, TaskThermostat , DP_TYPE_BOOL, 0x12, data))
                        {
                            updated = true;
                        }
                    }
                    // Set config value
                    else if (map[pi.key()].type() == QVariant::List)
                    {
                        QVariantList setting = map[pi.key()].toList();
                        if (setting[0].type() == QVariant::Bool && setting[1].type() == QVariant::Double && setting[2].type() == QVariant::Double) 
                        {
                            QByteArray data = QByteArray("\x00",1);
                            if (setting[0].toBool())
                            {
                                data = QByteArray("\x01", 1);
                            }
                            data.append((qint8)(setting[1].toUInt()));
                            data.append((qint8)(setting[2].toUInt()));
                            
                            if (SendTuyaRequest(task, TaskThermostat , DP_TYPE_RAW, 0x68, data))
                            {
                                updated = true;
                            }

                        }
                    }
                    else
                    {
                        rspItemState[QString("Error : unknown Window open setting for %1").arg(sensor->modelId())] = map[pi.key()];
                    }
                }
            }
        }

        if (!item)
        {
            // not found
            rsp.list.append(errorToMap(ERR_PARAMETER_NOT_AVAILABLE, QString("/sensors/%1/config/%2").arg(id).arg(pi.key()), QString("parameter, %1, not available").arg(pi.key())));
            rsp.httpStatus = HttpStatusBadRequest;
            return REQ_READY_SEND;
        }
    }

    //Make Thermostat Tasks
    if (hostFlags != 0 && sensor->modelId().startsWith(QLatin1String("SPZB"))) // Eurotronic Spirit)
    {
        if (addTaskThermostatReadWriteAttribute(task, deCONZ::ZclWriteAttributesId, VENDOR_JENNIC, 0x4008, deCONZ::Zcl24BitUint, hostFlags))
        {
            updated = true;
        }
        else
        {
            rsp.list.append(errorToMap(ERR_INVALID_VALUE, QString("/sensors/%1/config/hostflags"), QString("could not set attribute")));
            rsp.httpStatus = HttpStatusBadRequest;
            return REQ_READY_SEND;
        }
    }

    if (!attributeList.isEmpty())
    {
        if (!addTaskThermostatWriteAttributeList(task, 0, attributeList))
        {
            rsp.list.append(errorToMap(ERR_INVALID_VALUE,
                                       QString("/sensors/%1/").arg(id),
                                       QString("could not set thermostat attribute")));
            rsp.httpStatus = HttpStatusBadRequest;
            return REQ_READY_SEND;
        }
        else
        {
            updated = true;
        }
    }

    if (tholdUpdated)
    {
        ResourceItem *item = sensor->item(RStateLightLevel);
        if (item)
        {
            quint16 lightlevel = item->toNumber();

            item = sensor->item(RConfigTholdDark);
            if (item)
            {
                quint16 tholddark = item->toNumber();

                item = sensor->item(RConfigTholdOffset);
                if (item)
                {
                    quint16 tholdoffset = item->toNumber();

                    bool dark = lightlevel <= tholddark;
                    bool daylight = lightlevel >= tholddark + tholdoffset;

                    item = sensor->item(RStateDark);
                    if (!item)
                    {
                        item = sensor->addItem(DataTypeBool, RStateDark);
                    }
                    if (item && item->setValue(dark))
                    {
                        if (item->lastChanged() == item->lastSet())
                        {
                            Event e(RSensors, RStateDark, sensor->id(), item);
                            enqueueEvent(e);
                        }
                    }

                    item = sensor->item(RStateDaylight);
                    if (!item)
                    {
                        item = sensor->addItem(DataTypeBool, RStateDaylight);
                    }
                    if (item && item->setValue(daylight))
                    {
                        if (item->lastChanged() == item->lastSet())
                        {
                            Event e(RSensors, RStateDaylight, sensor->id(), item);
                            enqueueEvent(e);
                        }
                    }
                }
            }
        }
    }

    if (offsetUpdated)
    {
        ResourceItem *item = sensor->item(RStateTemperature);
        if (item)
        {
            qint16 temp = item->toNumber();
            temp += offset;
            if (item->setValue(temp))
            {
                Event e(RSensors, RStateTemperature, sensor->id(), item);
                enqueueEvent(e);
            }
        }

        item = sensor->item(RStateHumidity);
        if (item)
        {
            quint16 humidity = item->toNumber();
            qint16 _humidity = humidity + offset;
            humidity = _humidity < 0 ? 0 : _humidity > 10000 ? 10000 : _humidity;
            if (item->setValue(humidity))
            {
                Event e(RSensors, RStateHumidity, sensor->id(), item);
                enqueueEvent(e);
            }
        }
    }

    if (pendingMask)
    {
        ResourceItem *item = sensor->item(RConfigPending);
        if (item)
        {
            uint8_t mask = item->toNumber();
            mask |= pendingMask;
            item->setValue(mask);
        }
    }

    rsp.list.append(rspItem);
    updateSensorEtag(sensor);

    if (updated)
    {
        sensor->setNeedSaveDatabase(true);
        queSaveDb(DB_SENSORS, DB_SHORT_SAVE_DELAY);
    }

    processTasks();

    return REQ_READY_SEND;
}

/*! POST, DELETE /api/<apikey>/sensors/<id>/config/schedule/Wbbb
    \return REQ_READY_SEND
            REQ_NOT_HANDLED
 */
int DeRestPluginPrivate::changeThermostatSchedule(const ApiRequest &req, ApiResponse &rsp)
{
    rsp.httpStatus = HttpStatusOk;

    // Get the /sensors/id resource.
    QString id = req.path[3];
    Sensor *sensor = id.length() < MIN_UNIQUEID_LENGTH ? getSensorNodeForId(id) : getSensorNodeForUniqueId(id);
    if (!sensor || (sensor->deletedState() == Sensor::StateDeleted))
    {
        rsp.httpStatus = HttpStatusNotFound;
        rsp.list.append(errorToMap(ERR_RESOURCE_NOT_AVAILABLE, QString("/sensors/%1").arg(id), QString("resource, /sensors/%1, not available").arg(id)));
        return REQ_READY_SEND;
    }

    // Check that it has config/schedule.
    ResourceItem *item = sensor->item(RConfigSchedule);
    if (!item)
    {
        rsp.httpStatus = HttpStatusNotFound;
        rsp.list.append(errorToMap(ERR_RESOURCE_NOT_AVAILABLE, QString("/sensors/%1/config/schedule").arg(id), QString("resource, /sensors/%1/config/schedule, not available").arg(id)));
        return REQ_READY_SEND;
    }

    // Check valid weekday pattern
    bool ok;
    uint bbb = req.path[6].mid(1).toUInt(&ok);
    if (req.path[6].left(1) != "W" || !ok || bbb < 1 || bbb > 127)
    {
        rsp.httpStatus = HttpStatusNotFound;
        rsp.list.append(errorToMap(ERR_RESOURCE_NOT_AVAILABLE, QString("/sensors/%1/config/schedule/%2").arg(id).arg(req.path[6]), QString("resource, /sensors/%1/config/schedule/%2, not available").arg(id).arg(req.path[6])));
        return REQ_READY_SEND;
    }
    quint8 weekdays = bbb;

    // Check body
    QString transitions = QString("");
    if (req.hdr.method() == "POST")
    {
        QVariant var = Json::parse(req.content, ok);
        if (!ok)
        {
            rsp.list.append(errorToMap(ERR_INVALID_JSON, QString("/sensors/%1/config/schedule/%2").arg(id).arg(req.path[6]), QString("body contains invalid JSON")));
            rsp.httpStatus = HttpStatusBadRequest;
            return REQ_READY_SEND;
        }
        QVariantList list = var.toList();
        // QString transitions = QString("");
        if (!serialiseThermostatTransitions(list, &transitions))
        {
            rsp.list.append(errorToMap(ERR_INVALID_JSON, QString("/sensors/%1/config/schedule/%2").arg(id).arg(req.path[6]), QString("body contains invalid list of transitions")));
            rsp.httpStatus = HttpStatusBadRequest;
            return REQ_READY_SEND;
        }
    }

    if (req.sock)
    {
        userActivity();
    }

    // Queue task.
    TaskItem task;
    task.req.dstAddress() = sensor->address();
    task.req.setTxOptions(deCONZ::ApsTxAcknowledgedTransmission);
    task.req.setDstEndpoint(sensor->fingerPrint().endpoint);
    task.req.setSrcEndpoint(getSrcEndpoint(sensor, task.req));
    task.req.setDstAddressMode(deCONZ::ApsExtAddress);
    if (!addTaskThermostatSetWeeklySchedule(task, weekdays, transitions))
    {
        rsp.list.append(errorToMap(ERR_INVALID_VALUE, QString("/sensors/%1/config/schedule/%2").arg(id).arg(req.path[6]), QString("could not set schedule")));
        rsp.httpStatus = HttpStatusBadRequest;
        return REQ_READY_SEND;
    }

    QVariantMap rspItem;
    QVariantMap rspItemState;
    if (req.hdr.method() == "POST")
    {
        QVariantList l;
        deserialiseThermostatTransitions(transitions, &l);
        rspItemState[QString("/config/schedule/W%1").arg(weekdays)] = l;
        rspItem["success"] = rspItemState;
    }
    else
    {
        rspItem["success"] = QString("/sensors/%1/config/schedule/W%2 deleted.").arg(id).arg(weekdays);
    }
    rsp.list.append(rspItem);

    updateThermostatSchedule(sensor, weekdays, transitions);

    processTasks();

    return REQ_READY_SEND;
}

/*! PUT, PATCH /api/<apikey>/sensors/<id>/state
    \return REQ_READY_SEND
            REQ_NOT_HANDLED
 */
int DeRestPluginPrivate::changeSensorState(const ApiRequest &req, ApiResponse &rsp)
{
    QString id = req.path[3];
    Sensor *sensor = id.length() < MIN_UNIQUEID_LENGTH ? getSensorNodeForId(id) : getSensorNodeForUniqueId(id);
    bool ok;
    bool updated = false;
    QVariant var = Json::parse(req.content, ok);
    QVariantMap map = var.toMap();
    QVariantMap rspItem;
    QVariantMap rspItemState;

    rsp.httpStatus = HttpStatusOk;

    if (!ok)
    {
        rsp.list.append(errorToMap(ERR_INVALID_JSON, QString("/sensors/%1/state").arg(id), QString("body contains invalid JSON")));
        rsp.httpStatus = HttpStatusBadRequest;
        return REQ_READY_SEND;
    }

    if (!sensor || (sensor->deletedState() == Sensor::StateDeleted))
    {
        rsp.httpStatus = HttpStatusNotFound;
        rsp.list.append(errorToMap(ERR_RESOURCE_NOT_AVAILABLE, QString("/sensors/%1").arg(id), QString("resource, /sensors/%1, not available").arg(id)));
        return REQ_READY_SEND;
    }

    bool isClip = sensor->type().startsWith(QLatin1String("CLIP"));

    if (req.sock)
    {
        userActivity();
    }

    //check invalid parameter
    QVariantMap::const_iterator pi = map.begin();
    QVariantMap::const_iterator pend = map.end();

    for (; pi != pend; ++pi)
    {
        ResourceItem *item = nullptr;
        ResourceItemDescriptor rid;
        if (getResourceItemDescriptor(QString("state/%1").arg(pi.key()), rid))
        {
            if (rid.suffix == RStateButtonEvent)
            {
                // allow modify physical switch buttonevent via api
            }
            else if (!isClip)
            {
                continue;
            }

            if (rid.suffix != RStateLux && rid.suffix != RStateDark && rid.suffix != RStateDaylight)
            {
                item = sensor->item(rid.suffix);
            }
            if (item)
            {
                QVariant val = map[pi.key()];
                if (rid.suffix == RStateTemperature || rid.suffix == RStateHumidity)
                {
                    ResourceItem *item2 = sensor->item(RConfigOffset);
                    if (item2 && item2->toNumber() != 0) {
                        val = val.toInt() + item2->toNumber();
                        if (rid.suffix == RStateHumidity)
                        {
                            val = val < 0 ? 0 : val > 10000 ? 10000 : val;
                        }
                    }
                }
                if (item->setValue(val))
                {
                    rspItemState[QString("/sensors/%1/state/%2").arg(id).arg(pi.key())] = val;
                    rspItem["success"] = rspItemState;

                    if (rid.suffix == RStateButtonEvent ||  // always fire events for buttons
                        item->lastChanged() == item->lastSet())
                    {
                        updated = true;
                        Event e(RSensors, rid.suffix, id, item);
                        enqueueEvent(e);
                    }
                    sensor->updateStateTimestamp();
                    enqueueEvent(Event(RSensors, RStateLastUpdated, id));

                    if (rid.suffix == RStateLightLevel)
                    {
                        ResourceItem *item2 = 0;
                        quint16 measuredValue = val.toUInt();

                        quint16 tholddark = R_THOLDDARK_DEFAULT;
                        quint16 tholdoffset = R_THOLDOFFSET_DEFAULT;
                        item2 = sensor->item(RConfigTholdDark);
                        if (item2)
                        {
                            tholddark = item2->toNumber();
                        }
                        item2 = sensor->item(RConfigTholdOffset);
                        if (item2)
                        {
                            tholdoffset = item2->toNumber();
                        }
                        bool dark = measuredValue <= tholddark;
                        bool daylight = measuredValue >= tholddark + tholdoffset;

                        item2 = sensor->item(RStateDark);
                        if (!item2)
                        {
                            item2 = sensor->addItem(DataTypeBool, RStateDark);
                        }
                        if (item2->setValue(dark))
                        {
                            if (item2->lastChanged() == item2->lastSet())
                            {
                                Event e(RSensors, RStateDark, id, item2);
                                enqueueEvent(e);
                            }
                        }

                        item2 = sensor->item(RStateDaylight);
                        if (!item2)
                        {
                            item2 = sensor->addItem(DataTypeBool, RStateDaylight);
                        }
                        if (item2->setValue(daylight))
                        {
                            if (item2->lastChanged() == item2->lastSet())
                            {
                                Event e(RSensors, RStateDaylight, id, item2);
                                enqueueEvent(e);
                            }
                        }

                        item2 = sensor->item(RStateLux);
                        if (!item2)
                        {
                            item2 = sensor->addItem(DataTypeUInt32, RStateLux);
                        }
                        quint32 lux = 0;
                        if (measuredValue > 0 && measuredValue < 0xffff)
                        {
                            // valid values are 1 - 0xfffe
                            // 0, too low to measure
                            // 0xffff invalid value

                            // ZCL Attribute = 10.000 * log10(Illuminance (lx)) + 1
                            // lux = 10^((ZCL Attribute - 1)/10.000)
                            qreal exp = measuredValue - 1;
                            qreal l = qPow(10, exp / 10000.0f);
                            l += 0.5;   // round value
                            lux = static_cast<quint32>(l);
                        }
                        item2->setValue(lux);
                        if (item2->lastChanged() == item2->lastSet())
                        {
                            Event e(RSensors, RStateLux, id, item2);
                            enqueueEvent(e);
                        }
                    }
                    else if (rid.suffix == RStatePresence)
                    {
                        ResourceItem *item2 = sensor->item(RConfigDuration);
                        if (item2 && item2->toNumber() > 0)
                        {
                            sensor->durationDue = QDateTime::currentDateTime().addSecs(item2->toNumber()).addMSecs(-500);
                        }
                    }
                }
                else // invalid
                {
                    rsp.list.append(errorToMap(ERR_INVALID_VALUE, QString("/sensors/%1/state/%2").arg(id).arg(pi.key()),
                                               QString("invalid value, %1, for parameter %2").arg(val.toString()).arg(pi.key())));
                    rsp.httpStatus = HttpStatusBadRequest;
                    return REQ_READY_SEND;
                }
            }
        }

        if (!item)
        {
            // not found
            rsp.list.append(errorToMap(ERR_PARAMETER_NOT_AVAILABLE, QString("/sensors/%1/state/%2").arg(id).arg(pi.key()), QString("parameter, %1, not available").arg(pi.key())));
            rsp.httpStatus = HttpStatusBadRequest;
            return REQ_READY_SEND;
        }
    }

    rsp.list.append(rspItem);
    updateSensorEtag(sensor);
    if (updated)
    {
        sensor->setNeedSaveDatabase(true);
        queSaveDb(DB_SENSORS, DB_HUGE_SAVE_DELAY);
    }

    return REQ_READY_SEND;
}

/*! DELETE /api/<apikey>/sensors/<id>
    \return REQ_READY_SEND
            REQ_NOT_HANDLED
 */
int DeRestPluginPrivate::deleteSensor(const ApiRequest &req, ApiResponse &rsp)
{
    QString id = req.path[3];
    Sensor *sensor = id.length() < MIN_UNIQUEID_LENGTH ? getSensorNodeForId(id) : getSensorNodeForUniqueId(id);

    userActivity();

    if (!sensor || (sensor->deletedState() == Sensor::StateDeleted))
    {
        rsp.httpStatus = HttpStatusNotFound;
        rsp.list.append(errorToMap(ERR_RESOURCE_NOT_AVAILABLE, QString("/sensors/%1").arg(id), QString("resource, /sensors/%1, not available").arg(id)));
        return REQ_READY_SEND;
    }

    bool ok;
    QVariant var = Json::parse(req.content, ok);
    QVariantMap map = var.toMap();

    if (!ok)
    {
        rsp.list.append(errorToMap(ERR_INVALID_JSON, QString("/sensors/%1").arg(id), QString("body contains invalid JSON")));
        rsp.httpStatus = HttpStatusBadRequest;
        return REQ_READY_SEND;
    }

    sensor->setDeletedState(Sensor::StateDeleted);
    sensor->setNeedSaveDatabase(true);

    Event e(RSensors, REventDeleted, sensor->id());
    enqueueEvent(e);

    bool hasReset = map.contains("reset");

    if (hasReset)
    {
        if (map["reset"].type() == QVariant::Bool)
        {
            bool reset = map["reset"].toBool();

            QVariantMap rspItem;
            QVariantMap rspItemState;
            rspItemState[QString("/sensors/%1/reset").arg(id)] = reset;
            rspItem["success"] = rspItemState;
            rsp.list.append(rspItem);

            if (reset)
            {
                sensor->setResetRetryCount(10);
            }
        }
        else
        {
            rsp.list.append(errorToMap(ERR_INVALID_VALUE, QString("/sensors/%1/reset").arg(id), QString("invalid value, %1, for parameter, reset").arg(map["reset"].toString())));
            rsp.httpStatus = HttpStatusBadRequest;
            return REQ_READY_SEND;
        }
    }
    else
    {
        QVariantMap rspItem;
        QVariantMap rspItemState;
        rspItemState["id"] = id;
        rspItem["success"] = rspItemState;
        rsp.list.append(rspItem);
        rsp.httpStatus = HttpStatusOk;
    }

    {
        Q_Q(DeRestPlugin);
        q->nodeUpdated(sensor->address().ext(), QLatin1String("deleted"), QLatin1String(""));
    }

    queSaveDb(DB_SENSORS, DB_SHORT_SAVE_DELAY);

    updateSensorEtag(sensor);
    rsp.httpStatus = HttpStatusOk;

    return REQ_READY_SEND;
}

/*! POST /api/<apikey>/sensors
    \return REQ_READY_SEND
            REQ_NOT_HANDLED
 */
int DeRestPluginPrivate::searchNewSensors(const ApiRequest &req, ApiResponse &rsp)
{
    Q_UNUSED(req);

    if (!isInNetwork())
    {
        rsp.list.append(errorToMap(ERR_NOT_CONNECTED, QLatin1String("/sensors"), QLatin1String("Not connected")));
        rsp.httpStatus = HttpStatusServiceUnavailable;
        return REQ_READY_SEND;
    }

    startSearchSensors();
    {
        QVariantMap rspItem;
        QVariantMap rspItemState;
        rspItemState[QLatin1String("/sensors")] = QLatin1String("Searching for new devices");
        rspItemState[QLatin1String("/sensors/duration")] = (double)searchSensorsTimeout;
        rspItem[QLatin1String("success")] = rspItemState;
        rsp.list.append(rspItem);
    }

    rsp.httpStatus = HttpStatusOk;

    return REQ_READY_SEND;
}

/*! GET /api/<apikey>/sensors/new
    \return REQ_READY_SEND
            REQ_NOT_HANDLED
 */
int DeRestPluginPrivate::getNewSensors(const ApiRequest &req, ApiResponse &rsp)
{
    Q_UNUSED(req);

    if (!searchSensorsResult.isEmpty() &&
        (searchSensorsState == SearchSensorsActive || searchSensorsState == SearchSensorsDone))
    {

        rsp.map = searchSensorsResult;
    }

    if (searchSensorsState == SearchSensorsActive)
    {
        rsp.map["lastscan"] = QLatin1String("active");
    }
    else if (searchSensorsState == SearchSensorsDone)
    {
        rsp.map["lastscan"] = lastSensorsScan;
    }
    else
    {
        rsp.map["lastscan"] = QLatin1String("none");
    }

    rsp.httpStatus = HttpStatusOk;
    return REQ_READY_SEND;
}

/*! Put all sensor parameters in a map.
    \return true - on success
            false - on error
 */
bool DeRestPluginPrivate::sensorToMap(const Sensor *sensor, QVariantMap &map, const ApiRequest &req)
{
    if (!sensor)
    {
        return false;
    }

    QVariantMap state;
    const ResourceItem *iox = nullptr;
    const ResourceItem *ioy = nullptr;
    const ResourceItem *ioz = nullptr;
    QVariantList orientation;
    const ResourceItem *ix = nullptr;
    const ResourceItem *iy = nullptr;
    QVariantList xy;
    QVariantMap config;
    const ResourceItem *ilcs = nullptr;
    const ResourceItem *ilca = nullptr;
    const ResourceItem *ilct = nullptr;
    QVariantMap lastchange;

    for (int i = 0; i < sensor->itemCount(); i++)
    {
        const ResourceItem *item = sensor->itemForIndex(static_cast<size_t>(i));
        DBG_Assert(item);
        const ResourceItemDescriptor &rid = item->descriptor();

        if (!item->isPublic())
        {
            continue;
        }

        if (rid.suffix == RConfigLat || rid.suffix == RConfigLong)
        {
            continue; //  don't return due privacy reasons
        }
        if (rid.suffix == RConfigHostFlags)
        {
            continue; // hidden
        }

        if (rid.suffix == RConfigReachable &&
            sensor->type().startsWith(QLatin1String("ZGP")))
        {
            continue; // don't provide reachable for green power devices
        }

        if (strncmp(rid.suffix, "config/", 7) == 0)
        {
            const char *key = item->descriptor().suffix + 7;
            if (rid.suffix == RConfigPending)
            {
                QVariantList pending;
                auto value = item->toNumber();

                if (value & R_PENDING_DELAY)
                {
                    pending.append("delay");
                }
                if (value & R_PENDING_LEDINDICATION)
                {
                    pending.append("ledindication");
                }
                if (value & R_PENDING_SENSITIVITY)
                {
                    pending.append("sensitivity");
                }
                if (value & R_PENDING_USERTEST)
                {
                    pending.append("usertest");
                }
                config[key] = pending;
            }
            else if (rid.suffix == RConfigLastChangeSource)
            {
                ilcs = item;
            }
            else if (rid.suffix == RConfigLastChangeAmount)
            {
                ilca = item;
            }
            else if (rid.suffix == RConfigLastChangeTime)
            {
                ilct = item;
            }
            else if (rid.suffix == RConfigSchedule)
            {
                QVariantMap schedule;
                deserialiseThermostatSchedule(item->toString(), &schedule);
                config[key] = schedule;
            }
            else
            {
                config[key] = item->toVariant();
            }
        }

        if (strncmp(rid.suffix, "state/", 6) == 0)
        {
            const char *key = item->descriptor().suffix + 6;

            if (rid.suffix == RStateLastUpdated)
            {
                if (!item->lastSet().isValid() || item->lastSet().date().year() < 2000)
                {
                    state[key] = QLatin1String("none");
                }
                else
                {
                    state[key] = item->toVariant().toDateTime().toString("yyyy-MM-ddTHH:mm:ss.zzz");
                }
            }
            else if (rid.suffix == RStateOrientationX)
            {
                iox = item;
            }
            else if (rid.suffix == RStateOrientationY)
            {
                ioy = item;
            }
            else if (rid.suffix == RStateOrientationZ)
            {
                ioz = item;
            }
            else if (rid.suffix == RStateX)
            {
                ix = item;
            }
            else if (rid.suffix == RStateY)
            {
                iy = item;
            }
            else
            {
                state[key] = item->toVariant();
            }
        }
    }
    if (iox && ioy && ioz)
    {
        orientation.append(iox->toNumber());
        orientation.append(ioy->toNumber());
        orientation.append(ioz->toNumber());
        state["orientation"] = orientation;
    }
    if (ix && iy)
    {
        xy.append(round(ix->toNumber() / 6.5535) / 10000.0);
        xy.append(round(iy->toNumber() / 6.5535) / 10000.0);
        state["xy"] = xy;
    }
    if (ilcs && ilca && ilct)
    {
        lastchange["source"] = RConfigLastChangeSourceValues[ilcs->toNumber()];
        lastchange["amount"] = ilca->toNumber();
        lastchange["time"] = ilct->toVariant().toDateTime().toString("yyyy-MM-ddTHH:mm:ssZ");
        config["lastchange"] = lastchange;
    }

    //sensor
    map["name"] = sensor->name();
    map["type"] = sensor->type();
    if (sensor->type().startsWith(QLatin1String("Z"))) // ZigBee sensor
    {
        map["lastseen"] = sensor->lastRx().toUTC().toString("yyyy-MM-ddTHH:mmZ");
    }

    if (req.path.size() > 2 && req.path[2] == QLatin1String("devices"))
    {
        // don't add in sub device
    }
    else
    {
        if (!sensor->modelId().isEmpty())
        {
            map["modelid"] = sensor->modelId();
        }
        if (!sensor->manufacturer().isEmpty())
        {
            map["manufacturername"] = sensor->manufacturer();
        }
        if (!sensor->swVersion().isEmpty() && !sensor->type().startsWith(QLatin1String("ZGP")))
        {
            map["swversion"] = sensor->swVersion();
        }
        if (sensor->fingerPrint().endpoint != INVALID_ENDPOINT)
        {
            map["ep"] = sensor->fingerPrint().endpoint;
        }
        QString etag = sensor->etag;
        etag.remove('"'); // no quotes allowed in string
        map["etag"] = etag;
    }

    // whitelist, HueApp crashes on ZHAAlarm and ZHAPressure
    if (req.mode == ApiModeHue)
    {
        if (!(sensor->type() == QLatin1String("Daylight") ||
              sensor->type() == QLatin1String("CLIPGenericFlag") ||
              sensor->type() == QLatin1String("CLIPGenericStatus") ||
              sensor->type() == QLatin1String("CLIPSwitch") ||
              sensor->type() == QLatin1String("CLIPOpenClose") ||
              sensor->type() == QLatin1String("CLIPPresence") ||
              sensor->type() == QLatin1String("CLIPTemperature") ||
              sensor->type() == QLatin1String("CLIPHumidity") ||
              sensor->type() == QLatin1String("CLIPLightlevel") ||
              sensor->type() == QLatin1String("ZGPSwitch") ||
              sensor->type() == QLatin1String("ZHASwitch") ||
              sensor->type() == QLatin1String("ZHAOpenClose") ||
              sensor->type() == QLatin1String("ZHAPresence") ||
              sensor->type() == QLatin1String("ZHATemperature") ||
              sensor->type() == QLatin1String("ZHAHumidity") ||
              sensor->type() == QLatin1String("ZHALightLevel")))
        {
            return false;
        }
        // mimic Hue Dimmer Switch
        if (sensor->modelId() == QLatin1String("TRADFRI wireless dimmer") ||
            sensor->modelId() == QLatin1String("lumi.sensor_switch.aq2"))
        {
            map["manufacturername"] = "Philips";
            map["modelid"] = "RWL021";
        }
        // mimic Hue motion sensor
        else if (false)
        {
            map["manufacturername"] = "Philips";
            map["modelid"] = "SML001";
        }
    }

    if (req.mode != ApiModeNormal &&
        sensor->manufacturer().startsWith(QLatin1String("Philips")) &&
        sensor->type().startsWith(QLatin1String("ZHA")))
    {
        QString type = sensor->type();
        type.replace(QLatin1String("ZHA"), QLatin1String("ZLL"));
        map["type"] = type;
    }

    if (sensor->mode() != Sensor::ModeNone &&
        sensor->type().endsWith(QLatin1String("Switch")))
    {
        map["mode"] = (double)sensor->mode();
    }

    const ResourceItem *item = sensor->item(RAttrUniqueId);
    if (item)
    {
        map["uniqueid"] = item->toString();
    }
    map["state"] = state;
    map["config"] = config;

    return true;
}

void DeRestPluginPrivate::handleSensorEvent(const Event &e)
{
    DBG_Assert(e.resource() == RSensors);
    DBG_Assert(e.what() != nullptr);

    Sensor *sensor = getSensorNodeForId(e.id());

    if (!sensor)
    {
        return;
    }
    const QDateTime now = QDateTime::currentDateTime();

    // speedup sensor state check
    if ((e.what() == RStatePresence || e.what() == RStateButtonEvent) &&
        sensor && sensor->durationDue.isValid())
    {
        sensorCheckFast = CHECK_SENSOR_FAST_ROUNDS;
    }

    // push sensor state updates through websocket
    if (strncmp(e.what(), "state/", 6) == 0)
    {
        ResourceItem *item = sensor->item(e.what());
        if (item)
        {
            if (item->descriptor().suffix == RStatePresence && item->toBool())
            {
                globalLastMotion = item->lastSet(); // remember
            }

            if (sensor->lastStatePush.isValid() && item->lastSet() < sensor->lastStatePush)
            {
                DBG_Printf(DBG_INFO_L2, "discard sensor state push for %s: %s (already pushed)\n", qPrintable(e.id()), e.what());
                webSocketServer->flush(); // force transmit send buffer
                return; // already pushed
            }

            QVariantMap map;
            map["t"] = QLatin1String("event");
            map["e"] = QLatin1String("changed");
            map["r"] = QLatin1String("sensors");
            map["id"] = e.id();
            map["uniqueid"] = sensor->uniqueId();
            QVariantMap state;
            ResourceItem *iox = nullptr;
            ResourceItem *ioy = nullptr;
            ResourceItem *ioz = nullptr;
            QVariantList orientation;
            ResourceItem *ix = nullptr;
            ResourceItem *iy = nullptr;
            QVariantList xy;

            for (int i = 0; i < sensor->itemCount(); i++)
            {
                item = sensor->itemForIndex(i);
                const ResourceItemDescriptor &rid = item->descriptor();

                if (strncmp(rid.suffix, "state/", 6) == 0)
                {
                    const char *key = item->descriptor().suffix + 6;

                    if (rid.suffix == RStateOrientationX)
                    {
                        iox = item;
                    }
                    else if (rid.suffix == RStateOrientationY)
                    {
                        ioy = item;
                    }
                    else if (rid.suffix == RStateOrientationZ)
                    {
                        ioz = item;
                    }
                    else if (rid.suffix == RStateX)
                    {
                        ix = item;
                    }
                    else if (rid.suffix == RStateY)
                    {
                        iy = item;
                    }
                    else if (item->lastSet().isValid() && (gwWebSocketNotifyAll || rid.suffix == RStateButtonEvent || (item->lastChanged().isValid() && item->lastChanged() >= sensor->lastStatePush)))
                    {
                        state[key] = item->toVariant();
                    }
                }
            }

            if (iox && iox->lastSet().isValid() && ioy && ioy->lastSet().isValid() && ioz && ioz->lastSet().isValid())
            {
                if (gwWebSocketNotifyAll ||
                    (iox->lastChanged().isValid() && iox->lastChanged() >= sensor->lastStatePush) ||
                    (ioy->lastChanged().isValid() && ioy->lastChanged() >= sensor->lastStatePush) ||
                    (ioz->lastChanged().isValid() && ioz->lastChanged() >= sensor->lastStatePush))
                {
                    orientation.append(iox->toNumber());
                    orientation.append(ioy->toNumber());
                    orientation.append(ioz->toNumber());
                    state["orientation"] = orientation;
                }
            }

            if (ix && ix->lastSet().isValid() && iy && iy->lastSet().isValid())
            {
                if (gwWebSocketNotifyAll ||
                    (ix->lastChanged().isValid() && ix->lastChanged() >= sensor->lastStatePush) ||
                    (iy->lastChanged().isValid() && iy->lastChanged() >= sensor->lastStatePush))
                {
                    xy.append(round(ix->toNumber() / 6.5535) / 10000.0);
                    xy.append(round(iy->toNumber() / 6.5535) / 10000.0);
                    state["xy"] = xy;
                }
            }

            if (!state.isEmpty())
            {
                map["state"] = state;
                webSocketServer->broadcastTextMessage(Json::serialize(map));
                sensor->lastStatePush = now;
            }
        }
    }
    else if (strncmp(e.what(), "config/", 7) == 0)
    {
        ResourceItem *item = sensor->item(e.what());
        if (item)
        {
            if (sensor->lastConfigPush.isValid() &&
            item->lastSet() < sensor->lastConfigPush)
            {
                DBG_Printf(DBG_INFO_L2, "discard sensor config push for %s (already pushed)\n", e.what());
                return; // already pushed
            }

            QVariantMap map;
            map["t"] = QLatin1String("event");
            map["e"] = QLatin1String("changed");
            map["r"] = QLatin1String("sensors");
            map["id"] = e.id();
            map["uniqueid"] = sensor->uniqueId();
            QVariantMap config;
            const ResourceItem *ilcs = nullptr;
            const ResourceItem *ilca = nullptr;
            const ResourceItem *ilct = nullptr;
            QVariantMap lastchange;

            for (int i = 0; i < sensor->itemCount(); i++)
            {
                item = sensor->itemForIndex(i);
                const ResourceItemDescriptor &rid = item->descriptor();

                if (strncmp(rid.suffix, "config/", 7) == 0)
                {
                    const char *key = item->descriptor().suffix + 7;

                    if (rid.suffix == RConfigPending || rid.suffix == RConfigHostFlags)
                    {
                        continue;
                    }
                    else if (rid.suffix == RConfigLastChangeSource)
                    {
                        ilcs = item;
                    }
                    else if (rid.suffix == RConfigLastChangeAmount)
                    {
                        ilca = item;
                    }
                    else if (rid.suffix == RConfigLastChangeTime)
                    {
                        ilct = item;
                    }
                    else if (item->lastSet().isValid() && (gwWebSocketNotifyAll || (item->lastChanged().isValid() && item->lastChanged() >= sensor->lastConfigPush)))
                    {
                        if (rid.suffix == RConfigSchedule)
                        {
                            QVariantMap schedule;
                            deserialiseThermostatSchedule(item->toString(), &schedule);
                            config[key] = schedule;
                        }
                        else
                        {
                            config[key] = item->toVariant();
                        }
                    }
                }
            }
            if (ilcs && ilcs->lastSet().isValid() && ilca && ilca->lastSet().isValid() && ilct && ilct->lastSet().isValid())
            {
                if (gwWebSocketNotifyAll ||
                    (ilcs->lastChanged().isValid() && ilcs->lastChanged() >= sensor->lastConfigPush) ||
                    (ilca->lastChanged().isValid() && ilca->lastChanged() >= sensor->lastConfigPush) ||
                    (ilct->lastChanged().isValid() && ilct->lastChanged() >= sensor->lastConfigPush))
                {
                    lastchange["source"] = RConfigLastChangeSourceValues[ilcs->toNumber()];
                    lastchange["amount"] = ilca->toNumber();
                    lastchange["time"] = ilct->toVariant().toDateTime().toString("yyyy-MM-ddTHH:mm:ssZ");
                    config["lastchange"] = lastchange;
                }
            }

            if (!config.isEmpty())
            {
                map["config"] = config;
                webSocketServer->broadcastTextMessage(Json::serialize(map));
                sensor->lastConfigPush = now;
            }
        }
    }
    else if (strncmp(e.what(), "attr/", 5) == 0)
    {
        ResourceItem *item = sensor->item(e.what());
        if (item)
        {
            QVariantMap map;
            map["t"] = QLatin1String("event");
            map["e"] = QLatin1String("changed");
            map["r"] = QLatin1String("sensors");
            map["id"] = e.id();
            map["uniqueid"] = sensor->uniqueId();
            QVariantMap config;

            // For now, don't collect top-level attributes into a single event.
            const char *key = item->descriptor().suffix + 5;
            map[key] = item->toVariant();

            webSocketServer->broadcastTextMessage(Json::serialize(map));
        }
    }
    else if (e.what() == REventAdded)
    {
        checkSensorGroup(sensor);
        checkSensorBindingsForAttributeReporting(sensor);
        checkSensorBindingsForClientClusters(sensor);

        pushSensorInfoToCore(sensor);

        QVariantMap res;
        res["name"] = sensor->name();
        searchSensorsResult[sensor->id()] = res;

        QVariantMap map;
        map["t"] = QLatin1String("event");
        map["e"] = QLatin1String("added");
        map["r"] = QLatin1String("sensors");

        QVariantMap smap;

        QHttpRequestHeader hdr;  // dummy
        QStringList path;  // dummy
        ApiRequest req(hdr, path, nullptr, QLatin1String("")); // dummy

        req.mode = ApiModeNormal;
        sensorToMap(sensor, smap, req);
        map["id"] = sensor->id();
        map["uniqueid"] = sensor->uniqueId();
        smap["id"] = sensor->id();
        map["sensor"] = smap;

        webSocketServer->broadcastTextMessage(Json::serialize(map));
    }
    else if (e.what() == REventDeleted)
    {
        deleteGroupsWithDeviceMembership(e.id());

        QVariantMap map;
        map["t"] = QLatin1String("event");
        map["e"] = QLatin1String("deleted");
        map["r"] = QLatin1String("sensors");

        QVariantMap smap;
        map["id"] = e.id();
        map["uniqueid"] = sensor->uniqueId();
        smap["id"] = e.id();
        map["sensor"] = smap;

        webSocketServer->broadcastTextMessage(Json::serialize(map));
    }
    else if (e.what() == REventValidGroup)
    {
        checkOldSensorGroups(sensor);

        ResourceItem *item = sensor->item(RConfigGroup);
        DBG_Assert(item != nullptr);
        if (!item)
        {
            return;
        }

        QStringList gids = item->toString().split(',', QString::SkipEmptyParts);

        for (int j = 0; j < gids.size(); j++) {
            const QString gid = gids[j];

            if (gid == "0")
            {
                continue;
            }

            Group *group = getGroupForId(gid);

            if (group && group->state() != Group::StateNormal)
            {
                DBG_Printf(DBG_INFO, "reanimate group %s for sensor %s\n", qPrintable(gid), qPrintable(sensor->id()));
                group->setState(Group::StateNormal);
                group->setName(sensor->modelId() + QLatin1String(" ") + sensor->id());
                updateGroupEtag(group);
                queSaveDb(DB_GROUPS, DB_SHORT_SAVE_DELAY);
            }

            if (group && group->addDeviceMembership(sensor->id()))
            {
                DBG_Printf(DBG_INFO, "attach group %s to sensor %s\n", qPrintable(gid), qPrintable(sensor->id()));
                queSaveDb(DB_GROUPS, DB_LONG_SAVE_DELAY);
                updateGroupEtag(group);
            }

            if (!group) // create
            {
                DBG_Printf(DBG_INFO, "create group %s for sensor %s\n", qPrintable(gid), qPrintable(sensor->id()));
                Group g;
                g.setAddress(gid.toUInt());
                g.setName(sensor->modelId() + QLatin1String(" ") + sensor->id());
                g.addDeviceMembership(sensor->id());
                ResourceItem *item2 = g.addItem(DataTypeString, RAttrUniqueId);
                DBG_Assert(item2);
                if (item2)
                {
                    // FIXME: use the endpoint from which the group command was sent.
                    const QString uid = generateUniqueId(sensor->address().ext(), 0, 0);
                    item2->setValue(uid);
                }
                groups.push_back(g);
                updateGroupEtag(&groups.back());
                queSaveDb(DB_GROUPS, DB_SHORT_SAVE_DELAY);
                checkSensorBindingsForClientClusters(sensor);
            }
        }
    }
}

/*! Starts the search for new sensors.
 */
void DeRestPluginPrivate::startSearchSensors()
{
    if (searchSensorsState == SearchSensorsIdle || searchSensorsState == SearchSensorsDone)
    {
        pollNodes.clear();
        bindingQueue.clear();
        sensors.reserve(sensors.size() + 10);
        searchSensorsCandidates.clear();
        searchSensorsResult.clear();
        lastSensorsScan = QDateTime::currentDateTimeUtc().toString(QLatin1String("yyyy-MM-ddTHH:mm:ss"));
        QTimer::singleShot(1000, this, SLOT(searchSensorsTimerFired()));
        searchSensorsState = SearchSensorsActive;
    }
    else
    {
        Q_ASSERT(searchSensorsState == SearchSensorsActive);
    }

    searchSensorsTimeout = gwNetworkOpenDuration;
    gwPermitJoinResend = searchSensorsTimeout;
    if (!resendPermitJoinTimer->isActive())
    {
        resendPermitJoinTimer->start(100);
    }
}

/*! Handler for search sensors active state.
 */
void DeRestPluginPrivate::searchSensorsTimerFired()
{
    if (gwPermitJoinResend == 0)
    {
        if (gwPermitJoinDuration == 0)
        {
            searchSensorsTimeout = 0; // done
        }
    }

    if (searchSensorsTimeout > 0)
    {
        searchSensorsTimeout--;
        QTimer::singleShot(1000, this, SLOT(searchSensorsTimerFired()));
    }

    if (searchSensorsTimeout == 0)
    {
        DBG_Printf(DBG_INFO, "Search sensors done\n");
        fastProbeAddr = deCONZ::Address();
        fastProbeIndications.clear();
        searchSensorsState = SearchSensorsDone;
    }
}

/*! Validate sensor states. */
void DeRestPluginPrivate::checkSensorStateTimerFired()
{
    if (sensors.empty())
    {
        return;
    }

    if (sensorCheckIter >= sensors.size())
    {
        sensorCheckIter = 0;
        sensorCheckFast = (sensorCheckFast > 0) ? sensorCheckFast - 1 : 0;
    }

    for (int i = 0; i < CHECK_SENSORS_MAX; i++)
    {
        if (sensorCheckIter >= sensors.size())
        {
            break;
        }

        Sensor *sensor = &sensors[sensorCheckIter];
        sensorCheckIter++;

        if (sensor->deletedState() != Sensor::StateNormal)
        {
            continue;
        }

        if (sensor->durationDue.isValid())
        {
            QDateTime now = QDateTime::currentDateTime();
            if (sensor->durationDue <= now)
            {
                // automatically set presence to false, if not triggered in config.duration
                ResourceItem *item = sensor->item(RStatePresence);
                if (item && item->toBool())
                {
                    DBG_Printf(DBG_INFO, "sensor %s (%s): disable presence\n", qPrintable(sensor->id()), qPrintable(sensor->modelId()));
                    item->setValue(false);
                    sensor->updateStateTimestamp();
                    Event e(RSensors, RStatePresence, sensor->id(), item);
                    enqueueEvent(e);
                    enqueueEvent(Event(RSensors, RStateLastUpdated, sensor->id()));
                    for (quint16 clusterId : sensor->fingerPrint().inClusters)
                    {
                        if (sensor->modelId().startsWith(QLatin1String("TRADFRI")))
                        {
                            clusterId = OCCUPANCY_SENSING_CLUSTER_ID; // workaround
                        }

                        if (clusterId == IAS_ZONE_CLUSTER_ID || clusterId == OCCUPANCY_SENSING_CLUSTER_ID)
                        {
                            pushZclValueDb(sensor->address().ext(), sensor->fingerPrint().endpoint, clusterId, 0x0000, 0);
                            break;
                        }
                    }
                }
                else if (!item && sensor->modelId() == QLatin1String("lumi.sensor_switch"))
                {
                    // Xiaomi round button (WXKG01LM)
                    // generate artificial hold event
                    item = sensor->item(RStateButtonEvent);
                    if (item && item->toNumber() == (S_BUTTON_1 + S_BUTTON_ACTION_INITIAL_PRESS))
                    {
                        item->setValue(S_BUTTON_1 + S_BUTTON_ACTION_HOLD);
                        DBG_Printf(DBG_INFO, "button %d Hold\n", item->toNumber());
                        sensor->updateStateTimestamp();
                        Event e(RSensors, RStateButtonEvent, sensor->id(), item);
                        enqueueEvent(e);
                        enqueueEvent(Event(RSensors, RStateLastUpdated, sensor->id()));
                    }
                }
                else if (sensor->modelId() == QLatin1String("FOHSWITCH"))
                {
                    // Friends of Hue switch
                    // generate artificial hold event
                    item = sensor->item(RStateButtonEvent);
                    quint32 btn = item ? static_cast<quint32>(item->toNumber()) : 0;
                    const quint32 action = btn & 0x03;
                    if (btn >= S_BUTTON_1 && btn <= S_BUTTON_6 && action == S_BUTTON_ACTION_INITIAL_PRESS)
                    {
                        btn &= ~0x03;
                        item->setValue(btn + S_BUTTON_ACTION_HOLD);
                        DBG_Printf(DBG_INFO, "FoH switch button %d Hold\n", item->toNumber());
                        sensor->updateStateTimestamp();
                        Event e(RSensors, RStateButtonEvent, sensor->id(), item);
                        enqueueEvent(e);
                        enqueueEvent(Event(RSensors, RStateLastUpdated, sensor->id()));
                    }
                }
                else if (!item && sensor->modelId().startsWith(QLatin1String("lumi.vibration")) && sensor->type() == QLatin1String("ZHAVibration"))
                {
                    item = sensor->item(RStateVibration);
                    if (item && item->toBool())
                    {
                        DBG_Printf(DBG_INFO, "sensor %s (%s): disable vibration\n", qPrintable(sensor->id()), qPrintable(sensor->modelId()));
                        item->setValue(false);
                        sensor->updateStateTimestamp();
                        enqueueEvent(Event(RSensors, RStateVibration, sensor->id(), item));
                        enqueueEvent(Event(RSensors, RStateLastUpdated, sensor->id()));
                    }
                }

                sensor->durationDue = QDateTime();
            }
            else
            {
                sensorCheckFast = CHECK_SENSOR_FAST_ROUNDS;
            }
        }
    }

    // adjust check speed if needed
    int interval = (sensorCheckFast > 0) ? CHECK_SENSOR_FAST_INTERVAL
                                         : CHECK_SENSOR_INTERVAL;
    if (interval != checkSensorsTimer->interval())
    {
        DBG_Printf(DBG_INFO, "Set sensor check interval to %d milliseconds\n", interval);
        checkSensorsTimer->setInterval(interval);
    }
}

/*! Check insta mac address to model identifier.
 */
void DeRestPluginPrivate::checkInstaModelId(Sensor *sensor)
{
    if (sensor && checkMacVendor(sensor->address(), VENDOR_INSTA))
    {
        if (!sensor->modelId().endsWith(QLatin1String("_1")))
        {   // extract model identifier from mac address 6th byte
            const quint64 model = (sensor->address().ext() >> 16) & 0xff;
            QString modelId;
            if      (model == 0x01) { modelId = QLatin1String("HS_4f_GJ_1"); }
            else if (model == 0x02) { modelId = QLatin1String("WS_4f_J_1"); }
            else if (model == 0x03) { modelId = QLatin1String("WS_3f_G_1"); }

            if (!modelId.isEmpty() && sensor->modelId() != modelId)
            {
                sensor->setModelId(modelId);
                sensor->setNeedSaveDatabase(true);
                updateSensorEtag(sensor);
            }
        }
    }
}

/*! Heuristic to detect the type and configuration of devices.
 */
void DeRestPluginPrivate::handleIndicationSearchSensors(const deCONZ::ApsDataIndication &ind, deCONZ::ZclFrame &zclFrame)
{
    if (searchSensorsState != SearchSensorsActive)
    {
        return;
    }

    if ((ind.srcAddress().hasExt() && ind.srcAddress().ext() == fastProbeAddr.ext()) ||
        (ind.srcAddress().hasNwk() && ind.srcAddress().nwk() == fastProbeAddr.nwk()))
    {
        DBG_Printf(DBG_INFO, "FP indication 0x%04X / 0x%04X (0x%016llX / 0x%04X)\n", ind.profileId(), ind.clusterId(), ind.srcAddress().ext(), ind.srcAddress().nwk());
        DBG_Printf(DBG_INFO, "                      ...     (0x%016llX / 0x%04X)\n", fastProbeAddr.ext(), fastProbeAddr.nwk());
    }

    if (ind.profileId() == ZDP_PROFILE_ID && ind.clusterId() == ZDP_DEVICE_ANNCE_CLID)
    {
        QDataStream stream(ind.asdu());
        stream.setByteOrder(QDataStream::LittleEndian);

        quint8 seq;
        quint16 nwk;
        quint64 ext;
        quint8 macCapabilities;

        stream >> seq;
        stream >> nwk;
        stream >> ext;
        stream >> macCapabilities;

        DBG_Printf(DBG_INFO, "device announce 0x%016llX (0x%04X) mac capabilities 0x%02X\n", ext, nwk, macCapabilities);

        // filter supported devices

        // Busch-Jaeger
        if (checkMacVendor(ext, VENDOR_BUSCH_JAEGER))
        {
        }
        else if (checkMacVendor(ext, VENDOR_UBISYS))
        {
        }
        else if (checkMacVendor(ext, VENDOR_BOSCH))
        { // macCapabilities == 0
        }
        else if (checkMacVendor(ext, VENDOR_DEVELCO))
        { // macCapabilities == 0
        }
        else if (macCapabilities & deCONZ::MacDeviceIsFFD)
        {
            if (checkMacVendor(ext, VENDOR_LDS))
            { //  Fix to allow Samsung SmartThings plug sensors to be created (7A-PL-Z-J3, modelId ZB-ONOFFPlug-D0005)
            }
            else if (checkMacVendor(ext, VENDOR_JASCO))
            { //  Fix to support GE mains powered switches
            }
            else
            {
                return;
            }
        }
        else if (macCapabilities == 0)
        {
            return;
        }

        if (fastProbeAddr.hasExt())
        {
            return;
        }

        DBG_Printf(DBG_INFO, "set fast probe address to 0x%016llX (0x%04X)\n", ext, nwk);
        fastProbeAddr.setExt(ext);
        fastProbeAddr.setNwk(nwk);
        if (!fastProbeTimer->isActive())
        {
            fastProbeTimer->start(900);
        }

        fastProbeIndications.clear();
        fastProbeIndications.push_back(ind);

        std::vector<SensorCandidate>::iterator i = searchSensorsCandidates.begin();
        std::vector<SensorCandidate>::iterator end = searchSensorsCandidates.end();

        for (; i != end; ++i)
        {
            if (i->address.ext() == ext || i->address.nwk() == nwk)
            {
                i->waitIndicationClusterId = 0xffff;
                i->timeout.invalidate();
                i->address = deCONZ::Address(); // clear
            }
        }

        SensorCandidate sc;
        sc.waitIndicationClusterId = 0xffff;
        sc.address.setExt(ext);
        sc.address.setNwk(nwk);
        sc.macCapabilities = macCapabilities;
        searchSensorsCandidates.push_back(sc);
        return;
    }
    else if (ind.profileId() == ZDP_PROFILE_ID)
    {
        if (ind.clusterId() == ZDP_MATCH_DESCRIPTOR_CLID)
        {
            return;
        }

        if (!fastProbeAddr.hasExt())
        {
            return;
        }

        if (ind.srcAddress().hasExt() && fastProbeAddr.ext() != ind.srcAddress().ext())
        {
            return;
        }
        else if (ind.srcAddress().hasNwk() && fastProbeAddr.nwk() != ind.srcAddress().nwk())
        {
            return;
        }

        std::vector<SensorCandidate>::iterator i = searchSensorsCandidates.begin();
        std::vector<SensorCandidate>::iterator end = searchSensorsCandidates.end();

        for (; i != end; ++i)
        {
            if (i->address.ext() == fastProbeAddr.ext())
            {
                DBG_Printf(DBG_INFO, "ZDP indication search sensors 0x%016llX (0x%04X) cluster 0x%04X\n", ind.srcAddress().ext(), ind.srcAddress().nwk(), ind.clusterId());

                if (ind.clusterId() == i->waitIndicationClusterId && i->timeout.isValid())
                {
                    DBG_Printf(DBG_INFO, "ZDP indication search sensors 0x%016llX (0x%04X) clear timeout on cluster 0x%04X\n", ind.srcAddress().ext(), ind.srcAddress().nwk(), ind.clusterId());
                    i->timeout.invalidate();
                    i->waitIndicationClusterId = 0xffff;
                }

                if (ind.clusterId() & 0x8000)
                {
                    fastProbeIndications.push_back(ind); // remember responses
                }

                fastProbeTimer->stop();
                fastProbeTimer->start(5);
                break;
            }
        }
        return;
    }
    else if (ind.profileId() == ZLL_PROFILE_ID || ind.profileId() == HA_PROFILE_ID)
    {
        switch (ind.clusterId())
        {
        case ONOFF_CLUSTER_ID:
        case SCENE_CLUSTER_ID:
        case LEVEL_CLUSTER_ID:
        case VENDOR_CLUSTER_ID:
            if ((zclFrame.frameControl() & deCONZ::ZclFCClusterCommand) == 0)
            {
                return;
            }

            if (zclFrame.frameControl() & deCONZ::ZclFCDirectionServerToClient)
            {
                return;
            }
            break; // ok

        case BASIC_CLUSTER_ID:
            if (!zclFrame.isProfileWideCommand())
            {
                return;
            }

            if (zclFrame.commandId() != deCONZ::ZclReadAttributesResponseId && zclFrame.commandId() != deCONZ::ZclReportAttributesId)
            {
                return;
            }
            break; // ok

        case IAS_ZONE_CLUSTER_ID:
            break; // ok

        default:
            return;
        }
    }
    else
    {
        return;
    }

    if (ind.dstAddressMode() != deCONZ::ApsGroupAddress && ind.dstAddressMode() != deCONZ::ApsNwkAddress)
    {
        return;
    }

    SensorCandidate *sc = nullptr;
    {
        std::vector<SensorCandidate>::iterator i = searchSensorsCandidates.begin();
        std::vector<SensorCandidate>::iterator end = searchSensorsCandidates.end();

        for (; i != end; ++i)
        {
            if (ind.srcAddress().hasExt() && i->address.ext() == ind.srcAddress().ext())
            {
                sc = &*i;
                break;
            }

            if (ind.srcAddress().hasNwk() && i->address.nwk() == ind.srcAddress().nwk())
            {
                sc = &*i;
                break;
            }
        }
    }

    if (sc && fastProbeAddr.hasExt() && sc->address.ext() == fastProbeAddr.ext())
    {
        if (zclFrame.manufacturerCode() == VENDOR_XIAOMI || zclFrame.manufacturerCode() == VENDOR_DSR)
        {
            DBG_Printf(DBG_INFO, "Remember Xiaomi special for 0x%016llX\n", ind.srcAddress().ext());
            fastProbeIndications.push_back(ind); // remember Xiaomi special report
        }

        if (!fastProbeTimer->isActive())
        {
            fastProbeTimer->start(5);
        }

        if (ind.profileId() == ZLL_PROFILE_ID || ind.profileId() == HA_PROFILE_ID)
        {
            if (ind.clusterId() == sc->waitIndicationClusterId && sc->timeout.isValid())
            {
                DBG_Printf(DBG_INFO, "Clear fast probe timeout for cluster 0x%04X, 0x%016llX\n", ind.clusterId(), ind.srcAddress().ext());
                sc->timeout.invalidate();
                sc->waitIndicationClusterId = 0xffff;
            }
        }
    }

    quint8 macCapabilities = 0;
    deCONZ::Address indAddress;
    if (!sc)
    {
        Sensor *sensor = getSensorNodeForAddressAndEndpoint(ind.srcAddress(), ind.srcEndpoint());

        if (sensor)
        {
            indAddress = sensor->address();
            if (sensor->node())
            {
                macCapabilities = (int)sensor->node()->macCapabilities();
            }
        }

        if (apsCtrl && (!sensor || (macCapabilities == 0)))
        {
            int i = 0;
            const deCONZ::Node *node;

            while (apsCtrl->getNode(i, &node) == 0)
            {
                /*if (node->macCapabilities() == 0)
                {
                    // ignore
                }
                else*/ if (node->address().hasExt() && ind.srcAddress().hasExt() &&
                    ind.srcAddress().ext() == node->address().ext())
                {
                    indAddress = node->address();
                    macCapabilities = node->macCapabilities();
                    break;
                }
                else if (node->address().hasNwk() && ind.srcAddress().hasNwk() &&
                    ind.srcAddress().nwk() == node->address().nwk())
                {
                    indAddress = node->address();
                    macCapabilities = node->macCapabilities();
                    break;
                }
                i++;
            }
        }
    }

    // currently only end-devices are supported
    if (!sc && (macCapabilities == 0 || (macCapabilities & deCONZ::MacDeviceIsFFD)))
    {
        return;
    }

    if (!sc && indAddress.hasExt() && indAddress.hasNwk())
    {
        SensorCandidate sc2;
        sc2.address = indAddress;
        sc2.macCapabilities = macCapabilities;
        searchSensorsCandidates.push_back(sc2);
        sc = &searchSensorsCandidates.back();
    }

    if (!sc) // we need a valid candidate from device announce or cache
    {
        return;
    }

    // check for dresden elektronik devices
    if (checkMacVendor(sc->address, VENDOR_DDEL))
    {
        if (sc->macCapabilities & deCONZ::MacDeviceIsFFD) // end-devices only
            return;

        if (ind.profileId() != HA_PROFILE_ID)
            return;

        SensorCommand cmd;
        cmd.cluster = ind.clusterId();
        cmd.endpoint = ind.srcEndpoint();
        cmd.dstGroup = ind.dstAddress().group();
        cmd.zclCommand = zclFrame.commandId();
        cmd.zclCommandParameter = 0;

        // filter
        if (cmd.endpoint == 0x01 && cmd.cluster == ONOFF_CLUSTER_ID)
        {
            // on: Lighting and Scene Switch left button
            DBG_Printf(DBG_INFO, "Lighting or Scene Switch left button\n");
        }
        else if (cmd.endpoint == 0x02 && cmd.cluster == ONOFF_CLUSTER_ID)
        {
            // on: Lighting Switch right button
            DBG_Printf(DBG_INFO, "Lighting Switch right button\n");
        }
        else if (cmd.endpoint == 0x01 && cmd.cluster == SCENE_CLUSTER_ID && cmd.zclCommand == 0x05
                 && zclFrame.payload().size() >= 3 && zclFrame.payload().at(2) == 0x04)
        {
            // recall scene: Scene Switch
            cmd.zclCommandParameter = zclFrame.payload()[2]; // sceneId
            DBG_Printf(DBG_INFO, "Scene Switch scene %u\n", cmd.zclCommandParameter);
        }
        else
        {
            return;
        }

        bool found = false;
        for (size_t i = 0; i < sc->rxCommands.size(); i++)
        {
            if (sc->rxCommands[i] == cmd)
            {
                found = true;
                break;
            }
        }

        if (!found)
        {
            sc->rxCommands.push_back(cmd);
        }

        bool isLightingSwitch = false;
        bool isSceneSwitch = false;
        quint16 group1 = 0;
        quint16 group2 = 0;

        for (size_t i = 0; i < sc->rxCommands.size(); i++)
        {
            const SensorCommand &c = sc->rxCommands[i];
            if (c.cluster == SCENE_CLUSTER_ID && c.zclCommandParameter == 0x04 && c.endpoint == 0x01)
            {
                group1 = c.dstGroup;
                isSceneSwitch = true;
                DBG_Printf(DBG_INFO, "Scene Switch group1 0x%04X\n", group1);
                break;
            }
            else if (c.cluster == ONOFF_CLUSTER_ID && c.endpoint == 0x01)
            {
                group1 = c.dstGroup;
            }
            else if (c.cluster == ONOFF_CLUSTER_ID && c.endpoint == 0x02)
            {
                group2 = c.dstGroup;
            }

            if (!isSceneSwitch && group1 != 0 && group2 != 0)
            {
                if (group1 > group2)
                {
                    std::swap(group1, group2); // reorder
                }
                isLightingSwitch = true;
                DBG_Printf(DBG_INFO, "Lighting Switch group1 0x%04X, group2 0x%04X\n", group1, group2);
                break;
            }
        }

        Sensor *s1 = getSensorNodeForAddressAndEndpoint(ind.srcAddress(), 0x01);
        Sensor *s2 = getSensorNodeForAddressAndEndpoint(ind.srcAddress(), 0x02);

        if (isSceneSwitch || isLightingSwitch)
        {
            Sensor sensorNode;
            SensorFingerprint &fp = sensorNode.fingerPrint();
            fp.endpoint = 0x01;
            fp.deviceId = DEV_ID_ZLL_COLOR_CONTROLLER;
            fp.profileId = HA_PROFILE_ID;
            fp.inClusters.push_back(BASIC_CLUSTER_ID);
            fp.inClusters.push_back(COMMISSIONING_CLUSTER_ID);
            fp.outClusters.push_back(ONOFF_CLUSTER_ID);
            fp.outClusters.push_back(LEVEL_CLUSTER_ID);
            fp.outClusters.push_back(SCENE_CLUSTER_ID);

            sensorNode.setNode(0);
            sensorNode.address() = sc->address;
            sensorNode.setType("ZHASwitch");
            sensorNode.fingerPrint() = fp;
            sensorNode.setUniqueId(generateUniqueId(sensorNode.address().ext(), sensorNode.fingerPrint().endpoint, COMMISSIONING_CLUSTER_ID));
            sensorNode.setManufacturer(QLatin1String("dresden elektronik"));

            ResourceItem *item;
            item = sensorNode.item(RConfigOn);
            item->setValue(true);

            item = sensorNode.item(RConfigReachable);
            item->setValue(true);

            sensorNode.addItem(DataTypeInt32, RStateButtonEvent);
            sensorNode.updateStateTimestamp();

            sensorNode.setNeedSaveDatabase(true);
            updateSensorEtag(&sensorNode);

            bool update = false;

            if (!s1 && isSceneSwitch && searchSensorsState == SearchSensorsActive)
            {
                openDb();
                sensorNode.setId(QString::number(getFreeSensorId()));
                closeDb();
                sensorNode.setMode(Sensor::ModeScenes);
                sensorNode.setModelId(QLatin1String("Scene Switch"));
                sensorNode.setName(QString("Scene Switch %1").arg(sensorNode.id()));
                sensorNode.setNeedSaveDatabase(true);
                sensors.push_back(sensorNode);
                s1 = &sensors.back();
                updateSensorEtag(s1);
                update = true;
                Event e(RSensors, REventAdded, sensorNode.id());
                enqueueEvent(e);
            }
            else if (isLightingSwitch)
            {
                if (!s1 && searchSensorsState == SearchSensorsActive)
                {
                    openDb();
                    sensorNode.setId(QString::number(getFreeSensorId()));
                    closeDb();
                    sensorNode.setMode(Sensor::ModeTwoGroups);
                    sensorNode.setModelId(QLatin1String("Lighting Switch"));
                    sensorNode.setName(QString("Lighting Switch %1").arg(sensorNode.id()));
                    sensorNode.setNeedSaveDatabase(true);
                    sensors.push_back(sensorNode);
                    s1 = &sensors.back();
                    updateSensorEtag(s1);
                    update = true;
                    Event e(RSensors, REventAdded, sensorNode.id());
                    enqueueEvent(e);
                }

                if (!s2 && searchSensorsState == SearchSensorsActive)
                {
                    openDb();
                    sensorNode.setId(QString::number(getFreeSensorId()));
                    closeDb();
                    sensorNode.setMode(Sensor::ModeTwoGroups);
                    sensorNode.setName(QString("Lighting Switch %1").arg(sensorNode.id()));
                    sensorNode.setNeedSaveDatabase(true);
                    sensorNode.fingerPrint().endpoint = 0x02;
                    sensorNode.setUniqueId(generateUniqueId(sensorNode.address().ext(), sensorNode.fingerPrint().endpoint, COMMISSIONING_CLUSTER_ID));
                    sensors.push_back(sensorNode);
                    s2 = &sensors.back();
                    updateSensorEtag(s2);
                    update = true;
                    Event e(RSensors, REventAdded, sensorNode.id());
                    enqueueEvent(e);
                }
            }

            // check updated data
            if (s1 && s1->modelId().isEmpty())
            {
                if      (isSceneSwitch)    { s1->setModelId(QLatin1String("Scene Switch")); }
                else if (isLightingSwitch) { s1->setModelId(QLatin1String("Lighting Switch")); }
                s1->setNeedSaveDatabase(true);
                update = true;
            }

            if (s2 && s2->modelId().isEmpty())
            {
                if (isLightingSwitch) { s2->setModelId(QLatin1String("Lighting Switch")); }
                s2->setNeedSaveDatabase(true);
                update = true;
            }

            if (s1 && s1->manufacturer().isEmpty())
            {
                s1->setManufacturer(QLatin1String("dresden elektronik"));
                s1->setNeedSaveDatabase(true);
                update = true;
            }

            if (s2 && s2->manufacturer().isEmpty())
            {
                s2->setManufacturer(QLatin1String("dresden elektronik"));
                s2->setNeedSaveDatabase(true);
                update = true;
            }

            // create or update first group
            Group *g = (s1 && group1 != 0) ? getGroupForId(group1) : 0;
            if (!g && s1 && group1 != 0)
            {
                // delete older groups of this switch permanently
                deleteOldGroupOfSwitch(s1, group1);

                //create new switch group
                Group group;
                group.setAddress(group1);
                group.addDeviceMembership(s1->id());
                group.setName(QString("%1").arg(s1->name()));
                updateGroupEtag(&group);
                groups.push_back(group);
                update = true;
            }
            else if (g && s1)
            {
                if (g->state() == Group::StateDeleted)
                {
                    g->setState(Group::StateNormal);
                }

                // check for changed device memberships
                if (!g->m_deviceMemberships.empty())
                {
                    if (isLightingSwitch || isSceneSwitch) // only support one device member per group
                    {
                        if (g->m_deviceMemberships.size() > 1 || g->m_deviceMemberships.front() != s1->id())
                        {
                            g->m_deviceMemberships.clear();
                        }
                    }
                }

                if (g->addDeviceMembership(s1->id()))
                {
                    updateGroupEtag(g);
                    update = true;
                }
            }

            // create or update second group (if needed)
            g = (s2 && group2 != 0) ? getGroupForId(group2) : 0;
            if (!g && s2 && group2 != 0)
            {
                // delete older groups of this switch permanently
                deleteOldGroupOfSwitch(s2, group2);

                //create new switch group
                Group group;
                group.setAddress(group2);
                group.addDeviceMembership(s2->id());
                group.setName(QString("%1").arg(s2->name()));
                updateGroupEtag(&group);
                groups.push_back(group);
            }
            else if (g && s2)
            {
                if (g->state() == Group::StateDeleted)
                {
                    g->setState(Group::StateNormal);
                }

                // check for changed device memberships
                if (!g->m_deviceMemberships.empty())
                {
                    if (isLightingSwitch || isSceneSwitch) // only support one device member per group
                    {
                        if (g->m_deviceMemberships.size() > 1 || g->m_deviceMemberships.front() != s2->id())
                        {
                            g->m_deviceMemberships.clear();
                        }
                    }
                }

                if (g->addDeviceMembership(s2->id()))
                {
                    updateGroupEtag(g);
                    update = true;
                }
            }

            if (update)
            {
                queSaveDb(DB_GROUPS | DB_SENSORS, DB_SHORT_SAVE_DELAY);
            }
        }
    }
    else if (checkMacVendor(sc->address, VENDOR_IKEA))
    {
        if (sc->macCapabilities & deCONZ::MacDeviceIsFFD) // end-devices only
            return;

        if (ind.profileId() != HA_PROFILE_ID)
            return;

        // filter for remote control toggle command (large button)
        if (ind.srcEndpoint() == 0x01 && ind.clusterId() == SCENE_CLUSTER_ID  && zclFrame.manufacturerCode() == VENDOR_IKEA &&
                 zclFrame.commandId() == 0x07 && zclFrame.payload().at(0) == 0x02)
        {
            // TODO move following legacy cleanup code in Phoscon App / switch editor
            DBG_Printf(DBG_INFO, "ikea remote setup button\n");

            Sensor *s = getSensorNodeForAddressAndEndpoint(ind.srcAddress(), ind.srcEndpoint());
            if (!s)
            {
                return;
            }

            std::vector<Rule>::iterator ri = rules.begin();
            std::vector<Rule>::iterator rend = rules.end();

            QString sensorAddress(QLatin1String("/sensors/"));
            sensorAddress.append(s->id());

            bool changed = false;

            for (; ri != rend; ++ri)
            {
                if (ri->state() != Rule::StateNormal)
                {
                    continue;
                }

                std::vector<RuleCondition>::const_iterator ci = ri->conditions().begin();
                std::vector<RuleCondition>::const_iterator cend = ri->conditions().end();

                for (; ci != cend; ++ci)
                {
                    if (ci->address().startsWith(sensorAddress))
                    {
                        if (ri->name().startsWith(QLatin1String("default-ct")) && ri->owner() == QLatin1String("deCONZ"))
                        {
                            DBG_Printf(DBG_INFO, "ikea remote delete legacy rule %s\n", qPrintable(ri->name()));
                            ri->setState(Rule::StateDeleted);
                            changed = true;
                        }
                    }
                }
            }

            if (changed)
            {
                indexRulesTriggers();
                queSaveDb(DB_RULES, DB_SHORT_SAVE_DELAY);
            }
        }
    }
}<|MERGE_RESOLUTION|>--- conflicted
+++ resolved
@@ -1357,7 +1357,7 @@
                                 data = QByteArray("\x01", 1);
                             }
 
-                            if (SendTuyaRequest(task, TaskThermostat , 0x0107, data))
+                            if (SendTuyaRequest(task, TaskThermostat , DP_TYPE_BOOL, 0x07, data))
                             {
                                 updated = true;
                             }
@@ -1395,9 +1395,6 @@
                         {
                             quint32 data = map[pi.key()].toUInt(&ok);
 
-<<<<<<< HEAD
-                    if (SendTuyaRequest(task, TaskThermostat , DP_TYPE_BOOL, 0x07, data))
-=======
                             if (addTaskThermostatUiConfigurationReadWriteAttribute(task, deCONZ::ZclWriteAttributesId, 0x4000, deCONZ::Zcl8BitEnum, data, VENDOR_DANFOSS))
                             {
                                 updated = true;
@@ -1412,7 +1409,6 @@
                         }
                     }
                     else
->>>>>>> f5da0660
                     {
                         rsp.list.append(errorToMap(ERR_INVALID_VALUE, QString("/sensors/%1/config/%2").arg(id).arg(pi.key()).toHtmlEscaped(),
                                                    QString("invalid value, %1, for parameter %2").arg(map[pi.key()].toString()).arg(pi.key()).toHtmlEscaped()));
