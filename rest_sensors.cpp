--- conflicted
+++ resolved
@@ -740,7 +740,7 @@
     task.req.setDstEndpoint(sensor->fingerPrint().endpoint);
     task.req.setSrcEndpoint(getSrcEndpoint(sensor, task.req));
     task.req.setDstAddressMode(deCONZ::ApsExtAddress);
-    
+
     StateChange change(StateChange::StateCallFunction, SC_WriteZclAttribute, task.req.dstEndpoint());
 
     //check invalid parameter
@@ -1098,7 +1098,6 @@
                             }
                         }
                     }
-<<<<<<< HEAD
                     else if (R_GetProductId(sensor) == QLatin1String("Tuya_THD BRT-100"))
                     {
                         QByteArray tuyaData;
@@ -1117,11 +1116,7 @@
                             updated = true;
                         }
                     }
-                    else if (sensor->modelId() == QLatin1String("eTRV0100") || sensor->modelId() == QLatin1String("TRV001") ||
-                             sensor->modelId() == QLatin1String("eT093WRO"))
-=======
                     else if (sensor->modelId() == QLatin1String("TRV001") || sensor->modelId() == QLatin1String("eT093WRO"))
->>>>>>> aee02547
                     {
                         if (data.integer < -25) { data.integer = -25; }
                         if (data.integer > 25)  { data.integer = 25; }
@@ -1137,7 +1132,7 @@
                         {
                             if (data.integer < -25) { data.integer = -25; }
                             if (data.integer > 25)  { data.integer = 25; }
-    
+
                             if (addTaskThermostatReadWriteAttribute(task, deCONZ::ZclWriteAttributesId, 0x0000, THERM_ATTRID_LOCAL_TEMPERATURE_CALIBRATION, deCONZ::Zcl8BitInt, data.integer))
                             {
                                 updated = true;
