/*
 * Copyright (c) 2013-2019 dresden elektronik ingenieurtechnik gmbh.
 * All rights reserved.
 *
 * The software in this package is published under the terms of the BSD
 * style license a copy of which has been included with this distribution in
 * the LICENSE.txt file.
 *
 */

#include <QString>
#include <QTextCodec>
#include <QTcpSocket>
#include <QUrlQuery>
#include <QVariantMap>
#include <QtCore/qmath.h>
#include "de_web_plugin.h"
#include "de_web_plugin_private.h"
#include "json.h"
#include "product_match.h"
#include "fan_control.h"
#include "ias_ace.h"
#include "simple_metering.h"
#include "thermostat.h"
#include "thermostat_ui_configuration.h"
#include "utils/utils.h"

/*! Sensors REST API broker.
    \param req - request data
    \param rsp - response data
    \return REQ_READY_SEND
            REQ_NOT_HANDLED
 */
int DeRestPluginPrivate::handleSensorsApi(const ApiRequest &req, ApiResponse &rsp)
{
    if (req.path[2] != QLatin1String("sensors"))
    {
        return REQ_NOT_HANDLED;
    }

    // GET /api/<apikey>/sensors
    if ((req.path.size() == 3) && (req.hdr.method() == QLatin1String("GET")))
    {
        return getAllSensors(req, rsp);
    }
    // GET /api/<apikey>/sensors/new
    else if ((req.path.size() == 4) && (req.hdr.method() == QLatin1String("GET")) && (req.path[3] == QLatin1String("new")))
    {
        return getNewSensors(req, rsp);
    }
    // GET /api/<apikey>/sensors/<id>
    else if ((req.path.size() == 4) && (req.hdr.method() == QLatin1String("GET")))
    {
        return getSensor(req, rsp);
    }
    // GET /api/<apikey>/sensors/<id>/data?maxrecords=<maxrecords>&fromtime=<ISO 8601>
    else if ((req.path.size() == 5) && (req.hdr.method() == QLatin1String("GET")) && (req.path[4] == QLatin1String("data")))
    {
        return getSensorData(req, rsp);
    }
    // POST /api/<apikey>/sensors
    else if ((req.path.size() == 3) && (req.hdr.method() == QLatin1String("POST")))
    {
        bool ok;
        QVariant var = Json::parse(req.content, ok);
        QVariantMap map = var.toMap();

        if (map.isEmpty())
        {
            return searchNewSensors(req, rsp);
        }
        else
        {
            return createSensor(req, rsp);
        }
    }
    // PUT, PATCH /api/<apikey>/sensors/<id>
    else if ((req.path.size() == 4) && (req.hdr.method() == QLatin1String("PUT") || req.hdr.method() == QLatin1String("PATCH")))
    {
        return updateSensor(req, rsp);
    }
    // DELETE /api/<apikey>/sensors/<id>
    else if ((req.path.size() == 4) && (req.hdr.method() == QLatin1String("DELETE")))
    {
        return deleteSensor(req, rsp);
    }
    // PUT, PATCH /api/<apikey>/sensors/<id>/config
    else if ((req.path.size() == 5) && (req.hdr.method() == QLatin1String("PUT") || req.hdr.method() == QLatin1String("PATCH")) && (req.path[4] == QLatin1String("config")))
    {
        return changeSensorConfig(req, rsp);
    }
    // PUT, PATCH /api/<apikey>/sensors/<id>/state
    else if ((req.path.size() == 5) && (req.hdr.method() == QLatin1String("PUT") || req.hdr.method() == QLatin1String("PATCH")) && (req.path[4] == QLatin1String("state")))
    {
        return changeSensorState(req, rsp);
    }
    // POST, DELETE /api/<apikey>/sensors/<id>/config/schedule/Wbbb
    else if ((req.path.size() == 7) && (req.hdr.method() == QLatin1String("POST") || req.hdr.method() == QLatin1String("DELETE")) && (req.path[4] == QLatin1String("config")) && (req.path[5] == QLatin1String("schedule")))
    {
        return changeThermostatSchedule(req, rsp);
    }

    return REQ_NOT_HANDLED;
}

/*! GET /api/<apikey>/sensors
    \return REQ_READY_SEND
            REQ_NOT_HANDLED
 */
int DeRestPluginPrivate::getAllSensors(const ApiRequest &req, ApiResponse &rsp)
{
    Q_UNUSED(req);
    rsp.httpStatus = HttpStatusOk;

    // handle ETag
    if (req.hdr.hasKey(QLatin1String("If-None-Match")))
    {
        QString etag = req.hdr.value(QLatin1String("If-None-Match"));

        if (gwSensorsEtag == etag)
        {
            rsp.httpStatus = HttpStatusNotModified;
            rsp.etag = etag;
            return REQ_READY_SEND;
        }
    }

    std::vector<Sensor>::iterator i = sensors.begin();
    std::vector<Sensor>::iterator end = sensors.end();

    for (; i != end; ++i)
    {
        // ignore deleted sensors
        if (i->deletedState() == Sensor::StateDeleted)
        {
            continue;
        }

        // ignore sensors without attached node
        if (i->modelId().startsWith(QLatin1String("FLS-NB")) && !i->node())
        {
            continue;
        }

        if (i->modelId().isEmpty())
        {
            continue;
        }

        QVariantMap map;
        if (sensorToMap(&*i, map, req))
        {
            rsp.map[i->id()] = map;
        }
    }

    if (rsp.map.isEmpty())
    {
        rsp.str = QLatin1String("{}"); // return empty object
    }

    rsp.etag = gwSensorsEtag;

    return REQ_READY_SEND;
}

/*! GET /api/<apikey>/sensors/<id>
    \return REQ_READY_SEND
            REQ_NOT_HANDLED
 */
int DeRestPluginPrivate::getSensor(const ApiRequest &req, ApiResponse &rsp)
{
    DBG_Assert(req.path.size() == 4);

    if (req.path.size() != 4)
    {
        return REQ_NOT_HANDLED;
    }

    const QString &id = req.path[3];

    Sensor *sensor = id.length() < MIN_UNIQUEID_LENGTH ? getSensorNodeForId(id) : getSensorNodeForUniqueId(id);

    if (!sensor || (sensor->deletedState() == Sensor::StateDeleted))
    {
        rsp.list.append(errorToMap(ERR_RESOURCE_NOT_AVAILABLE, QString("/sensors/%1").arg(id), QString("resource, /sensors/%1, not available").arg(id)));
        rsp.httpStatus = HttpStatusNotFound;
        return REQ_READY_SEND;
    }

    // handle ETag
    if (req.hdr.hasKey(QLatin1String("If-None-Match")))
    {
        QString etag = req.hdr.value(QLatin1String("If-None-Match"));

        if (sensor->etag == etag)
        {
            rsp.httpStatus = HttpStatusNotModified;
            rsp.etag = etag;
            return REQ_READY_SEND;
        }
    }

    sensorToMap(sensor, rsp.map, req);
    rsp.httpStatus = HttpStatusOk;
    rsp.etag = sensor->etag;

    return REQ_READY_SEND;
}

/*! GET /api/<apikey>/sensors/<id>/data?maxrecords=<maxrecords>&fromtime=<ISO 8601>
    \return REQ_READY_SEND
            REQ_NOT_HANDLED
 */
int DeRestPluginPrivate::getSensorData(const ApiRequest &req, ApiResponse &rsp)
{
    DBG_Assert(req.path.size() == 5);

    if (req.path.size() != 5)
    {
        return REQ_NOT_HANDLED;
    }

    QString id = req.path[3];
    Sensor *sensor = id.length() < MIN_UNIQUEID_LENGTH ? getSensorNodeForId(id) : getSensorNodeForUniqueId(id);

    if (!sensor || (sensor->deletedState() == Sensor::StateDeleted))
    {
        rsp.list.append(errorToMap(ERR_RESOURCE_NOT_AVAILABLE, QString("/sensors/%1/").arg(id), QString("resource, /sensors/%1/, not available").arg(id)));
        rsp.httpStatus = HttpStatusNotFound;
        return REQ_READY_SEND;
    }

    bool ok;
    QUrl url(req.hdr.url());
    QUrlQuery query(url);

    const int maxRecords = query.queryItemValue(QLatin1String("maxrecords")).toInt(&ok);
    if (!ok || maxRecords <= 0)
    {
        rsp.list.append(errorToMap(ERR_INVALID_VALUE, QLatin1String("/maxrecords"), QString("invalid value, %1, for parameter, maxrecords").arg(query.queryItemValue("maxrecords"))));
        rsp.httpStatus = HttpStatusNotFound;
        return REQ_READY_SEND;
    }

    QString t = query.queryItemValue(QLatin1String("fromtime"));
    QDateTime dt = QDateTime::fromString(t, QLatin1String("yyyy-MM-ddTHH:mm:ss"));
    if (!dt.isValid())
    {
        rsp.list.append(errorToMap(ERR_INVALID_VALUE, QLatin1String("/fromtime"), QString("invalid value, %1, for parameter, fromtime").arg(query.queryItemValue("fromtime"))));
        rsp.httpStatus = HttpStatusNotFound;
        return REQ_READY_SEND;
    }

    const qint64 fromTime = dt.toMSecsSinceEpoch() / 1000;

    openDb();
    loadSensorDataFromDb(sensor, rsp.list, fromTime, maxRecords);
    closeDb();

    if (rsp.list.isEmpty())
    {
        rsp.str = QLatin1String("[]"); // return empty list
    }

    rsp.httpStatus = HttpStatusOk;

    return REQ_READY_SEND;
}

/*! POST /api/<apikey>/sensors
    \return REQ_READY_SEND
            REQ_NOT_HANDLED
 */
int DeRestPluginPrivate::createSensor(const ApiRequest &req, ApiResponse &rsp)
{
    rsp.httpStatus = HttpStatusOk;

    bool ok;
    QVariant var = Json::parse(req.content, ok);
    const QVariantMap map = var.toMap();
    const QString type = map[QLatin1String("type")].toString();
    Sensor sensor;

    if (!ok)
    {
        rsp.list.append(errorToMap(ERR_INVALID_JSON, QLatin1String("/sensors"), QLatin1String("body contains invalid JSON")));
        rsp.httpStatus = HttpStatusBadRequest;
        return REQ_READY_SEND;
    }

    userActivity();

    if (sensors.size() >= MAX_SENSORS)
    {
        rsp.list.append(errorToMap(ERR_SENSOR_LIST_FULL, QLatin1String("/sensors/"), QString("The Sensor List has reached its maximum capacity of %1 sensors").arg(MAX_SENSORS)));
        rsp.httpStatus = HttpStatusBadRequest;
        return REQ_READY_SEND;
    }

    //check required parameter
    if (!map.contains(QLatin1String("name")) || !map.contains(QLatin1String("modelid")) || !map.contains(QLatin1String("swversion")) || !map.contains(QLatin1String("type")) || !map.contains(QLatin1String("uniqueid")) || !map.contains(QLatin1String("manufacturername")))
    {
        rsp.list.append(errorToMap(ERR_MISSING_PARAMETER, QLatin1String("/sensors"), QLatin1String("invalid/missing parameters in body")));
        rsp.httpStatus = HttpStatusBadRequest;
        return REQ_READY_SEND;
    }

    //check invalid parameter
    const QStringList allowedAttributes = { "name", "modelid", "swversion", "type", "uniqueid", "manufacturername", "state", "config", "recycle" };

    for (const QString &attr : map.keys())
    {
        if (!allowedAttributes.contains(attr))
        {
            rsp.list.append(errorToMap(ERR_PARAMETER_NOT_AVAILABLE, QString("/sensors/%2").arg(attr), QString("parameter, %1, not available").arg(attr)));
            rsp.httpStatus = HttpStatusBadRequest;
            return REQ_READY_SEND;
        }
    }

    if (!type.startsWith(QLatin1String("CLIP")))
    {
        rsp.list.append(errorToMap(ERR_NOT_ALLOWED_SENSOR_TYPE, QLatin1String("/sensors"), QLatin1String("Not allowed to create sensor type")));
        rsp.httpStatus = HttpStatusBadRequest;
        return REQ_READY_SEND;
    }

        ResourceItem *item = nullptr;
        QVariantMap rspItem;
        QVariantMap rspItemState;

        // create a new sensor id
        openDb();
        sensor.setId(QString::number(getFreeSensorId()));
        closeDb();

        sensor.setName(map[QLatin1String("name")].toString().trimmed());
        sensor.setManufacturer(map[QLatin1String("manufacturername")].toString());
        sensor.setModelId(map[QLatin1String("modelid")].toString());
        sensor.setUniqueId(map[QLatin1String("uniqueid")].toString());
        sensor.setSwVersion(map[QLatin1String("swversion")].toString());
        sensor.setType(type);

        sensor.removeItem(RAttrLastAnnounced);
        sensor.removeItem(RAttrLastSeen);

        if (getSensorNodeForUniqueId(sensor.uniqueId()))
        {
            rsp.list.append(errorToMap(ERR_DUPLICATE_EXIST, QLatin1String("/sensors"), QString("sensor with uniqueid, %1, already exists").arg(sensor.uniqueId())));
            rsp.httpStatus = HttpStatusBadRequest;
            return REQ_READY_SEND;
        }

        if      (type == QLatin1String("CLIPAlarm")) { item = sensor.addItem(DataTypeBool, RStateAlarm); item->setValue(false); }
        else if (type == QLatin1String("CLIPBattery")) { item = sensor.addItem(DataTypeUInt8, RStateBattery); item->setValue(100); }
        else if (type == QLatin1String("CLIPCarbonMonoxide")) { item = sensor.addItem(DataTypeBool, RStateCarbonMonoxide); item->setValue(false); }
        else if (type == QLatin1String("CLIPConsumption")) { item = sensor.addItem(DataTypeUInt64, RStateConsumption); item->setValue(0); }
        else if (type == QLatin1String("CLIPDaylightOffset")) { item = sensor.addItem(DataTypeInt16, RConfigOffset); item->setValue(0);
                                                                item = sensor.addItem(DataTypeString, RConfigMode);
                                                                item = sensor.addItem(DataTypeTime, RStateLocaltime); }
        else if (type == QLatin1String("CLIPFire")) { item = sensor.addItem(DataTypeBool, RStateFire); item->setValue(false); }
        else if (type == QLatin1String("CLIPGenericFlag")) { item = sensor.addItem(DataTypeBool, RStateFlag); item->setValue(false); }
        else if (type == QLatin1String("CLIPGenericStatus")) { item = sensor.addItem(DataTypeInt32, RStateStatus); item->setValue(0); }
        else if (type == QLatin1String("CLIPHumidity")) { item = sensor.addItem(DataTypeUInt16, RStateHumidity); item->setValue(0);
                                                          item = sensor.addItem(DataTypeInt16, RConfigOffset); item->setValue(0); }
        else if (type == QLatin1String("CLIPLightLevel")) { item = sensor.addItem(DataTypeUInt16, RStateLightLevel); item->setValue(0);
                                                            item = sensor.addItem(DataTypeUInt32, RStateLux); item->setValue(0);
                                                            item = sensor.addItem(DataTypeBool, RStateDark); item->setValue(true);
                                                            item = sensor.addItem(DataTypeBool, RStateDaylight); item->setValue(false);
                                                            item = sensor.addItem(DataTypeUInt16, RConfigTholdDark); item->setValue(R_THOLDDARK_DEFAULT);
                                                            item = sensor.addItem(DataTypeUInt16, RConfigTholdOffset); item->setValue(R_THOLDOFFSET_DEFAULT); }
        else if (type == QLatin1String("CLIPOpenClose")) { item = sensor.addItem(DataTypeBool, RStateOpen); item->setValue(false); }
        else if (type == QLatin1String("CLIPPower")) { item = sensor.addItem(DataTypeInt16, RStatePower); item->setValue(0);
                                                       item = sensor.addItem(DataTypeUInt16, RStateVoltage); item->setValue(0);
                                                       item = sensor.addItem(DataTypeUInt16, RStateCurrent); item->setValue(0); }
        else if (type == QLatin1String("CLIPPresence")) { item = sensor.addItem(DataTypeBool, RStatePresence); item->setValue(false);
                                                          item = sensor.addItem(DataTypeUInt16, RConfigDuration); item->setValue(60); }
        else if (type == QLatin1String("CLIPPressure")) { item = sensor.addItem(DataTypeInt16, RStatePressure); item->setValue(0); }
        else if (type == QLatin1String("CLIPSwitch")) { item = sensor.addItem(DataTypeInt32, RStateButtonEvent); item->setValue(0); }
        else if (type == QLatin1String("CLIPTemperature")) { item = sensor.addItem(DataTypeInt16, RStateTemperature); item->setValue(0);
                                                             item = sensor.addItem(DataTypeInt16, RConfigOffset); item->setValue(0); }
        else if (type == QLatin1String("CLIPVibration")) { item = sensor.addItem(DataTypeBool, RStateVibration); item->setValue(false); }
        else if (type == QLatin1String("CLIPWater")) { item = sensor.addItem(DataTypeBool, RStateWater); item->setValue(false); }
        else
        {
            rsp.list.append(errorToMap(ERR_INVALID_VALUE, QLatin1String("/sensors"), QString("invalid value, %1, for parameter, type").arg(type)));
            rsp.httpStatus = HttpStatusBadRequest;
            return REQ_READY_SEND;
        }

        //setState optional
        if (map.contains(QLatin1String("state")))
        {
            //check invalid parameter
            const QVariantMap state = map[QLatin1String("state")].toMap();
            const QStringList allowedKeys = { "alarm", "battery", "buttonevent", "carbonmonoxide", "consumption", "current", "fire", "flag", "humidity", "lightlevel", "localtime", "lowbattery",
                                              "open", "presence", "pressure", "power", "status", "tampered", "temperature", "vibration", "voltage", "water" };

            const QStringList optionalKeys = { "lowbattery", "tampered" };

            for  (const auto &key : state.keys())
            {
                if (!allowedKeys.contains(key))
                {
                    rsp.list.append(errorToMap(ERR_PARAMETER_NOT_AVAILABLE, QString("/sensors/%2").arg(key), QString("parameter, %1, not available").arg(key)));
                    rsp.httpStatus = HttpStatusBadRequest;
                    return REQ_READY_SEND;
                }

                ResourceItemDescriptor rid;
                item = nullptr;
                if (getResourceItemDescriptor(QString("state/%1").arg(key), rid))
                {
                    item = sensor.item(rid.suffix);

                    if (!item && optionalKeys.contains(key))
                    {
                        item = sensor.addItem(rid.type, rid.suffix);
                    }
                }

                if (!item)
                {
                    rsp.list.append(errorToMap(ERR_INVALID_VALUE, QLatin1String("/sensors"), QString("parameter, %1, not available").arg(key)));
                    rsp.httpStatus = HttpStatusBadRequest;
                    return REQ_READY_SEND;
                }

                if (!item->setValue(state.value(key)))
                {
                    rsp.list.append(errorToMap(ERR_INVALID_VALUE, QLatin1String("/sensors/state"), QString("invalid value, %1, for parameter %2").arg(state.value(key).toString()).arg(key)));
                    rsp.httpStatus = HttpStatusBadRequest;
                    return REQ_READY_SEND;
                }
            }
        }

        item = sensor.item(RConfigOn);
        item->setValue(true); // default

        item = sensor.item(RConfigReachable);
        item->setValue(true); //default

        //setConfig optional
        if (map.contains(QLatin1String("config")))
        {
            //check invalid parameter
            const QVariantMap config = map[QLatin1String("config")].toMap();
            const QStringList allowedKeys = { "battery", "duration", "delay", "mode", "offset", "on", "reachable", "url" };
            const QStringList optionalKeys = { "battery", "url" };

            for  (const auto &key : config.keys())
            {
                if (!allowedKeys.contains(key))
                {
                    rsp.list.append(errorToMap(ERR_PARAMETER_NOT_AVAILABLE, QString("/sensors/%2").arg(key), QString("parameter, %1, not available").arg(key)));
                    rsp.httpStatus = HttpStatusBadRequest;
                    return REQ_READY_SEND;
                }

                ResourceItemDescriptor rid;
                item = nullptr;
                if (getResourceItemDescriptor(QString("config/%1").arg(key), rid))
                {
                    item = sensor.item(rid.suffix);

                    if (!item && optionalKeys.contains(key))
                    {
                        item = sensor.addItem(rid.type, rid.suffix);
                    }
                }

                if (!item)
                {
                    rsp.list.append(errorToMap(ERR_INVALID_VALUE, QLatin1String("/sensors"), QString("parameter, %1, not available").arg(key)));
                    rsp.httpStatus = HttpStatusBadRequest;
                    return REQ_READY_SEND;
                }

                if (!item->setValue(config.value(key)))
                {
                    rsp.list.append(errorToMap(ERR_INVALID_VALUE, QLatin1String("/sensors/config"), QString("invalid value, %1, for parameter %2").arg(config.value(key).toString()).arg(key)));
                    rsp.httpStatus = HttpStatusBadRequest;
                    return REQ_READY_SEND;
                }
            }
        }
        updateSensorEtag(&sensor);
        sensor.setNeedSaveDatabase(true);
        sensors.push_back(sensor);
        queSaveDb(DB_SENSORS, DB_SHORT_SAVE_DELAY);

        rspItemState[QLatin1String("id")] = sensor.id();
        rspItem[QLatin1String("success")] = rspItemState;
        rsp.list.append(rspItem);
        rsp.httpStatus = HttpStatusOk;
        return REQ_READY_SEND;
}

/*! PUT, PATCH /api/<apikey>/sensors/<id>
    \return REQ_READY_SEND
            REQ_NOT_HANDLED
 */
int DeRestPluginPrivate::updateSensor(const ApiRequest &req, ApiResponse &rsp)
{
    const QLatin1String id = req.hdr.pathAt(3);
    Sensor *sensor = id.size() < MIN_UNIQUEID_LENGTH ? getSensorNodeForId(id) : getSensorNodeForUniqueId(id);
    bool ok;
    const QVariantMap map = Json::parse(req.content, ok).toMap();

    rsp.httpStatus = HttpStatusOk;

    if (!ok)
    {
        rsp.list.append(errorToMap(ERR_INVALID_JSON, QLatin1String("/sensors"), QLatin1String("body contains invalid JSON")));
        rsp.httpStatus = HttpStatusBadRequest;
        return REQ_READY_SEND;
    }

    if (!sensor || (sensor->deletedState() == Sensor::StateDeleted))
    {
        rsp.httpStatus = HttpStatusNotFound;
        rsp.list.append(errorToMap(ERR_RESOURCE_NOT_AVAILABLE, QString("/sensors/%1").arg(id), QString("resource, /sensors/%1, not available").arg(id)));
        return REQ_READY_SEND;
    }

    if (req.sock)
    {
        userActivity();
    }

    {   //check invalid parameter
        auto pi = map.cbegin();
        const auto pend = map.cend();

        const std::array<QLatin1String, 3> modifiableAttributes { QLatin1String("name"), QLatin1String("mode"), QLatin1String("config") };

        for (; pi != pend; ++pi)
        {
            const auto i = std::find_if(modifiableAttributes.cbegin(), modifiableAttributes.cend(), [&pi](const auto attr){ return pi.key() == attr; });

            if (i == modifiableAttributes.cend())
            {
                ResourceItemDescriptor rid;

                if (getResourceItemDescriptor(QString("attr/%1").arg(pi.key()), rid))
                {
                    rsp.list.append(errorToMap(ERR_PARAMETER_NOT_MODIFIABLE, QString("/sensors/%1/%2").arg(id, pi.key()), QString("parameter, %1, not modifiable").arg(pi.key())));
                    rsp.httpStatus = HttpStatusBadRequest;
                    return REQ_READY_SEND;
                }

                rsp.list.append(errorToMap(ERR_PARAMETER_NOT_AVAILABLE, QString("/sensors/%1/%2").arg(id, pi.key()), QString("parameter, %1, not available").arg(pi.key())));
                rsp.httpStatus = HttpStatusBadRequest;
                return REQ_READY_SEND;
            }

            // TODO further checks and clarification.
            // 'mode' is only available for ZHASwitch sensors and refers to 'attr/mode' (but there is no ResourceItem for it).
            // Consider moving this to 'config/mode' or 'config/devicemode'?
            if (pi.key() == QLatin1String("mode") && !sensor->modelId().startsWith(QLatin1String("SYMFONISK")))
            {
                rsp.list.append(errorToMap(ERR_PARAMETER_NOT_MODIFIABLE, QString("/sensors/%1/%2").arg(id, pi.key()), QString("parameter, %1, not modifiable").arg(pi.key())));
                rsp.httpStatus = HttpStatusBadRequest;
                return REQ_READY_SEND;
            }
        }
    }

    QVariantMap rspItem;
    QVariantMap rspItemState;

    if (map.contains(QLatin1String("name"))) // optional
    {
        const QString name = map[QLatin1String("name")].toString().trimmed();

        if (map[QLatin1String("name")].type() == QVariant::String && !name.isEmpty() && name.size() <= MAX_SENSOR_NAME_LENGTH)
        {
            if (sensor->name() != name)
            {
                sensor->setName(name);
                sensor->setNeedSaveDatabase(true);
                queSaveDb(DB_SENSORS, DB_SHORT_SAVE_DELAY);
                updateSensorEtag(sensor);

                enqueueEvent(Event(RSensors, RAttrName, sensor->id(), sensor->item(RAttrName)));
            }
            if (!sensor->type().startsWith(QLatin1String("CLIP")))
            {
                pushSensorInfoToCore(sensor);
            }
            rspItemState[QString("/sensors/%1/name").arg(id)] = name;
            rspItem[QLatin1String("success")] = rspItemState;
            rsp.list.append(rspItem);
        }
        else
        {
            rsp.list.append(errorToMap(ERR_INVALID_VALUE, QString("/sensors/%1/name").arg(id), QString("invalid value, %1, for parameter, /sensors/%2/name").arg(name).arg(id)));
            rsp.httpStatus = HttpStatusBadRequest;
        }
    }

    if (map.contains(QLatin1String("mode"))) // optional
    {
        Sensor::SensorMode mode = (Sensor::SensorMode)map[QLatin1String("mode")].toUInt(&ok);

        if (ok && map[QLatin1String("mode")].type() == QVariant::Double
            && sensor->modelId().startsWith(QLatin1String("SYMFONISK")) && (mode == Sensor::ModeScenes || mode == Sensor::ModeDimmer))
        {
            if (sensor->mode() != mode)
            {
                sensor->setNeedSaveDatabase(true);
                sensor->setMode(mode);
                queSaveDb(DB_SENSORS, DB_SHORT_SAVE_DELAY);
                updateSensorEtag(sensor);
            }

            rspItemState[QString("/sensors/%1/mode").arg(id)] = (double)mode;
            rspItem[QLatin1String("success")] = rspItemState;
            rsp.list.append(rspItem);
            updateEtag(sensor->etag);
            updateEtag(gwConfigEtag);
            queSaveDb(DB_SENSORS | DB_GROUPS, DB_SHORT_SAVE_DELAY);
        }
        else
        {
            rsp.list.append(errorToMap(ERR_INVALID_VALUE, QString("/sensors/%1/mode").arg(id), QString("invalid value, %1, for parameter, /sensors/%2/mode").arg((int)mode).arg(id)));
            rsp.httpStatus = HttpStatusBadRequest;
        }
    }

    // TODO this appears to be a hack, check with REST API clients if this is used at all and consider removal
    if (map.contains(QLatin1String("config"))) // optional
    {
        QStringList path = req.path;
        path.append(QLatin1String("config"));
        QString content = Json::serialize(map[QLatin1String("config")].toMap());
        ApiRequest req2(req.hdr, path, NULL, content);
        return changeSensorConfig(req2, rsp);
    }

    return REQ_READY_SEND;
}

/*! PUT, PATCH /api/<apikey>/sensors/<id>/config
    \return REQ_READY_SEND
            REQ_NOT_HANDLED
 */
int DeRestPluginPrivate::changeSensorConfig(const ApiRequest &req, ApiResponse &rsp)
{
    TaskItem task;
    QString id = req.path[3];
    Sensor *sensor = id.length() < MIN_UNIQUEID_LENGTH ? getSensorNodeForId(id) : getSensorNodeForUniqueId(id);
    bool ok;
    bool updated;
    bool save = false;
    quint32 hostFlags = 0;
    bool offsetUpdated = false;
    qint16 offset = 0;
    QMap<quint16, quint32> attributeList;
    bool tholdUpdated = false;
    quint16 pendingMask = 0;
    QVariant var = Json::parse(req.content, ok);
    QVariantMap map = var.toMap();

//    QRegExp latitude("^\\d{3,3}\\.\\d{4,4}(W|E)$");
//    QRegExp longitude("^\\d{3,3}\\.\\d{4,4}(N|S)$");

    rsp.httpStatus = HttpStatusOk;

    if (!ok)
    {
        rsp.list.append(errorToMap(ERR_INVALID_JSON, QLatin1String("/sensors/config"), QLatin1String("body contains invalid JSON")));
        rsp.httpStatus = HttpStatusBadRequest;
        return REQ_READY_SEND;
    }

    if (!sensor || (sensor->deletedState() == Sensor::StateDeleted))
    {
        rsp.list.append(errorToMap(ERR_RESOURCE_NOT_AVAILABLE, QString("/sensors/%1").arg(id), QString("resource, /sensors/%1, not available").arg(id)));
        rsp.httpStatus = HttpStatusNotFound;
        return REQ_READY_SEND;
    }

    bool isClip = sensor->type().startsWith(QLatin1String("CLIP"));

    if (req.sock)
    {
        userActivity();
    }

    // set destination parameters
    task.req.dstAddress() = sensor->address();
    task.req.setTxOptions(deCONZ::ApsTxAcknowledgedTransmission);
    task.req.setDstEndpoint(sensor->fingerPrint().endpoint);
    task.req.setSrcEndpoint(getSrcEndpoint(sensor, task.req));
    task.req.setDstAddressMode(deCONZ::ApsExtAddress);

    //check invalid parameter
    auto pi = map.cbegin();
    const auto pend = map.cend();

    for (; pi != pend; ++pi)
    {
        ResourceItemDescriptor rid;
        ResourceItem *item = nullptr;
        if (getResourceItemDescriptor(QString("config/%1").arg(pi.key()), rid))
        {
            updated = false;

            // Changing these values of zigbee sensors is not allowed, read-only.
            if (rid.suffix == RConfigPending || rid.suffix == RConfigSensitivityMax || rid.suffix == RConfigHostFlags || rid.suffix == RConfigLastChangeAmount ||
                rid.suffix == RConfigLastChangeSource || rid.suffix == RConfigLastChangeTime || rid.suffix == RConfigEnrolled ||
                (!isClip && (rid.suffix == RConfigBattery || rid.suffix == RConfigReachable)))
            {
                rsp.list.append(errorToMap(ERR_PARAMETER_NOT_MODIFIABLE, QString("/sensors/%1/config/%2").arg(id).arg(pi.key()),
                                           QString("parameter, %1, not modifiable").arg(pi.key())));
                continue;
            }
            //else if (rid.suffix == RConfigDuration && sensor->modelId() == QLatin1String("TRADFRI motion sensor"))
            //{
                // duration can be written for ikea motion sensor
                // values 0, 60 — 600 will be replaced by hardware settings TODO error message
            //}
            else
            {
                item = sensor->item(rid.suffix);
            }

            if (item)
            {
                QVariant val = map[pi.key()];
                RestData data = verifyRestData(rid, val);

                if (!data.valid)
                {
                    rsp.list.append(errorToMap(ERR_INVALID_VALUE, QString("/sensors/%1/config/%2").arg(id).arg(pi.key()),
                                               QString("invalid value, %1, for parameter %2").arg(map[pi.key()].toString()).arg(pi.key())));
                    continue;
                }

                if (sensor->modelId().startsWith(QLatin1String("SPZB")) && hostFlags == 0) // Eurotronic Spirit
                {
                    ResourceItem *item = sensor->item(RConfigHostFlags);
                    if (item)
                    {
                        hostFlags = item->toNumber();
                    }
                    else
                    {
                        rsp.list.append(errorToMap(ERR_ACTION_ERROR, QString("/sensors/%1/config/%2").arg(id).arg(pi.key()),
                                                   QLatin1String("Could not set attribute")));
                        continue;
                    }
                }

                if (rid.suffix == RConfigDeviceMode) // String
                {
                    if (RConfigDeviceModeValues.indexOf(data.string) >= 0)
                    {
                        pendingMask |= R_PENDING_DEVICEMODE;
                        sensor->enableRead(WRITE_DEVICEMODE);
                        sensor->setNextReadTime(WRITE_DEVICEMODE, QTime::currentTime());
                        updated = true;
                    }
                }
                else if (rid.suffix == RConfigTholdDark || rid.suffix == RConfigTholdOffset) // Unsigned integer
                {
                    tholdUpdated = true;
                    updated = true;
                }
                else if (rid.suffix == RConfigDelay) // Unsigned integer
                {
                    if (sensor->modelId().startsWith(QLatin1String("SML00")) ||   // Hue motion sensor
                        sensor->modelId().startsWith(QLatin1String("MOSZB-1")) || // Develco/frient motion sensor
                        sensor->modelId() == QLatin1String("lumi.motion.agl04"))  // Xiaomi Aqara RTCGQ13LM high precision motion sensor
                    {
                        pendingMask |= R_PENDING_DELAY;
                        sensor->enableRead(WRITE_DELAY);
                        sensor->setNextReadTime(WRITE_DELAY, QTime::currentTime());
                    }
                    updated = true;
                }
                else if (rid.suffix == RConfigDuration) // Unsigned integer
                {
                    if (sensor->modelId().startsWith(QLatin1String("FLS-NB")))
                    {
                        DBG_Printf(DBG_INFO, "Force read of occupaction delay for sensor %s\n", qPrintable(sensor->address().toStringExt()));
                        sensor->enableRead(READ_OCCUPANCY_CONFIG);
                        sensor->setNextReadTime(READ_OCCUPANCY_CONFIG, queryTime.addSecs(1));
                        queryTime = queryTime.addSecs(1);
                        Q_Q(DeRestPlugin);
                        q->startZclAttributeTimer(0);
                    }
                    else if (sensor->modelId() == QLatin1String("TRADFRI motion sensor"))
                    {
                        if (data.uinteger < 1 || data.uinteger > 60)
                        {
                            rsp.list.append(errorToMap(ERR_INVALID_VALUE, QString("/sensors/%1/config/%2").arg(id).arg(pi.key()),
                                                       QString("invalid value, %1, for parameter %2").arg(map[pi.key()].toString()).arg(pi.key())));
                            continue;
                        }
                    }

                    updated = true;
                }
                else if (rid.suffix == RConfigLedIndication) // Boolean
                {
                    pendingMask |= R_PENDING_LEDINDICATION;
                    sensor->enableRead(WRITE_LEDINDICATION);
                    sensor->setNextReadTime(WRITE_LEDINDICATION, QTime::currentTime());
                    updated = true;
                }
                else if (rid.suffix == RConfigSensitivity) // Unsigned integer
                {
                    pendingMask |= R_PENDING_SENSITIVITY;
                    sensor->enableRead(WRITE_SENSITIVITY);
                    sensor->setNextReadTime(WRITE_SENSITIVITY, QTime::currentTime());
                    updated = true;
                }
                else if (rid.suffix == RConfigUsertest) // Boolean
                {
                    pendingMask |= R_PENDING_USERTEST;
                    sensor->enableRead(WRITE_USERTEST);
                    sensor->setNextReadTime(WRITE_USERTEST, QTime::currentTime());
                    updated = true;
                }
                else if (rid.suffix == RConfigLat || rid.suffix == RConfigLong) // String
                {
                    updated = true;
                }
                else if (rid.suffix == RConfigOn) // Boolean
                {
                    updated = true;
                }
                else if (rid.suffix == RConfigAlert) // String
                {
                    const std::array<KeyValMap, 3> RConfigAlertValues = { { {QLatin1String("none"), 0}, {QLatin1String("select"), 2}, {QLatin1String("lselect"), 15} } };

                    const auto match = matchKeyValue(data.string, RConfigAlertValues);

                    if (isValid(match))
                    {
                        task.taskType = TaskIdentify;
                        taskToLocalData(task);

                        if (addTaskIdentify(task, match.value))
                        {
                            updated = true;
                        }
                    }
                }
                else if (rid.suffix == RConfigLock) // Boolean
                {
                    data.boolean = !data.boolean;     // Flip bool value as 0 means lock and 1 means unlock

                    if (addTaskDoorLockUnlock(task, data.boolean))
                    {
                        updated = true;
                    }
                }
                else if (rid.suffix == RConfigMelody) // Unsigned integer
                {
                    if (data.uinteger > 18) { data.uinteger = 18; }
                    if (data.uinteger < 1) { data.uinteger = 1; }

                    QByteArray tuyaData;
                    tuyaData.append(static_cast<qint8>(data.uinteger & 0xff));

                    if (sendTuyaRequest(task, TaskTuyaRequest, DP_TYPE_ENUM, DP_IDENTIFIER_MELODY, tuyaData))
                    {
                        updated = true;
                    }
                }
                else if (rid.suffix == RConfigVolume) // Unsigned integer
                {
                    if (data.uinteger > 2) { data.uinteger = 2; } // Volume level, max = 2

                    QByteArray tuyaData;
                    tuyaData.append(static_cast<qint8>(data.uinteger & 0xff));

                    if (sendTuyaRequest(task, TaskTuyaRequest, DP_TYPE_ENUM, DP_IDENTIFIER_VOLUME, tuyaData))
                    {
                        updated = true;
                    }
                }
                else if (rid.suffix == RConfigTempMinThreshold || rid.suffix == RConfigTempMaxThreshold || rid.suffix == RConfigHumiMinThreshold || rid.suffix == RConfigHumiMaxThreshold)
                // Use signed, a temperature can be negative, but untested.
                {
                    QByteArray tuyaData = QByteArray("\x00\x00\x00",3);
                    tuyaData.append(static_cast<qint8>(data.integer));
                    quint8 dpIdentifier = 0;

                    //if      (data.integer <= -25 || data.integer >= 25) { invalidValue = true; }  // What are the valid boundaries?
                    if      (rid.suffix == RConfigTempMinThreshold) { dpIdentifier = DP_IDENTIFIER_TRESHOLDTEMPMINI; }
                    else if (rid.suffix == RConfigTempMaxThreshold) { dpIdentifier = DP_IDENTIFIER_TRESHOLDTEMPMAXI; }
                    else if (rid.suffix == RConfigHumiMinThreshold) { dpIdentifier = DP_IDENTIFIER_TRESHOLDTHUMIMINI; }
                    else if (rid.suffix == RConfigHumiMaxThreshold) { dpIdentifier = DP_IDENTIFIER_TRESHOLDHUMIMAXI; }

                    if (sendTuyaRequest(task, TaskTuyaRequest, DP_TYPE_VALUE, dpIdentifier, tuyaData))
                    {
                        updated = true;
                    }
                }
                else if (rid.suffix == RConfigOffset) // Signed integer
                {
                    data.integer = data.integer / 10;

                    if ((R_GetProductId(sensor) == QLatin1String("Tuya_THD HY369 TRV") ||
                         R_GetProductId(sensor) == QLatin1String("Tuya_THD Essentials TRV") ||
                         R_GetProductId(sensor) == QLatin1String("Tuya_THD Smart radiator TRV") ||
                         R_GetProductId(sensor) == QLatin1String("Tuya_THD NX-4911-675 TRV") ||
                         R_GetProductId(sensor) == QLatin1String("Tuya_THD 30946 TRV") ||
                         R_GetProductId(sensor) == QLatin1String("Tuya_THD SEA801-ZIGBEE TRV")) ||
                         R_GetProductId(sensor) == QLatin1String("Tuya_THD WZB-TRVL TRV"))
                    {
                        QByteArray tuyaData;
                        bool alternative = false;

                        if (R_GetProductId(sensor) == QLatin1String("Tuya_THD WZB-TRVL TRV"))
                        {
                            if (data.integer > 6)  { data.integer = 6;  } // offset, min = -60, max = 60
                            if (data.integer < -6) { data.integer = -6; }

                            alternative = true;
                        }
                        else
                        {
                            if (data.integer > 90)  { data.integer = 90;  } // offset, min = -90, max = 90
                            if (data.integer < -90) { data.integer = -90; }
                        }

                        tuyaData.append((qint8)((offset >> 24) & 0xff));
                        tuyaData.append((qint8)((offset >> 16) & 0xff));
                        tuyaData.append((qint8)((offset >> 8) & 0xff));
                        tuyaData.append((qint8)(offset & 0xff));

                        if (!alternative)
                        {
                            if (sendTuyaRequest(task, TaskThermostat, DP_TYPE_VALUE, 0x2c, tuyaData))
                            {
                                updated = true;
                            }
                        }
                        else
                        {
                            if (sendTuyaRequest(task, TaskThermostat, DP_TYPE_VALUE, 0x1b, tuyaData))
                            {
                                updated = true;
                            }
                        }
                    }
                    else if (sensor->modelId() == QLatin1String("eTRV0100") || sensor->modelId() == QLatin1String("TRV001"))
                    {
                        if (data.integer < -25) { data.integer = -25; }
                        if (data.integer > 25)  { data.integer = 25; }

                        if (addTaskThermostatReadWriteAttribute(task, deCONZ::ZclWriteAttributesId, VENDOR_DANFOSS, THERM_ATTRID_REGULATION_SETPOINT_OFFSET, deCONZ::Zcl8BitInt, data.integer))
                        {
                            updated = true;
                        }
                    }
                    else if (sensor->type() == "ZHAThermostat")
                    {
                        if (data.integer < -25) { data.integer = -25; }
                        if (data.integer > 25)  { data.integer = 25; }

                        if (addTaskThermostatReadWriteAttribute(task, deCONZ::ZclWriteAttributesId, 0x0000, THERM_ATTRID_LOCAL_TEMPERATURE_CALIBRATION, deCONZ::Zcl8BitInt, data.integer))
                        {
                            updated = true;
                        }
                    }
                    else
                    {
                        offsetUpdated = true;   // Consider offset only for temperature, humidity, and pressure cluster
                        updated = true;
                    }
                }
                else if (rid.suffix == RConfigScheduleOn) // Boolean
                {
                    if (sensor->modelId() == QLatin1String("Thermostat")) { data.boolean = !data.boolean; } // eCozy, flip true and false

                    if (addTaskThermostatReadWriteAttribute(task, deCONZ::ZclWriteAttributesId, 0x0000, THERM_ATTRID_THERMOSTAT_PROGRAMMING_OPERATION_MODE, deCONZ::Zcl8BitBitMap, data.boolean))
                    {
                        updated = true;
                    }
                }
                else if (rid.suffix == RConfigHeatSetpoint) // Signed integer
                {
                    if (sensor->modelId().startsWith(QLatin1String("SPZB"))) // Eurotronic Spirit
                    {
                        // Older models of the Eurotroninc Spirit updated the heat set point via the manufacturer custom attribute 0x4003.
                        // For newer models it is not possible to write to this attribute.
                        // Newer models must use the standard Occupied Heating Setpoint value (0x0012) using a default (or none) manufacturer.
                        // See GitHub issue #1098
                        // UPD 16-11-2020: Since there is no way to reckognize older and newer models correctly and a new firmware version is on its way this
                        //                 'fix' is changed to a more robust but ugly implementation by simply sending both codes to the device. One of the commands
                        //                 will be accepted while the other one will be refused. Let's hope this code can be removed in a future release.

                        if (addTaskThermostatReadWriteAttribute(task, deCONZ::ZclWriteAttributesId, VENDOR_JENNIC, THERM_ATTRID_CURRENT_TEMPERATURE_SETPOINT, deCONZ::Zcl16BitInt, data.integer) &&
                            addTaskThermostatReadWriteAttribute(task, deCONZ::ZclWriteAttributesId, VENDOR_NONE,   THERM_ATTRID_OCCUPIED_HEATING_SETPOINT, deCONZ::Zcl16BitInt, data.integer))
                        {
                            // Setting the heat setpoint disables off/boost modes, but this is not reported back by the thermostat.
                            // Hence, the off/boost flags will be removed here to reflect the actual operating state.
                            hostFlags &= ~0x04; // clear `boost` flag
                            hostFlags |=  0x10; // set `disable off` flag

                            updated = true;
                        }
                    }
                    else if (sensor->modelId() == QLatin1String("eTRV0100") || sensor->modelId() == QLatin1String("TRV001"))
                    {
                        if (addTaskThermostatCmd(task, VENDOR_DANFOSS, 0x40, data.integer, 0))
                        {
                            updated = true;
                        }
                    }
                    else if (R_GetProductId(sensor) == QLatin1String("Tuya_THD HY369 TRV") ||
                             R_GetProductId(sensor) == QLatin1String("Tuya_THD HY368 TRV") ||
                             R_GetProductId(sensor) == QLatin1String("Tuya_THD GS361A-H04 TRV") ||
                             R_GetProductId(sensor) == QLatin1String("Tuya_THD Essentials TRV") ||
                             R_GetProductId(sensor) == QLatin1String("Tuya_THD NX-4911-675 TRV") ||
                             R_GetProductId(sensor) == QLatin1String("Tuya_THD 30946 TRV") ||
                             R_GetProductId(sensor) == QLatin1String("Tuya_THD WZB-TRVL TRV") ||
                             R_GetProductId(sensor) == QLatin1String("Tuya_THD BTH-002 Thermostat") ||
                             R_GetProductId(sensor) == QLatin1String("Tuya_THD Smart radiator TRV") ||
                             R_GetProductId(sensor) == QLatin1String("Tuya_THD MOES TRV") ||
                             R_GetProductId(sensor) == QLatin1String("Tuya_THD SEA801-ZIGBEE TRV"))
                    {
                        data.integer = data.integer / 10;
                        QByteArray tuyaData = QByteArray("\x00\x00", 2);
                        qint8 dp = DP_IDENTIFIER_THERMOSTAT_HEATSETPOINT;

                        if (R_GetProductId(sensor) == QLatin1String("Tuya_THD WZB-TRVL TRV") ||
                            R_GetProductId(sensor) == QLatin1String("Tuya_THD Smart radiator TRV") ||
                            R_GetProductId(sensor) == QLatin1String("Tuya_THD SEA801-ZIGBEE TRV"))
                        {
                            dp = DP_IDENTIFIER_THERMOSTAT_HEATSETPOINT_2;
                        }
                        else if (R_GetProductId(sensor) == QLatin1String("Tuya_THD BTH-002 Thermostat"))
                        {
                            dp = DP_IDENTIFIER_THERMOSTAT_HEATSETPOINT_3;
                            data.integer = data.integer / 10;
                        }
                        else if (R_GetProductId(sensor) == QLatin1String("Tuya_THD MOES TRV"))
                        {
                            ResourceItem *item2 = sensor->item(RConfigMode);

                            if (item2 && item2->toString() == QLatin1String("heat"))
                            {
                                dp = DP_IDENTIFIER_THERMOSTAT_HEATSETPOINT_3;
                            }
                            else
                            {
                                dp = DP_IDENTIFIER_THERMOSTAT_HEATSETPOINT_4;
                            }

                            data.integer = data.integer * 2 / 10;
                        }

                        tuyaData.append(static_cast<qint8>((data.integer >> 8) & 0xff));
                        tuyaData.append(static_cast<qint8>(data.integer & 0xff));

                        if (sendTuyaRequest(task, TaskThermostat, DP_TYPE_VALUE, dp, tuyaData))
                        {
                            updated = true;
                        }
                    }
                    else
                    {
                        if (addTaskThermostatReadWriteAttribute(task, deCONZ::ZclWriteAttributesId, 0x0000, THERM_ATTRID_OCCUPIED_HEATING_SETPOINT, deCONZ::Zcl16BitInt, data.integer))
                        {
                            updated = true;
                        }
                    }
                }
                else if (rid.suffix == RConfigCoolSetpoint) // Signed integer
                {
                    if (addTaskThermostatReadWriteAttribute(task, deCONZ::ZclWriteAttributesId, 0x0000, THERM_ATTRID_OCCUPIED_COOLING_SETPOINT, deCONZ::Zcl16BitInt, data.integer))
                    {
                        updated = true;
                    }
                }
                else if (rid.suffix == RConfigMode) // String
                {
                    if (sensor->modelId() == QLatin1String("Cable outlet")) // Legrand cable outlet
                    {
                        const auto match = matchKeyValue(data.string, RConfigModeLegrandValues);

                        if (isValid(match))
                        {
                            if (addTaskControlModeCmd(task, 0x00, match.value))
                            {
                                updated = true;
                            }
                        }
                    }
                    else if (R_GetProductId(sensor) == QLatin1String("Tuya_THD HY369 TRV") ||
                             R_GetProductId(sensor) == QLatin1String("Tuya_THD HY368 TRV") ||
                             R_GetProductId(sensor) == QLatin1String("Tuya_THD GS361A-H04 TRV") ||
                             R_GetProductId(sensor) == QLatin1String("Tuya_THD Essentials TRV") ||
                             R_GetProductId(sensor) == QLatin1String("Tuya_THD NX-4911-675 TRV") ||
<<<<<<< HEAD
=======
                             R_GetProductId(sensor) == QLatin1String("Tuya_THD 30946 TRV") ||
                             R_GetProductId(sensor) == QLatin1String("Tuya_THD Smart radiator TRV") ||
>>>>>>> 71e39e88
                             R_GetProductId(sensor) == QLatin1String("Tuya_THD MOES TRV"))
                    {
                        const auto match = matchKeyValue(data.string, RConfigModeValuesTuya1);

                        if (isValid(match))
                        {
                            QByteArray tuyaData = QByteArray::fromRawData(match.value, 1);
                            quint8 dpIdentifier = DP_IDENTIFIER_THERMOSTAT_MODE_1;

                            if (R_GetProductId(sensor) == QLatin1String("Tuya_THD MOES TRV"))
                            {
                                dpIdentifier = DP_IDENTIFIER_THERMOSTAT_MODE_2;
                            }

                            if (sendTuyaRequest(task, TaskThermostat, DP_TYPE_ENUM, dpIdentifier, tuyaData))
                            {
                                updated = true;
                            }
                        }
                    }
                    else if (R_GetProductId(sensor) == QLatin1String("Tuya_THD BTH-002 Thermostat"))
                    {
                        const auto match = matchKeyValue(data.string, RConfigModeValuesTuya2);

                        if (isValid(match))
                        {
                            QByteArray tuyaData = QByteArray::fromRawData(match.value, 1);

                            if (sendTuyaRequest(task, TaskThermostat, DP_TYPE_BOOL, 0x01, tuyaData))
                            {
                                updated = true;
                            }
                        }
                    }
                    else if (R_GetProductId(sensor) == QLatin1String("Tuya_THD WZB-TRVL TRV") ||
                             R_GetProductId(sensor) == QLatin1String("Tuya_THD Smart radiator TRV") ||
                             R_GetProductId(sensor) == QLatin1String("Tuya_THD SEA801-ZIGBEE TRV"))
                    {
                        const auto match = matchKeyValue(data.string, RConfigModeValuesTuya2);

                        if (isValid(match))
                        {
                            if (match.key == QLatin1String("off"))
                            {
                                if (sendTuyaRequest(task, TaskThermostat, DP_TYPE_BOOL, DP_IDENTIFIER_THERMOSTAT_SCHEDULE_ENABLE, QByteArray("\x00", 1)) &&
                                    sendTuyaRequest(task, TaskThermostat, DP_TYPE_BOOL, DP_IDENTIFIER_THERMOSTAT_MODE_3, QByteArray("\x00", 1)))
                                {
                                    updated = true;
                                }
                            }
                            else if (match.key == QLatin1String("heat"))
                            {
                                if (sendTuyaRequest(task, TaskThermostat, DP_TYPE_BOOL, DP_IDENTIFIER_THERMOSTAT_SCHEDULE_ENABLE, QByteArray("\x00", 1)) &&
                                    sendTuyaRequest(task, TaskThermostat, DP_TYPE_BOOL, DP_IDENTIFIER_THERMOSTAT_MODE_3, QByteArray("\x01", 1)))
                                {
                                    updated = true;
                                }
                            }
                            else
                            {
                                if (sendTuyaRequest(task, TaskThermostat, DP_TYPE_BOOL, DP_IDENTIFIER_THERMOSTAT_SCHEDULE_ENABLE, QByteArray("\x01", 1)) &&
                                    sendTuyaRequest(task, TaskThermostat, DP_TYPE_BOOL, DP_IDENTIFIER_THERMOSTAT_MODE_3, QByteArray("\x01", 1)))
                                {
                                    updated = true;
                                }
                            }
                        }
                    }
                    else if (sensor->modelId().startsWith(QLatin1String("S1")) ||
                             sensor->modelId().startsWith(QLatin1String("S2")) ||
                             sensor->modelId().startsWith(QLatin1String("J1")))
                    {
                        if (addTaskUbisysConfigureSwitch(task))
                        {
                            updated = true;
                        }
                    }
                    else if (sensor->modelId().startsWith(QLatin1String("SPZB"))) // Eurotronic Spirit
                    {
                        const auto match = matchKeyValue(data.string, RConfigModeValuesEurotronic);

                        if (isValid(match))
                        {
                            if (match.key == QLatin1String("off"))
                            {
                                hostFlags |= 0x000020; // set enable off
                                hostFlags &= 0xffffeb; // clear boost, clear disable off
                            }
                            else if (match.key == QLatin1String("heat"))
                            {
                                hostFlags |= 0x000014; // set boost, set disable off
                            }
                            else if (match.key == QLatin1String("auto"))
                            {
                                hostFlags &= 0xfffffb; // clear boost
                                hostFlags |= 0x000010; // set disable off
                            }

                            if (addTaskThermostatReadWriteAttribute(task, deCONZ::ZclWriteAttributesId, VENDOR_JENNIC, THERM_ATTRID_HOST_FLAGS, deCONZ::Zcl24BitUint, hostFlags))
                            {
                                updated = true;
                            }
                        }
                    }
                    else
                    {
                        const auto match = matchKeyValue(data.string, RConfigModeValues);

                        if (isValid(match))
                        {
                            if (sensor->modelId() == QLatin1String("Super TR")) // Set device on/off state through mode via device specific attribute
                            {
                                if (match.value != 0x00 && match.value != 0x04) { }
                                else
                                {
                                    bool data = match.value == 0x00 ? false : true;

                                    if (addTaskThermostatReadWriteAttribute(task, deCONZ::ZclWriteAttributesId, 0x0000, THERM_ATTRID_DEVICE_ON, deCONZ::ZclBoolean, data))
                                    {
                                        updated = true;
                                    }
                                }
                            }
                            else if (sensor->modelId().startsWith(QLatin1String("SLR2")) ||
                                     sensor->modelId() == QLatin1String("SLR1b"))
                            {
                                attributeList.insert(THERM_ATTRID_SYSTEM_MODE, (quint32)match.value);
                                
                                // Change automatically the Setpoint Hold
                                // Add a timer for Boost mode
                                if      (match.value == 0x00) { attributeList.insert(THERM_ATTRID_TEMPERATURE_SETPOINT_HOLD, (quint32)0x00); }
                                else if (match.value == 0x04) { attributeList.insert(THERM_ATTRID_TEMPERATURE_SETPOINT_HOLD, (quint32)0x01); }
                                else if (match.value == 0x05)
                                {
                                    attributeList.insert(THERM_ATTRID_TEMPERATURE_SETPOINT_HOLD, (quint32)0x01);
                                    attributeList.insert(THERM_ATTRID_TEMPERATURE_SETPOINT_HOLD_DURATION, (quint32)0x003C);
                                }

                                if (!attributeList.isEmpty())
                                {
                                    if (addTaskThermostatWriteAttributeList(task, 0, attributeList))
                                    {
                                     updated = true;
                                    }
                                }
                            }
                            else
                            {
                                if (addTaskThermostatReadWriteAttribute(task, deCONZ::ZclWriteAttributesId, 0x0000, THERM_ATTRID_SYSTEM_MODE, deCONZ::Zcl8BitEnum, match.value))
                                {
                                    updated = true;
                                }
                            }
                        }
                        else if (isClip)
                        {
                            updated = true;
                        }
                    }
                }
                else if (rid.suffix == RConfigPreset) // String
                {
                    if (R_GetProductId(sensor) == QLatin1String("Tuya_THD HY369 TRV") ||
                        R_GetProductId(sensor) == QLatin1String("Tuya_THD HY368 TRV") ||
                        R_GetProductId(sensor) == QLatin1String("Tuya_THD GS361A-H04 TRV") ||
                        R_GetProductId(sensor) == QLatin1String("Tuya_THD NX-4911-675 TRV") ||
                        R_GetProductId(sensor) == QLatin1String("Tuya_THD 30946 TRV") ||
                        R_GetProductId(sensor) == QLatin1String("Tuya_THD Smart radiator TRV") ||
                        R_GetProductId(sensor) == QLatin1String("Tuya_THD Essentials TRV") ||
                        R_GetProductId(sensor) == QLatin1String("Tuya_THD SEA801-ZIGBEE TRV"))
                    {
                        const auto match = matchKeyValue(data.string, RConfigPresetValuesTuya);

                        if (isValid(match))
                        {
                            QByteArray tuyaData = QByteArray::fromRawData(match.value, 1);

                            if (sendTuyaRequest(task, TaskThermostat, DP_TYPE_ENUM, 0x04, tuyaData))
                            {
                                updated = true;
                            }
                        }
                    }
                    else if (R_GetProductId(sensor) == QLatin1String("Tuya_THD BTH-002 Thermostat"))
                    {
                        const auto match = matchKeyValue(data.string, RConfigPresetValuesTuya2);

                        if (isValid(match))
                        {
                            if (match.key == QLatin1String("auto"))
                            {
                                if (sendTuyaRequest(task, TaskThermostat, DP_TYPE_ENUM, 0x02, QByteArray("\x01", 1)) &&
                                    sendTuyaRequest(task, TaskThermostat, DP_TYPE_ENUM, 0x03, QByteArray("\x00", 1)))
                                {
                                    updated = true;
                                }
                            }
                            else if (match.key == QLatin1String("program"))
                            {
                                if (sendTuyaRequest(task, TaskThermostat, DP_TYPE_ENUM, 0x02, QByteArray("\x00", 1)) &&
                                    sendTuyaRequest(task, TaskThermostat, DP_TYPE_ENUM, 0x03, QByteArray("\x01", 1)))
                                {
                                    updated = true;
                                }
                            }
                        }
                    }
                    else if (R_GetProductId(sensor) == QLatin1String("NAS-AB02B0 Siren"))
                    {
                        const auto match = matchKeyValue(data.string, RConfigPresetValuesTuya3);

                        if (isValid(match))
                        {
                            QByteArray tuyaData1;
                            QByteArray tuyaData2;
                            quint8 dpIdentifier1 = DP_IDENTIFIER_TEMPERATURE_ALARM;
                            quint8 dpIdentifier2 = DP_IDENTIFIER_HUMIDITY_ALARM;

                            if (match.key == QLatin1String("both"))
                            {
                                tuyaData1 = tuyaData2 = QByteArray("\x01", 1);
                            }
                            else if (match.key == QLatin1String("humidity"))
                            {
                                tuyaData1 = QByteArray("\x00", 1);
                                tuyaData2 = QByteArray("\x01", 1);
                            }
                            else if (match.key == QLatin1String("temperature"))
                            {
                                tuyaData1 = QByteArray("\x01", 1);
                                tuyaData2 = QByteArray("\x00", 1);
                            }
                            else if (match.key == QLatin1String("off"))
                            {
                                tuyaData1 = tuyaData2 = QByteArray("\x00", 1);
                            }

                            if (sendTuyaRequest(task, TaskTuyaRequest, DP_TYPE_BOOL, dpIdentifier1, tuyaData1) &&
                                sendTuyaRequest(task, TaskTuyaRequest, DP_TYPE_BOOL, dpIdentifier2, tuyaData2))
                            {
                                updated = true;
                            }
                        }
                    }

                }
                else if (rid.suffix == RConfigLocked) // Boolean
                {
                    if (R_GetProductId(sensor) == QLatin1String("Tuya_THD SEA801-ZIGBEE TRV") ||
                        R_GetProductId(sensor) == QLatin1String("Tuya_THD NX-4911-675 TRV") ||
                        R_GetProductId(sensor) == QLatin1String("Tuya_THD 30946 TRV") ||
                        R_GetProductId(sensor) == QLatin1String("Tuya_THD Essentials TRV") ||
                        R_GetProductId(sensor) == QLatin1String("Tuya_THD WZB-TRVL TRV") ||
                        R_GetProductId(sensor) == QLatin1String("Tuya_THD GS361A-H04 TRV") ||
                        R_GetProductId(sensor) == QLatin1String("Tuya_THD Smart radiator TRV") ||
                        R_GetProductId(sensor) == QLatin1String("Tuya_THD BTH-002 Thermostat") ||
                        R_GetProductId(sensor) == QLatin1String("Tuya_THD MOES TRV") ||
                        R_GetProductId(sensor) == QLatin1String("Tuya_THD HY368 TRV") ||
                        R_GetProductId(sensor) == QLatin1String("Tuya_THD HY369 TRV"))
                    {
                        QByteArray tuyaData = QByteArray("\x00", 1);
                        qint8 dpIdentifier = DP_IDENTIFIER_THERMOSTAT_CHILDLOCK_1;

                        if (data.boolean) { tuyaData = QByteArray("\x01", 1); }

                        if (R_GetProductId(sensor) == QLatin1String("Tuya_THD BTH-002 Thermostat") ||
                            R_GetProductId(sensor) == QLatin1String("Tuya_THD WZB-TRVL TRV"))
                        {
                            dpIdentifier = DP_IDENTIFIER_THERMOSTAT_CHILDLOCK_2;
                        }
                        else if (R_GetProductId(sensor) == QLatin1String("Tuya_THD MOES TRV"))
                        {
                            dpIdentifier = DP_IDENTIFIER_THERMOSTAT_CHILDLOCK_3;
                        }

                        if (sendTuyaRequest(task, TaskThermostat, DP_TYPE_BOOL, dpIdentifier, tuyaData))
                        {
                            updated = true;
                        }
                    }
                    else if (sensor->modelId() == QLatin1String("Super TR"))
                    {
                        if (addTaskThermostatReadWriteAttribute(task, deCONZ::ZclWriteAttributesId, 0x0000, THERM_ATTRID_CHILD_LOCK, deCONZ::ZclBoolean, data.boolean))
                        {
                            updated = true;
                        }
                    }
                    else if (sensor->modelId().startsWith(QLatin1String("SPZB"))) // Eurotronic Spirit
                    {
                        if (data.boolean) { hostFlags |= 0x000080; } // set locked
                        else              { hostFlags &= 0xffff6f; } // clear locked, clear disable off

                        if (addTaskThermostatReadWriteAttribute(task, deCONZ::ZclWriteAttributesId, VENDOR_JENNIC, THERM_ATTRID_HOST_FLAGS, deCONZ::Zcl24BitUint, hostFlags))
                        {
                            updated = true;
                        }
                    }
                    else
                    {
                        data.uinteger = data.boolean; // Use integer representation

                        if (addTaskThermostatUiConfigurationReadWriteAttribute(task, deCONZ::ZclWriteAttributesId, THERM_UI_ATTRID_KEYPAD_LOCKOUT, deCONZ::Zcl8BitEnum, data.uinteger))
                        {
                            updated = true;
                        }
                    }
                }
                else if (rid.suffix == RConfigDisplayFlipped) // Boolean
                {
                    if (sensor->modelId() == QLatin1String("eTRV0100") || sensor->modelId() == QLatin1String("TRV001"))
                    {
                        data.uinteger = data.boolean; // Use integer representation

                        if (addTaskThermostatUiConfigurationReadWriteAttribute(task, deCONZ::ZclWriteAttributesId, THERM_UI_ATTRID_VIEWING_DIRECTION, deCONZ::Zcl8BitEnum, data.uinteger, VENDOR_DANFOSS))
                        {
                            updated = true;
                        }
                    }
                    else if (sensor->modelId().startsWith(QLatin1String("SPZB"))) // Eurotronic Spirit
                    {
                        if (data.boolean) { hostFlags |= 0x000002; } // set flipped
                        else              { hostFlags &= 0xffffed; } // clear flipped, clear disable off

                        if (addTaskThermostatReadWriteAttribute(task, deCONZ::ZclWriteAttributesId, VENDOR_JENNIC, THERM_ATTRID_HOST_FLAGS, deCONZ::Zcl24BitUint, hostFlags))
                        {
                            updated = true;
                        }
                    }
                }
                else if (rid.suffix == RConfigMountingMode) // Boolean
                {
                    data.uinteger = data.boolean; // Use integer representation

                    if (addTaskThermostatReadWriteAttribute(task, deCONZ::ZclWriteAttributesId, VENDOR_DANFOSS, THERM_ATTRID_MOUNTING_MODE_CONTROL, deCONZ::Zcl16BitInt, data.uinteger))
                    {
                        updated = true;
                    }
                }
                else if (rid.suffix == RConfigExternalTemperatureSensor) // Signed integer
                {
                    if (addTaskThermostatReadWriteAttribute(task, deCONZ::ZclWriteAttributesId, VENDOR_DANFOSS, THERM_ATTRID_EXTERNAL_MEASUREMENT, deCONZ::Zcl16BitInt, data.integer))
                    {
                        updated = true;
                    }
                }
                else if (rid.suffix == RConfigExternalWindowOpen) // Boolean
                {
                    if (addTaskThermostatReadWriteAttribute(task, deCONZ::ZclWriteAttributesId, VENDOR_DANFOSS, THERM_ATTRID_EXTERNAL_OPEN_WINDOW_DETECTED, deCONZ::ZclBoolean, data.boolean))
                    {
                        updated = true;
                    }
                }
                else if (rid.suffix == RConfigSetValve) // Boolean
                {
                    QByteArray tuyaData = QByteArray("\x00", 1);

                    if (data.boolean)
                    {
                        tuyaData = QByteArray("\x01", 1);
                    }

                    if (sendTuyaRequest(task, TaskThermostat, DP_TYPE_BOOL, DP_IDENTIFIER_THERMOSTAT_VALVE, tuyaData))
                    {
                        updated = true;
                    }
                }
                else if (rid.suffix == RConfigTemperatureMeasurement) // String
                {
                    if (sensor->modelId() == QLatin1String("Super TR"))
                    {
                        const auto match = matchKeyValue(data.string, RConfigTemperatureMeasurementValues);

                        if (isValid(match))
                        {
                            if (addTaskThermostatReadWriteAttribute(task, deCONZ::ZclWriteAttributesId, 0x0000, THERM_ATTRID_TEMPERATURE_MEASUREMENT, deCONZ::Zcl8BitEnum, match.value))
                            {
                                updated = true;
                            }
                        }
                    }
                }
                else if (rid.suffix == RConfigWindowOpen) // Boolean
                {
                    QByteArray tuyaData = QByteArray("\x00", 1); // Config on / off

                    if (data.boolean) { tuyaData = QByteArray("\x01", 1); }

                    qint8 dpIdentifier = DP_IDENTIFIER_WINDOW_OPEN;

                    if (R_GetProductId(sensor) == QLatin1String("Tuya_THD WZB-TRVL TRV"))
                    {
                        dpIdentifier = DP_IDENTIFIER_WINDOW_OPEN2;
                    }

                    if (sendTuyaRequest(task, TaskThermostat, DP_TYPE_BOOL, dpIdentifier, tuyaData))
                    {
                        updated = true;
                    }
                }
                else if (rid.suffix == RConfigSwingMode) // String
                {
                    const auto match = matchKeyValue(data.string, RConfigSwingModeValues);

                    if (isValid(match))
                    {
                        if (addTaskThermostatReadWriteAttribute(task, deCONZ::ZclWriteAttributesId, 0x0000, THERM_ATTRID_AC_LOUVER_POSITION, deCONZ::Zcl8BitEnum, match.value))
                        {
                            updated = true;
                        }
                    }
                }
                else if (rid.suffix == RConfigFanMode) // String
                {
                    const auto match = matchKeyValue(data.string, RConfigFanModeValues);

                    if (isValid(match))
                    {
                        if (addTaskFanControlReadWriteAttribute(task, deCONZ::ZclWriteAttributesId, FAN_CTRL_ATTRID_FAN_MODE, deCONZ::Zcl8BitEnum, match.value))
                        {
                            updated = true;
                        }
                    }
                }
                else if (rid.suffix == RConfigControlSequence) // Unsigned integer
                {
                    const auto match = matchKeyValue(data.uinteger, RConfigControlSequenceValues);

                    if (match.key)
                    {
                        if (addTaskThermostatReadWriteAttribute(task, deCONZ::ZclWriteAttributesId, 0x0000, THERM_ATTRID_CONTROL_SEQUENCE_OF_OPERATION, deCONZ::Zcl8BitEnum, match.value))
                        {
                            updated = true;
                        }
                    }
                }
                else if (rid.suffix == RConfigPulseConfiguration) // Unsigned integer
                {
                    if (data.uinteger <= UINT16_MAX &&
                        addTaskSimpleMeteringReadWriteAttribute(task, deCONZ::ZclWriteAttributesId, METERING_ATTRID_PULSE_CONFIGURATION, deCONZ::Zcl16BitUint, data.uinteger, VENDOR_DEVELCO))
                    {
                        updated = true;
                    }
                }
                else if (rid.suffix == RConfigInterfaceMode) // Unsigned integer
                {
                    if (sensor->modelId().startsWith(QLatin1String("ZHEMI101")))
                    {
                        const auto match = matchKeyValue(data.uinteger, RConfigInterfaceModeValuesZHEMI);

                        if (match.key)
                        {
                            if (addTaskSimpleMeteringReadWriteAttribute(task, deCONZ::ZclWriteAttributesId, METERING_ATTRID_INTERFACE_MODE, deCONZ::Zcl16BitEnum, match.value, VENDOR_DEVELCO))
                            {
                                updated = true;
                            }
                        }
                    }
                    else if (sensor->modelId().startsWith(QLatin1String("EMIZB-1")))
                    {
                        const auto match = matchKeyValue(data.uinteger, RConfigInterfaceModeValuesEMIZB);

                        if (match.key)
                        {
                            if (addTaskSimpleMeteringReadWriteAttribute(task, deCONZ::ZclWriteAttributesId, METERING_ATTRID_INTERFACE_MODE, deCONZ::Zcl16BitEnum, match.value, VENDOR_DEVELCO))
                            {
                                updated = true;
                            }
                        }
                    }
                }
                if (rid.suffix == RConfigWindowCoveringType) // Unsigned integer
                {
                    if (sensor->modelId().startsWith(QLatin1String("J1")))
                    {
                        if (addTaskWindowCoveringCalibrate(task, data.uinteger))
                        {
                            updated = true;
                        }
                    }
                }
                else if (rid.suffix == RConfigGroup) // String
                {
                    checkSensorBindingsForClientClusters(sensor);
                    continue;
                }
                else if (QString(rid.suffix).startsWith("config/ubisys_j1_")) // Unsigned integer
                {
                    uint16_t mfrCode = VENDOR_UBISYS;
                    uint16_t attrId = 0xFFFF;
                    uint8_t attrType = deCONZ::Zcl16BitUint;
                    if (rid.suffix == RConfigUbisysJ1Mode)
                    {
                        mfrCode = 0x0000;
                        attrId = 0x0017;
                        attrType = deCONZ::Zcl8BitBitMap;
                    }
                    else if (rid.suffix == RConfigUbisysJ1WindowCoveringType)
                    {
                        attrId = 0x0000;
                        attrType = deCONZ::Zcl8BitEnum;
                    }
                    else if (rid.suffix == RConfigUbisysJ1ConfigurationAndStatus)
                    {
                        attrId = 0x0007;
                        attrType = deCONZ::Zcl8BitBitMap;
                    }
                    else if (rid.suffix == RConfigUbisysJ1InstalledOpenLimitLift)
                    {
                        attrId = 0x0010;
                    }
                    else if (rid.suffix == RConfigUbisysJ1InstalledClosedLimitLift)
                    {
                        attrId = 0x0011;
                    }
                    else if (rid.suffix == RConfigUbisysJ1InstalledOpenLimitTilt)
                    {
                        attrId = 0x0012;
                    }
                    else if (rid.suffix == RConfigUbisysJ1InstalledClosedLimitTilt)
                    {
                        attrId = 0x0013;
                    }
                    else if (rid.suffix == RConfigUbisysJ1TurnaroundGuardTime)
                    {
                        attrId = 0x1000;
                        attrType = deCONZ::Zcl8BitUint;
                    }
                    else if (rid.suffix == RConfigUbisysJ1LiftToTiltTransitionSteps)
                    {
                        attrId = 0x1001;
                    }
                    else if (rid.suffix == RConfigUbisysJ1TotalSteps)
                    {
                        attrId = 0x1002;
                    }
                    else if (rid.suffix == RConfigUbisysJ1LiftToTiltTransitionSteps2)
                    {
                        attrId = 0x1003;
                    }
                    else if (rid.suffix == RConfigUbisysJ1TotalSteps2)
                    {
                        attrId = 0x1004;
                    }
                    else if (rid.suffix == RConfigUbisysJ1AdditionalSteps)
                    {
                        attrId = 0x1005;
                        attrType = deCONZ::Zcl8BitUint;
                    }
                    else if (rid.suffix == RConfigUbisysJ1InactivePowerThreshold)
                    {
                        attrId = 0x1006;
                    }
                    else if (rid.suffix == RConfigUbisysJ1StartupSteps)
                    {
                        attrId = 0x1007;
                    }

                    if (attrId != 0xFFFF)
                    {
                        if (addTaskWindowCoveringSetAttr(task, mfrCode, attrId, attrType, data.uinteger))
                        {
                            updated = true;
                        }
                    }
                    else
                    {
                        rsp.list.append(errorToMap(ERR_PARAMETER_NOT_AVAILABLE, QString("/sensors/%1/config/%2").arg(id).arg(pi.key()),
                                                   QString("parameter, %1, not available").arg(pi.key())));
                    }
                }

                if (updated)
                {
                    if (item->setValue(val))
                    {
                        QVariantMap rspItem;
                        QVariantMap rspItemState;
                        rspItemState[QString("/sensors/%1/config/%2").arg(id).arg(pi.key())] = val;
                        rspItem[QLatin1String("success")] = rspItemState;
                        rsp.list.append(rspItem);
                        Event e(RSensors, rid.suffix, id, item);
                        enqueueEvent(e);
                    }

                    save = true;
                }
                else
                {
                    rsp.list.append(errorToMap(ERR_ACTION_ERROR, QString("/sensors/%1/config/%2").arg(id).arg(pi.key()),
                                               QLatin1String("Could not set attribute")));
                }
            }
            else // Resource item not found ifor sensor
            {
                rsp.list.append(errorToMap(ERR_PARAMETER_NOT_AVAILABLE, QString("/sensors/%1/config/%2").arg(id).arg(pi.key()),
                                           QString("parameter, %1, not available").arg(pi.key())));
            }
        }
        else // Resource item not found in general
        {
            rsp.list.append(errorToMap(ERR_PARAMETER_NOT_AVAILABLE, QString("/sensors/%1/config/%2").arg(id).arg(pi.key()),
                                       QString("parameter, %1, not available").arg(pi.key())));
        }
    }

    if (tholdUpdated)
    {
        ResourceItem *item = sensor->item(RStateLightLevel);
        if (item)
        {
            quint16 lightlevel = item->toNumber();

            item = sensor->item(RConfigTholdDark);
            if (item)
            {
                quint16 tholddark = item->toNumber();

                item = sensor->item(RConfigTholdOffset);
                if (item)
                {
                    quint16 tholdoffset = item->toNumber();

                    bool dark = lightlevel <= tholddark;
                    bool daylight = lightlevel >= tholddark + tholdoffset;

                    item = sensor->item(RStateDark);
                    if (!item)
                    {
                        item = sensor->addItem(DataTypeBool, RStateDark);
                    }
                    if (item && item->setValue(dark))
                    {
                        if (item->lastChanged() == item->lastSet())
                        {
                            Event e(RSensors, RStateDark, sensor->id(), item);
                            enqueueEvent(e);
                        }
                    }

                    item = sensor->item(RStateDaylight);
                    if (!item)
                    {
                        item = sensor->addItem(DataTypeBool, RStateDaylight);
                    }
                    if (item && item->setValue(daylight))
                    {
                        if (item->lastChanged() == item->lastSet())
                        {
                            Event e(RSensors, RStateDaylight, sensor->id(), item);
                            enqueueEvent(e);
                        }
                    }
                }
            }
        }
    }

    if (offsetUpdated)
    {
        ResourceItem *item = sensor->item(RStateTemperature);
        if (item)
        {
            qint16 temp = item->toNumber();
            temp += offset;
            if (item->setValue(temp))
            {
                Event e(RSensors, RStateTemperature, sensor->id(), item);
                enqueueEvent(e);
            }
        }

        item = sensor->item(RStateHumidity);
        if (item)
        {
            quint16 humidity = item->toNumber();
            qint16 _humidity = humidity + offset;
            humidity = _humidity < 0 ? 0 : _humidity > 10000 ? 10000 : _humidity;
            if (item->setValue(humidity))
            {
                Event e(RSensors, RStateHumidity, sensor->id(), item);
                enqueueEvent(e);
            }
        }
    }

    if (pendingMask)
    {
        ResourceItem *item = sensor->item(RConfigPending);
        if (item)
        {
            quint16 mask = item->toNumber();
            mask |= pendingMask;
            item->setValue(mask);
            Event e(RSensors, RConfigPending, sensor->id(), item);
            enqueueEvent(e);
        }
    }

    updateSensorEtag(sensor);

    if (save)
    {
        sensor->setNeedSaveDatabase(true);
        queSaveDb(DB_SENSORS, DB_SHORT_SAVE_DELAY);
    }

    processTasks();

    return REQ_READY_SEND;
}

/*! POST, DELETE /api/<apikey>/sensors/<id>/config/schedule/Wbbb
    \return REQ_READY_SEND
            REQ_NOT_HANDLED
 */
int DeRestPluginPrivate::changeThermostatSchedule(const ApiRequest &req, ApiResponse &rsp)
{
    rsp.httpStatus = HttpStatusOk;

    // Get the /sensors/id resource.
    QString id = req.path[3];
    Sensor *sensor = id.length() < MIN_UNIQUEID_LENGTH ? getSensorNodeForId(id) : getSensorNodeForUniqueId(id);
    if (!sensor || (sensor->deletedState() == Sensor::StateDeleted))
    {
        rsp.httpStatus = HttpStatusNotFound;
        rsp.list.append(errorToMap(ERR_RESOURCE_NOT_AVAILABLE, QString("/sensors/%1").arg(id), QString("resource, /sensors/%1, not available").arg(id)));
        return REQ_READY_SEND;
    }

    // Check that it has config/schedule.
    ResourceItem *item = sensor->item(RConfigSchedule);
    if (!item)
    {
        rsp.httpStatus = HttpStatusNotFound;
        rsp.list.append(errorToMap(ERR_RESOURCE_NOT_AVAILABLE, QString("/sensors/%1/config/schedule").arg(id), QString("resource, /sensors/%1/config/schedule, not available").arg(id)));
        return REQ_READY_SEND;
    }

    // Check valid weekday pattern
    bool ok;
    uint bbb = req.path[6].mid(1).toUInt(&ok);
    if (req.path[6].left(1) != "W" || !ok || bbb < 1 || bbb > 127)
    {
        rsp.httpStatus = HttpStatusNotFound;
        rsp.list.append(errorToMap(ERR_RESOURCE_NOT_AVAILABLE, QString("/sensors/%1/config/schedule/%2").arg(id).arg(req.path[6]), QString("resource, /sensors/%1/config/schedule/%2, not available").arg(id).arg(req.path[6])));
        return REQ_READY_SEND;
    }
    quint8 weekdays = bbb;

    // Check body
    QString transitions = QString("");
    if (req.hdr.method() == QLatin1String("POST"))
    {
        QVariant var = Json::parse(req.content, ok);
        if (!ok)
        {
            rsp.list.append(errorToMap(ERR_INVALID_JSON, QString("/sensors/%1/config/schedule/%2").arg(id).arg(req.path[6]), QLatin1String("body contains invalid JSON")));
            rsp.httpStatus = HttpStatusBadRequest;
            return REQ_READY_SEND;
        }
        QVariantList list = var.toList();
        // QString transitions = QString("");
        if (!serialiseThermostatTransitions(list, &transitions))
        {
            rsp.list.append(errorToMap(ERR_INVALID_JSON, QString("/sensors/%1/config/schedule/%2").arg(id).arg(req.path[6]), QLatin1String("body contains invalid list of transitions")));
            rsp.httpStatus = HttpStatusBadRequest;
            return REQ_READY_SEND;
        }
    }

    if (req.sock)
    {
        userActivity();
    }

    bool ok2 = false;
    // Queue task.
    TaskItem task;
    task.req.dstAddress() = sensor->address();
    task.req.setTxOptions(deCONZ::ApsTxAcknowledgedTransmission);
    task.req.setDstEndpoint(sensor->fingerPrint().endpoint);
    task.req.setSrcEndpoint(getSrcEndpoint(sensor, task.req));
    task.req.setDstAddressMode(deCONZ::ApsExtAddress);

    if (R_GetProductId(sensor) == QLatin1String("Tuya_THD HY369 TRV") ||
        R_GetProductId(sensor) == QLatin1String("Tuya_THD HY368 TRV") ||
        R_GetProductId(sensor) == QLatin1String("Tuya_THD GS361A-H04 TRV") ||
        R_GetProductId(sensor) == QLatin1String("Tuya_THD Essentials TRV") ||
        R_GetProductId(sensor) == QLatin1String("Tuya_THD Smart radiator TRV") ||
        R_GetProductId(sensor) == QLatin1String("Tuya_THD NX-4911-675 TRV") ||
        R_GetProductId(sensor) == QLatin1String("Tuya_THD 30946 TRV") ||
        R_GetProductId(sensor) == QLatin1String("Tuya_THD SEA801-ZIGBEE TRV"))
    {
        ok2 = sendTuyaRequestThermostatSetWeeklySchedule(task, weekdays, transitions, DP_IDENTIFIER_THERMOSTAT_SCHEDULE_2);
    }
    else if (R_GetProductId(sensor) == QLatin1String("Tuya_THD BTH-002 Thermostat"))
    {
        ok2 = sendTuyaRequestThermostatSetWeeklySchedule(task, weekdays, transitions, DP_IDENTIFIER_THERMOSTAT_SCHEDULE_1);
    }
    else if (R_GetProductId(sensor) == QLatin1String("Tuya_THD WZB-TRVL TRV"))
    {
        ok2 = sendTuyaRequestThermostatSetWeeklySchedule(task, weekdays, transitions, DP_IDENTIFIER_THERMOSTAT_SCHEDULE_4);
    }
    else
    {
        ok2 = addTaskThermostatSetWeeklySchedule(task, weekdays, transitions);
    }

    if (!ok2)
    {
        rsp.list.append(errorToMap(ERR_INVALID_VALUE, QString("/sensors/%1/config/schedule/%2").arg(id).arg(req.path[6]), QLatin1String("could not set schedule")));
        rsp.httpStatus = HttpStatusBadRequest;
        return REQ_READY_SEND;
    }

    QVariantMap rspItem;
    QVariantMap rspItemState;
    if (req.hdr.method() == QLatin1String("POST"))
    {
        QVariantList l;
        deserialiseThermostatTransitions(transitions, &l);
        rspItemState[QString("/config/schedule/W%1").arg(weekdays)] = l;
        rspItem[QLatin1String("success")] = rspItemState;
    }
    else
    {
        rspItem[QLatin1String("success")] = QString("/sensors/%1/config/schedule/W%2 deleted.").arg(id).arg(weekdays);
    }
    rsp.list.append(rspItem);

    updateThermostatSchedule(sensor, weekdays, transitions);

    processTasks();

    return REQ_READY_SEND;
}

/*! PUT, PATCH /api/<apikey>/sensors/<id>/state
    \return REQ_READY_SEND
            REQ_NOT_HANDLED
 */
int DeRestPluginPrivate::changeSensorState(const ApiRequest &req, ApiResponse &rsp)
{
    QString id = req.path[3];
    Sensor *sensor = id.length() < MIN_UNIQUEID_LENGTH ? getSensorNodeForId(id) : getSensorNodeForUniqueId(id);
    bool ok;
    bool updated = false;
    QVariant var = Json::parse(req.content, ok);
    QVariantMap map = var.toMap();
    QVariantMap rspItem;
    QVariantMap rspItemState;

    rsp.httpStatus = HttpStatusOk;

    if (!ok)
    {
        rsp.list.append(errorToMap(ERR_INVALID_JSON, QString("/sensors/%1/state").arg(id), QLatin1String("body contains invalid JSON")));
        rsp.httpStatus = HttpStatusBadRequest;
        return REQ_READY_SEND;
    }

    if (!sensor || (sensor->deletedState() == Sensor::StateDeleted))
    {
        rsp.httpStatus = HttpStatusNotFound;
        rsp.list.append(errorToMap(ERR_RESOURCE_NOT_AVAILABLE, QString("/sensors/%1").arg(id), QString("resource, /sensors/%1, not available").arg(id)));
        return REQ_READY_SEND;
    }

    bool isClip = sensor->type().startsWith(QLatin1String("CLIP"));

    if (req.sock)
    {
        userActivity();
    }

    //check invalid parameter
    QVariantMap::const_iterator pi = map.begin();
    QVariantMap::const_iterator pend = map.end();

    for (; pi != pend; ++pi)
    {
        ResourceItem *item = nullptr;
        ResourceItemDescriptor rid;
        if (getResourceItemDescriptor(QString("state/%1").arg(pi.key()), rid))
        {
            if (rid.suffix == RStateButtonEvent)
            {
                // allow modify physical switch buttonevent via api
            }
            else if (!isClip)
            {
                continue;
            }

            if (rid.suffix != RStateLux && rid.suffix != RStateDark && rid.suffix != RStateDaylight)
            {
                item = sensor->item(rid.suffix);
            }
            if (item)
            {
                QVariant val = map[pi.key()];
                if (rid.suffix == RStateTemperature || rid.suffix == RStateHumidity || rid.suffix == RStatePressure)
                {
                    ResourceItem *item2 = sensor->item(RConfigOffset);
                    if (item2 && item2->toNumber() != 0)
                    {
                        val = val.toInt() + item2->toNumber();
                        if (rid.suffix == RStateHumidity)
                        {
                            val = val < 0 ? 0 : val > 10000 ? 10000 : val;
                        }
                    }
                }
                if (item->setValue(val))
                {
                    rspItemState[QString("/sensors/%1/state/%2").arg(id).arg(pi.key())] = val;
                    rspItem[QLatin1String("success")] = rspItemState;

                    if (rid.suffix == RStateButtonEvent ||  // always fire events for buttons
                        item->lastChanged() == item->lastSet())
                    {
                        updated = true;
                        Event e(RSensors, rid.suffix, id, item);
                        enqueueEvent(e);
                    }
                    sensor->updateStateTimestamp();
                    enqueueEvent(Event(RSensors, RStateLastUpdated, id));

                    if (rid.suffix == RStateLightLevel)
                    {
                        ResourceItem *item2 = 0;
                        quint16 measuredValue = val.toUInt();

                        quint16 tholddark = R_THOLDDARK_DEFAULT;
                        quint16 tholdoffset = R_THOLDOFFSET_DEFAULT;
                        item2 = sensor->item(RConfigTholdDark);
                        if (item2)
                        {
                            tholddark = item2->toNumber();
                        }
                        item2 = sensor->item(RConfigTholdOffset);
                        if (item2)
                        {
                            tholdoffset = item2->toNumber();
                        }
                        bool dark = measuredValue <= tholddark;
                        bool daylight = measuredValue >= tholddark + tholdoffset;

                        item2 = sensor->item(RStateDark);
                        if (!item2)
                        {
                            item2 = sensor->addItem(DataTypeBool, RStateDark);
                        }
                        if (item2->setValue(dark))
                        {
                            if (item2->lastChanged() == item2->lastSet())
                            {
                                Event e(RSensors, RStateDark, id, item2);
                                enqueueEvent(e);
                            }
                        }

                        item2 = sensor->item(RStateDaylight);
                        if (!item2)
                        {
                            item2 = sensor->addItem(DataTypeBool, RStateDaylight);
                        }
                        if (item2->setValue(daylight))
                        {
                            if (item2->lastChanged() == item2->lastSet())
                            {
                                Event e(RSensors, RStateDaylight, id, item2);
                                enqueueEvent(e);
                            }
                        }

                        item2 = sensor->item(RStateLux);
                        if (!item2)
                        {
                            item2 = sensor->addItem(DataTypeUInt32, RStateLux);
                        }
                        quint32 lux = 0;
                        if (measuredValue > 0 && measuredValue < 0xffff)
                        {
                            // valid values are 1 - 0xfffe
                            // 0, too low to measure
                            // 0xffff invalid value

                            // ZCL Attribute = 10.000 * log10(Illuminance (lx)) + 1
                            // lux = 10^((ZCL Attribute - 1)/10.000)
                            qreal exp = measuredValue - 1;
                            qreal l = qPow(10, exp / 10000.0f);
                            l += 0.5;   // round value
                            lux = static_cast<quint32>(l);
                        }
                        item2->setValue(lux);
                        if (item2->lastChanged() == item2->lastSet())
                        {
                            Event e(RSensors, RStateLux, id, item2);
                            enqueueEvent(e);
                        }
                    }
                    else if (rid.suffix == RStatePresence)
                    {
                        ResourceItem *item2 = sensor->item(RConfigDuration);
                        if (item2 && item2->toNumber() > 0)
                        {
                            sensor->durationDue = QDateTime::currentDateTime().addSecs(item2->toNumber()).addMSecs(-500);
                        }
                    }
                }
                else // invalid
                {
                    rsp.list.append(errorToMap(ERR_INVALID_VALUE, QString("/sensors/%1/state/%2").arg(id).arg(pi.key()),
                                               QString("invalid value, %1, for parameter %2").arg(val.toString()).arg(pi.key())));
                    rsp.httpStatus = HttpStatusBadRequest;
                    return REQ_READY_SEND;
                }
            }
        }

        if (!item)
        {
            // not found
            rsp.list.append(errorToMap(ERR_PARAMETER_NOT_AVAILABLE, QString("/sensors/%1/state/%2").arg(id).arg(pi.key()), QString("parameter, %1, not available").arg(pi.key())));
            rsp.httpStatus = HttpStatusBadRequest;
            return REQ_READY_SEND;
        }
    }

    rsp.list.append(rspItem);
    updateSensorEtag(sensor);
    if (updated)
    {
        sensor->setNeedSaveDatabase(true);
        queSaveDb(DB_SENSORS, DB_HUGE_SAVE_DELAY);
    }

    return REQ_READY_SEND;
}

/*! DELETE /api/<apikey>/sensors/<id>
    \return REQ_READY_SEND
            REQ_NOT_HANDLED
 */
int DeRestPluginPrivate::deleteSensor(const ApiRequest &req, ApiResponse &rsp)
{
    QString id = req.path[3];
    Sensor *sensor = id.length() < MIN_UNIQUEID_LENGTH ? getSensorNodeForId(id) : getSensorNodeForUniqueId(id);

    userActivity();

    if (!sensor || (sensor->deletedState() == Sensor::StateDeleted))
    {
        rsp.httpStatus = HttpStatusNotFound;
        rsp.list.append(errorToMap(ERR_RESOURCE_NOT_AVAILABLE, QString("/sensors/%1").arg(id), QString("resource, /sensors/%1, not available").arg(id)));
        return REQ_READY_SEND;
    }

    bool ok;
    QVariant var = Json::parse(req.content, ok);
    QVariantMap map = var.toMap();

    if (!ok)
    {
        rsp.list.append(errorToMap(ERR_INVALID_JSON, QString("/sensors/%1").arg(id), QLatin1String("body contains invalid JSON")));
        rsp.httpStatus = HttpStatusBadRequest;
        return REQ_READY_SEND;
    }

    sensor->setDeletedState(Sensor::StateDeleted);
    sensor->setNeedSaveDatabase(true);

    Event e(RSensors, REventDeleted, sensor->id());
    enqueueEvent(e);

    bool hasReset = map.contains(QLatin1String("reset"));

    if (hasReset)
    {
        if (map[QLatin1String("reset")].type() == QVariant::Bool)
        {
            bool reset = map[QLatin1String("reset")].toBool();

            QVariantMap rspItem;
            QVariantMap rspItemState;
            rspItemState[QString("/sensors/%1/reset").arg(id)] = reset;
            rspItem[QLatin1String("success")] = rspItemState;
            rsp.list.append(rspItem);

            if (reset)
            {
                sensor->setResetRetryCount(10);
            }
        }
        else
        {
            rsp.list.append(errorToMap(ERR_INVALID_VALUE, QString("/sensors/%1/reset").arg(id), QString("invalid value, %1, for parameter, reset").arg(map[QLatin1String("reset")].toString())));
            rsp.httpStatus = HttpStatusBadRequest;
            return REQ_READY_SEND;
        }
    }
    else
    {
        QVariantMap rspItem;
        QVariantMap rspItemState;
        rspItemState[QLatin1String("id")] = id;
        rspItem[QLatin1String("success")] = rspItemState;
        rsp.list.append(rspItem);
        rsp.httpStatus = HttpStatusOk;
    }

    {
        Q_Q(DeRestPlugin);
        q->nodeUpdated(sensor->address().ext(), QLatin1String("deleted"), QLatin1String(""));
    }

    queSaveDb(DB_SENSORS, DB_SHORT_SAVE_DELAY);

    updateSensorEtag(sensor);
    rsp.httpStatus = HttpStatusOk;

    return REQ_READY_SEND;
}

/*! POST /api/<apikey>/sensors
    \return REQ_READY_SEND
            REQ_NOT_HANDLED
 */
int DeRestPluginPrivate::searchNewSensors(const ApiRequest &req, ApiResponse &rsp)
{
    if (!isInNetwork())
    {
        rsp.list.append(errorToMap(ERR_NOT_CONNECTED, QLatin1String("/sensors"), QLatin1String("Not connected")));
        rsp.httpStatus = HttpStatusServiceUnavailable;
        return REQ_READY_SEND;
    }

    permitJoinApiKey = req.apikey();
    startSearchSensors();
    {
        QVariantMap rspItem;
        QVariantMap rspItemState;
        rspItemState[QLatin1String("/sensors")] = QLatin1String("Searching for new devices");
        rspItemState[QLatin1String("/sensors/duration")] = (double)searchSensorsTimeout;
        rspItem[QLatin1String("success")] = rspItemState;
        rsp.list.append(rspItem);
    }

    rsp.httpStatus = HttpStatusOk;

    return REQ_READY_SEND;
}

/*! GET /api/<apikey>/sensors/new
    \return REQ_READY_SEND
            REQ_NOT_HANDLED
 */
int DeRestPluginPrivate::getNewSensors(const ApiRequest &req, ApiResponse &rsp)
{
    Q_UNUSED(req);

    if (!searchSensorsResult.isEmpty() &&
        (searchSensorsState == SearchSensorsActive || searchSensorsState == SearchSensorsDone))
    {

        rsp.map = searchSensorsResult;
    }

    if (searchSensorsState == SearchSensorsActive)
    {
        rsp.map[QLatin1String("lastscan")] = QLatin1String("active");
    }
    else if (searchSensorsState == SearchSensorsDone)
    {
        rsp.map[QLatin1String("lastscan")] = lastSensorsScan;
    }
    else
    {
        rsp.map[QLatin1String("lastscan")] = QLatin1String("none");
    }

    rsp.httpStatus = HttpStatusOk;
    return REQ_READY_SEND;
}

/*! Put all sensor parameters in a map.
    \return true - on success
            false - on error
 */
bool DeRestPluginPrivate::sensorToMap(const Sensor *sensor, QVariantMap &map, const ApiRequest &req)
{
    if (!sensor)
    {
        return false;
    }

    QVariantMap state;
    const ResourceItem *iox = nullptr;
    const ResourceItem *ioy = nullptr;
    const ResourceItem *ioz = nullptr;
    QVariantList orientation;
    const ResourceItem *ix = nullptr;
    const ResourceItem *iy = nullptr;
    QVariantList xy;
    QVariantMap config;
    const ResourceItem *ilcs = nullptr;
    const ResourceItem *ilca = nullptr;
    const ResourceItem *ilct = nullptr;
    QVariantMap lastchange;

    for (int i = 0; i < sensor->itemCount(); i++)
    {
        const ResourceItem *item = sensor->itemForIndex(static_cast<size_t>(i));
        DBG_Assert(item);
        const ResourceItemDescriptor &rid = item->descriptor();

        if (!item->isPublic())
        {
            continue;
        }

        if (rid.suffix == RConfigReachable &&
            sensor->type().startsWith(QLatin1String("ZGP")))
        {
            continue; // don't provide reachable for green power devices
        }

        if (strncmp(rid.suffix, "config/", 7) == 0)
        {
            const char *key = item->descriptor().suffix + 7;
            if (rid.suffix == RConfigPending)
            {
                QVariantList pending;
                auto value = item->toNumber();

                if (value & R_PENDING_DELAY)
                {
                    pending.append(QLatin1String("delay"));
                }
                if (value & R_PENDING_LEDINDICATION)
                {
                    pending.append(QLatin1String("ledindication"));
                }
                if (value & R_PENDING_SENSITIVITY)
                {
                    pending.append(QLatin1String("sensitivity"));
                }
                if (value & R_PENDING_USERTEST)
                {
                    pending.append(QLatin1String("usertest"));
                }
                if (value & R_PENDING_DEVICEMODE)
                {
                    pending.append(QLatin1String("devicemode"));
                }
                config[key] = pending;
            }
            else if (rid.suffix == RConfigLastChangeSource)
            {
                ilcs = item;
            }
            else if (rid.suffix == RConfigLastChangeAmount)
            {
                ilca = item;
            }
            else if (rid.suffix == RConfigLastChangeTime)
            {
                ilct = item;
            }
            else if (rid.suffix == RConfigSchedule)
            {
                QVariantMap schedule;
                deserialiseThermostatSchedule(item->toString(), &schedule);
                config[key] = schedule;
            }
            else
            {
                config[key] = item->toVariant();
            }
        }
        else if (strncmp(rid.suffix, "state/", 6) == 0)
        {
            const char *key = item->descriptor().suffix + 6;

            if (rid.suffix == RStateLastUpdated)
            {
                if (!item->lastSet().isValid() || item->lastSet().date().year() < 2000)
                {
                    state[key] = QLatin1String("none");
                }
                else
                {
                    state[key] = item->toVariant().toDateTime().toString("yyyy-MM-ddTHH:mm:ss.zzz");
                }
            }
            else if (rid.suffix == RStateOrientationX)
            {
                iox = item;
            }
            else if (rid.suffix == RStateOrientationY)
            {
                ioy = item;
            }
            else if (rid.suffix == RStateOrientationZ)
            {
                ioz = item;
            }
            else if (rid.suffix == RStateX)
            {
                ix = item;
            }
            else if (rid.suffix == RStateY)
            {
                iy = item;
            }
            else
            {
                state[key] = item->toVariant();
            }
        }
        else if (rid.suffix == RAttrLastAnnounced) { map["lastannounced"] = item->toString(); }
        else if (rid.suffix == RAttrLastSeen) { map["lastseen"] = item->toString(); }
    }
    if (iox && ioy && ioz)
    {
        orientation.append(iox->toNumber());
        orientation.append(ioy->toNumber());
        orientation.append(ioz->toNumber());
        state[QLatin1String("orientation")] = orientation;
    }
    if (ix && iy)
    {
        xy.append(round(ix->toNumber() / 6.5535) / 10000.0);
        xy.append(round(iy->toNumber() / 6.5535) / 10000.0);
        state[QLatin1String("xy")] = xy;
    }
    if (ilcs && ilca && ilct)
    {
        lastchange[QLatin1String("source")] = RConfigLastChangeSourceValues[ilcs->toNumber()];
        lastchange[QLatin1String("amount")] = ilca->toNumber();
        lastchange[QLatin1String("time")] = ilct->toVariant().toDateTime().toString("yyyy-MM-ddTHH:mm:ssZ");
        config[QLatin1String("lastchange")] = lastchange;
    }

    //sensor
    map[QLatin1String("name")] = sensor->name();
    map[QLatin1String("type")] = sensor->type();

    if (req.path.size() > 2 && req.path[2] == QLatin1String("devices"))
    {
        // don't add in sub device
    }
    else
    {
        if (!sensor->modelId().isEmpty())
        {
            map[QLatin1String("modelid")] = sensor->modelId();
        }
        if (!sensor->manufacturer().isEmpty())
        {
            map[QLatin1String("manufacturername")] = sensor->manufacturer();
        }
        if (!sensor->swVersion().isEmpty() && !sensor->type().startsWith(QLatin1String("ZGP")))
        {
            map[QLatin1String("swversion")] = sensor->swVersion();
        }
        if (sensor->fingerPrint().endpoint != INVALID_ENDPOINT)
        {
            map[QLatin1String("ep")] = sensor->fingerPrint().endpoint;
        }
        QString etag = sensor->etag;
        etag.remove('"'); // no quotes allowed in string
        map[QLatin1String("etag")] = etag;
    }

    // whitelist, HueApp crashes on ZHAAlarm and ZHAPressure
    if (req.mode == ApiModeHue)
    {
        if (!(sensor->type() == QLatin1String("Daylight") ||
              sensor->type() == QLatin1String("CLIPGenericFlag") ||
              sensor->type() == QLatin1String("CLIPGenericStatus") ||
              sensor->type() == QLatin1String("CLIPSwitch") ||
              sensor->type() == QLatin1String("CLIPOpenClose") ||
              sensor->type() == QLatin1String("CLIPPresence") ||
              sensor->type() == QLatin1String("CLIPTemperature") ||
              sensor->type() == QLatin1String("CLIPHumidity") ||
              sensor->type() == QLatin1String("CLIPLightlevel") ||
              sensor->type() == QLatin1String("ZGPSwitch") ||
              sensor->type() == QLatin1String("ZHASwitch") ||
              sensor->type() == QLatin1String("ZHAOpenClose") ||
              sensor->type() == QLatin1String("ZHAPresence") ||
              sensor->type() == QLatin1String("ZHATemperature") ||
              sensor->type() == QLatin1String("ZHAHumidity") ||
              sensor->type() == QLatin1String("ZHALightLevel")))
        {
            return false;
        }
        // mimic Hue Dimmer Switch
        if (sensor->modelId() == QLatin1String("TRADFRI wireless dimmer") ||
            sensor->modelId() == QLatin1String("lumi.sensor_switch.aq2"))
        {
            map[QLatin1String("manufacturername")] = QLatin1String("Philips");
            map[QLatin1String("modelid")] = QLatin1String("RWL021");
        }
        // mimic Hue motion sensor
        else if (false)
        {
            map[QLatin1String("manufacturername")] = QLatin1String("Philips");
            map[QLatin1String("modelid")] = QLatin1String("SML001");
        }
    }

    if (req.mode != ApiModeNormal &&
        sensor->manufacturer().startsWith(QLatin1String("Philips")) &&
        sensor->type().startsWith(QLatin1String("ZHA")))
    {
        QString type = sensor->type();
        type.replace(QLatin1String("ZHA"), QLatin1String("ZLL"));
        map[QLatin1String("type")] = type;
    }

    if (sensor->mode() != Sensor::ModeNone &&
        sensor->type().endsWith(QLatin1String("Switch")))
    {
        map[QLatin1String("mode")] = (double)sensor->mode();
    }

    const ResourceItem *item = sensor->item(RAttrUniqueId);
    if (item)
    {
        map[QLatin1String("uniqueid")] = item->toString();
    }
    map[QLatin1String("state")] = state;
    map[QLatin1String("config")] = config;

    return true;
}

void DeRestPluginPrivate::handleSensorEvent(const Event &e)
{
    DBG_Assert(e.resource() == RSensors);
    DBG_Assert(e.what() != nullptr);

    Sensor *sensor = getSensorNodeForId(e.id());

    if (!sensor)
    {
        return;
    }

    // speedup sensor state check
    if ((e.what() == RStatePresence || e.what() == RStateButtonEvent) &&
        sensor && sensor->durationDue.isValid())
    {
        sensorCheckFast = CHECK_SENSOR_FAST_ROUNDS;
    }

    // push sensor state updates through websocket
    if (strncmp(e.what(), "state/", 6) == 0)
    {
        ResourceItem *item = sensor->item(e.what());
        if (item && item->isPublic())
        {
            if (item->descriptor().suffix == RStatePresence && item->toBool())
            {
                globalLastMotion = item->lastSet(); // remember
            }

            if (!(item->needPushSet() || item->needPushChange()))
            {
                return; // already pushed
            }

            QVariantMap map;
            map[QLatin1String("t")] = QLatin1String("event");
            map[QLatin1String("e")] = QLatin1String("changed");
            map[QLatin1String("r")] = QLatin1String("sensors");
            map[QLatin1String("id")] = e.id();
            map[QLatin1String("uniqueid")] = sensor->uniqueId();
            QVariantMap state;
            ResourceItem *iox = nullptr;
            ResourceItem *ioy = nullptr;
            ResourceItem *ioz = nullptr;
            ResourceItem *ix = nullptr;
            ResourceItem *iy = nullptr;

            for (int i = 0; i < sensor->itemCount(); i++)
            {
                item = sensor->itemForIndex(i);
                const ResourceItemDescriptor &rid = item->descriptor();

                if (strncmp(rid.suffix, "state/", 6) == 0)
                {
                    const char *key = item->descriptor().suffix + 6;

                    if (rid.suffix == RStateOrientationX)
                    {
                        iox = item;
                    }
                    else if (rid.suffix == RStateOrientationY)
                    {
                        ioy = item;
                    }
                    else if (rid.suffix == RStateOrientationZ)
                    {
                        ioz = item;
                    }
                    else if (rid.suffix == RStateX)
                    {
                        ix = item;
                    }
                    else if (rid.suffix == RStateY)
                    {
                        iy = item;
                    }
                    else if (item->isPublic() && (gwWebSocketNotifyAll || rid.suffix == RStateButtonEvent || item->needPushChange()))
                    {
                        state[key] = item->toVariant();
                        item->clearNeedPush();
                    }
                }
            }

            if (iox && ioy && ioz)
            {
                if (gwWebSocketNotifyAll || iox->needPushChange() || ioy->needPushChange() || ioz->needPushChange())
                {
                    iox->clearNeedPush();
                    ioy->clearNeedPush();
                    ioz->clearNeedPush();

                    QVariantList orientation;
                    orientation.append(iox->toNumber());
                    orientation.append(ioy->toNumber());
                    orientation.append(ioz->toNumber());
                    state[QLatin1String("orientation")] = orientation;
                }
            }

            if (ix && iy)
            {
                if (gwWebSocketNotifyAll || ix->needPushChange() || iy->needPushChange())
                {
                    ix->clearNeedPush();
                    iy->clearNeedPush();

                    QVariantList xy;
                    xy.append(round(ix->toNumber() / 6.5535) / 10000.0);
                    xy.append(round(iy->toNumber() / 6.5535) / 10000.0);
                    state[QLatin1String("xy")] = xy;
                }
            }

            if (!state.isEmpty())
            {
                map[QLatin1String("state")] = state;
                webSocketServer->broadcastTextMessage(Json::serialize(map));
                updateSensorEtag(sensor);
                plugin->saveDatabaseItems |= DB_SENSORS;
                plugin->queSaveDb(DB_SENSORS, DB_SHORT_SAVE_DELAY);
            }
        }
    }
    else if (strncmp(e.what(), "config/", 7) == 0)
    {
        ResourceItem *item = sensor->item(e.what());
        if (item && item->isPublic())
        {
            if (!(item->needPushSet() || item->needPushChange()))
            {
                return; // already pushed
            }

            QVariantMap map;
            map[QLatin1String("t")] = QLatin1String("event");
            map[QLatin1String("e")] = QLatin1String("changed");
            map[QLatin1String("r")] = QLatin1String("sensors");
            map[QLatin1String("id")] = e.id();
            map[QLatin1String("uniqueid")] = sensor->uniqueId();
            QVariantMap config;
            ResourceItem *ilcs = nullptr;
            ResourceItem *ilca = nullptr;
            ResourceItem *ilct = nullptr;

            for (int i = 0; i < sensor->itemCount(); i++)
            {
                item = sensor->itemForIndex(i);
                const ResourceItemDescriptor &rid = item->descriptor();

                if (strncmp(rid.suffix, "config/", 7) == 0)
                {
                    const char *key = item->descriptor().suffix + 7;

                    if (rid.suffix == RConfigLastChangeSource)
                    {
                        ilcs = item;
                    }
                    else if (rid.suffix == RConfigLastChangeAmount)
                    {
                        ilca = item;
                    }
                    else if (rid.suffix == RConfigLastChangeTime)
                    {
                        ilct = item;
                    }
                    else if (item->isPublic() && (gwWebSocketNotifyAll || item->needPushChange()))
                    {
                        if (rid.suffix == RConfigSchedule)
                        {
                            QVariantMap schedule;
                            deserialiseThermostatSchedule(item->toString(), &schedule);
                            config[key] = schedule;
                        }
                        else if (rid.suffix == RConfigPending)
                        {
                            QVariantList pending;
                            auto value = item->toNumber();

                            if (value & R_PENDING_DELAY)
                            {
                                pending.append(QLatin1String("delay"));
                            }
                            if (value & R_PENDING_LEDINDICATION)
                            {
                                pending.append(QLatin1String("ledindication"));
                            }
                            if (value & R_PENDING_SENSITIVITY)
                            {
                                pending.append(QLatin1String("sensitivity"));
                            }
                            if (value & R_PENDING_USERTEST)
                            {
                                pending.append(QLatin1String("usertest"));
                            }
                            if (value & R_PENDING_DEVICEMODE)
                            {
                                pending.append(QLatin1String("devicemode"));
                            }
                            config[key] = pending;
                        }
                        else
                        {
                            config[key] = item->toVariant();
                        }
                        item->clearNeedPush();
                    }
                }
            }
            if (ilcs && ilca && ilct)
            {
                if (gwWebSocketNotifyAll || ilcs->needPushChange() || ilca->needPushChange() || ilct->needPushChange())
                {
                    ilcs->clearNeedPush();
                    ilca->clearNeedPush();
                    ilct->clearNeedPush();

                    QVariantMap lastchange;
                    lastchange[QLatin1String("source")] = RConfigLastChangeSourceValues[ilcs->toNumber()];
                    lastchange[QLatin1String("amount")] = ilca->toNumber();
                    lastchange[QLatin1String("time")] = ilct->toVariant().toDateTime().toString("yyyy-MM-ddTHH:mm:ssZ");
                    config[QLatin1String("lastchange")] = lastchange;
                }
            }

            if (!config.isEmpty())
            {
                map[QLatin1String("config")] = config;
                webSocketServer->broadcastTextMessage(Json::serialize(map));
                updateSensorEtag(sensor);
                plugin->saveDatabaseItems |= DB_SENSORS;
                plugin->queSaveDb(DB_SENSORS, DB_SHORT_SAVE_DELAY);
            }
        }
    }
    else if (strncmp(e.what(), "attr/", 5) == 0)
    {
        ResourceItem *item = sensor->item(e.what());
        if (item && item->isPublic())
        {
            if (!(item->needPushSet() || item->needPushChange()))
            {
                return; // already pushed
            }

            QVariantMap map;
            map[QLatin1String("t")] = QLatin1String("event");
            map[QLatin1String("e")] = QLatin1String("changed");
            map[QLatin1String("r")] = QLatin1String("sensors");
            map[QLatin1String("id")] = e.id();
            map[QLatin1String("uniqueid")] = sensor->uniqueId();

            QVariantMap attr;

            for (int i = 0; i < sensor->itemCount(); i++)
            {
                item = sensor->itemForIndex(i);
                const ResourceItemDescriptor &rid = item->descriptor();

                if (strncmp(rid.suffix, "attr/", 5) == 0)
                {
                    const char *key = item->descriptor().suffix + 5;

                    if (gwWebSocketNotifyAll || item->needPushChange())
                    {
                        attr[key] = item->toVariant();
                        item->clearNeedPush();
                    }
                }
            }

            if (!attr.isEmpty())
            {
                map["attr"] = attr;
                webSocketServer->broadcastTextMessage(Json::serialize(map));
                updateSensorEtag(sensor);
                plugin->saveDatabaseItems |= DB_SENSORS;
                plugin->queSaveDb(DB_SENSORS, DB_SHORT_SAVE_DELAY);
            }
        }
    }
    else if (e.what() == REventAdded)
    {
        checkSensorGroup(sensor);
        checkSensorBindingsForAttributeReporting(sensor);
        checkSensorBindingsForClientClusters(sensor);

        pushSensorInfoToCore(sensor);

        QVariantMap res;
        res[QLatin1String("name")] = sensor->name();
        searchSensorsResult[sensor->id()] = res;

        QVariantMap map;
        map[QLatin1String("t")] = QLatin1String("event");
        map[QLatin1String("e")] = QLatin1String("added");
        map[QLatin1String("r")] = QLatin1String("sensors");

        QVariantMap smap;

        QHttpRequestHeader hdr;  // dummy
        QStringList path;  // dummy
        ApiRequest req(hdr, path, nullptr, QLatin1String("")); // dummy

        req.mode = ApiModeNormal;
        sensorToMap(sensor, smap, req);
        map[QLatin1String("id")] = sensor->id();
        map[QLatin1String("uniqueid")] = sensor->uniqueId();
        smap[QLatin1String("id")] = sensor->id();
        map[QLatin1String("sensor")] = smap;

        webSocketServer->broadcastTextMessage(Json::serialize(map));
    }
    else if (e.what() == REventDeleted)
    {
        deleteGroupsWithDeviceMembership(e.id());

        QVariantMap map;
        map[QLatin1String("t")] = QLatin1String("event");
        map[QLatin1String("e")] = QLatin1String("deleted");
        map[QLatin1String("r")] = QLatin1String("sensors");

        QVariantMap smap;
        map[QLatin1String("id")] = e.id();
        map[QLatin1String("uniqueid")] = sensor->uniqueId();
        smap[QLatin1String("id")] = e.id();
        map[QLatin1String("sensor")] = smap;

        webSocketServer->broadcastTextMessage(Json::serialize(map));
    }
    else if (e.what() == REventValidGroup)
    {
        checkOldSensorGroups(sensor);

        ResourceItem *item = sensor->item(RConfigGroup);
        DBG_Assert(item != nullptr);
        if (!item)
        {
            return;
        }

        QStringList gids = item->toString().split(',', QString::SkipEmptyParts);

        for (int j = 0; j < gids.size(); j++)
        {
            const QString gid = gids[j];

            if (gid == QLatin1String("0"))
            {
                continue;
            }

            Group *group = getGroupForId(gid);

            if (group && group->state() != Group::StateNormal)
            {
                DBG_Printf(DBG_INFO, "reanimate group %s for sensor %s\n", qPrintable(gid), qPrintable(sensor->id()));
                group->setState(Group::StateNormal);
                group->setName(sensor->modelId() + QLatin1String(" ") + sensor->id());
                updateGroupEtag(group);
                queSaveDb(DB_GROUPS, DB_SHORT_SAVE_DELAY);
            }

            if (group && group->addDeviceMembership(sensor->id()))
            {
                DBG_Printf(DBG_INFO, "attach group %s to sensor %s\n", qPrintable(gid), qPrintable(sensor->id()));
                queSaveDb(DB_GROUPS, DB_LONG_SAVE_DELAY);
                updateGroupEtag(group);
            }

            if (!group) // create
            {
                DBG_Printf(DBG_INFO, "create group %s for sensor %s\n", qPrintable(gid), qPrintable(sensor->id()));
                Group g;
                g.setAddress(gid.toUInt());
                g.setName(sensor->modelId() + QLatin1String(" ") + sensor->id());
                g.addDeviceMembership(sensor->id());
                ResourceItem *item2 = g.addItem(DataTypeString, RAttrUniqueId);
                DBG_Assert(item2);
                if (item2)
                {
                    // FIXME: use the endpoint from which the group command was sent.
                    const QString uid = generateUniqueId(sensor->address().ext(), 0, 0);
                    item2->setValue(uid);
                }
                groups.push_back(g);
                updateGroupEtag(&groups.back());
                queSaveDb(DB_GROUPS, DB_SHORT_SAVE_DELAY);
                checkSensorBindingsForClientClusters(sensor);
            }
        }
    }
}

/*! Starts the search for new sensors.
 */
void DeRestPluginPrivate::startSearchSensors()
{
    if (searchSensorsState == SearchSensorsIdle || searchSensorsState == SearchSensorsDone)
    {
        pollNodes.clear();
        bindingQueue.clear();
        sensors.reserve(sensors.size() + 10);
        searchSensorsCandidates.clear();
        searchSensorsResult.clear();
        lastSensorsScan = QDateTime::currentDateTimeUtc().toString(QLatin1String("yyyy-MM-ddTHH:mm:ss"));
        QTimer::singleShot(1000, this, SLOT(searchSensorsTimerFired()));
        searchSensorGppPairCounter = 0;
        searchSensorsState = SearchSensorsActive;
    }
    else
    {
        Q_ASSERT(searchSensorsState == SearchSensorsActive);
    }

    searchSensorsTimeout = gwNetworkOpenDuration;
    setPermitJoinDuration(searchSensorsTimeout);
}

/*! Handler for search sensors active state.
 */
void DeRestPluginPrivate::searchSensorsTimerFired()
{
    if (gwPermitJoinDuration == 0)
    {
        searchSensorsTimeout = 0; // done
    }

    if (searchSensorsTimeout > 0)
    {
        searchSensorsTimeout--;
        QTimer::singleShot(1000, this, SLOT(searchSensorsTimerFired()));
    }

    if (searchSensorsTimeout == 0)
    {
        DBG_Printf(DBG_INFO, "Search sensors done\n");
        fastProbeAddr = deCONZ::Address();
        fastProbeIndications.clear();
        searchSensorsState = SearchSensorsDone;
    }
}

/*! Validate sensor states. */
void DeRestPluginPrivate::checkSensorStateTimerFired()
{
    if (sensors.empty())
    {
        return;
    }

    if (sensorCheckIter >= sensors.size())
    {
        sensorCheckIter = 0;
        sensorCheckFast = (sensorCheckFast > 0) ? sensorCheckFast - 1 : 0;
    }

    for (int i = 0; i < CHECK_SENSORS_MAX; i++)
    {
        if (sensorCheckIter >= sensors.size())
        {
            break;
        }

        Sensor *sensor = &sensors[sensorCheckIter];
        sensorCheckIter++;

        if (sensor->deletedState() != Sensor::StateNormal)
        {
            continue;
        }

        if (sensor->durationDue.isValid())
        {
            if (sensor->durationDue <= QDateTime::currentDateTime())
            {
                // automatically set presence to false, if not triggered in config.duration
                ResourceItem *item = sensor->item(RStatePresence);
                if (item && item->toBool())
                {
                    DBG_Printf(DBG_INFO, "sensor %s (%s): disable presence\n", qPrintable(sensor->id()), qPrintable(sensor->modelId()));
                    item->setValue(false);
                    sensor->updateStateTimestamp();
                    enqueueEvent(Event(RSensors, RStatePresence, sensor->id(), item));
                    enqueueEvent(Event(RSensors, RStateLastUpdated, sensor->id()));
                    updateSensorEtag(sensor);
                    for (quint16 clusterId : sensor->fingerPrint().inClusters)
                    {
                        if (sensor->modelId().startsWith(QLatin1String("TRADFRI")))
                        {
                            clusterId = OCCUPANCY_SENSING_CLUSTER_ID; // workaround
                        }

                        if (clusterId == IAS_ZONE_CLUSTER_ID || clusterId == OCCUPANCY_SENSING_CLUSTER_ID)
                        {
                            pushZclValueDb(sensor->address().ext(), sensor->fingerPrint().endpoint, clusterId, 0x0000, 0);
                            break;
                        }
                    }
                }
                else if (!item && sensor->modelId() == QLatin1String("lumi.sensor_switch"))
                {
                    // Xiaomi round button (WXKG01LM)
                    // generate artificial hold event
                    item = sensor->item(RStateButtonEvent);
                    if (item && item->toNumber() == (S_BUTTON_1 + S_BUTTON_ACTION_INITIAL_PRESS))
                    {
                        item->setValue(S_BUTTON_1 + S_BUTTON_ACTION_HOLD);
                        DBG_Printf(DBG_INFO, "[INFO] - Button %u Hold %s\n", item->toNumber(), qPrintable(sensor->modelId()));
                        sensor->updateStateTimestamp();
                        enqueueEvent(Event(RSensors, RStateButtonEvent, sensor->id(), item));
                        enqueueEvent(Event(RSensors, RStateLastUpdated, sensor->id()));
                        updateSensorEtag(sensor);
                    }
                }
                else if (sensor->modelId() == QLatin1String("FOHSWITCH"))
                {
                    // Friends of Hue switch
                    // generate artificial hold event
                    item = sensor->item(RStateButtonEvent);
                    quint32 btn = item ? static_cast<quint32>(item->toNumber()) : 0;
                    const quint32 action = btn & 0x03;
                    if (btn >= S_BUTTON_1 && btn <= S_BUTTON_6 && action == S_BUTTON_ACTION_INITIAL_PRESS)
                    {
                        btn &= ~0x03;
                        item->setValue(btn + S_BUTTON_ACTION_HOLD);
                        DBG_Printf(DBG_INFO, "FoH switch button %d Hold %s\n", item->toNumber(), qPrintable(sensor->modelId()));
                        sensor->updateStateTimestamp();
                        enqueueEvent(Event(RSensors, RStateButtonEvent, sensor->id(), item));
                        enqueueEvent(Event(RSensors, RStateLastUpdated, sensor->id()));
                        updateSensorEtag(sensor);
                    }
                }
                else if (!item && sensor->modelId().startsWith(QLatin1String("lumi.vibration")) && sensor->type() == QLatin1String("ZHAVibration"))
                {
                    item = sensor->item(RStateVibration);
                    if (item && item->toBool())
                    {
                        DBG_Printf(DBG_INFO, "sensor %s (%s): disable vibration\n", qPrintable(sensor->id()), qPrintable(sensor->modelId()));
                        item->setValue(false);
                        sensor->updateStateTimestamp();
                        enqueueEvent(Event(RSensors, RStateVibration, sensor->id(), item));
                        enqueueEvent(Event(RSensors, RStateLastUpdated, sensor->id()));
                        updateSensorEtag(sensor);
                    }
                }
                else if (sensor->type().endsWith(QLatin1String("AncillaryControl")))
                {
                    DBG_Printf(DBG_IAS, "[IAS ACE] - Reseting counter\n");
                }

                sensor->durationDue = QDateTime();
            }
            else
            {
                sensorCheckFast = CHECK_SENSOR_FAST_ROUNDS;
            }
        }
    }

    // adjust check speed if needed
    int interval = (sensorCheckFast > 0) ? CHECK_SENSOR_FAST_INTERVAL
                                         : CHECK_SENSOR_INTERVAL;
    if (interval != checkSensorsTimer->interval())
    {
        DBG_Printf(DBG_INFO, "Set sensor check interval to %d milliseconds\n", interval);
        checkSensorsTimer->setInterval(interval);
    }
}

/*! Check insta mac address to model identifier.
 */
void DeRestPluginPrivate::checkInstaModelId(Sensor *sensor)
{
    if (sensor && existDevicesWithVendorCodeForMacPrefix(sensor->address(), VENDOR_INSTA))
    {
        if (!sensor->modelId().endsWith(QLatin1String("_1")))
        {   // extract model identifier from mac address 6th byte
            const quint64 model = (sensor->address().ext() >> 16) & 0xff;
            QString modelId;
            if      (model == 0x01) { modelId = QLatin1String("HS_4f_GJ_1"); }
            else if (model == 0x02) { modelId = QLatin1String("WS_4f_J_1"); }
            else if (model == 0x03) { modelId = QLatin1String("WS_3f_G_1"); }

            if (!modelId.isEmpty() && sensor->modelId() != modelId)
            {
                sensor->setModelId(modelId);
                sensor->setNeedSaveDatabase(true);
                updateSensorEtag(sensor);
            }
        }
    }
}

/*! Heuristic to detect the type and configuration of devices.
 */
void DeRestPluginPrivate::handleIndicationSearchSensors(const deCONZ::ApsDataIndication &ind, deCONZ::ZclFrame &zclFrame)
{
    if (searchSensorsState != SearchSensorsActive)
    {
        return;
    }

    if (DEV_TestManaged())
    {
        return;
    }

    if (isSameAddress(ind.srcAddress(), fastProbeAddr))
    {
        DBG_Printf(DBG_INFO, "FP indication 0x%04X / 0x%04X (0x%016llX / 0x%04X)\n", ind.profileId(), ind.clusterId(), ind.srcAddress().ext(), ind.srcAddress().nwk());
        DBG_Printf(DBG_INFO, "                      ...     (0x%016llX / 0x%04X)\n", fastProbeAddr.ext(), fastProbeAddr.nwk());
    }

    if (ind.profileId() == ZDP_PROFILE_ID && ind.clusterId() == ZDP_DEVICE_ANNCE_CLID)
    {
        QDataStream stream(ind.asdu());
        stream.setByteOrder(QDataStream::LittleEndian);

        quint8 seq;
        quint16 nwk;
        quint64 ext;
        quint8 macCapabilities;

        stream >> seq;
        stream >> nwk;
        stream >> ext;
        stream >> macCapabilities;

        DBG_Printf(DBG_INFO, "device announce 0x%016llX (0x%04X) mac capabilities 0x%02X\n", ext, nwk, macCapabilities);

        // filter supported devices

        // Busch-Jaeger
        if (existDevicesWithVendorCodeForMacPrefix(ext, VENDOR_BUSCH_JAEGER))
        {
        }
        else if (existDevicesWithVendorCodeForMacPrefix(ext, VENDOR_UBISYS))
        {
        }
        else if (existDevicesWithVendorCodeForMacPrefix(ext, VENDOR_SUNRICHER))
        {
        }
        else if (existDevicesWithVendorCodeForMacPrefix(ext, VENDOR_BOSCH))
        { // macCapabilities == 0
        }
        else if (existDevicesWithVendorCodeForMacPrefix(ext, VENDOR_DEVELCO))
        { // macCapabilities == 0
        }
        else if (macCapabilities & deCONZ::MacDeviceIsFFD)
        {
            if (existDevicesWithVendorCodeForMacPrefix(ext, VENDOR_LDS))
            { //  Fix to allow Samsung SmartThings plug sensors to be created (7A-PL-Z-J3, modelId ZB-ONOFFPlug-D0005)
            }
            else if (existDevicesWithVendorCodeForMacPrefix(ext, VENDOR_JASCO))
            { //  Fix to support GE mains powered switches
            }
            else
            {
                return;
            }
        }
        else if (macCapabilities == 0)
        {
            return;
        }

        if (fastProbeAddr.hasExt())
        {
            return;
        }

        DBG_Printf(DBG_INFO, "set fast probe address to 0x%016llX (0x%04X)\n", ext, nwk);
        fastProbeAddr.setExt(ext);
        fastProbeAddr.setNwk(nwk);
        if (!fastProbeTimer->isActive())
        {
            fastProbeTimer->start(900);
        }

        fastProbeIndications.clear();
        fastProbeIndications.push_back(ind);

        std::vector<SensorCandidate>::iterator i = searchSensorsCandidates.begin();
        std::vector<SensorCandidate>::iterator end = searchSensorsCandidates.end();

        for (; i != end; ++i)
        {
            if (i->address.ext() == ext || i->address.nwk() == nwk)
            {
                i->waitIndicationClusterId = 0xffff;
                i->timeout.invalidate();
                i->address = deCONZ::Address(); // clear
            }
        }

        SensorCandidate sc;
        sc.waitIndicationClusterId = 0xffff;
        sc.address.setExt(ext);
        sc.address.setNwk(nwk);
        sc.macCapabilities = macCapabilities;
        searchSensorsCandidates.push_back(sc);
        return;
    }
    else if (ind.profileId() == ZDP_PROFILE_ID)
    {
        if (ind.clusterId() == ZDP_MATCH_DESCRIPTOR_CLID)
        {
            return;
        }

        if (!isSameAddress(ind.srcAddress(), fastProbeAddr))
        {
            return;
        }

        std::vector<SensorCandidate>::iterator i = searchSensorsCandidates.begin();
        std::vector<SensorCandidate>::iterator end = searchSensorsCandidates.end();

        for (; i != end; ++i)
        {
            if (i->address.ext() == fastProbeAddr.ext())
            {
                DBG_Printf(DBG_INFO, "ZDP indication search sensors 0x%016llX (0x%04X) cluster 0x%04X\n", ind.srcAddress().ext(), ind.srcAddress().nwk(), ind.clusterId());

                if (ind.clusterId() == i->waitIndicationClusterId && i->timeout.isValid())
                {
                    DBG_Printf(DBG_INFO, "ZDP indication search sensors 0x%016llX (0x%04X) clear timeout on cluster 0x%04X\n", ind.srcAddress().ext(), ind.srcAddress().nwk(), ind.clusterId());
                    i->timeout.invalidate();
                    i->waitIndicationClusterId = 0xffff;
                }

                if (ind.clusterId() & 0x8000)
                {
                    fastProbeIndications.push_back(ind); // remember responses
                }

                fastProbeTimer->stop();
                fastProbeTimer->start(5);
                break;
            }
        }
        return;
    }
    else if (ind.profileId() == ZLL_PROFILE_ID || ind.profileId() == HA_PROFILE_ID)
    {
        switch (ind.clusterId())
        {
        case ONOFF_CLUSTER_ID:
        case SCENE_CLUSTER_ID:
        case LEVEL_CLUSTER_ID:
        case VENDOR_CLUSTER_ID:
            if ((zclFrame.frameControl() & deCONZ::ZclFCClusterCommand) == 0)
            {
                return;
            }

            if (zclFrame.frameControl() & deCONZ::ZclFCDirectionServerToClient)
            {
                return;
            }
            break; // ok

        case BASIC_CLUSTER_ID:
            if (!zclFrame.isProfileWideCommand())
            {
                return;
            }

            if (zclFrame.commandId() != deCONZ::ZclReadAttributesResponseId && zclFrame.commandId() != deCONZ::ZclReportAttributesId)
            {
                return;
            }
            break; // ok

        case IAS_ZONE_CLUSTER_ID:
            break; // ok

        default:
            return;
        }
    }
    else
    {
        return;
    }

    if (ind.dstAddressMode() != deCONZ::ApsGroupAddress && ind.dstAddressMode() != deCONZ::ApsNwkAddress)
    {
        return;
    }

    SensorCandidate *sc = nullptr;
    {
        std::vector<SensorCandidate>::iterator i = searchSensorsCandidates.begin();
        std::vector<SensorCandidate>::iterator end = searchSensorsCandidates.end();

        for (; i != end; ++i)
        {
            if (isSameAddress(ind.srcAddress(), i->address))
            {
                sc = &*i;
                break;
            }
        }
    }

    if (sc && fastProbeAddr.hasExt() && sc->address.ext() == fastProbeAddr.ext())
    {
        if (zclFrame.manufacturerCode() == VENDOR_XIAOMI || zclFrame.manufacturerCode() == VENDOR_DSR)
        {
            DBG_Printf(DBG_INFO, "Remember Xiaomi special for 0x%016llX\n", ind.srcAddress().ext());
            fastProbeIndications.push_back(ind); // remember Xiaomi special report
        }

        if (!fastProbeTimer->isActive())
        {
            fastProbeTimer->start(5);
        }

        if (ind.profileId() == ZLL_PROFILE_ID || ind.profileId() == HA_PROFILE_ID)
        {
            if (ind.clusterId() == sc->waitIndicationClusterId && sc->timeout.isValid())
            {
                DBG_Printf(DBG_INFO, "Clear fast probe timeout for cluster 0x%04X, 0x%016llX\n", ind.clusterId(), ind.srcAddress().ext());
                sc->timeout.invalidate();
                sc->waitIndicationClusterId = 0xffff;
            }
        }
    }

    quint8 macCapabilities = 0;
    deCONZ::Address indAddress;
    if (!sc)
    {
        Sensor *sensor = getSensorNodeForAddressAndEndpoint(ind.srcAddress(), ind.srcEndpoint());

        if (sensor)
        {
            indAddress = sensor->address();
            if (sensor->node())
            {
                macCapabilities = (int)sensor->node()->macCapabilities();
            }
        }

        if (apsCtrl && (!sensor || (macCapabilities == 0)))
        {
            int i = 0;
            const deCONZ::Node *node;

            while (apsCtrl->getNode(i, &node) == 0)
            {
                /*if (node->macCapabilities() == 0)
                {
                    // ignore
                }
                else*/

                if (isSameAddress(node->address(), ind.srcAddress()))
                {
                    indAddress = node->address();
                    macCapabilities = node->macCapabilities();
                    break;
                }

                i++;
            }
        }
    }

    // currently only end-devices are supported
    if (!sc && (macCapabilities == 0 || (macCapabilities & deCONZ::MacDeviceIsFFD)))
    {
        return;
    }

    if (!sc && indAddress.hasExt() && indAddress.hasNwk())
    {
        SensorCandidate sc2;
        sc2.address = indAddress;
        sc2.macCapabilities = macCapabilities;
        searchSensorsCandidates.push_back(sc2);
        sc = &searchSensorsCandidates.back();
    }

    if (!sc) // we need a valid candidate from device announce or cache
    {
        return;
    }

    // check for dresden elektronik devices
    if (existDevicesWithVendorCodeForMacPrefix(sc->address, VENDOR_DDEL))
    {
        if (sc->macCapabilities & deCONZ::MacDeviceIsFFD) // end-devices only
            return;

        if (ind.profileId() != HA_PROFILE_ID)
            return;

        SensorCommand cmd;
        cmd.cluster = ind.clusterId();
        cmd.endpoint = ind.srcEndpoint();
        cmd.dstGroup = ind.dstAddress().group();
        cmd.zclCommand = zclFrame.commandId();
        cmd.zclCommandParameter = 0;

        // filter
        if (cmd.endpoint == 0x01 && cmd.cluster == ONOFF_CLUSTER_ID)
        {
            // on: Lighting and Scene Switch left button
            DBG_Printf(DBG_INFO, "Lighting or Scene Switch left button\n");
        }
        else if (cmd.endpoint == 0x02 && cmd.cluster == ONOFF_CLUSTER_ID)
        {
            // on: Lighting Switch right button
            DBG_Printf(DBG_INFO, "Lighting Switch right button\n");
        }
        else if (cmd.endpoint == 0x01 && cmd.cluster == SCENE_CLUSTER_ID && cmd.zclCommand == 0x05
                 && zclFrame.payload().size() >= 3 && zclFrame.payload().at(2) == 0x04)
        {
            // recall scene: Scene Switch
            cmd.zclCommandParameter = zclFrame.payload()[2]; // sceneId
            DBG_Printf(DBG_INFO, "Scene Switch scene %u\n", cmd.zclCommandParameter);
        }
        else
        {
            return;
        }

        bool found = false;
        for (size_t i = 0; i < sc->rxCommands.size(); i++)
        {
            if (sc->rxCommands[i] == cmd)
            {
                found = true;
                break;
            }
        }

        if (!found)
        {
            sc->rxCommands.push_back(cmd);
        }

        bool isLightingSwitch = false;
        bool isSceneSwitch = false;
        quint16 group1 = 0;
        quint16 group2 = 0;

        for (size_t i = 0; i < sc->rxCommands.size(); i++)
        {
            const SensorCommand &c = sc->rxCommands[i];
            if (c.cluster == SCENE_CLUSTER_ID && c.zclCommandParameter == 0x04 && c.endpoint == 0x01)
            {
                group1 = c.dstGroup;
                isSceneSwitch = true;
                DBG_Printf(DBG_INFO, "Scene Switch group1 0x%04X\n", group1);
                break;
            }
            else if (c.cluster == ONOFF_CLUSTER_ID && c.endpoint == 0x01)
            {
                group1 = c.dstGroup;
            }
            else if (c.cluster == ONOFF_CLUSTER_ID && c.endpoint == 0x02)
            {
                group2 = c.dstGroup;
            }

            if (!isSceneSwitch && group1 != 0 && group2 != 0)
            {
                if (group1 > group2)
                {
                    std::swap(group1, group2); // reorder
                }
                isLightingSwitch = true;
                DBG_Printf(DBG_INFO, "Lighting Switch group1 0x%04X, group2 0x%04X\n", group1, group2);
                break;
            }
        }

        Sensor *s1 = getSensorNodeForAddressAndEndpoint(ind.srcAddress(), 0x01);
        Sensor *s2 = getSensorNodeForAddressAndEndpoint(ind.srcAddress(), 0x02);

        if (isSceneSwitch || isLightingSwitch)
        {
            Sensor sensorNode;
            SensorFingerprint &fp = sensorNode.fingerPrint();
            fp.endpoint = 0x01;
            fp.deviceId = DEV_ID_ZLL_COLOR_CONTROLLER;
            fp.profileId = HA_PROFILE_ID;
            fp.inClusters.push_back(BASIC_CLUSTER_ID);
            fp.inClusters.push_back(COMMISSIONING_CLUSTER_ID);
            fp.outClusters.push_back(ONOFF_CLUSTER_ID);
            fp.outClusters.push_back(LEVEL_CLUSTER_ID);
            fp.outClusters.push_back(SCENE_CLUSTER_ID);

            sensorNode.setNode(0);
            sensorNode.address() = sc->address;
            sensorNode.setType(QLatin1String("ZHASwitch"));
            sensorNode.fingerPrint() = fp;
            sensorNode.setUniqueId(generateUniqueId(sensorNode.address().ext(), sensorNode.fingerPrint().endpoint, COMMISSIONING_CLUSTER_ID));
            sensorNode.setManufacturer(QLatin1String("dresden elektronik"));

            ResourceItem *item;
            item = sensorNode.item(RConfigOn);
            item->setValue(true);

            item = sensorNode.item(RConfigReachable);
            item->setValue(true);

            sensorNode.addItem(DataTypeInt32, RStateButtonEvent);
            sensorNode.updateStateTimestamp();

            sensorNode.setNeedSaveDatabase(true);
            updateSensorEtag(&sensorNode);

            bool update = false;

            if (!s1 && isSceneSwitch && searchSensorsState == SearchSensorsActive)
            {
                openDb();
                sensorNode.setId(QString::number(getFreeSensorId()));
                closeDb();
                sensorNode.setMode(Sensor::ModeScenes);
                sensorNode.setModelId(QLatin1String("Scene Switch"));
                sensorNode.setName(QString("Scene Switch %1").arg(sensorNode.id()));
                sensorNode.setNeedSaveDatabase(true);
                sensors.push_back(sensorNode);
                s1 = &sensors.back();
                updateSensorEtag(s1);
                update = true;
                Event e(RSensors, REventAdded, sensorNode.id());
                enqueueEvent(e);
            }
            else if (isLightingSwitch)
            {
                if (!s1 && searchSensorsState == SearchSensorsActive)
                {
                    openDb();
                    sensorNode.setId(QString::number(getFreeSensorId()));
                    closeDb();
                    sensorNode.setMode(Sensor::ModeTwoGroups);
                    sensorNode.setModelId(QLatin1String("Lighting Switch"));
                    sensorNode.setName(QString("Lighting Switch %1").arg(sensorNode.id()));
                    sensorNode.setNeedSaveDatabase(true);
                    sensors.push_back(sensorNode);
                    s1 = &sensors.back();
                    updateSensorEtag(s1);
                    update = true;
                    Event e(RSensors, REventAdded, sensorNode.id());
                    enqueueEvent(e);
                }

                if (!s2 && searchSensorsState == SearchSensorsActive)
                {
                    openDb();
                    sensorNode.setId(QString::number(getFreeSensorId()));
                    closeDb();
                    sensorNode.setMode(Sensor::ModeTwoGroups);
                    sensorNode.setName(QString("Lighting Switch %1").arg(sensorNode.id()));
                    sensorNode.setNeedSaveDatabase(true);
                    sensorNode.fingerPrint().endpoint = 0x02;
                    sensorNode.setUniqueId(generateUniqueId(sensorNode.address().ext(), sensorNode.fingerPrint().endpoint, COMMISSIONING_CLUSTER_ID));
                    sensors.push_back(sensorNode);
                    s2 = &sensors.back();
                    updateSensorEtag(s2);
                    update = true;
                    Event e(RSensors, REventAdded, sensorNode.id());
                    enqueueEvent(e);
                }
            }

            // check updated data
            if (s1 && s1->modelId().isEmpty())
            {
                if      (isSceneSwitch)    { s1->setModelId(QLatin1String("Scene Switch")); }
                else if (isLightingSwitch) { s1->setModelId(QLatin1String("Lighting Switch")); }
                s1->setNeedSaveDatabase(true);
                update = true;
            }

            if (s2 && s2->modelId().isEmpty())
            {
                if (isLightingSwitch) { s2->setModelId(QLatin1String("Lighting Switch")); }
                s2->setNeedSaveDatabase(true);
                update = true;
            }

            if (s1 && s1->manufacturer().isEmpty())
            {
                s1->setManufacturer(QLatin1String("dresden elektronik"));
                s1->setNeedSaveDatabase(true);
                update = true;
            }

            if (s2 && s2->manufacturer().isEmpty())
            {
                s2->setManufacturer(QLatin1String("dresden elektronik"));
                s2->setNeedSaveDatabase(true);
                update = true;
            }

            // create or update first group
            Group *g = (s1 && group1 != 0) ? getGroupForId(group1) : 0;
            if (!g && s1 && group1 != 0)
            {
                // delete older groups of this switch permanently
                deleteOldGroupOfSwitch(s1, group1);

                //create new switch group
                Group group;
                group.setAddress(group1);
                group.addDeviceMembership(s1->id());
                group.setName(QString("%1").arg(s1->name()));
                updateGroupEtag(&group);
                groups.push_back(group);
                update = true;
            }
            else if (g && s1)
            {
                if (g->state() == Group::StateDeleted)
                {
                    g->setState(Group::StateNormal);
                }

                // check for changed device memberships
                if (!g->m_deviceMemberships.empty())
                {
                    if (isLightingSwitch || isSceneSwitch) // only support one device member per group
                    {
                        if (g->m_deviceMemberships.size() > 1 || g->m_deviceMemberships.front() != s1->id())
                        {
                            g->m_deviceMemberships.clear();
                        }
                    }
                }

                if (g->addDeviceMembership(s1->id()))
                {
                    updateGroupEtag(g);
                    update = true;
                }
            }

            // create or update second group (if needed)
            g = (s2 && group2 != 0) ? getGroupForId(group2) : 0;
            if (!g && s2 && group2 != 0)
            {
                // delete older groups of this switch permanently
                deleteOldGroupOfSwitch(s2, group2);

                //create new switch group
                Group group;
                group.setAddress(group2);
                group.addDeviceMembership(s2->id());
                group.setName(QString("%1").arg(s2->name()));
                updateGroupEtag(&group);
                groups.push_back(group);
            }
            else if (g && s2)
            {
                if (g->state() == Group::StateDeleted)
                {
                    g->setState(Group::StateNormal);
                }

                // check for changed device memberships
                if (!g->m_deviceMemberships.empty())
                {
                    if (isLightingSwitch || isSceneSwitch) // only support one device member per group
                    {
                        if (g->m_deviceMemberships.size() > 1 || g->m_deviceMemberships.front() != s2->id())
                        {
                            g->m_deviceMemberships.clear();
                        }
                    }
                }

                if (g->addDeviceMembership(s2->id()))
                {
                    updateGroupEtag(g);
                    update = true;
                }
            }

            if (update)
            {
                queSaveDb(DB_GROUPS | DB_SENSORS, DB_SHORT_SAVE_DELAY);
            }
        }
    }
    else if (existDevicesWithVendorCodeForMacPrefix(sc->address, VENDOR_IKEA))
    {
        if (sc->macCapabilities & deCONZ::MacDeviceIsFFD) // end-devices only
            return;

        if (ind.profileId() != HA_PROFILE_ID)
            return;

        // filter for remote control toggle command (large button)
        if (ind.srcEndpoint() == 0x01 && ind.clusterId() == SCENE_CLUSTER_ID  && zclFrame.manufacturerCode() == VENDOR_IKEA &&
                 zclFrame.commandId() == 0x07 && zclFrame.payload().at(0) == 0x02)
        {
            // TODO move following legacy cleanup code in Phoscon App / switch editor
            DBG_Printf(DBG_INFO, "ikea remote setup button\n");

            Sensor *s = getSensorNodeForAddressAndEndpoint(ind.srcAddress(), ind.srcEndpoint());
            if (!s)
            {
                return;
            }

            std::vector<Rule>::iterator ri = rules.begin();
            std::vector<Rule>::iterator rend = rules.end();

            QString sensorAddress(QLatin1String("/sensors/"));
            sensorAddress.append(s->id());

            bool changed = false;

            for (; ri != rend; ++ri)
            {
                if (ri->state() != Rule::StateNormal)
                {
                    continue;
                }

                std::vector<RuleCondition>::const_iterator ci = ri->conditions().begin();
                std::vector<RuleCondition>::const_iterator cend = ri->conditions().end();

                for (; ci != cend; ++ci)
                {
                    if (ci->address().startsWith(sensorAddress))
                    {
                        if (ri->name().startsWith(QLatin1String("default-ct")) && ri->owner() == QLatin1String("deCONZ"))
                        {
                            DBG_Printf(DBG_INFO, "ikea remote delete legacy rule %s\n", qPrintable(ri->name()));
                            ri->setState(Rule::StateDeleted);
                            changed = true;
                        }
                    }
                }
            }

            if (changed)
            {
                indexRulesTriggers();
                queSaveDb(DB_RULES, DB_SHORT_SAVE_DELAY);
            }
        }
    }
}<|MERGE_RESOLUTION|>--- conflicted
+++ resolved
@@ -1101,11 +1101,8 @@
                              R_GetProductId(sensor) == QLatin1String("Tuya_THD GS361A-H04 TRV") ||
                              R_GetProductId(sensor) == QLatin1String("Tuya_THD Essentials TRV") ||
                              R_GetProductId(sensor) == QLatin1String("Tuya_THD NX-4911-675 TRV") ||
-<<<<<<< HEAD
-=======
                              R_GetProductId(sensor) == QLatin1String("Tuya_THD 30946 TRV") ||
                              R_GetProductId(sensor) == QLatin1String("Tuya_THD Smart radiator TRV") ||
->>>>>>> 71e39e88
                              R_GetProductId(sensor) == QLatin1String("Tuya_THD MOES TRV"))
                     {
                         const auto match = matchKeyValue(data.string, RConfigModeValuesTuya1);
