--- conflicted
+++ resolved
@@ -787,7 +787,8 @@
                 }
                 else if (rid.suffix == RConfigDelay) // Unsigned integer
                 {
-                    if (sensor->modelId().startsWith(QLatin1String("SML00"))) // Hue motion sensor
+                    if (sensor->modelId().startsWith(QLatin1String("SML00")) || // Hue motion sensor
+                        sensor->modelId().startsWith(QLatin1String("MOSZB-1"))) // Develco/frient motion sensor
                     {
                         pendingMask |= R_PENDING_DELAY;
                         sensor->enableRead(WRITE_DELAY);
@@ -799,66 +800,12 @@
                 {
                     if (sensor->modelId().startsWith(QLatin1String("FLS-NB")))
                     {
-<<<<<<< HEAD
                         DBG_Printf(DBG_INFO, "Force read of occupaction delay for sensor %s\n", qPrintable(sensor->address().toStringExt()));
                         sensor->enableRead(READ_OCCUPANCY_CONFIG);
                         sensor->setNextReadTime(READ_OCCUPANCY_CONFIG, queryTime.addSecs(1));
                         queryTime = queryTime.addSecs(1);
                         Q_Q(DeRestPlugin);
                         q->startZclAttributeTimer(0);
-=======
-                        updated = true;
-
-                        if (rid.suffix == RConfigTholdDark || rid.suffix == RConfigTholdOffset)
-                        {
-                            tholdUpdated = true;
-                        }
-                        else if (rid.suffix == RConfigOffset)
-                        {
-                            offsetUpdated = true;
-                            offset += item->toNumber();
-                        }
-                        else if (rid.suffix == RConfigDelay && (sensor->modelId().startsWith(QLatin1String("SML00")) || // Hue motion sensor
-                                                                sensor->modelId().startsWith(QLatin1String("MOSZB-1"))))// Develco/frient motion sensor
-                        {
-                            pendingMask |= R_PENDING_DELAY;
-                            sensor->enableRead(WRITE_DELAY);
-                            sensor->setNextReadTime(WRITE_DELAY, QTime::currentTime());
-                        }
-                        else if (rid.suffix == RConfigDuration && sensor->modelId().startsWith(QLatin1String("FLS-NB")))
-                        {
-                            DBG_Printf(DBG_INFO, "Force read of occupaction delay for sensor %s\n", qPrintable(sensor->address().toStringExt()));
-                            sensor->enableRead(READ_OCCUPANCY_CONFIG);
-                            sensor->setNextReadTime(READ_OCCUPANCY_CONFIG, queryTime.addSecs(1));
-                            queryTime = queryTime.addSecs(1);
-                            Q_Q(DeRestPlugin);
-                            q->startZclAttributeTimer(0);
-                        }
-                        else if (rid.suffix == RConfigLedIndication)
-                        {
-                            pendingMask |= R_PENDING_LEDINDICATION;
-                            sensor->enableRead(WRITE_LEDINDICATION);
-                            sensor->setNextReadTime(WRITE_LEDINDICATION, QTime::currentTime());
-                        }
-                        else if (rid.suffix == RConfigSensitivity)
-                        {
-                            pendingMask |= R_PENDING_SENSITIVITY;
-                            sensor->enableRead(WRITE_SENSITIVITY);
-                            sensor->setNextReadTime(WRITE_SENSITIVITY, QTime::currentTime());
-                        }
-                        else if (rid.suffix == RConfigUsertest)
-                        {
-                            pendingMask |= R_PENDING_USERTEST;
-                            sensor->enableRead(WRITE_USERTEST);
-                            sensor->setNextReadTime(WRITE_USERTEST, QTime::currentTime());
-                        }
-                        else if (rid.suffix == RConfigDeviceMode)
-                        {
-                            pendingMask |= R_PENDING_DEVICEMODE;
-                            sensor->enableRead(WRITE_DEVICEMODE);
-                            sensor->setNextReadTime(WRITE_DEVICEMODE, QTime::currentTime());
-                        }
->>>>>>> 9a98cbee
                     }
                     else if (sensor->modelId() == QLatin1String("TRADFRI motion sensor"))
                     {
