/*
 * Copyright (c) 2013-2019 dresden elektronik ingenieurtechnik gmbh.
 * All rights reserved.
 *
 * The software in this package is published under the terms of the BSD
 * style license a copy of which has been included with this distribution in
 * the LICENSE.txt file.
 *
 */

#include <QString>
#include <QTextCodec>
#include <QTcpSocket>
#include <QUrlQuery>
#include <QVariantMap>
#include <QtCore/qmath.h>
#include "de_web_plugin.h"
#include "de_web_plugin_private.h"
#include "json.h"

/*! Sensors REST API broker.
    \param req - request data
    \param rsp - response data
    \return REQ_READY_SEND
            REQ_NOT_HANDLED
 */
int DeRestPluginPrivate::handleSensorsApi(const ApiRequest &req, ApiResponse &rsp)
{
    if (req.path[2] != QLatin1String("sensors"))
    {
        return REQ_NOT_HANDLED;
    }

    // GET /api/<apikey>/sensors
    if ((req.path.size() == 3) && (req.hdr.method() == "GET"))
    {
        return getAllSensors(req, rsp);
    }
    // GET /api/<apikey>/sensors/new
    else if ((req.path.size() == 4) && (req.hdr.method() == "GET") && (req.path[3] == "new"))
    {
        return getNewSensors(req, rsp);
    }
    // GET /api/<apikey>/sensors/<id>
    else if ((req.path.size() == 4) && (req.hdr.method() == "GET"))
    {
        return getSensor(req, rsp);
    }
    // GET /api/<apikey>/sensors/<id>/data?maxrecords=<maxrecords>&fromtime=<ISO 8601>
    else if ((req.path.size() == 5) && (req.hdr.method() == "GET") && (req.path[4] == "data"))
    {
        return getSensorData(req, rsp);
    }
    // POST /api/<apikey>/sensors
    else if ((req.path.size() == 3) && (req.hdr.method() == "POST"))
    {
        bool ok;
        QVariant var = Json::parse(req.content, ok);
        QVariantMap map = var.toMap();

        if (map.isEmpty())
        {
            return searchNewSensors(req, rsp);
        }
        else
        {
            return createSensor(req, rsp);
        }
    }
    // PUT, PATCH /api/<apikey>/sensors/<id>
    else if ((req.path.size() == 4) && (req.hdr.method() == "PUT" || req.hdr.method() == "PATCH"))
    {
        return updateSensor(req, rsp);
    }
    // DELETE /api/<apikey>/sensors/<id>
    else if ((req.path.size() == 4) && (req.hdr.method() == "DELETE"))
    {
        return deleteSensor(req, rsp);
    }
    // PUT, PATCH /api/<apikey>/sensors/<id>/config
    else if ((req.path.size() == 5) && (req.hdr.method() == "PUT" || req.hdr.method() == "PATCH") && (req.path[4] == "config"))
    {
        return changeSensorConfig(req, rsp);
    }
    // PUT, PATCH /api/<apikey>/sensors/<id>/state
    else if ((req.path.size() == 5) && (req.hdr.method() == "PUT" || req.hdr.method() == "PATCH") && (req.path[4] == "state"))
    {
        return changeSensorState(req, rsp);
    }

    return REQ_NOT_HANDLED;
}

/*! GET /api/<apikey>/sensors
    \return REQ_READY_SEND
            REQ_NOT_HANDLED
 */
int DeRestPluginPrivate::getAllSensors(const ApiRequest &req, ApiResponse &rsp)
{
    Q_UNUSED(req);
    rsp.httpStatus = HttpStatusOk;

    // handle ETag
    if (req.hdr.hasKey("If-None-Match"))
    {
        QString etag = req.hdr.value("If-None-Match");

        if (gwSensorsEtag == etag)
        {
            rsp.httpStatus = HttpStatusNotModified;
            rsp.etag = etag;
            return REQ_READY_SEND;
        }
    }

    std::vector<Sensor>::iterator i = sensors.begin();
    std::vector<Sensor>::iterator end = sensors.end();

    for (; i != end; ++i)
    {
        // ignore deleted sensors
        if (i->deletedState() == Sensor::StateDeleted)
        {
            continue;
        }

        // ignore sensors without attached node
        if (i->modelId().startsWith("FLS-NB") && !i->node())
        {
            continue;
        }

        if (i->modelId().isEmpty())
        {
            continue;
        }

        QVariantMap map;
        if (sensorToMap(&*i, map, req))
        {
            rsp.map[i->id()] = map;
        }
    }

    if (rsp.map.isEmpty())
    {
        rsp.str = "{}"; // return empty object
    }

    rsp.etag = gwSensorsEtag;

    return REQ_READY_SEND;
}

/*! GET /api/<apikey>/sensors/<id>
    \return REQ_READY_SEND
            REQ_NOT_HANDLED
 */
int DeRestPluginPrivate::getSensor(const ApiRequest &req, ApiResponse &rsp)
{
    DBG_Assert(req.path.size() == 4);

    if (req.path.size() != 4)
    {
        return REQ_NOT_HANDLED;
    }

    const QString &id = req.path[3];

    Sensor *sensor = id.length() < MIN_UNIQUEID_LENGTH ? getSensorNodeForId(id) : getSensorNodeForUniqueId(id);

    if (!sensor || (sensor->deletedState() == Sensor::StateDeleted))
    {
        rsp.list.append(errorToMap(ERR_RESOURCE_NOT_AVAILABLE, QString("/sensors/%1").arg(id), QString("resource, /sensors/%1, not available").arg(id)));
        rsp.httpStatus = HttpStatusNotFound;
        return REQ_READY_SEND;
    }

    // handle ETag
    if (req.hdr.hasKey("If-None-Match"))
    {
        QString etag = req.hdr.value("If-None-Match");

        if (sensor->etag == etag)
        {
            rsp.httpStatus = HttpStatusNotModified;
            rsp.etag = etag;
            return REQ_READY_SEND;
        }
    }

    sensorToMap(sensor, rsp.map, req);
    rsp.httpStatus = HttpStatusOk;
    rsp.etag = sensor->etag;

    return REQ_READY_SEND;
}

/*! GET /api/<apikey>/sensors/<id>/data?maxrecords=<maxrecords>&fromtime=<ISO 8601>
    \return REQ_READY_SEND
            REQ_NOT_HANDLED
 */
int DeRestPluginPrivate::getSensorData(const ApiRequest &req, ApiResponse &rsp)
{
    DBG_Assert(req.path.size() == 5);

    if (req.path.size() != 5)
    {
        return REQ_NOT_HANDLED;
    }

    QString id = req.path[3];
    Sensor *sensor = id.length() < MIN_UNIQUEID_LENGTH ? getSensorNodeForId(id) : getSensorNodeForUniqueId(id);

    if (!sensor || (sensor->deletedState() == Sensor::StateDeleted))
    {
        rsp.list.append(errorToMap(ERR_RESOURCE_NOT_AVAILABLE, QString("/sensors/%1/").arg(id), QString("resource, /sensors/%1/, not available").arg(id)));
        rsp.httpStatus = HttpStatusNotFound;
        return REQ_READY_SEND;
    }

    bool ok;
    QUrl url(req.hdr.url());
    QUrlQuery query(url);

    const int maxRecords = query.queryItemValue(QLatin1String("maxrecords")).toInt(&ok);
    if (!ok || maxRecords <= 0)
    {
        rsp.list.append(errorToMap(ERR_INVALID_VALUE, QString("/maxrecords"), QString("invalid value, %1, for parameter, maxrecords").arg(query.queryItemValue("maxrecords"))));
        rsp.httpStatus = HttpStatusNotFound;
        return REQ_READY_SEND;
    }

    QString t = query.queryItemValue(QLatin1String("fromtime"));
    QDateTime dt = QDateTime::fromString(t, QLatin1String("yyyy-MM-ddTHH:mm:ss"));
    if (!dt.isValid())
    {
        rsp.list.append(errorToMap(ERR_INVALID_VALUE, QString("/fromtime"), QString("invalid value, %1, for parameter, fromtime").arg(query.queryItemValue("fromtime"))));
        rsp.httpStatus = HttpStatusNotFound;
        return REQ_READY_SEND;
    }

    const qint64 fromTime = dt.toMSecsSinceEpoch() / 1000;

    openDb();
    loadSensorDataFromDb(sensor, rsp.list, fromTime, maxRecords);
    closeDb();

    if (rsp.list.isEmpty())
    {
        rsp.str = QLatin1String("[]"); // return empty list
    }

    rsp.httpStatus = HttpStatusOk;

    return REQ_READY_SEND;
}

/*! POST /api/<apikey>/sensors
    \return REQ_READY_SEND
            REQ_NOT_HANDLED
 */
int DeRestPluginPrivate::createSensor(const ApiRequest &req, ApiResponse &rsp)
{
    rsp.httpStatus = HttpStatusOk;

    bool ok;
    QVariant var = Json::parse(req.content, ok);
    const QVariantMap map = var.toMap();
    const QString type = map["type"].toString();
    Sensor sensor;

    if (!ok)
    {
        rsp.list.append(errorToMap(ERR_INVALID_JSON, QString("/sensors"), QString("body contains invalid JSON")));
        rsp.httpStatus = HttpStatusBadRequest;
        return REQ_READY_SEND;
    }

    userActivity();

    if (sensors.size() >= MAX_SENSORS)
    {
        rsp.list.append(errorToMap(ERR_SENSOR_LIST_FULL , QString("/sensors/"), QString("The Sensor List has reached its maximum capacity of %1 sensors").arg(MAX_SENSORS)));
        rsp.httpStatus = HttpStatusBadRequest;
        return REQ_READY_SEND;
    }

    //check required parameter
    if ((!(map.contains("name")) || !(map.contains("modelid")) || !(map.contains("swversion")) || !(map.contains("type")) || !(map.contains("uniqueid")) || !(map.contains("manufacturername"))))
    {
        rsp.list.append(errorToMap(ERR_MISSING_PARAMETER, QString("/sensors"), QString("invalid/missing parameters in body")));
        rsp.httpStatus = HttpStatusBadRequest;
        return REQ_READY_SEND;
    }

    //check invalid parameter
    const QStringList allowedAttributes = { "name", "modelid", "swversion", "type", "uniqueid", "manufacturername", "state", "config", "recycle" };

    for (const QString &attr : map.keys())
    {
        if (!allowedAttributes.contains(attr))
        {
            rsp.list.append(errorToMap(ERR_PARAMETER_NOT_AVAILABLE, QString("/sensors/%2").arg(attr), QString("parameter, %1, not available").arg(attr)));
            rsp.httpStatus = HttpStatusBadRequest;
            return REQ_READY_SEND;
        }
    }

    if (!type.startsWith(QLatin1String("CLIP")))
    {
        rsp.list.append(errorToMap(ERR_NOT_ALLOWED_SENSOR_TYPE, QString("/sensors"), QString("Not allowed to create sensor type")));
        rsp.httpStatus = HttpStatusBadRequest;
        return REQ_READY_SEND;
    }

        ResourceItem *item = nullptr;
        QVariantMap rspItem;
        QVariantMap rspItemState;

        // create a new sensor id
        openDb();
        sensor.setId(QString::number(getFreeSensorId()));
        closeDb();

        sensor.setName(map["name"].toString().trimmed());
        sensor.setManufacturer(map["manufacturername"].toString());
        sensor.setModelId(map["modelid"].toString());
        sensor.setUniqueId(map["uniqueid"].toString());
        sensor.setSwVersion(map["swversion"].toString());
        sensor.setType(type);

        if (getSensorNodeForUniqueId(sensor.uniqueId()))
        {
            rsp.list.append(errorToMap(ERR_DUPLICATE_EXIST, QString("/sensors"), QString("sensor with uniqueid, %1, already exists").arg(sensor.uniqueId())));
            rsp.httpStatus = HttpStatusBadRequest;
            return REQ_READY_SEND;
        }

        if      (type == QLatin1String("CLIPAlarm")) { item = sensor.addItem(DataTypeBool, RStateAlarm); item->setValue(false); }
        else if (type == QLatin1String("CLIPBattery")) { item = sensor.addItem(DataTypeUInt8, RStateBattery); item->setValue(100); }
        else if (type == QLatin1String("CLIPCarbonMonoxide")) { item = sensor.addItem(DataTypeBool, RStateCarbonMonoxide); item->setValue(false); }
        else if (type == QLatin1String("CLIPConsumption")) { item = sensor.addItem(DataTypeUInt64, RStateConsumption); item->setValue(0); }
        else if (type == QLatin1String("CLIPDaylightOffset")) { item = sensor.addItem(DataTypeInt16, RConfigOffset); item->setValue(0);
                                                                item = sensor.addItem(DataTypeString, RConfigMode);
                                                                item = sensor.addItem(DataTypeTime, RStateLocaltime); }
        else if (type == QLatin1String("CLIPFire")) { item = sensor.addItem(DataTypeBool, RStateFire); item->setValue(false); }
        else if (type == QLatin1String("CLIPGenericFlag")) { item = sensor.addItem(DataTypeBool, RStateFlag); item->setValue(false); }
        else if (type == QLatin1String("CLIPGenericStatus")) { item = sensor.addItem(DataTypeInt32, RStateStatus); item->setValue(0); }
        else if (type == QLatin1String("CLIPHumidity")) { item = sensor.addItem(DataTypeUInt16, RStateHumidity); item->setValue(0);
                                                          item = sensor.addItem(DataTypeInt16, RConfigOffset); item->setValue(0); }
        else if (type == QLatin1String("CLIPLightLevel")) { item = sensor.addItem(DataTypeUInt16, RStateLightLevel); item->setValue(0);
                                                            item = sensor.addItem(DataTypeUInt32, RStateLux); item->setValue(0);
                                                            item = sensor.addItem(DataTypeBool, RStateDark); item->setValue(true);
                                                            item = sensor.addItem(DataTypeBool, RStateDaylight); item->setValue(false);
                                                            item = sensor.addItem(DataTypeUInt16, RConfigTholdDark); item->setValue(R_THOLDDARK_DEFAULT);
                                                            item = sensor.addItem(DataTypeUInt16, RConfigTholdOffset); item->setValue(R_THOLDOFFSET_DEFAULT); }
        else if (type == QLatin1String("CLIPOpenClose")) { item = sensor.addItem(DataTypeBool, RStateOpen); item->setValue(false); }
        else if (type == QLatin1String("CLIPPower")) { item = sensor.addItem(DataTypeInt16, RStatePower); item->setValue(0);
                                                       item = sensor.addItem(DataTypeUInt16, RStateVoltage); item->setValue(0);
                                                       item = sensor.addItem(DataTypeUInt16, RStateCurrent); item->setValue(0); }
        else if (type == QLatin1String("CLIPPresence")) { item = sensor.addItem(DataTypeBool, RStatePresence); item->setValue(false);
                                                          item = sensor.addItem(DataTypeUInt16, RConfigDuration); item->setValue(60); }
        else if (type == QLatin1String("CLIPPressure")) { item = sensor.addItem(DataTypeInt16, RStatePressure); item->setValue(0); }
        else if (type == QLatin1String("CLIPSwitch")) { item = sensor.addItem(DataTypeInt32, RStateButtonEvent); item->setValue(0); }
        else if (type == QLatin1String("CLIPTemperature")) { item = sensor.addItem(DataTypeInt16, RStateTemperature); item->setValue(0);
                                                             item = sensor.addItem(DataTypeInt16, RConfigOffset); item->setValue(0); }
        else if (type == QLatin1String("CLIPVibration")) { item = sensor.addItem(DataTypeBool, RStateVibration); item->setValue(false); }
        else if (type == QLatin1String("CLIPWater")) { item = sensor.addItem(DataTypeBool, RStateWater); item->setValue(false); }
        else
        {
            rsp.list.append(errorToMap(ERR_INVALID_VALUE, QString("/sensors"), QString("invalid value, %1, for parameter, type").arg(type)));
            rsp.httpStatus = HttpStatusBadRequest;
            return REQ_READY_SEND;
        }

        //setState optional
        if (map.contains("state"))
        {
            //check invalid parameter
            const QVariantMap state = map["state"].toMap();
            const QStringList allowedKeys = { "alarm", "battery", "buttonevent", "carbonmonoxide", "consumption", "current", "fire", "flag", "humidity", "lightlevel", "localtime", "lowbattery",
                                              "open", "presence", "pressure", "power", "status", "tampered", "temperature", "vibration", "voltage", "water" };

            const QStringList optionalKeys = { "lowbattery", "tampered" };

            for  (const auto &key : state.keys())
            {
                if (!allowedKeys.contains(key))
                {
                    rsp.list.append(errorToMap(ERR_PARAMETER_NOT_AVAILABLE, QString("/sensors/%2").arg(key), QString("parameter, %1, not available").arg(key)));
                    rsp.httpStatus = HttpStatusBadRequest;
                    return REQ_READY_SEND;
                }

                ResourceItemDescriptor rid;
                item = nullptr;
                if (getResourceItemDescriptor(QString("state/%1").arg(key), rid))
                {
                    item = sensor.item(rid.suffix);

                    if (!item && optionalKeys.contains(key))
                    {
                        item = sensor.addItem(rid.type, rid.suffix);
                    }
                }

                if (!item)
                {
                    rsp.list.append(errorToMap(ERR_INVALID_VALUE, QString("/sensors"), QString("parameter, %1, not available").arg(key)));
                    rsp.httpStatus = HttpStatusBadRequest;
                    return REQ_READY_SEND;
                }

                if (!item->setValue(state.value(key)))
                {
                    rsp.list.append(errorToMap(ERR_INVALID_VALUE, QString("/sensors/state"), QString("invalid value, %1, for parameter %2").arg(state.value(key).toString()).arg(key)));
                    rsp.httpStatus = HttpStatusBadRequest;
                    return REQ_READY_SEND;
                }
            }
        }

        item = sensor.item(RConfigOn);
        item->setValue(true); // default

        item = sensor.item(RConfigReachable);
        item->setValue(true); //default

        //setConfig optional
        if (map.contains("config"))
        {
            //check invalid parameter
            const QVariantMap config = map["config"].toMap();
            const QStringList allowedKeys = { "battery", "duration", "delay", "mode", "offset", "on", "reachable", "url" };
            const QStringList optionalKeys = { "battery", "url" };

            for  (const auto &key : config.keys())
            {
                if (!allowedKeys.contains(key))
                {
                    rsp.list.append(errorToMap(ERR_PARAMETER_NOT_AVAILABLE, QString("/sensors/%2").arg(key), QString("parameter, %1, not available").arg(key)));
                    rsp.httpStatus = HttpStatusBadRequest;
                    return REQ_READY_SEND;
                }

                ResourceItemDescriptor rid;
                item = nullptr;
                if (getResourceItemDescriptor(QString("config/%1").arg(key), rid))
                {
                    item = sensor.item(rid.suffix);

                    if (!item && optionalKeys.contains(key))
                    {
                        item = sensor.addItem(rid.type, rid.suffix);
                    }
                }

                if (!item)
                {
                    rsp.list.append(errorToMap(ERR_INVALID_VALUE, QString("/sensors"), QString("parameter, %1, not available").arg(key)));
                    rsp.httpStatus = HttpStatusBadRequest;
                    return REQ_READY_SEND;
                }

                if (!item->setValue(config.value(key)))
                {
                    rsp.list.append(errorToMap(ERR_INVALID_VALUE, QString("/sensors/config"), QString("invalid value, %1, for parameter %2").arg(config.value(key).toString()).arg(key)));
                    rsp.httpStatus = HttpStatusBadRequest;
                    return REQ_READY_SEND;
                }
            }
        }
        updateSensorEtag(&sensor);
        sensor.setNeedSaveDatabase(true);
        sensors.push_back(sensor);
        queSaveDb(DB_SENSORS, DB_SHORT_SAVE_DELAY);

        rspItemState["id"] = sensor.id();
        rspItem["success"] = rspItemState;
        rsp.list.append(rspItem);
        rsp.httpStatus = HttpStatusOk;
        return REQ_READY_SEND;
}

/*! PUT, PATCH /api/<apikey>/sensors/<id>
    \return REQ_READY_SEND
            REQ_NOT_HANDLED
 */
int DeRestPluginPrivate::updateSensor(const ApiRequest &req, ApiResponse &rsp)
{
    QString id = req.path[3];
    Sensor *sensor = id.length() < MIN_UNIQUEID_LENGTH ? getSensorNodeForId(id) : getSensorNodeForUniqueId(id);
    QString name;
    bool ok;
    bool error = false;
    QVariant var = Json::parse(req.content, ok);
    QVariantMap map = var.toMap();
    QVariantMap rspItem;
    QVariantMap rspItemState;

    rsp.httpStatus = HttpStatusOk;

    if (!ok)
    {
        rsp.list.append(errorToMap(ERR_INVALID_JSON, QString("/sensors"), QString("body contains invalid JSON")));
        rsp.httpStatus = HttpStatusBadRequest;
        return REQ_READY_SEND;
    }

    if (!sensor || (sensor->deletedState() == Sensor::StateDeleted))
    {
        rsp.httpStatus = HttpStatusNotFound;
        rsp.list.append(errorToMap(ERR_RESOURCE_NOT_AVAILABLE, QString("/sensors/%1").arg(id), QString("resource, /sensors/%1, not available").arg(id)));
        return REQ_READY_SEND;
    }

    if (req.sock)
    {
        userActivity();
    }

    //check invalid parameter
    QVariantMap::const_iterator pi = map.begin();
    QVariantMap::const_iterator pend = map.end();

    for (; pi != pend; ++pi)
    {
        if (!((pi.key() == "name") || (pi.key() == "modelid") || (pi.key() == "swversion")
             || (pi.key() == "type")  || (pi.key() == "uniqueid")  || (pi.key() == "manufacturername")
             || (pi.key() == "state")  || (pi.key() == "config")
             || (pi.key() == "mode" && (sensor->modelId() == "Lighting Switch" || sensor->modelId().startsWith(QLatin1String("SYMFONISK"))))))
        {
            rsp.list.append(errorToMap(ERR_PARAMETER_NOT_AVAILABLE, QString("/sensors/%2").arg(pi.key()), QString("parameter, %1, not available").arg(pi.key())));
            rsp.httpStatus = HttpStatusBadRequest;
            return REQ_READY_SEND;
        }
    }

    if (map.contains("modelid"))
    {
        error = true;
        rsp.list.append(errorToMap(ERR_PARAMETER_NOT_AVAILABLE, QString("/sensors/modelid"), QString("parameter, modelid, not modifiable")));
    }
    if (map.contains("swversion"))
    {
        error = true;
        rsp.list.append(errorToMap(ERR_PARAMETER_NOT_AVAILABLE, QString("/sensors/swversion"), QString("parameter, swversion, not modifiable")));
    }
    if (map.contains("type"))
    {
        error = true;
        rsp.list.append(errorToMap(ERR_PARAMETER_NOT_AVAILABLE, QString("/sensors/type"), QString("parameter, type, not modifiable")));
    }
    if (map.contains("uniqueid"))
    {
        error = true;
        rsp.list.append(errorToMap(ERR_PARAMETER_NOT_AVAILABLE, QString("/sensors/uniqueid"), QString("parameter, uniqueid, not modifiable")));
    }
    if (map.contains("manufacturername"))
    {
        error = true;
        rsp.list.append(errorToMap(ERR_PARAMETER_NOT_AVAILABLE, QString("/sensors/manufacturername"), QString("parameter, manufacturername, not modifiable")));
    }
    if (map.contains("state"))
    {
        error = true;
        rsp.list.append(errorToMap(ERR_PARAMETER_NOT_AVAILABLE, QString("/sensors/state"), QString("parameter, state, not modifiable")));
    }

    if (error)
    {
        rsp.httpStatus = HttpStatusBadRequest;
        return REQ_READY_SEND;
    }

    if (map.contains("name")) // optional
    {
        name = map["name"].toString().trimmed();

        if ((map["name"].type() == QVariant::String) && !(name.isEmpty()) && (name.size() <= MAX_SENSOR_NAME_LENGTH))
        {
            if (sensor->name() != name)
            {
                sensor->setName(name);
                sensor->setNeedSaveDatabase(true);
                queSaveDb(DB_SENSORS, DB_SHORT_SAVE_DELAY);
                updateSensorEtag(sensor);

                Event e(RSensors, RAttrName, sensor->id(), sensor->item(RAttrName));
                enqueueEvent(e);
            }
            if (!sensor->type().startsWith(QLatin1String("CLIP")))
            {
                pushSensorInfoToCore(sensor);
            }
            rspItemState[QString("/sensors/%1/name").arg(id)] = name;
            rspItem["success"] = rspItemState;
            rsp.list.append(rspItem);
        }
        else
        {
            rsp.list.append(errorToMap(ERR_INVALID_VALUE, QString("/sensors/%1/name").arg(id), QString("invalid value, %1, for parameter, /sensors/%2/name").arg(name).arg(id)));
            rsp.httpStatus = HttpStatusBadRequest;
        }
    }

    if (map.contains("mode")) // optional
    {
        Sensor::SensorMode mode = (Sensor::SensorMode)map["mode"].toUInt(&ok);

        if (ok && (map["mode"].type() == QVariant::Double)
            && ((sensor->modelId() == "Lighting Switch" && (mode == Sensor::ModeScenes || mode == Sensor::ModeTwoGroups || mode == Sensor::ModeColorTemperature))
                || (sensor->modelId().startsWith(QLatin1String("SYMFONISK")) && (mode == Sensor::ModeScenes || mode == Sensor::ModeDimmer))))
        {
            if (sensor->mode() != mode)
            {
                sensor->setNeedSaveDatabase(true);
                sensor->setMode(mode);
                queSaveDb(DB_SENSORS, DB_SHORT_SAVE_DELAY);
                updateSensorEtag(sensor);
            }

            rspItemState[QString("/sensors/%1/mode").arg(id)] = (double)mode;
            rspItem["success"] = rspItemState;
            rsp.list.append(rspItem);
            updateEtag(sensor->etag);
            updateEtag(gwConfigEtag);
            queSaveDb(DB_SENSORS | DB_GROUPS, DB_SHORT_SAVE_DELAY);
        }
        else
        {
            rsp.list.append(errorToMap(ERR_INVALID_VALUE, QString("/sensors/%1/mode").arg(id), QString("invalid value, %1, for parameter, /sensors/%2/mode").arg((int)mode).arg(id)));
            rsp.httpStatus = HttpStatusBadRequest;
        }
    }

    if (map.contains("config")) // optional
    {
        QStringList path = req.path;
        path.append(QLatin1String("config"));
        QString content = Json::serialize(map[QLatin1String("config")].toMap());
        ApiRequest req2(req.hdr, path, NULL, content);
        return changeSensorConfig(req2, rsp);
    }

    return REQ_READY_SEND;
}

/*! PUT, PATCH /api/<apikey>/sensors/<id>/config
    \return REQ_READY_SEND
            REQ_NOT_HANDLED
 */
int DeRestPluginPrivate::changeSensorConfig(const ApiRequest &req, ApiResponse &rsp)
{
    TaskItem task;
    QString id = req.path[3];
    Sensor *sensor = id.length() < MIN_UNIQUEID_LENGTH ? getSensorNodeForId(id) : getSensorNodeForUniqueId(id);
    bool ok;
    bool updated = false;
    quint32 hostFlags = 0;
    bool offsetUpdated = false;
    qint16 offset = 0;
    QMap<quint16, quint32> AttributeList;
    bool tholdUpdated = false;
    uint8_t pendingMask = 0;
    QVariant var = Json::parse(req.content, ok);
    QVariantMap map = var.toMap();
    QVariantMap rspItem;
    QVariantMap rspItemState;

//    QRegExp latitude("^\\d{3,3}\\.\\d{4,4}(W|E)$");
//    QRegExp longitude("^\\d{3,3}\\.\\d{4,4}(N|S)$");

    rsp.httpStatus = HttpStatusOk;

    if (!ok)
    {
        rsp.list.append(errorToMap(ERR_INVALID_JSON, QString("/sensors/config"), QString("body contains invalid JSON")));
        rsp.httpStatus = HttpStatusBadRequest;
        return REQ_READY_SEND;
    }

    if (!sensor || (sensor->deletedState() == Sensor::StateDeleted))
    {
        rsp.httpStatus = HttpStatusNotFound;
        rsp.list.append(errorToMap(ERR_RESOURCE_NOT_AVAILABLE, QString("/sensors/%1").arg(id), QString("resource, /sensors/%1, not available").arg(id)));
        return REQ_READY_SEND;
    }

    bool isClip = sensor->type().startsWith(QLatin1String("CLIP"));

    if (req.sock)
    {
        userActivity();
    }

    // set destination parameters
    task.req.dstAddress() = sensor->address();
    task.req.setTxOptions(deCONZ::ApsTxAcknowledgedTransmission);
    task.req.setDstEndpoint(sensor->fingerPrint().endpoint);
    task.req.setSrcEndpoint(getSrcEndpoint(sensor, task.req));
    task.req.setDstAddressMode(deCONZ::ApsExtAddress);

    //check invalid parameter
    QVariantMap::const_iterator pi = map.begin();
    QVariantMap::const_iterator pend = map.end();

    for (; pi != pend; ++pi)
    {
        ResourceItemDescriptor rid;
        ResourceItem *item = 0;
        if (getResourceItemDescriptor(QString("config/%1").arg(pi.key()), rid))
        {
            if (!isClip && (rid.suffix == RConfigBattery || rid.suffix == RConfigReachable))
            {
                // changing battery or reachable of zigbee sensors is not allowed, trigger error
            }
            else if (rid.suffix == RConfigPending || rid.suffix == RConfigSensitivityMax || rid.suffix == RConfigHostFlags)
            {
                // pending and sensitivitymax are read-only
            }
            //else if (rid.suffix == RConfigDuration && sensor->modelId() == QLatin1String("TRADFRI motion sensor"))
            //{
                // duration can be written for ikea motion sensor
                // values 0, 60 — 600 will be replaced by hardware settings TODO error message
            //}
            else
            {
                item = sensor->item(rid.suffix);
            }

            if (item)
            {
                QVariant val = map[pi.key()];

                if (rid.suffix == RConfigOffset)
                {
                    offset -= item->toNumber();
                }

                if (rid.suffix == RConfigAlert)
                {
                    if (val == "none")
                    {
                        task.identifyTime = 0;
                    }
                    else if (val == "select")
                    {
                        task.identifyTime = 2;    // Hue lights don't react to 1.
                    }
                    else if (val == "lselect")
                    {
                        task.identifyTime = 15;   // Default for Philips Hue bridge
                    }
                    else
                    {
                        rsp.list.append(errorToMap(ERR_INVALID_VALUE, QString("/sensors/%1/config/alert").arg(id), QString("invalid value, %1, for parameter, alert").arg(val.toString())));
                        rsp.httpStatus = HttpStatusBadRequest;
                        return REQ_READY_SEND;
                    }

                    task.taskType = TaskIdentify;
                    taskToLocalData(task);

                    if (addTaskIdentify(task, task.identifyTime))
                    {
                        if (item->setValue(val))
                        {
                            rspItemState[QString("/sensors/%1/config/alert").arg(id)] = map["alert"];
                            rspItem["success"] = rspItemState;
                            if (item->lastChanged() == item->lastSet())
                            {
                                updated = true;
                            }
                        }
                    }
                    else
                    {
                        rsp.list.append(errorToMap(ERR_INTERNAL_ERROR, QString("/sensors/%1").arg(id), QString("Internal error, %1").arg(ERR_BRIDGE_BUSY)));
                    }
                }
                else if (item->setValue(val))
                {
                    // TODO: Fix bug
                    // This event happens too early, e.g. when setting config.mode to an invalid value,
                    // the event is already issued before the error message is given.
                    rspItemState[QString("/sensors/%1/config/%2").arg(id).arg(pi.key())] = val;
                    rspItem["success"] = rspItemState;
                    Event e(RSensors, rid.suffix, id, item);
                    enqueueEvent(e);

                    if (item->lastChanged() == item->lastSet())
                    {
                        updated = true;

                        if (rid.suffix == RConfigTholdDark || rid.suffix == RConfigTholdOffset)
                        {
                            tholdUpdated = true;
                        }
                        else if (rid.suffix == RConfigOffset)
                        {
                            offsetUpdated = true;
                            offset += item->toNumber();
                        }
                        else if (rid.suffix == RConfigDelay && sensor->modelId().startsWith(QLatin1String("SML00"))) // Hue motion sensor
                        {
                            pendingMask |= R_PENDING_DELAY;
                            sensor->enableRead(WRITE_DELAY);
                            sensor->setNextReadTime(WRITE_DELAY, QTime::currentTime());
                        }
                        else if (rid.suffix == RConfigDuration && sensor->modelId().startsWith(QLatin1String("FLS-NB")))
                        {
                            DBG_Printf(DBG_INFO, "Force read of occupaction delay for sensor %s\n", qPrintable(sensor->address().toStringExt()));
                            sensor->enableRead(READ_OCCUPANCY_CONFIG);
                            sensor->setNextReadTime(READ_OCCUPANCY_CONFIG, queryTime.addSecs(1));
                            queryTime = queryTime.addSecs(1);
                            Q_Q(DeRestPlugin);
                            q->startZclAttributeTimer(0);
                        }
                        else if (rid.suffix == RConfigLedIndication)
                        {
                            pendingMask |= R_PENDING_LEDINDICATION;
                            sensor->enableRead(WRITE_LEDINDICATION);
                            sensor->setNextReadTime(WRITE_LEDINDICATION, QTime::currentTime());
                        }
                        else if (rid.suffix == RConfigSensitivity)
                        {
                            pendingMask |= R_PENDING_SENSITIVITY;
                            sensor->enableRead(WRITE_SENSITIVITY);
                            sensor->setNextReadTime(WRITE_SENSITIVITY, QTime::currentTime());
                        }
                        else if (rid.suffix == RConfigUsertest)
                        {
                            pendingMask |= R_PENDING_USERTEST;
                            sensor->enableRead(WRITE_USERTEST);
                            sensor->setNextReadTime(WRITE_USERTEST, QTime::currentTime());
                        }
                    }

                    if (rid.suffix == RConfigMode)
                    {
                    	if (sensor->modelId().startsWith(QLatin1String("S1")) ||
                    	    sensor->modelId().startsWith(QLatin1String("S2")) ||
                    	    sensor->modelId().startsWith(QLatin1String("J1")))
                    	{
                    		if (addTaskUbisysConfigureSwitch(task))
                    		{
                    			rspItemState[QString("successfully updated %1").arg(sensor->modelId())] = val;
                    		}
                    		else
                    		{
                    			rspItemState[QString("error %1").arg(sensor->modelId())] = val;
                    		}
                    		rspItem["success"] = rspItemState;
                    	}
<<<<<<< HEAD

                        else if (sensor->modelId() == QLatin1String("Cable outlet"))
                        {
                            QString mode_set = map[pi.key()].toString();
                            quint64 mode = 10;
                            if (mode_set == "confort") { mode = 0x00; }
                            else if (mode_set == "confort-1") { mode = 0x01; }
                            else if (mode_set == "confort-2") { mode = 0x02; }
                            else if (mode_set == "eco") { mode = 0x03; }
                            else if (mode_set == "hors gel") { mode = 0x04; }
                            else if (mode_set == "off") { mode = 0x05; }
                            else
                            {
                                rspItemState[QString("error unknow mode for %1").arg(sensor->modelId())] = val;
                            }

                            if (mode < 10)
                            {
                                if (!addTaskControlModeCmd(task, 0x00, mode))
                                {
                                    rspItemState[QString("error sending command for %1").arg(sensor->modelId())] = val;
                                }
                            }
                            rspItem["success"] = rspItemState;
                        }
                        
                        else if (sensor->modelId() == QLatin1String("SLR2") ||            // Hive
                                 sensor->modelId().startsWith(QLatin1String("TH112")) ||  // Sinope
                                 sensor->modelId() == QLatin1String("Zen-01"))            // Zen
                        {
                            QString mode_set = map[pi.key()].toString();
                            quint8 mode = 0x00;
                            if (mode_set == "off") { mode = 0x00; }
                            else if (mode_set == "auto") { mode = 0x01; }
                            else if (mode_set == "cool") { mode = 0x03; }
                            else if (mode_set == "heat") { mode = 0x04; }
                            else if (mode_set == "emergency heating") { mode = 0x05; }
                            else if (mode_set == "precooling") { mode = 0x06; }
                            else if (mode_set == "fan only") { mode = 0x07; }
                            else if (mode_set == "dry") { mode = 0x08; }
                            else if (mode_set == "sleep") { mode = 0x09; }
                            else
                            {
                                rspItemState[QString("error unknow mode for %1").arg(sensor->modelId())] = val;
                            }

                            if (mode < 10)
                            {
                                if (!addTaskThermostatReadWriteAttribute(task, deCONZ::ZclWriteAttributesId, 0, 0x001C, deCONZ::Zcl8BitEnum, mode))
                                {
                                    rspItemState[QString("error sending command for %1").arg(sensor->modelId())] = val;
                                }
                            }
                            rspItem["success"] = rspItemState;
                        }
=======
>>>>>>> 99f37e57
                        
                    }

                    if (rid.suffix == RConfigWindowCoveringType)
                    {
                    	if (sensor->modelId().startsWith(QLatin1String("J1")))
                    	{
                    		bool ok;
                    		int WindowCoveringType = val.toUInt(&ok);

                    		if (ok && addTaskWindowCoveringCalibrate(task, WindowCoveringType))
                    		{
                    			rspItemState[QString("started calibration %1").arg(sensor->modelId())] = val;
                    		}
                    		else
                    		{
                    			rspItemState[QString("error calibration %1").arg(sensor->modelId())] = val;
                    		}
                    		rspItem["success"] = rspItemState;
                    	}
                    }


                    if (rid.suffix == RConfigGroup)
                    {
                        checkSensorBindingsForClientClusters(sensor);
                    }
                }
                else // invalid
                {
                    rsp.list.append(errorToMap(ERR_INVALID_VALUE, QString("/sensors/%1/config/%2").arg(id).arg(pi.key()),
                                               QString("invalid value, %1, for parameter %2").arg(val.toString()).arg(pi.key())));
                    rsp.httpStatus = HttpStatusBadRequest;
                    return REQ_READY_SEND;
                }
            }

            if (QString(rid.suffix).startsWith("config/ubisys_j1_"))
            {
                uint16_t mfrCode = VENDOR_UBISYS;
                uint16_t attrId;
                uint8_t attrType = deCONZ::Zcl16BitUint;
                if (rid.suffix == RConfigUbisysJ1Mode)
                {
                    mfrCode = 0x0000;
                    attrId = 0x0017;
                    attrType = deCONZ::Zcl8BitBitMap;
                }
                else if (rid.suffix == RConfigUbisysJ1WindowCoveringType)
                {
                    attrId = 0x0000;
                    attrType = deCONZ::Zcl8BitEnum;
                }
                else if (rid.suffix == RConfigUbisysJ1ConfigurationAndStatus)
                {
                    attrId = 0x0007;
                    attrType = deCONZ::Zcl8BitBitMap;
                }
                else if (rid.suffix == RConfigUbisysJ1InstalledOpenLimitLift)
                {
                    attrId = 0x0010;
                }
                else if (rid.suffix == RConfigUbisysJ1InstalledClosedLimitLift)
                {
                    attrId = 0x0011;
                }
                else if (rid.suffix == RConfigUbisysJ1InstalledOpenLimitTilt)
                {
                    attrId = 0x0012;
                }
                else if (rid.suffix == RConfigUbisysJ1InstalledClosedLimitTilt)
                {
                    attrId = 0x0013;
                }
                else if (rid.suffix == RConfigUbisysJ1TurnaroundGuardTime)
                {
                    attrId = 0x1000;
                    attrType = deCONZ::Zcl8BitUint;
                }
                else if (rid.suffix == RConfigUbisysJ1LiftToTiltTransitionSteps)
                {
                    attrId = 0x1001;
                }
                else if (rid.suffix == RConfigUbisysJ1TotalSteps)
                {
                    attrId = 0x1002;
                }
                else if (rid.suffix == RConfigUbisysJ1LiftToTiltTransitionSteps2)
                {
                    attrId = 0x1003;
                }
                else if (rid.suffix == RConfigUbisysJ1TotalSteps2)
                {
                    attrId = 0x1004;
                }
                else if (rid.suffix == RConfigUbisysJ1AdditionalSteps)
                {
                    attrId = 0x1005;
                    attrType = deCONZ::Zcl8BitUint;
                }
                else if (rid.suffix == RConfigUbisysJ1InactivePowerThreshold)
                {
                    attrId = 0x1006;
                }
                else if (rid.suffix == RConfigUbisysJ1StartupSteps)
                {
                    attrId = 0x1007;
                }
                else
                {
                    rsp.list.append(errorToMap(ERR_INTERNAL_ERROR, QString("/sensors/%1/%2").arg(id).arg(rid.suffix), QString("unknown attribute")));
                    rsp.httpStatus = HttpStatusServiceUnavailable;
                    return REQ_READY_SEND;
                }

                bool ok;
                int attrValue = map[pi.key()].toUInt(&ok);

                if (ok && addTaskWindowCoveringSetAttr(task, mfrCode, attrId, attrType, attrValue))
                {
                    rspItemState[QString("set attribute %1").arg(rid.suffix)] = attrValue;
                    rspItem["success"] = rspItemState;
                }
                else
                {
                    rsp.list.append(errorToMap(ERR_INVALID_VALUE, QString("/sensors/%1/%2").arg(id).arg(rid.suffix), QString("could not set attribute")));
                    rsp.httpStatus = HttpStatusBadRequest;
                    return REQ_READY_SEND;
                }

                rsp.list.append(rspItem);
                return REQ_READY_SEND;
            }

            //Special part for thermostat
            if (sensor->type() == "ZHAThermostat")
            {
                if (rid.suffix == RConfigOffset)
                {
                    bool ok;
                    int offset = round(map[pi.key()].toInt(&ok) / 10.0);
                    if (ok && addTaskThermostatReadWriteAttribute(task, deCONZ::ZclWriteAttributesId, 0, 0x0010, deCONZ::Zcl8BitInt, offset))
                    {
                        rspItemState[QString("set %1").arg(rid.suffix)] = offset;
                        rspItem["success"] = rspItemState;
                    }
                    else
                    {
                        rsp.list.append(errorToMap(ERR_INVALID_VALUE, QString("/sensors/%1/%2").arg(id).arg(rid.suffix), QString("could not set attribute")));
                        rsp.httpStatus = HttpStatusBadRequest;
                        return REQ_READY_SEND;
                    }
                }
                if (rid.suffix == RConfigScheduler)
                {
                    QString sched = map[pi.key()].toString().simplified();
                    if (addTaskThermostatSetAndGetSchedule(task, sched))
                    {
                        rspItemState[QString("set %1").arg(rid.suffix)] = offset;
                        rspItem["success"] = rspItemState;
                    }
                    else
                    {
                        rsp.list.append(errorToMap(ERR_INVALID_VALUE, QString("/sensors/%1/%2").arg(id).arg(rid.suffix), QString("could not set attribute")));
                        rsp.httpStatus = HttpStatusBadRequest;
                        return REQ_READY_SEND;
                    }
                }
                if (rid.suffix == RConfigSchedulerOn)
                {
                    bool onoff = map[pi.key()].toBool();
                    uint8_t onoffAttr = onoff ? 0x01 : 0x00;

                    if (addTaskThermostatReadWriteAttribute(task, deCONZ::ZclWriteAttributesId, 0, 0x0025, deCONZ::Zcl8BitBitMap, onoffAttr))
                    {
                        updated = true;
                    }
                    else
                    {
                        rsp.list.append(errorToMap(ERR_INVALID_VALUE, QString("/sensors/%1/%2").arg(id).arg(rid.suffix), QString("could not set attribute")));
                        rsp.httpStatus = HttpStatusBadRequest;
                        return REQ_READY_SEND;
                    }
                }
                else if (rid.suffix == RConfigHeatSetpoint)
                {
                    int16_t heatsetpoint = map[pi.key()].toUInt(&ok);

                    if (sensor->modelId().startsWith(QLatin1String("SPZB"))) // Eurotronic Spirit
                    {
                        // Setting the heat setpoint disables off/boost modes, but this is not reported back by the thermostat.
			            // Hence, the off/boost flags will be removed here to reflect the actual operating state.
                        if (hostFlags == 0)
                        {
                            ResourceItem *item = sensor->item(RConfigHostFlags);
                            hostFlags = item->toNumber();
                        }

                        hostFlags &= ~0x04; // clear `boost` flag
                        hostFlags |=  0x10; // set `disable off` flag

                        if (addTaskThermostatReadWriteAttribute(task, deCONZ::ZclWriteAttributesId, VENDOR_JENNIC, 0x4003, deCONZ::Zcl16BitInt, heatsetpoint))
                        {
                            updated = true;
                        }
                        else
                        {
                            rsp.list.append(errorToMap(ERR_INVALID_VALUE,
                                                       QString("/sensors/%1/%2").arg(id).arg(rid.suffix),
                                                       QString("could not set attribute value=%1").arg(map[pi.key()].toString())));
                            rsp.httpStatus = HttpStatusBadRequest;
                            return REQ_READY_SEND;
                        }
                    }
                    else
                    {
                        AttributeList.insert(0x0012, (quint32)heatsetpoint);
                    }
                }
                else if ((rid.suffix == RConfigMode) && !sensor->modelId().startsWith(QLatin1String("SPZB")))
                {
                    // Legrand cable outlet
                    if (sensor->modelId() == QLatin1String("Cable outlet"))
                    {
                        QString mode_set = map[pi.key()].toString();
                        quint64 mode = 10;
                        if (mode_set == "confort") { mode = 0x00; }
                        else if (mode_set == "confort-1") { mode = 0x01; }
                        else if (mode_set == "confort-2") { mode = 0x02; }
                        else if (mode_set == "eco") { mode = 0x03; }
                        else if (mode_set == "hors gel") { mode = 0x04; }
                        else if (mode_set == "off") { mode = 0x05; }
                        else
                        {
                            rspItemState[QString("error unknow mode for %1").arg(sensor->modelId())] = map[pi.key()];
                        }

                        if (mode < 10)
                        {
                            if (!addTaskControlModeCmd(task, 0x00, mode))
                            {
                                rspItemState[QString("error sending command for %1").arg(sensor->modelId())] = map[pi.key()];
                            }
                        }
                        rspItem["success"] = rspItemState;
                    }
                    else if (sensor->modelId() == QLatin1String("SLR2") || //Hive
                             sensor->modelId().startsWith(QLatin1String("TH112")) ) // Sinope
                    {
                        
                        QString mode_set = map[pi.key()].toString();
                        quint8 mode = 0x00;
                        if (mode_set == "off") { mode = 0x00; }
                        else if (mode_set == "auto") { mode = 0x01; }
                        else if (mode_set == "cool") { mode = 0x03; }
                        else if (mode_set == "heat") { mode = 0x04; }
                        else if (mode_set == "emergency heating") { mode = 0x05; }
                        else if (mode_set == "precooling") { mode = 0x06; }
                        else if (mode_set == "fan only") { mode = 0x07; }
                        else if (mode_set == "dry") { mode = 0x08; }
                        else if (mode_set == "sleep") { mode = 0x09; }
                        else
                        {
                            rspItemState[QString("error unknow mode for %1").arg(sensor->modelId())] = map[pi.key()];
                        }

                        if (mode < 10)
                        {
                            AttributeList.insert(0x001C, (quint32)mode);
                            //Idk for other device
                            if (sensor->modelId() == QLatin1String("SLR2") )
                            {
                                //change automatically the Setpoint Hold
                                // Add a timer for Boost mode
                                if (mode == 0x00) { AttributeList.insert(0x0023, (quint32)0x00); }
                                else if (mode == 0x04) { AttributeList.insert(0x0023, (quint32)0x01); }
                                else if (mode == 0x05)
                                {
                                    AttributeList.insert(0x0023, (quint32)0x01);
                                    AttributeList.insert(0x0026, (quint32)0x003c);
                                }
                            }
                        }
                    }
                }
                else if ((rid.suffix == RConfigDisplayFlipped || rid.suffix == RConfigLocked || rid.suffix == RConfigMode)
                         && sensor->modelId().startsWith(QLatin1String("SPZB"))) // Eurotronic Spirit)
                {
                    if (hostFlags == 0)
                    {
                        ResourceItem *item = sensor->item(RConfigHostFlags);
                        hostFlags = item->toNumber();
                    }

                    if (rid.suffix == RConfigDisplayFlipped)
                    {
                        if (map[pi.key()].toBool())
                        {
                            hostFlags |= 0x000002; // set flipped
                        }
                        else
                        {
                            hostFlags &= 0xffffed; // clear flipped, clear disable off
                        }
                    }
                    else if (rid.suffix == RConfigLocked)
                    {
                        if (map[pi.key()].toBool())
                        {
                            hostFlags |= 0x000080; // set locked
                        }
                        else
                        {
                            hostFlags &= 0xffff6f; // clear locked, clear disable off
                        }
                    }
                    else if (rid.suffix == RConfigMode)
                    {
                        QString mode = map[pi.key()].toString();
                        if (mode == "off")
                        {
                            hostFlags |= 0x000020; // set enable off
                            hostFlags &= 0xffffeb; // clear boost, clear disable off
                        }
                        else if (mode == "heat")
                        {
                            hostFlags |= 0x000014; // set boost, set disable off
                        }
                        else if (mode == "auto")
                        {
                            hostFlags &= 0xfffffb; // clear boost
                            hostFlags |= 0x000010; // set disable off
                        }
                        else
                        {
                            rsp.list.append(errorToMap(ERR_INVALID_VALUE, QString("/sensors/%1/config/%2").arg(id).arg(pi.key()),
                                                       QString("invalid value, %1, for parameter %2").arg(mode).arg(pi.key())));
                            rsp.httpStatus = HttpStatusBadRequest;
                            return REQ_READY_SEND;
                        }
                    }
                }
            }
        }

        if (!item)
        {
            // not found
            rsp.list.append(errorToMap(ERR_PARAMETER_NOT_AVAILABLE, QString("/sensors/%1/config/%2").arg(id).arg(pi.key()), QString("parameter, %1, not available").arg(pi.key())));
            rsp.httpStatus = HttpStatusBadRequest;
            return REQ_READY_SEND;
        }
    }

    //Make Thermostat Tasks
    if (hostFlags != 0 && sensor->modelId().startsWith(QLatin1String("SPZB"))) // Eurotronic Spirit)
    {
        if (addTaskThermostatReadWriteAttribute(task, deCONZ::ZclWriteAttributesId, VENDOR_JENNIC, 0x4008, deCONZ::Zcl24BitUint, hostFlags))
        {
            updated = true;
        }
        else
        {
            rsp.list.append(errorToMap(ERR_INVALID_VALUE, QString("/sensors/%1/config/hostflags"), QString("could not set attribute")));
            rsp.httpStatus = HttpStatusBadRequest;
            return REQ_READY_SEND;
        }
    }
    if (!AttributeList.isEmpty())
    {
        if (!addTaskThermostatWriteAttributeList(task, 0, AttributeList))
        {
            rsp.list.append(errorToMap(ERR_INVALID_VALUE,
                                       QString("/sensors/%1/").arg(id),
                                       QString("could not set thermostat attribute")));
            rsp.httpStatus = HttpStatusBadRequest;
            return REQ_READY_SEND;
        }
        else
        {
            updated = true;
        }
    }

    if (tholdUpdated)
    {
        ResourceItem *item = sensor->item(RStateLightLevel);
        if (item)
        {
            quint16 lightlevel = item->toNumber();

            item = sensor->item(RConfigTholdDark);
            if (item)
            {
                quint16 tholddark = item->toNumber();

                item = sensor->item(RConfigTholdOffset);
                if (item)
                {
                    quint16 tholdoffset = item->toNumber();

                    bool dark = lightlevel <= tholddark;
                    bool daylight = lightlevel >= tholddark + tholdoffset;

                    item = sensor->item(RStateDark);
                    if (!item)
                    {
                        item = sensor->addItem(DataTypeBool, RStateDark);
                    }
                    if (item->setValue(dark))
                    {
                        if (item->lastChanged() == item->lastSet())
                        {
                            Event e(RSensors, RStateDark, sensor->id(), item);
                            enqueueEvent(e);
                        }
                    }

                    item = sensor->item(RStateDaylight);
                    if (!item)
                    {
                        item = sensor->addItem(DataTypeBool, RStateDaylight);
                    }
                    if (item->setValue(daylight))
                    {
                        if (item->lastChanged() == item->lastSet())
                        {
                            Event e(RSensors, RStateDaylight, sensor->id(), item);
                            enqueueEvent(e);
                        }
                    }
                }
            }
        }
    }

    if (offsetUpdated)
    {
        ResourceItem *item = sensor->item(RStateTemperature);
        if (item)
        {
            qint16 temp = item->toNumber();
            temp += offset;
            if (item->setValue(temp)) {
                Event e(RSensors, RStateTemperature, sensor->id(), item);
                enqueueEvent(e);
            }
        }
        item = sensor->item(RStateHumidity);
        if (item)
        {
            quint16 humidity = item->toNumber();
            qint16 _humidity = humidity + offset;
            humidity = _humidity < 0 ? 0 : _humidity > 10000 ? 10000 : _humidity;
            if (item->setValue(humidity)) {
                Event e(RSensors, RStateHumidity, sensor->id(), item);
                enqueueEvent(e);
            }
        }
    }

    if (pendingMask)
    {
      ResourceItem *item = sensor->item(RConfigPending);
      if (item)
      {
          uint8_t mask = item->toNumber();
          mask |= pendingMask;
          item->setValue(mask);
      }
    }

    rsp.list.append(rspItem);
    updateSensorEtag(sensor);

    if (updated)
    {
        sensor->setNeedSaveDatabase(true);
        queSaveDb(DB_SENSORS, DB_SHORT_SAVE_DELAY);
    }

    processTasks();

    return REQ_READY_SEND;
}

/*! PUT, PATCH /api/<apikey>/sensors/<id>/state
    \return REQ_READY_SEND
            REQ_NOT_HANDLED
 */
int DeRestPluginPrivate::changeSensorState(const ApiRequest &req, ApiResponse &rsp)
{
    QString id = req.path[3];
    Sensor *sensor = id.length() < MIN_UNIQUEID_LENGTH ? getSensorNodeForId(id) : getSensorNodeForUniqueId(id);
    bool ok;
    bool updated = false;
    QVariant var = Json::parse(req.content, ok);
    QVariantMap map = var.toMap();
    QVariantMap rspItem;
    QVariantMap rspItemState;

    rsp.httpStatus = HttpStatusOk;

    if (!ok)
    {
        rsp.list.append(errorToMap(ERR_INVALID_JSON, QString("/sensors/%1/state").arg(id), QString("body contains invalid JSON")));
        rsp.httpStatus = HttpStatusBadRequest;
        return REQ_READY_SEND;
    }

    if (!sensor || (sensor->deletedState() == Sensor::StateDeleted))
    {
        rsp.httpStatus = HttpStatusNotFound;
        rsp.list.append(errorToMap(ERR_RESOURCE_NOT_AVAILABLE, QString("/sensors/%1").arg(id), QString("resource, /sensors/%1, not available").arg(id)));
        return REQ_READY_SEND;
    }

    bool isClip = sensor->type().startsWith(QLatin1String("CLIP"));

    if (req.sock)
    {
        userActivity();
    }

    //check invalid parameter
    QVariantMap::const_iterator pi = map.begin();
    QVariantMap::const_iterator pend = map.end();

    for (; pi != pend; ++pi)
    {
        ResourceItem *item = nullptr;
        ResourceItemDescriptor rid;
        if (getResourceItemDescriptor(QString("state/%1").arg(pi.key()), rid))
        {
            if (rid.suffix == RStateButtonEvent)
            {
                // allow modify physical switch buttonevent via api
            }
            else if (!isClip)
            {
                continue;
            }

            if (rid.suffix != RStateLux && rid.suffix != RStateDark && rid.suffix != RStateDaylight)
            {
                item = sensor->item(rid.suffix);
            }
            if (item)
            {
                QVariant val = map[pi.key()];
                if (rid.suffix == RStateTemperature || rid.suffix == RStateHumidity)
                {
                    ResourceItem *item2 = sensor->item(RConfigOffset);
                    if (item2 && item2->toNumber() != 0) {
                        val = val.toInt() + item2->toNumber();
                        if (rid.suffix == RStateHumidity)
                        {
                            val = val < 0 ? 0 : val > 10000 ? 10000 : val;
                        }
                    }
                }
                if (item->setValue(val))
                {
                    rspItemState[QString("/sensors/%1/state/%2").arg(id).arg(pi.key())] = val;
                    rspItem["success"] = rspItemState;

                    if (rid.suffix == RStateButtonEvent ||  // always fire events for buttons
                        item->lastChanged() == item->lastSet())
                    {
                        updated = true;
                        Event e(RSensors, rid.suffix, id, item);
                        enqueueEvent(e);
                    }
                    sensor->updateStateTimestamp();
                    enqueueEvent(Event(RSensors, RStateLastUpdated, id));

                    if (rid.suffix == RStateLightLevel)
                    {
                        ResourceItem *item2 = 0;
                        quint16 measuredValue = val.toUInt();

                        quint16 tholddark = R_THOLDDARK_DEFAULT;
                        quint16 tholdoffset = R_THOLDOFFSET_DEFAULT;
                        item2 = sensor->item(RConfigTholdDark);
                        if (item2)
                        {
                            tholddark = item2->toNumber();
                        }
                        item2 = sensor->item(RConfigTholdOffset);
                        if (item2)
                        {
                            tholdoffset = item2->toNumber();
                        }
                        bool dark = measuredValue <= tholddark;
                        bool daylight = measuredValue >= tholddark + tholdoffset;

                        item2 = sensor->item(RStateDark);
                        if (!item2)
                        {
                            item2 = sensor->addItem(DataTypeBool, RStateDark);
                        }
                        if (item2->setValue(dark))
                        {
                            if (item2->lastChanged() == item2->lastSet())
                            {
                                Event e(RSensors, RStateDark, id, item2);
                                enqueueEvent(e);
                            }
                        }

                        item2 = sensor->item(RStateDaylight);
                        if (!item2)
                        {
                            item2 = sensor->addItem(DataTypeBool, RStateDaylight);
                        }
                        if (item2->setValue(daylight))
                        {
                            if (item2->lastChanged() == item2->lastSet())
                            {
                                Event e(RSensors, RStateDaylight, id, item2);
                                enqueueEvent(e);
                            }
                        }

                        item2 = sensor->item(RStateLux);
                        if (!item2)
                        {
                            item2 = sensor->addItem(DataTypeUInt32, RStateLux);
                        }
                        quint32 lux = 0;
                        if (measuredValue > 0 && measuredValue < 0xffff)
                        {
                            // valid values are 1 - 0xfffe
                            // 0, too low to measure
                            // 0xffff invalid value

                            // ZCL Attribute = 10.000 * log10(Illuminance (lx)) + 1
                            // lux = 10^((ZCL Attribute - 1)/10.000)
                            qreal exp = measuredValue - 1;
                            qreal l = qPow(10, exp / 10000.0f);
                            l += 0.5;   // round value
                            lux = static_cast<quint32>(l);
                        }
                        item2->setValue(lux);
                        if (item2->lastChanged() == item2->lastSet())
                        {
                            Event e(RSensors, RStateLux, id, item2);
                            enqueueEvent(e);
                        }
                    }
                    else if (rid.suffix == RStatePresence)
                    {
                        ResourceItem *item2 = sensor->item(RConfigDuration);
                        if (item2 && item2->toNumber() > 0)
                        {
                            sensor->durationDue = QDateTime::currentDateTime().addSecs(item2->toNumber()).addMSecs(-500);
                        }
                    }
                }
                else // invalid
                {
                    rsp.list.append(errorToMap(ERR_INVALID_VALUE, QString("/sensors/%1/state/%2").arg(id).arg(pi.key()),
                                               QString("invalid value, %1, for parameter %2").arg(val.toString()).arg(pi.key())));
                    rsp.httpStatus = HttpStatusBadRequest;
                    return REQ_READY_SEND;
                }
            }
        }

        if (!item)
        {
            // not found
            rsp.list.append(errorToMap(ERR_PARAMETER_NOT_AVAILABLE, QString("/sensors/%1/state/%2").arg(id).arg(pi.key()), QString("parameter, %1, not available").arg(pi.key())));
            rsp.httpStatus = HttpStatusBadRequest;
            return REQ_READY_SEND;
        }
    }

    rsp.list.append(rspItem);
    updateSensorEtag(sensor);
    if (updated)
    {
        sensor->setNeedSaveDatabase(true);
        queSaveDb(DB_SENSORS, DB_HUGE_SAVE_DELAY);
    }

    return REQ_READY_SEND;
}

/*! DELETE /api/<apikey>/sensors/<id>
    \return REQ_READY_SEND
            REQ_NOT_HANDLED
 */
int DeRestPluginPrivate::deleteSensor(const ApiRequest &req, ApiResponse &rsp)
{
    QString id = req.path[3];
    Sensor *sensor = id.length() < MIN_UNIQUEID_LENGTH ? getSensorNodeForId(id) : getSensorNodeForUniqueId(id);

    userActivity();

    if (!sensor || (sensor->deletedState() == Sensor::StateDeleted))
    {
        rsp.httpStatus = HttpStatusNotFound;
        rsp.list.append(errorToMap(ERR_RESOURCE_NOT_AVAILABLE, QString("/sensors/%1").arg(id), QString("resource, /sensors/%1, not available").arg(id)));
        return REQ_READY_SEND;
    }

    bool ok;
    QVariant var = Json::parse(req.content, ok);
    QVariantMap map = var.toMap();

    if (!ok)
    {
        rsp.list.append(errorToMap(ERR_INVALID_JSON, QString("/sensors/%1").arg(id), QString("body contains invalid JSON")));
        rsp.httpStatus = HttpStatusBadRequest;
        return REQ_READY_SEND;
    }

    sensor->setDeletedState(Sensor::StateDeleted);
    sensor->setNeedSaveDatabase(true);

    Event e(RSensors, REventDeleted, sensor->id());
    enqueueEvent(e);

    bool hasReset = map.contains("reset");

    if (hasReset)
    {
        if (map["reset"].type() == QVariant::Bool)
        {
            bool reset = map["reset"].toBool();

            QVariantMap rspItem;
            QVariantMap rspItemState;
            rspItemState[QString("/sensors/%1/reset").arg(id)] = reset;
            rspItem["success"] = rspItemState;
            rsp.list.append(rspItem);

            if (reset)
            {
                sensor->setResetRetryCount(10);
            }
        }
        else
        {
            rsp.list.append(errorToMap(ERR_INVALID_VALUE, QString("/sensors/%1/reset").arg(id), QString("invalid value, %1, for parameter, reset").arg(map["reset"].toString())));
            rsp.httpStatus = HttpStatusBadRequest;
            return REQ_READY_SEND;
        }
    }
    else
    {
        QVariantMap rspItem;
        QVariantMap rspItemState;
        rspItemState["id"] = id;
        rspItem["success"] = rspItemState;
        rsp.list.append(rspItem);
        rsp.httpStatus = HttpStatusOk;
    }

    {
        Q_Q(DeRestPlugin);
        q->nodeUpdated(sensor->address().ext(), QLatin1String("deleted"), QLatin1String(""));
    }

    queSaveDb(DB_SENSORS, DB_SHORT_SAVE_DELAY);

    updateSensorEtag(sensor);
    rsp.httpStatus = HttpStatusOk;

    return REQ_READY_SEND;
}

/*! POST /api/<apikey>/sensors
    \return REQ_READY_SEND
            REQ_NOT_HANDLED
 */
int DeRestPluginPrivate::searchNewSensors(const ApiRequest &req, ApiResponse &rsp)
{
    Q_UNUSED(req);

    if (!isInNetwork())
    {
        rsp.list.append(errorToMap(ERR_NOT_CONNECTED, QLatin1String("/sensors"), QLatin1String("Not connected")));
        rsp.httpStatus = HttpStatusServiceUnavailable;
        return REQ_READY_SEND;
    }

    startSearchSensors();
    {
        QVariantMap rspItem;
        QVariantMap rspItemState;
        rspItemState[QLatin1String("/sensors")] = QLatin1String("Searching for new devices");
        rspItemState[QLatin1String("/sensors/duration")] = (double)searchSensorsTimeout;
        rspItem[QLatin1String("success")] = rspItemState;
        rsp.list.append(rspItem);
    }

    rsp.httpStatus = HttpStatusOk;

    return REQ_READY_SEND;
}

/*! GET /api/<apikey>/sensors/new
    \return REQ_READY_SEND
            REQ_NOT_HANDLED
 */
int DeRestPluginPrivate::getNewSensors(const ApiRequest &req, ApiResponse &rsp)
{
    Q_UNUSED(req);

    if (!searchSensorsResult.isEmpty() &&
        (searchSensorsState == SearchSensorsActive || searchSensorsState == SearchSensorsDone))
    {

        rsp.map = searchSensorsResult;
    }

    if (searchSensorsState == SearchSensorsActive)
    {
        rsp.map["lastscan"] = QLatin1String("active");
    }
    else if (searchSensorsState == SearchSensorsDone)
    {
        rsp.map["lastscan"] = lastSensorsScan;
    }
    else
    {
        rsp.map["lastscan"] = QLatin1String("none");
    }

    rsp.httpStatus = HttpStatusOk;
    return REQ_READY_SEND;
}

/*! Put all sensor parameters in a map.
    \return true - on success
            false - on error
 */
bool DeRestPluginPrivate::sensorToMap(const Sensor *sensor, QVariantMap &map, const ApiRequest &req)
{
    if (!sensor)
    {
        return false;
    }

    QVariantMap state;
    const ResourceItem *iox = nullptr;
    const ResourceItem *ioy = nullptr;
    const ResourceItem *ioz = nullptr;
    QVariantList orientation;
    const ResourceItem *ix = nullptr;
    const ResourceItem *iy = nullptr;
    QVariantList xy;
    QVariantMap config;

    for (int i = 0; i < sensor->itemCount(); i++)
    {
        const ResourceItem *item = sensor->itemForIndex(static_cast<size_t>(i));
        DBG_Assert(item);
        const ResourceItemDescriptor &rid = item->descriptor();

        if (!item->isPublic())
        {
            continue;
        }

        if (rid.suffix == RConfigLat || rid.suffix == RConfigLong)
        {
            continue; //  don't return due privacy reasons
        }
        if (rid.suffix == RConfigHostFlags)
        {
            continue; // hidden
        }

        if (rid.suffix == RConfigReachable &&
            sensor->type().startsWith(QLatin1String("ZGP")))
        {
            continue; // don't provide reachable for green power devices
        }

        if (strncmp(rid.suffix, "config/", 7) == 0)
        {
            const char *key = item->descriptor().suffix + 7;
            if (rid.suffix == RConfigPending)
            {
                QVariantList pending;
                auto value = item->toNumber();

                if (value & R_PENDING_DELAY)
                {
                    pending.append("delay");
                }
                if (value & R_PENDING_LEDINDICATION)
                {
                    pending.append("ledindication");
                }
                if (value & R_PENDING_SENSITIVITY)
                {
                    pending.append("sensitivity");
                }
                if (value & R_PENDING_USERTEST)
                {
                    pending.append("usertest");
                }
                config[key] = pending;
            }
            else
            {
                config[key] = item->toVariant();
            }
        }

        if (strncmp(rid.suffix, "state/", 6) == 0)
        {
            const char *key = item->descriptor().suffix + 6;

            if (rid.suffix == RStateLastUpdated)
            {
                if (!item->lastSet().isValid() || item->lastSet().date().year() < 2000)
                {
                    state[key] = QLatin1String("none");
                }
                else
                {
                    state[key] = item->toVariant().toDateTime().toString("yyyy-MM-ddTHH:mm:ss.zzz");
                }
            }
            else if (rid.suffix == RStateOrientationX)
            {
                iox = item;
            }
            else if (rid.suffix == RStateOrientationY)
            {
                ioy = item;
            }
            else if (rid.suffix == RStateOrientationZ)
            {
                ioz = item;
            }
            else if (rid.suffix == RStateX)
            {
                ix = item;
            }
            else if (rid.suffix == RStateY)
            {
                iy = item;
            }
            else
            {
                state[key] = item->toVariant();
            }
        }
    }
    if (iox && ioy && ioz)
    {
        orientation.append(iox->toNumber());
        orientation.append(ioy->toNumber());
        orientation.append(ioz->toNumber());
        state["orientation"] = orientation;
    }
    if (ix && iy)
    {
        xy.append(round(ix->toNumber() / 6.5535) / 10000.0);
        xy.append(round(iy->toNumber() / 6.5535) / 10000.0);
        state["xy"] = xy;
    }

    //sensor
    map["name"] = sensor->name();
    map["type"] = sensor->type();
    if (sensor->type().startsWith(QLatin1String("Z"))) // ZigBee sensor
    {
        map["lastseen"] = sensor->lastRx().toUTC().toString("yyyy-MM-ddTHH:mm:ss.zzz");
    }

    if (req.path.size() > 2 && req.path[2] == QLatin1String("devices"))
    {
        // don't add in sub device
    }
    else
    {
        if (!sensor->modelId().isEmpty())
        {
            map["modelid"] = sensor->modelId();
        }
        if (!sensor->manufacturer().isEmpty())
        {
            map["manufacturername"] = sensor->manufacturer();
        }
        if (!sensor->swVersion().isEmpty() && !sensor->type().startsWith(QLatin1String("ZGP")))
        {
            map["swversion"] = sensor->swVersion();
        }
        if (sensor->fingerPrint().endpoint != INVALID_ENDPOINT)
        {
            map["ep"] = sensor->fingerPrint().endpoint;
        }
        QString etag = sensor->etag;
        etag.remove('"'); // no quotes allowed in string
        map["etag"] = etag;
    }

    // whitelist, HueApp crashes on ZHAAlarm and ZHAPressure
    if (req.mode == ApiModeHue)
    {
        if (!(sensor->type() == QLatin1String("Daylight") ||
              sensor->type() == QLatin1String("CLIPGenericFlag") ||
              sensor->type() == QLatin1String("CLIPGenericStatus") ||
              sensor->type() == QLatin1String("CLIPSwitch") ||
              sensor->type() == QLatin1String("CLIPOpenClose") ||
              sensor->type() == QLatin1String("CLIPPresence") ||
              sensor->type() == QLatin1String("CLIPTemperature") ||
              sensor->type() == QLatin1String("CLIPHumidity") ||
              sensor->type() == QLatin1String("CLIPLightlevel") ||
              sensor->type() == QLatin1String("ZGPSwitch") ||
              sensor->type() == QLatin1String("ZHASwitch") ||
              sensor->type() == QLatin1String("ZHAOpenClose") ||
              sensor->type() == QLatin1String("ZHAPresence") ||
              sensor->type() == QLatin1String("ZHATemperature") ||
              sensor->type() == QLatin1String("ZHAHumidity") ||
              sensor->type() == QLatin1String("ZHALightLevel")))
        {
            return false;
        }
        // mimic Hue Dimmer Switch
        if (sensor->modelId() == QLatin1String("TRADFRI wireless dimmer") ||
            sensor->modelId() == QLatin1String("lumi.sensor_switch.aq2"))
        {
            map["manufacturername"] = "Philips";
            map["modelid"] = "RWL021";
        }
        // mimic Hue motion sensor
        else if (false)
        {
            map["manufacturername"] = "Philips";
            map["modelid"] = "SML001";
        }
    }

    if (req.mode != ApiModeNormal &&
        sensor->manufacturer().startsWith(QLatin1String("Philips")) &&
        sensor->type().startsWith(QLatin1String("ZHA")))
    {
        QString type = sensor->type();
        type.replace(QLatin1String("ZHA"), QLatin1String("ZLL"));
        map["type"] = type;
    }

    if (sensor->mode() != Sensor::ModeNone &&
        sensor->type().endsWith(QLatin1String("Switch")))
    {
        map["mode"] = (double)sensor->mode();
    }

    const ResourceItem *item = sensor->item(RAttrUniqueId);
    if (item)
    {
        map["uniqueid"] = item->toString();
    }
    map["state"] = state;
    map["config"] = config;

    return true;
}

void DeRestPluginPrivate::handleSensorEvent(const Event &e)
{
    DBG_Assert(e.resource() == RSensors);
    DBG_Assert(e.what() != nullptr);

    Sensor *sensor = getSensorNodeForId(e.id());

    if (!sensor)
    {
        return;
    }
    const QDateTime now = QDateTime::currentDateTime();

    // speedup sensor state check
    if ((e.what() == RStatePresence || e.what() == RStateButtonEvent) &&
        sensor && sensor->durationDue.isValid())
    {
        sensorCheckFast = CHECK_SENSOR_FAST_ROUNDS;
    }

    // push sensor state updates through websocket
    if (strncmp(e.what(), "state/", 6) == 0)
    {
        ResourceItem *item = sensor->item(e.what());
        if (item)
        {
            if (item->descriptor().suffix == RStatePresence && item->toBool())
            {
                globalLastMotion = item->lastSet(); // remember
            }

            if (sensor->lastStatePush.isValid() && item->lastSet() < sensor->lastStatePush)
            {
                DBG_Printf(DBG_INFO_L2, "discard sensor state push for %s: %s (already pushed)\n", qPrintable(e.id()), e.what());
                webSocketServer->flush(); // force transmit send buffer
                return; // already pushed
            }

            QVariantMap map;
            map["t"] = QLatin1String("event");
            map["e"] = QLatin1String("changed");
            map["r"] = QLatin1String("sensors");
            map["id"] = e.id();
            map["uniqueid"] = sensor->uniqueId();
            QVariantMap state;
            ResourceItem *iox = nullptr;
            ResourceItem *ioy = nullptr;
            ResourceItem *ioz = nullptr;
            QVariantList orientation;
            ResourceItem *ix = nullptr;
            ResourceItem *iy = nullptr;
            QVariantList xy;

            for (int i = 0; i < sensor->itemCount(); i++)
            {
                item = sensor->itemForIndex(i);
                const ResourceItemDescriptor &rid = item->descriptor();

                if (strncmp(rid.suffix, "state/", 6) == 0)
                {
                    const char *key = item->descriptor().suffix + 6;

                    if (rid.suffix == RStateOrientationX)
                    {
                        iox = item;
                    }
                    else if (rid.suffix == RStateOrientationY)
                    {
                        ioy = item;
                    }
                    else if (rid.suffix == RStateOrientationZ)
                    {
                        ioz = item;
                    }
                    else if (rid.suffix == RStateX)
                    {
                        ix = item;
                    }
                    else if (rid.suffix == RStateY)
                    {
                        iy = item;
                    }
                    else if (item->lastSet().isValid() && (gwWebSocketNotifyAll || rid.suffix == RStateButtonEvent || (item->lastChanged().isValid() && item->lastChanged() >= sensor->lastStatePush)))
                    {
                        state[key] = item->toVariant();
                    }
                }
            }

            if (iox && iox->lastSet().isValid() && ioy && ioy->lastSet().isValid() && ioz && ioz->lastSet().isValid())
            {
                if (gwWebSocketNotifyAll ||
                    (iox->lastChanged().isValid() && iox->lastChanged() >= sensor->lastStatePush) ||
                    (ioy->lastChanged().isValid() && ioy->lastChanged() >= sensor->lastStatePush) ||
                    (ioz->lastChanged().isValid() && ioz->lastChanged() >= sensor->lastStatePush))
                {
                    orientation.append(iox->toNumber());
                    orientation.append(ioy->toNumber());
                    orientation.append(ioz->toNumber());
                    state["orientation"] = orientation;
                }
            }

            if (ix && ix->lastSet().isValid() && iy && iy->lastSet().isValid())
            {
                if (gwWebSocketNotifyAll ||
                    (ix->lastChanged().isValid() && ix->lastChanged() >= sensor->lastStatePush) ||
                    (iy->lastChanged().isValid() && iy->lastChanged() >= sensor->lastStatePush))
                {
                    xy.append(round(ix->toNumber() / 6.5535) / 10000.0);
                    xy.append(round(iy->toNumber() / 6.5535) / 10000.0);
                    state["xy"] = xy;
                }
            }

            if (!state.isEmpty())
            {
                map["state"] = state;
                webSocketServer->broadcastTextMessage(Json::serialize(map));
                sensor->lastStatePush = now;
            }
        }
    }
    else if (strncmp(e.what(), "config/", 7) == 0)
    {
        ResourceItem *item = sensor->item(e.what());
        if (item)
        {
            if (sensor->lastConfigPush.isValid() &&
            item->lastSet() < sensor->lastConfigPush)
            {
                DBG_Printf(DBG_INFO_L2, "discard sensor config push for %s (already pushed)\n", e.what());
                return; // already pushed
            }

            QVariantMap map;
            map["t"] = QLatin1String("event");
            map["e"] = QLatin1String("changed");
            map["r"] = QLatin1String("sensors");
            map["id"] = e.id();
            map["uniqueid"] = sensor->uniqueId();
            QVariantMap config;

            for (int i = 0; i < sensor->itemCount(); i++)
            {
                item = sensor->itemForIndex(i);
                const ResourceItemDescriptor &rid = item->descriptor();

                if (strncmp(rid.suffix, "config/", 7) == 0)
                {
                    const char *key = item->descriptor().suffix + 7;

                    if (rid.suffix == RConfigPending || rid.suffix == RConfigHostFlags)
                    {
                        continue;
                    }
                    if (item->lastSet().isValid() && (gwWebSocketNotifyAll || (item->lastChanged().isValid() && item->lastChanged() >= sensor->lastConfigPush)))
                    {
                        config[key] = item->toVariant();
                    }
                }
            }

            if (!config.isEmpty())
            {
                map["config"] = config;
                webSocketServer->broadcastTextMessage(Json::serialize(map));
                sensor->lastConfigPush = now;
            }
        }
    }
    else if (strncmp(e.what(), "attr/", 5) == 0)
    {
        ResourceItem *item = sensor->item(e.what());
        if (item)
        {
            QVariantMap map;
            map["t"] = QLatin1String("event");
            map["e"] = QLatin1String("changed");
            map["r"] = QLatin1String("sensors");
            map["id"] = e.id();
            map["uniqueid"] = sensor->uniqueId();
            QVariantMap config;

            // For now, don't collect top-level attributes into a single event.
            const char *key = item->descriptor().suffix + 5;
            map[key] = item->toVariant();

            webSocketServer->broadcastTextMessage(Json::serialize(map));
        }
    }
    else if (e.what() == REventAdded)
    {
        checkSensorGroup(sensor);
        checkSensorBindingsForAttributeReporting(sensor);
        checkSensorBindingsForClientClusters(sensor);

        pushSensorInfoToCore(sensor);

        QVariantMap res;
        res["name"] = sensor->name();
        searchSensorsResult[sensor->id()] = res;

        QVariantMap map;
        map["t"] = QLatin1String("event");
        map["e"] = QLatin1String("added");
        map["r"] = QLatin1String("sensors");

        QVariantMap smap;

        QHttpRequestHeader hdr;  // dummy
        QStringList path;  // dummy
        ApiRequest req(hdr, path, nullptr, QLatin1String("")); // dummy

        req.mode = ApiModeNormal;
        sensorToMap(sensor, smap, req);
        map["id"] = sensor->id();
        map["uniqueid"] = sensor->uniqueId();
        smap["id"] = sensor->id();
        map["sensor"] = smap;

        webSocketServer->broadcastTextMessage(Json::serialize(map));
    }
    else if (e.what() == REventDeleted)
    {
        deleteGroupsWithDeviceMembership(e.id());

        QVariantMap map;
        map["t"] = QLatin1String("event");
        map["e"] = QLatin1String("deleted");
        map["r"] = QLatin1String("sensors");

        QVariantMap smap;
        map["id"] = e.id();
        map["uniqueid"] = sensor->uniqueId();
        smap["id"] = e.id();
        map["sensor"] = smap;

        webSocketServer->broadcastTextMessage(Json::serialize(map));
    }
    else if (e.what() == REventValidGroup)
    {
        checkOldSensorGroups(sensor);

        ResourceItem *item = sensor->item(RConfigGroup);
        DBG_Assert(item != nullptr);
        if (!item)
        {
            return;
        }

        QStringList gids = item->toString().split(',', QString::SkipEmptyParts);

        for (int j = 0; j < gids.size(); j++) {
            const QString gid = gids[j];

            if (gid == "0")
            {
                continue;
            }

            Group *group = getGroupForId(gid);

            if (group && group->state() != Group::StateNormal)
            {
                DBG_Printf(DBG_INFO, "reanimate group %s for sensor %s\n", qPrintable(gid), qPrintable(sensor->id()));
                group->setState(Group::StateNormal);
                group->setName(sensor->modelId() + QLatin1String(" ") + sensor->id());
                updateGroupEtag(group);
                queSaveDb(DB_GROUPS, DB_SHORT_SAVE_DELAY);
            }

            if (group && group->addDeviceMembership(sensor->id()))
            {
                DBG_Printf(DBG_INFO, "attach group %s to sensor %s\n", qPrintable(gid), qPrintable(sensor->id()));
                queSaveDb(DB_GROUPS, DB_LONG_SAVE_DELAY);
                updateGroupEtag(group);
            }

            if (!group) // create
            {
                DBG_Printf(DBG_INFO, "create group %s for sensor %s\n", qPrintable(gid), qPrintable(sensor->id()));
                Group g;
                g.setAddress(gid.toUInt());
                g.setName(sensor->modelId() + QLatin1String(" ") + sensor->id());
                g.addDeviceMembership(sensor->id());
                ResourceItem *item2 = g.addItem(DataTypeString, RAttrUniqueId);
                DBG_Assert(item2);
                if (item2)
                {
                    // FIXME: use the endpoint from which the group command was sent.
                    const QString uid = generateUniqueId(sensor->address().ext(), 0, 0);
                    item2->setValue(uid);
                }
                groups.push_back(g);
                updateGroupEtag(&groups.back());
                queSaveDb(DB_GROUPS, DB_SHORT_SAVE_DELAY);
                checkSensorBindingsForClientClusters(sensor);
            }
        }
    }
}

/*! Starts the search for new sensors.
 */
void DeRestPluginPrivate::startSearchSensors()
{
    if (searchSensorsState == SearchSensorsIdle || searchSensorsState == SearchSensorsDone)
    {
        pollNodes.clear();
        bindingQueue.clear();
        sensors.reserve(sensors.size() + 10);
        searchSensorsCandidates.clear();
        searchSensorsResult.clear();
        lastSensorsScan = QDateTime::currentDateTimeUtc().toString(QLatin1String("yyyy-MM-ddTHH:mm:ss"));
        QTimer::singleShot(1000, this, SLOT(searchSensorsTimerFired()));
        searchSensorsState = SearchSensorsActive;
    }
    else
    {
        Q_ASSERT(searchSensorsState == SearchSensorsActive);
    }

    searchSensorsTimeout = gwNetworkOpenDuration;
    gwPermitJoinResend = searchSensorsTimeout;
    if (!resendPermitJoinTimer->isActive())
    {
        resendPermitJoinTimer->start(100);
    }
}

/*! Handler for search sensors active state.
 */
void DeRestPluginPrivate::searchSensorsTimerFired()
{
    if (gwPermitJoinResend == 0)
    {
        if (gwPermitJoinDuration == 0)
        {
            searchSensorsTimeout = 0; // done
        }
    }

    if (searchSensorsTimeout > 0)
    {
        searchSensorsTimeout--;
        QTimer::singleShot(1000, this, SLOT(searchSensorsTimerFired()));
    }

    if (searchSensorsTimeout == 0)
    {
        DBG_Printf(DBG_INFO, "Search sensors done\n");
        fastProbeAddr = deCONZ::Address();
        fastProbeIndications.clear();
        searchSensorsState = SearchSensorsDone;
    }
}

/*! Validate sensor states. */
void DeRestPluginPrivate::checkSensorStateTimerFired()
{
    if (sensors.empty())
    {
        return;
    }

    if (sensorCheckIter >= sensors.size())
    {
        sensorCheckIter = 0;
        sensorCheckFast = (sensorCheckFast > 0) ? sensorCheckFast - 1 : 0;
    }

    for (int i = 0; i < CHECK_SENSORS_MAX; i++)
    {
        if (sensorCheckIter >= sensors.size())
        {
            break;
        }

        Sensor *sensor = &sensors[sensorCheckIter];
        sensorCheckIter++;

        if (sensor->deletedState() != Sensor::StateNormal)
        {
            continue;
        }

        if (sensor->durationDue.isValid())
        {
            QDateTime now = QDateTime::currentDateTime();
            if (sensor->durationDue <= now)
            {
                // automatically set presence to false, if not triggered in config.duration
                ResourceItem *item = sensor->item(RStatePresence);
                if (item && item->toBool())
                {
                    DBG_Printf(DBG_INFO, "sensor %s (%s): disable presence\n", qPrintable(sensor->id()), qPrintable(sensor->modelId()));
                    item->setValue(false);
                    sensor->updateStateTimestamp();
                    Event e(RSensors, RStatePresence, sensor->id(), item);
                    enqueueEvent(e);
                    enqueueEvent(Event(RSensors, RStateLastUpdated, sensor->id()));
                    for (quint16 clusterId : sensor->fingerPrint().inClusters)
                    {
                        if (sensor->modelId().startsWith(QLatin1String("TRADFRI")))
                        {
                            clusterId = OCCUPANCY_SENSING_CLUSTER_ID; // workaround
                        }

                        if (clusterId == IAS_ZONE_CLUSTER_ID || clusterId == OCCUPANCY_SENSING_CLUSTER_ID)
                        {
                            pushZclValueDb(sensor->address().ext(), sensor->fingerPrint().endpoint, clusterId, 0x0000, 0);
                            break;
                        }
                    }
                }
                else if (!item && sensor->modelId() == QLatin1String("lumi.sensor_switch"))
                {
                    // Xiaomi round button (WXKG01LM)
                    // generate artificial hold event
                    item = sensor->item(RStateButtonEvent);
                    if (item && item->toNumber() == (S_BUTTON_1 + S_BUTTON_ACTION_INITIAL_PRESS))
                    {
                        item->setValue(S_BUTTON_1 + S_BUTTON_ACTION_HOLD);
                        DBG_Printf(DBG_INFO, "button %d Hold\n", item->toNumber());
                        sensor->updateStateTimestamp();
                        Event e(RSensors, RStateButtonEvent, sensor->id(), item);
                        enqueueEvent(e);
                        enqueueEvent(Event(RSensors, RStateLastUpdated, sensor->id()));
                    }
                }
                else if (sensor->modelId() == QLatin1String("FOHSWITCH"))
                {
                    // Friends of Hue switch
                    // generate artificial hold event
                    item = sensor->item(RStateButtonEvent);
                    quint32 btn = item ? static_cast<quint32>(item->toNumber()) : 0;
                    const quint32 action = btn & 0x03;
                    if (btn >= S_BUTTON_1 && btn <= S_BUTTON_6 && action == S_BUTTON_ACTION_INITIAL_PRESS)
                    {
                        btn &= ~0x03;
                        item->setValue(btn + S_BUTTON_ACTION_HOLD);
                        DBG_Printf(DBG_INFO, "FoH switch button %d Hold\n", item->toNumber());
                        sensor->updateStateTimestamp();
                        Event e(RSensors, RStateButtonEvent, sensor->id(), item);
                        enqueueEvent(e);
                        enqueueEvent(Event(RSensors, RStateLastUpdated, sensor->id()));
                    }
                }
                else if (!item && sensor->modelId().startsWith(QLatin1String("lumi.vibration")) && sensor->type() == QLatin1String("ZHAVibration"))
                {
                    item = sensor->item(RStateVibration);
                    if (item && item->toBool())
                    {
                        DBG_Printf(DBG_INFO, "sensor %s (%s): disable vibration\n", qPrintable(sensor->id()), qPrintable(sensor->modelId()));
                        item->setValue(false);
                        sensor->updateStateTimestamp();
                        enqueueEvent(Event(RSensors, RStateVibration, sensor->id(), item));
                        enqueueEvent(Event(RSensors, RStateLastUpdated, sensor->id()));
                    }
                }

                sensor->durationDue = QDateTime();
            }
            else
            {
                sensorCheckFast = CHECK_SENSOR_FAST_ROUNDS;
            }
        }
    }

    // adjust check speed if needed
    int interval = (sensorCheckFast > 0) ? CHECK_SENSOR_FAST_INTERVAL
                                         : CHECK_SENSOR_INTERVAL;
    if (interval != checkSensorsTimer->interval())
    {
        DBG_Printf(DBG_INFO, "Set sensor check interval to %d milliseconds\n", interval);
        checkSensorsTimer->setInterval(interval);
    }
}

/*! Check insta mac address to model identifier.
 */
void DeRestPluginPrivate::checkInstaModelId(Sensor *sensor)
{
    if (sensor && checkMacVendor(sensor->address(), VENDOR_INSTA))
    {
        if (!sensor->modelId().endsWith(QLatin1String("_1")))
        {   // extract model identifier from mac address 6th byte
            const quint64 model = (sensor->address().ext() >> 16) & 0xff;
            QString modelId;
            if      (model == 0x01) { modelId = QLatin1String("HS_4f_GJ_1"); }
            else if (model == 0x02) { modelId = QLatin1String("WS_4f_J_1"); }
            else if (model == 0x03) { modelId = QLatin1String("WS_3f_G_1"); }

            if (!modelId.isEmpty() && sensor->modelId() != modelId)
            {
                sensor->setModelId(modelId);
                sensor->setNeedSaveDatabase(true);
                updateSensorEtag(sensor);
            }
        }
    }
}

/*! Heuristic to detect the type and configuration of devices.
 */
void DeRestPluginPrivate::handleIndicationSearchSensors(const deCONZ::ApsDataIndication &ind, deCONZ::ZclFrame &zclFrame)
{
    if (searchSensorsState != SearchSensorsActive)
    {
        return;
    }

    if ((ind.srcAddress().hasExt() && ind.srcAddress().ext() == fastProbeAddr.ext()) ||
        (ind.srcAddress().hasNwk() && ind.srcAddress().nwk() == fastProbeAddr.nwk()))
    {
        DBG_Printf(DBG_INFO, "FP indication 0x%04X / 0x%04X (0x%016llX / 0x%04X)\n", ind.profileId(), ind.clusterId(), ind.srcAddress().ext(), ind.srcAddress().nwk());
        DBG_Printf(DBG_INFO, "                      ...     (0x%016llX / 0x%04X)\n", fastProbeAddr.ext(), fastProbeAddr.nwk());
    }

    if (ind.profileId() == ZDP_PROFILE_ID && ind.clusterId() == ZDP_DEVICE_ANNCE_CLID)
    {
        QDataStream stream(ind.asdu());
        stream.setByteOrder(QDataStream::LittleEndian);

        quint8 seq;
        quint16 nwk;
        quint64 ext;
        quint8 macCapabilities;

        stream >> seq;
        stream >> nwk;
        stream >> ext;
        stream >> macCapabilities;

        DBG_Printf(DBG_INFO, "device announce 0x%016llX (0x%04X) mac capabilities 0x%02X\n", ext, nwk, macCapabilities);

        // filter supported devices

        // Busch-Jaeger
        if (checkMacVendor(ext, VENDOR_BUSCH_JAEGER))
        {
        }
        else if (checkMacVendor(ext, VENDOR_UBISYS))
        {
        }
        else if (checkMacVendor(ext, VENDOR_BOSCH))
        { // macCapabilities == 0
        }
        else if (checkMacVendor(ext, VENDOR_DEVELCO))
        { // macCapabilities == 0
        }
        else if (macCapabilities & deCONZ::MacDeviceIsFFD)
        {
            if (checkMacVendor(ext, VENDOR_LDS))
            { //  Fix to allow Samsung SmartThings plug sensors to be created (7A-PL-Z-J3, modelId ZB-ONOFFPlug-D0005)
            }
            else if (checkMacVendor(ext, VENDOR_JASCO))
            { //  Fix to support GE mains powered switches
            }
            else
            {
                return;
            }
        }
        else if (macCapabilities == 0)
        {
            return;
        }

        if (fastProbeAddr.hasExt())
        {
            return;
        }

        DBG_Printf(DBG_INFO, "set fast probe address to 0x%016llX (0x%04X)\n", ext, nwk);
        fastProbeAddr.setExt(ext);
        fastProbeAddr.setNwk(nwk);
        if (!fastProbeTimer->isActive())
        {
            fastProbeTimer->start(900);
        }

        fastProbeIndications.clear();
        fastProbeIndications.push_back(ind);

        std::vector<SensorCandidate>::iterator i = searchSensorsCandidates.begin();
        std::vector<SensorCandidate>::iterator end = searchSensorsCandidates.end();

        for (; i != end; ++i)
        {
            if (i->address.ext() == ext || i->address.nwk() == nwk)
            {
                i->waitIndicationClusterId = 0xffff;
                i->timeout.invalidate();
                i->address = deCONZ::Address(); // clear
            }
        }

        SensorCandidate sc;
        sc.waitIndicationClusterId = 0xffff;
        sc.address.setExt(ext);
        sc.address.setNwk(nwk);
        sc.macCapabilities = macCapabilities;
        searchSensorsCandidates.push_back(sc);
        return;
    }
    else if (ind.profileId() == ZDP_PROFILE_ID)
    {
        if (ind.clusterId() == ZDP_MATCH_DESCRIPTOR_CLID)
        {
            return;
        }

        if (!fastProbeAddr.hasExt())
        {
            return;
        }

        if (ind.srcAddress().hasExt() && fastProbeAddr.ext() != ind.srcAddress().ext())
        {
            return;
        }
        else if (ind.srcAddress().hasNwk() && fastProbeAddr.nwk() != ind.srcAddress().nwk())
        {
            return;
        }

        std::vector<SensorCandidate>::iterator i = searchSensorsCandidates.begin();
        std::vector<SensorCandidate>::iterator end = searchSensorsCandidates.end();

        for (; i != end; ++i)
        {
            if (i->address.ext() == fastProbeAddr.ext())
            {
                DBG_Printf(DBG_INFO, "ZDP indication search sensors 0x%016llX (0x%04X) cluster 0x%04X\n", ind.srcAddress().ext(), ind.srcAddress().nwk(), ind.clusterId());

                if (ind.clusterId() == i->waitIndicationClusterId && i->timeout.isValid())
                {
                    DBG_Printf(DBG_INFO, "ZDP indication search sensors 0x%016llX (0x%04X) clear timeout on cluster 0x%04X\n", ind.srcAddress().ext(), ind.srcAddress().nwk(), ind.clusterId());
                    i->timeout.invalidate();
                    i->waitIndicationClusterId = 0xffff;
                }

                if (ind.clusterId() & 0x8000)
                {
                    fastProbeIndications.push_back(ind); // remember responses
                }

                fastProbeTimer->stop();
                fastProbeTimer->start(5);
                break;
            }
        }
        return;
    }
    else if (ind.profileId() == ZLL_PROFILE_ID || ind.profileId() == HA_PROFILE_ID)
    {
        switch (ind.clusterId())
        {
        case ONOFF_CLUSTER_ID:
        case SCENE_CLUSTER_ID:
        case LEVEL_CLUSTER_ID:
        case VENDOR_CLUSTER_ID:
            if ((zclFrame.frameControl() & deCONZ::ZclFCClusterCommand) == 0)
            {
                return;
            }

            if (zclFrame.frameControl() & deCONZ::ZclFCDirectionServerToClient)
            {
                return;
            }
            break; // ok

        case BASIC_CLUSTER_ID:
            if (!zclFrame.isProfileWideCommand())
            {
                return;
            }

            if (zclFrame.commandId() != deCONZ::ZclReadAttributesResponseId && zclFrame.commandId() != deCONZ::ZclReportAttributesId)
            {
                return;
            }
            break; // ok

        case IAS_ZONE_CLUSTER_ID:
            break; // ok

        default:
            return;
        }
    }
    else
    {
        return;
    }

    if (ind.dstAddressMode() != deCONZ::ApsGroupAddress && ind.dstAddressMode() != deCONZ::ApsNwkAddress)
    {
        return;
    }

    SensorCandidate *sc = nullptr;
    {
        std::vector<SensorCandidate>::iterator i = searchSensorsCandidates.begin();
        std::vector<SensorCandidate>::iterator end = searchSensorsCandidates.end();

        for (; i != end; ++i)
        {
            if (ind.srcAddress().hasExt() && i->address.ext() == ind.srcAddress().ext())
            {
                sc = &*i;
                break;
            }

            if (ind.srcAddress().hasNwk() && i->address.nwk() == ind.srcAddress().nwk())
            {
                sc = &*i;
                break;
            }
        }
    }

    if (sc && fastProbeAddr.hasExt() && sc->address.ext() == fastProbeAddr.ext())
    {
        if (zclFrame.manufacturerCode() == VENDOR_XIAOMI || zclFrame.manufacturerCode() == VENDOR_DSR)
        {
            DBG_Printf(DBG_INFO, "Remember Xiaomi special for 0x%016llX\n", ind.srcAddress().ext());
            fastProbeIndications.push_back(ind); // remember Xiaomi special report
        }

        if (!fastProbeTimer->isActive())
        {
            fastProbeTimer->start(5);
        }

        if (ind.profileId() == ZLL_PROFILE_ID || ind.profileId() == HA_PROFILE_ID)
        {
            if (ind.clusterId() == sc->waitIndicationClusterId && sc->timeout.isValid())
            {
                DBG_Printf(DBG_INFO, "Clear fast probe timeout for cluster 0x%04X, 0x%016llX\n", ind.clusterId(), ind.srcAddress().ext());
                sc->timeout.invalidate();
                sc->waitIndicationClusterId = 0xffff;
            }
        }
    }

    quint8 macCapabilities = 0;
    deCONZ::Address indAddress;
    if (!sc)
    {
        Sensor *sensor = getSensorNodeForAddressAndEndpoint(ind.srcAddress(), ind.srcEndpoint());

        if (sensor)
        {
            indAddress = sensor->address();
            if (sensor->node())
            {
                macCapabilities = (int)sensor->node()->macCapabilities();
            }
        }

        if (apsCtrl && (!sensor || (macCapabilities == 0)))
        {
            int i = 0;
            const deCONZ::Node *node;

            while (apsCtrl->getNode(i, &node) == 0)
            {
                /*if (node->macCapabilities() == 0)
                {
                    // ignore
                }
                else*/ if (node->address().hasExt() && ind.srcAddress().hasExt() &&
                    ind.srcAddress().ext() == node->address().ext())
                {
                    indAddress = node->address();
                    macCapabilities = node->macCapabilities();
                    break;
                }
                else if (node->address().hasNwk() && ind.srcAddress().hasNwk() &&
                    ind.srcAddress().nwk() == node->address().nwk())
                {
                    indAddress = node->address();
                    macCapabilities = node->macCapabilities();
                    break;
                }
                i++;
            }
        }
    }

    // currently only end-devices are supported
    if (!sc && (macCapabilities == 0 || (macCapabilities & deCONZ::MacDeviceIsFFD)))
    {
        return;
    }

    if (!sc && indAddress.hasExt() && indAddress.hasNwk())
    {
        SensorCandidate sc2;
        sc2.address = indAddress;
        sc2.macCapabilities = macCapabilities;
        searchSensorsCandidates.push_back(sc2);
        sc = &searchSensorsCandidates.back();
    }

    if (!sc) // we need a valid candidate from device announce or cache
    {
        return;
    }

    // check for dresden elektronik devices
    if (checkMacVendor(sc->address, VENDOR_DDEL))
    {
        if (sc->macCapabilities & deCONZ::MacDeviceIsFFD) // end-devices only
            return;

        if (ind.profileId() != HA_PROFILE_ID)
            return;

        SensorCommand cmd;
        cmd.cluster = ind.clusterId();
        cmd.endpoint = ind.srcEndpoint();
        cmd.dstGroup = ind.dstAddress().group();
        cmd.zclCommand = zclFrame.commandId();
        cmd.zclCommandParameter = 0;

        // filter
        if (cmd.endpoint == 0x01 && cmd.cluster == ONOFF_CLUSTER_ID)
        {
            // on: Lighting and Scene Switch left button
            DBG_Printf(DBG_INFO, "Lighting or Scene Switch left button\n");
        }
        else if (cmd.endpoint == 0x02 && cmd.cluster == ONOFF_CLUSTER_ID)
        {
            // on: Lighting Switch right button
            DBG_Printf(DBG_INFO, "Lighting Switch right button\n");
        }
        else if (cmd.endpoint == 0x01 && cmd.cluster == SCENE_CLUSTER_ID && cmd.zclCommand == 0x05
                 && zclFrame.payload().size() >= 3 && zclFrame.payload().at(2) == 0x04)
        {
            // recall scene: Scene Switch
            cmd.zclCommandParameter = zclFrame.payload()[2]; // sceneId
            DBG_Printf(DBG_INFO, "Scene Switch scene %u\n", cmd.zclCommandParameter);
        }
        else
        {
            return;
        }

        bool found = false;
        for (size_t i = 0; i < sc->rxCommands.size(); i++)
        {
            if (sc->rxCommands[i] == cmd)
            {
                found = true;
                break;
            }
        }

        if (!found)
        {
            sc->rxCommands.push_back(cmd);
        }

        bool isLightingSwitch = false;
        bool isSceneSwitch = false;
        quint16 group1 = 0;
        quint16 group2 = 0;

        for (size_t i = 0; i < sc->rxCommands.size(); i++)
        {
            const SensorCommand &c = sc->rxCommands[i];
            if (c.cluster == SCENE_CLUSTER_ID && c.zclCommandParameter == 0x04 && c.endpoint == 0x01)
            {
                group1 = c.dstGroup;
                isSceneSwitch = true;
                DBG_Printf(DBG_INFO, "Scene Switch group1 0x%04X\n", group1);
                break;
            }
            else if (c.cluster == ONOFF_CLUSTER_ID && c.endpoint == 0x01)
            {
                group1 = c.dstGroup;
            }
            else if (c.cluster == ONOFF_CLUSTER_ID && c.endpoint == 0x02)
            {
                group2 = c.dstGroup;
            }

            if (!isSceneSwitch && group1 != 0 && group2 != 0)
            {
                if (group1 > group2)
                {
                    std::swap(group1, group2); // reorder
                }
                isLightingSwitch = true;
                DBG_Printf(DBG_INFO, "Lighting Switch group1 0x%04X, group2 0x%04X\n", group1, group2);
                break;
            }
        }

        Sensor *s1 = getSensorNodeForAddressAndEndpoint(ind.srcAddress(), 0x01);
        Sensor *s2 = getSensorNodeForAddressAndEndpoint(ind.srcAddress(), 0x02);

        if (isSceneSwitch || isLightingSwitch)
        {
            Sensor sensorNode;
            SensorFingerprint &fp = sensorNode.fingerPrint();
            fp.endpoint = 0x01;
            fp.deviceId = DEV_ID_ZLL_COLOR_CONTROLLER;
            fp.profileId = HA_PROFILE_ID;
            fp.inClusters.push_back(BASIC_CLUSTER_ID);
            fp.inClusters.push_back(COMMISSIONING_CLUSTER_ID);
            fp.outClusters.push_back(ONOFF_CLUSTER_ID);
            fp.outClusters.push_back(LEVEL_CLUSTER_ID);
            fp.outClusters.push_back(SCENE_CLUSTER_ID);

            sensorNode.setNode(0);
            sensorNode.address() = sc->address;
            sensorNode.setType("ZHASwitch");
            sensorNode.fingerPrint() = fp;
            sensorNode.setUniqueId(generateUniqueId(sensorNode.address().ext(), sensorNode.fingerPrint().endpoint, COMMISSIONING_CLUSTER_ID));
            sensorNode.setManufacturer(QLatin1String("dresden elektronik"));

            ResourceItem *item;
            item = sensorNode.item(RConfigOn);
            item->setValue(true);

            item = sensorNode.item(RConfigReachable);
            item->setValue(true);

            sensorNode.addItem(DataTypeInt32, RStateButtonEvent);
            sensorNode.updateStateTimestamp();

            sensorNode.setNeedSaveDatabase(true);
            updateSensorEtag(&sensorNode);

            bool update = false;

            if (!s1 && isSceneSwitch && searchSensorsState == SearchSensorsActive)
            {
                openDb();
                sensorNode.setId(QString::number(getFreeSensorId()));
                closeDb();
                sensorNode.setMode(Sensor::ModeScenes);
                sensorNode.setModelId(QLatin1String("Scene Switch"));
                sensorNode.setName(QString("Scene Switch %1").arg(sensorNode.id()));
                sensorNode.setNeedSaveDatabase(true);
                sensors.push_back(sensorNode);
                s1 = &sensors.back();
                updateSensorEtag(s1);
                update = true;
                Event e(RSensors, REventAdded, sensorNode.id());
                enqueueEvent(e);
            }
            else if (isLightingSwitch)
            {
                if (!s1 && searchSensorsState == SearchSensorsActive)
                {
                    openDb();
                    sensorNode.setId(QString::number(getFreeSensorId()));
                    closeDb();
                    sensorNode.setMode(Sensor::ModeTwoGroups);
                    sensorNode.setModelId(QLatin1String("Lighting Switch"));
                    sensorNode.setName(QString("Lighting Switch %1").arg(sensorNode.id()));
                    sensorNode.setNeedSaveDatabase(true);
                    sensors.push_back(sensorNode);
                    s1 = &sensors.back();
                    updateSensorEtag(s1);
                    update = true;
                    Event e(RSensors, REventAdded, sensorNode.id());
                    enqueueEvent(e);
                }

                if (!s2 && searchSensorsState == SearchSensorsActive)
                {
                    openDb();
                    sensorNode.setId(QString::number(getFreeSensorId()));
                    closeDb();
                    sensorNode.setMode(Sensor::ModeTwoGroups);
                    sensorNode.setName(QString("Lighting Switch %1").arg(sensorNode.id()));
                    sensorNode.setNeedSaveDatabase(true);
                    sensorNode.fingerPrint().endpoint = 0x02;
                    sensorNode.setUniqueId(generateUniqueId(sensorNode.address().ext(), sensorNode.fingerPrint().endpoint, COMMISSIONING_CLUSTER_ID));
                    sensors.push_back(sensorNode);
                    s2 = &sensors.back();
                    updateSensorEtag(s2);
                    update = true;
                    Event e(RSensors, REventAdded, sensorNode.id());
                    enqueueEvent(e);
                }
            }

            // check updated data
            if (s1 && s1->modelId().isEmpty())
            {
                if      (isSceneSwitch)    { s1->setModelId(QLatin1String("Scene Switch")); }
                else if (isLightingSwitch) { s1->setModelId(QLatin1String("Lighting Switch")); }
                s1->setNeedSaveDatabase(true);
                update = true;
            }

            if (s2 && s2->modelId().isEmpty())
            {
                if (isLightingSwitch) { s2->setModelId(QLatin1String("Lighting Switch")); }
                s2->setNeedSaveDatabase(true);
                update = true;
            }

            if (s1 && s1->manufacturer().isEmpty())
            {
                s1->setManufacturer(QLatin1String("dresden elektronik"));
                s1->setNeedSaveDatabase(true);
                update = true;
            }

            if (s2 && s2->manufacturer().isEmpty())
            {
                s2->setManufacturer(QLatin1String("dresden elektronik"));
                s2->setNeedSaveDatabase(true);
                update = true;
            }

            // create or update first group
            Group *g = (s1 && group1 != 0) ? getGroupForId(group1) : 0;
            if (!g && s1 && group1 != 0)
            {
                // delete older groups of this switch permanently
                deleteOldGroupOfSwitch(s1, group1);

                //create new switch group
                Group group;
                group.setAddress(group1);
                group.addDeviceMembership(s1->id());
                group.setName(QString("%1").arg(s1->name()));
                updateGroupEtag(&group);
                groups.push_back(group);
                update = true;
            }
            else if (g && s1)
            {
                if (g->state() == Group::StateDeleted)
                {
                    g->setState(Group::StateNormal);
                }

                // check for changed device memberships
                if (!g->m_deviceMemberships.empty())
                {
                    if (isLightingSwitch || isSceneSwitch) // only support one device member per group
                    {
                        if (g->m_deviceMemberships.size() > 1 || g->m_deviceMemberships.front() != s1->id())
                        {
                            g->m_deviceMemberships.clear();
                        }
                    }
                }

                if (g->addDeviceMembership(s1->id()))
                {
                    updateGroupEtag(g);
                    update = true;
                }
            }

            // create or update second group (if needed)
            g = (s2 && group2 != 0) ? getGroupForId(group2) : 0;
            if (!g && s2 && group2 != 0)
            {
                // delete older groups of this switch permanently
                deleteOldGroupOfSwitch(s2, group2);

                //create new switch group
                Group group;
                group.setAddress(group2);
                group.addDeviceMembership(s2->id());
                group.setName(QString("%1").arg(s2->name()));
                updateGroupEtag(&group);
                groups.push_back(group);
            }
            else if (g && s2)
            {
                if (g->state() == Group::StateDeleted)
                {
                    g->setState(Group::StateNormal);
                }

                // check for changed device memberships
                if (!g->m_deviceMemberships.empty())
                {
                    if (isLightingSwitch || isSceneSwitch) // only support one device member per group
                    {
                        if (g->m_deviceMemberships.size() > 1 || g->m_deviceMemberships.front() != s2->id())
                        {
                            g->m_deviceMemberships.clear();
                        }
                    }
                }

                if (g->addDeviceMembership(s2->id()))
                {
                    updateGroupEtag(g);
                    update = true;
                }
            }

            if (update)
            {
                queSaveDb(DB_GROUPS | DB_SENSORS, DB_SHORT_SAVE_DELAY);
            }
        }
    }
    else if (checkMacVendor(sc->address, VENDOR_IKEA))
    {
        if (sc->macCapabilities & deCONZ::MacDeviceIsFFD) // end-devices only
            return;

        if (ind.profileId() != HA_PROFILE_ID)
            return;

        // filter for remote control toggle command (large button)
        if (ind.srcEndpoint() == 0x01 && ind.clusterId() == SCENE_CLUSTER_ID  && zclFrame.manufacturerCode() == VENDOR_IKEA &&
                 zclFrame.commandId() == 0x07 && zclFrame.payload().at(0) == 0x02)
        {
            // TODO move following legacy cleanup code in Phoscon App / switch editor
            DBG_Printf(DBG_INFO, "ikea remote setup button\n");

            Sensor *s = getSensorNodeForAddressAndEndpoint(ind.srcAddress(), ind.srcEndpoint());
            if (!s)
            {
                return;
            }

            std::vector<Rule>::iterator ri = rules.begin();
            std::vector<Rule>::iterator rend = rules.end();

            QString sensorAddress(QLatin1String("/sensors/"));
            sensorAddress.append(s->id());

            bool changed = false;

            for (; ri != rend; ++ri)
            {
                if (ri->state() != Rule::StateNormal)
                {
                    continue;
                }

                std::vector<RuleCondition>::const_iterator ci = ri->conditions().begin();
                std::vector<RuleCondition>::const_iterator cend = ri->conditions().end();

                for (; ci != cend; ++ci)
                {
                    if (ci->address().startsWith(sensorAddress))
                    {
                        if (ri->name().startsWith(QLatin1String("default-ct")) && ri->owner() == QLatin1String("deCONZ"))
                        {
                            DBG_Printf(DBG_INFO, "ikea remote delete legacy rule %s\n", qPrintable(ri->name()));
                            ri->setState(Rule::StateDeleted);
                            changed = true;
                        }
                    }
                }
            }

            if (changed)
            {
                indexRulesTriggers();
                queSaveDb(DB_RULES, DB_SHORT_SAVE_DELAY);
            }
        }
    }
}<|MERGE_RESOLUTION|>--- conflicted
+++ resolved
@@ -854,64 +854,6 @@
                     		}
                     		rspItem["success"] = rspItemState;
                     	}
-<<<<<<< HEAD
-
-                        else if (sensor->modelId() == QLatin1String("Cable outlet"))
-                        {
-                            QString mode_set = map[pi.key()].toString();
-                            quint64 mode = 10;
-                            if (mode_set == "confort") { mode = 0x00; }
-                            else if (mode_set == "confort-1") { mode = 0x01; }
-                            else if (mode_set == "confort-2") { mode = 0x02; }
-                            else if (mode_set == "eco") { mode = 0x03; }
-                            else if (mode_set == "hors gel") { mode = 0x04; }
-                            else if (mode_set == "off") { mode = 0x05; }
-                            else
-                            {
-                                rspItemState[QString("error unknow mode for %1").arg(sensor->modelId())] = val;
-                            }
-
-                            if (mode < 10)
-                            {
-                                if (!addTaskControlModeCmd(task, 0x00, mode))
-                                {
-                                    rspItemState[QString("error sending command for %1").arg(sensor->modelId())] = val;
-                                }
-                            }
-                            rspItem["success"] = rspItemState;
-                        }
-                        
-                        else if (sensor->modelId() == QLatin1String("SLR2") ||            // Hive
-                                 sensor->modelId().startsWith(QLatin1String("TH112")) ||  // Sinope
-                                 sensor->modelId() == QLatin1String("Zen-01"))            // Zen
-                        {
-                            QString mode_set = map[pi.key()].toString();
-                            quint8 mode = 0x00;
-                            if (mode_set == "off") { mode = 0x00; }
-                            else if (mode_set == "auto") { mode = 0x01; }
-                            else if (mode_set == "cool") { mode = 0x03; }
-                            else if (mode_set == "heat") { mode = 0x04; }
-                            else if (mode_set == "emergency heating") { mode = 0x05; }
-                            else if (mode_set == "precooling") { mode = 0x06; }
-                            else if (mode_set == "fan only") { mode = 0x07; }
-                            else if (mode_set == "dry") { mode = 0x08; }
-                            else if (mode_set == "sleep") { mode = 0x09; }
-                            else
-                            {
-                                rspItemState[QString("error unknow mode for %1").arg(sensor->modelId())] = val;
-                            }
-
-                            if (mode < 10)
-                            {
-                                if (!addTaskThermostatReadWriteAttribute(task, deCONZ::ZclWriteAttributesId, 0, 0x001C, deCONZ::Zcl8BitEnum, mode))
-                                {
-                                    rspItemState[QString("error sending command for %1").arg(sensor->modelId())] = val;
-                                }
-                            }
-                            rspItem["success"] = rspItemState;
-                        }
-=======
->>>>>>> 99f37e57
                         
                     }
 
@@ -1161,7 +1103,7 @@
                     else if (sensor->modelId() == QLatin1String("SLR2") || //Hive
                              sensor->modelId().startsWith(QLatin1String("TH112")) ) // Sinope
                     {
-                        
+
                         QString mode_set = map[pi.key()].toString();
                         quint8 mode = 0x00;
                         if (mode_set == "off") { mode = 0x00; }
