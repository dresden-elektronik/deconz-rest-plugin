/*
 * Copyright (c) 2013-2019 dresden elektronik ingenieurtechnik gmbh.
 * All rights reserved.
 *
 * The software in this package is published under the terms of the BSD
 * style license a copy of which has been included with this distribution in
 * the LICENSE.txt file.
 *
 */

#include <QString>
#include <QTextCodec>
#include <QTcpSocket>
#include <QUrlQuery>
#include <QVariantMap>
#include <QtCore/qmath.h>
#include "de_web_plugin.h"
#include "de_web_plugin_private.h"
#include "json.h"

/*! Sensors REST API broker.
    \param req - request data
    \param rsp - response data
    \return REQ_READY_SEND
            REQ_NOT_HANDLED
 */
int DeRestPluginPrivate::handleSensorsApi(const ApiRequest &req, ApiResponse &rsp)
{
    if (req.path[2] != QLatin1String("sensors"))
    {
        return REQ_NOT_HANDLED;
    }

    // GET /api/<apikey>/sensors
    if ((req.path.size() == 3) && (req.hdr.method() == "GET"))
    {
        return getAllSensors(req, rsp);
    }
    // GET /api/<apikey>/sensors/new
    else if ((req.path.size() == 4) && (req.hdr.method() == "GET") && (req.path[3] == "new"))
    {
        return getNewSensors(req, rsp);
    }
    // GET /api/<apikey>/sensors/<id>
    else if ((req.path.size() == 4) && (req.hdr.method() == "GET"))
    {
        return getSensor(req, rsp);
    }
    // GET /api/<apikey>/sensors/<id>/data?maxrecords=<maxrecords>&fromtime=<ISO 8601>
    else if ((req.path.size() == 5) && (req.hdr.method() == "GET") && (req.path[4] == "data"))
    {
        return getSensorData(req, rsp);
    }
    // POST /api/<apikey>/sensors
    else if ((req.path.size() == 3) && (req.hdr.method() == "POST"))
    {
        bool ok;
        QVariant var = Json::parse(req.content, ok);
        QVariantMap map = var.toMap();

        if (map.isEmpty())
        {
            return searchNewSensors(req, rsp);
        }
        else
        {
            return createSensor(req, rsp);
        }
    }
    // PUT, PATCH /api/<apikey>/sensors/<id>
    else if ((req.path.size() == 4) && (req.hdr.method() == "PUT" || req.hdr.method() == "PATCH"))
    {
        return updateSensor(req, rsp);
    }
    // DELETE /api/<apikey>/sensors/<id>
    else if ((req.path.size() == 4) && (req.hdr.method() == "DELETE"))
    {
        return deleteSensor(req, rsp);
    }
    // PUT, PATCH /api/<apikey>/sensors/<id>/config
    else if ((req.path.size() == 5) && (req.hdr.method() == "PUT" || req.hdr.method() == "PATCH") && (req.path[4] == "config"))
    {
        return changeSensorConfig(req, rsp);
    }
    // PUT, PATCH /api/<apikey>/sensors/<id>/state
    else if ((req.path.size() == 5) && (req.hdr.method() == "PUT" || req.hdr.method() == "PATCH") && (req.path[4] == "state"))
    {
        return changeSensorState(req, rsp);
    }
    // POST, DELETE /api/<apikey>/sensors/<id>/config/schedule/Wbbb
    else if ((req.path.size() == 7) && (req.hdr.method() == "POST" || req.hdr.method() == "DELETE") && (req.path[4] == "config") && (req.path[5] == "schedule"))
    {
        return changeThermostatSchedule(req, rsp);
    }

    return REQ_NOT_HANDLED;
}

/*! GET /api/<apikey>/sensors
    \return REQ_READY_SEND
            REQ_NOT_HANDLED
 */
int DeRestPluginPrivate::getAllSensors(const ApiRequest &req, ApiResponse &rsp)
{
    Q_UNUSED(req);
    rsp.httpStatus = HttpStatusOk;

    // handle ETag
    if (req.hdr.hasKey("If-None-Match"))
    {
        QString etag = req.hdr.value("If-None-Match");

        if (gwSensorsEtag == etag)
        {
            rsp.httpStatus = HttpStatusNotModified;
            rsp.etag = etag;
            return REQ_READY_SEND;
        }
    }

    std::vector<Sensor>::iterator i = sensors.begin();
    std::vector<Sensor>::iterator end = sensors.end();

    for (; i != end; ++i)
    {
        // ignore deleted sensors
        if (i->deletedState() == Sensor::StateDeleted)
        {
            continue;
        }

        // ignore sensors without attached node
        if (i->modelId().startsWith("FLS-NB") && !i->node())
        {
            continue;
        }

        if (i->modelId().isEmpty())
        {
            continue;
        }

        QVariantMap map;
        if (sensorToMap(&*i, map, req))
        {
            rsp.map[i->id()] = map;
        }
    }

    if (rsp.map.isEmpty())
    {
        rsp.str = "{}"; // return empty object
    }

    rsp.etag = gwSensorsEtag;

    return REQ_READY_SEND;
}

/*! GET /api/<apikey>/sensors/<id>
    \return REQ_READY_SEND
            REQ_NOT_HANDLED
 */
int DeRestPluginPrivate::getSensor(const ApiRequest &req, ApiResponse &rsp)
{
    DBG_Assert(req.path.size() == 4);

    if (req.path.size() != 4)
    {
        return REQ_NOT_HANDLED;
    }

    const QString &id = req.path[3];

    Sensor *sensor = id.length() < MIN_UNIQUEID_LENGTH ? getSensorNodeForId(id) : getSensorNodeForUniqueId(id);

    if (!sensor || (sensor->deletedState() == Sensor::StateDeleted))
    {
        rsp.list.append(errorToMap(ERR_RESOURCE_NOT_AVAILABLE, QString("/sensors/%1").arg(id), QString("resource, /sensors/%1, not available").arg(id)));
        rsp.httpStatus = HttpStatusNotFound;
        return REQ_READY_SEND;
    }

    // handle ETag
    if (req.hdr.hasKey("If-None-Match"))
    {
        QString etag = req.hdr.value("If-None-Match");

        if (sensor->etag == etag)
        {
            rsp.httpStatus = HttpStatusNotModified;
            rsp.etag = etag;
            return REQ_READY_SEND;
        }
    }

    sensorToMap(sensor, rsp.map, req);
    rsp.httpStatus = HttpStatusOk;
    rsp.etag = sensor->etag;

    return REQ_READY_SEND;
}

/*! GET /api/<apikey>/sensors/<id>/data?maxrecords=<maxrecords>&fromtime=<ISO 8601>
    \return REQ_READY_SEND
            REQ_NOT_HANDLED
 */
int DeRestPluginPrivate::getSensorData(const ApiRequest &req, ApiResponse &rsp)
{
    DBG_Assert(req.path.size() == 5);

    if (req.path.size() != 5)
    {
        return REQ_NOT_HANDLED;
    }

    QString id = req.path[3];
    Sensor *sensor = id.length() < MIN_UNIQUEID_LENGTH ? getSensorNodeForId(id) : getSensorNodeForUniqueId(id);

    if (!sensor || (sensor->deletedState() == Sensor::StateDeleted))
    {
        rsp.list.append(errorToMap(ERR_RESOURCE_NOT_AVAILABLE, QString("/sensors/%1/").arg(id), QString("resource, /sensors/%1/, not available").arg(id)));
        rsp.httpStatus = HttpStatusNotFound;
        return REQ_READY_SEND;
    }

    bool ok;
    QUrl url(req.hdr.url());
    QUrlQuery query(url);

    const int maxRecords = query.queryItemValue(QLatin1String("maxrecords")).toInt(&ok);
    if (!ok || maxRecords <= 0)
    {
        rsp.list.append(errorToMap(ERR_INVALID_VALUE, QString("/maxrecords"), QString("invalid value, %1, for parameter, maxrecords").arg(query.queryItemValue("maxrecords"))));
        rsp.httpStatus = HttpStatusNotFound;
        return REQ_READY_SEND;
    }

    QString t = query.queryItemValue(QLatin1String("fromtime"));
    QDateTime dt = QDateTime::fromString(t, QLatin1String("yyyy-MM-ddTHH:mm:ss"));
    if (!dt.isValid())
    {
        rsp.list.append(errorToMap(ERR_INVALID_VALUE, QString("/fromtime"), QString("invalid value, %1, for parameter, fromtime").arg(query.queryItemValue("fromtime"))));
        rsp.httpStatus = HttpStatusNotFound;
        return REQ_READY_SEND;
    }

    const qint64 fromTime = dt.toMSecsSinceEpoch() / 1000;

    openDb();
    loadSensorDataFromDb(sensor, rsp.list, fromTime, maxRecords);
    closeDb();

    if (rsp.list.isEmpty())
    {
        rsp.str = QLatin1String("[]"); // return empty list
    }

    rsp.httpStatus = HttpStatusOk;

    return REQ_READY_SEND;
}

/*! POST /api/<apikey>/sensors
    \return REQ_READY_SEND
            REQ_NOT_HANDLED
 */
int DeRestPluginPrivate::createSensor(const ApiRequest &req, ApiResponse &rsp)
{
    rsp.httpStatus = HttpStatusOk;

    bool ok;
    QVariant var = Json::parse(req.content, ok);
    const QVariantMap map = var.toMap();
    const QString type = map["type"].toString();
    Sensor sensor;

    if (!ok)
    {
        rsp.list.append(errorToMap(ERR_INVALID_JSON, QString("/sensors"), QString("body contains invalid JSON")));
        rsp.httpStatus = HttpStatusBadRequest;
        return REQ_READY_SEND;
    }

    userActivity();

    if (sensors.size() >= MAX_SENSORS)
    {
        rsp.list.append(errorToMap(ERR_SENSOR_LIST_FULL , QString("/sensors/"), QString("The Sensor List has reached its maximum capacity of %1 sensors").arg(MAX_SENSORS)));
        rsp.httpStatus = HttpStatusBadRequest;
        return REQ_READY_SEND;
    }

    //check required parameter
    if ((!(map.contains("name")) || !(map.contains("modelid")) || !(map.contains("swversion")) || !(map.contains("type")) || !(map.contains("uniqueid")) || !(map.contains("manufacturername"))))
    {
        rsp.list.append(errorToMap(ERR_MISSING_PARAMETER, QString("/sensors"), QString("invalid/missing parameters in body")));
        rsp.httpStatus = HttpStatusBadRequest;
        return REQ_READY_SEND;
    }

    //check invalid parameter
    const QStringList allowedAttributes = { "name", "modelid", "swversion", "type", "uniqueid", "manufacturername", "state", "config", "recycle" };

    for (const QString &attr : map.keys())
    {
        if (!allowedAttributes.contains(attr))
        {
            rsp.list.append(errorToMap(ERR_PARAMETER_NOT_AVAILABLE, QString("/sensors/%2").arg(attr), QString("parameter, %1, not available").arg(attr)));
            rsp.httpStatus = HttpStatusBadRequest;
            return REQ_READY_SEND;
        }
    }

    if (!type.startsWith(QLatin1String("CLIP")))
    {
        rsp.list.append(errorToMap(ERR_NOT_ALLOWED_SENSOR_TYPE, QString("/sensors"), QString("Not allowed to create sensor type")));
        rsp.httpStatus = HttpStatusBadRequest;
        return REQ_READY_SEND;
    }

        ResourceItem *item = nullptr;
        QVariantMap rspItem;
        QVariantMap rspItemState;

        // create a new sensor id
        openDb();
        sensor.setId(QString::number(getFreeSensorId()));
        closeDb();

        sensor.setName(map["name"].toString().trimmed());
        sensor.setManufacturer(map["manufacturername"].toString());
        sensor.setModelId(map["modelid"].toString());
        sensor.setUniqueId(map["uniqueid"].toString());
        sensor.setSwVersion(map["swversion"].toString());
        sensor.setType(type);

        if (getSensorNodeForUniqueId(sensor.uniqueId()))
        {
            rsp.list.append(errorToMap(ERR_DUPLICATE_EXIST, QString("/sensors"), QString("sensor with uniqueid, %1, already exists").arg(sensor.uniqueId())));
            rsp.httpStatus = HttpStatusBadRequest;
            return REQ_READY_SEND;
        }

        if      (type == QLatin1String("CLIPAlarm")) { item = sensor.addItem(DataTypeBool, RStateAlarm); item->setValue(false); }
        else if (type == QLatin1String("CLIPBattery")) { item = sensor.addItem(DataTypeUInt8, RStateBattery); item->setValue(100); }
        else if (type == QLatin1String("CLIPCarbonMonoxide")) { item = sensor.addItem(DataTypeBool, RStateCarbonMonoxide); item->setValue(false); }
        else if (type == QLatin1String("CLIPConsumption")) { item = sensor.addItem(DataTypeUInt64, RStateConsumption); item->setValue(0); }
        else if (type == QLatin1String("CLIPDaylightOffset")) { item = sensor.addItem(DataTypeInt16, RConfigOffset); item->setValue(0);
                                                                item = sensor.addItem(DataTypeString, RConfigMode);
                                                                item = sensor.addItem(DataTypeTime, RStateLocaltime); }
        else if (type == QLatin1String("CLIPFire")) { item = sensor.addItem(DataTypeBool, RStateFire); item->setValue(false); }
        else if (type == QLatin1String("CLIPGenericFlag")) { item = sensor.addItem(DataTypeBool, RStateFlag); item->setValue(false); }
        else if (type == QLatin1String("CLIPGenericStatus")) { item = sensor.addItem(DataTypeInt32, RStateStatus); item->setValue(0); }
        else if (type == QLatin1String("CLIPHumidity")) { item = sensor.addItem(DataTypeUInt16, RStateHumidity); item->setValue(0);
                                                          item = sensor.addItem(DataTypeInt16, RConfigOffset); item->setValue(0); }
        else if (type == QLatin1String("CLIPLightLevel")) { item = sensor.addItem(DataTypeUInt16, RStateLightLevel); item->setValue(0);
                                                            item = sensor.addItem(DataTypeUInt32, RStateLux); item->setValue(0);
                                                            item = sensor.addItem(DataTypeBool, RStateDark); item->setValue(true);
                                                            item = sensor.addItem(DataTypeBool, RStateDaylight); item->setValue(false);
                                                            item = sensor.addItem(DataTypeUInt16, RConfigTholdDark); item->setValue(R_THOLDDARK_DEFAULT);
                                                            item = sensor.addItem(DataTypeUInt16, RConfigTholdOffset); item->setValue(R_THOLDOFFSET_DEFAULT); }
        else if (type == QLatin1String("CLIPOpenClose")) { item = sensor.addItem(DataTypeBool, RStateOpen); item->setValue(false); }
        else if (type == QLatin1String("CLIPPower")) { item = sensor.addItem(DataTypeInt16, RStatePower); item->setValue(0);
                                                       item = sensor.addItem(DataTypeUInt16, RStateVoltage); item->setValue(0);
                                                       item = sensor.addItem(DataTypeUInt16, RStateCurrent); item->setValue(0); }
        else if (type == QLatin1String("CLIPPresence")) { item = sensor.addItem(DataTypeBool, RStatePresence); item->setValue(false);
                                                          item = sensor.addItem(DataTypeUInt16, RConfigDuration); item->setValue(60); }
        else if (type == QLatin1String("CLIPPressure")) { item = sensor.addItem(DataTypeInt16, RStatePressure); item->setValue(0); }
        else if (type == QLatin1String("CLIPSwitch")) { item = sensor.addItem(DataTypeInt32, RStateButtonEvent); item->setValue(0); }
        else if (type == QLatin1String("CLIPTemperature")) { item = sensor.addItem(DataTypeInt16, RStateTemperature); item->setValue(0);
                                                             item = sensor.addItem(DataTypeInt16, RConfigOffset); item->setValue(0); }
        else if (type == QLatin1String("CLIPVibration")) { item = sensor.addItem(DataTypeBool, RStateVibration); item->setValue(false); }
        else if (type == QLatin1String("CLIPWater")) { item = sensor.addItem(DataTypeBool, RStateWater); item->setValue(false); }
        else
        {
            rsp.list.append(errorToMap(ERR_INVALID_VALUE, QString("/sensors"), QString("invalid value, %1, for parameter, type").arg(type)));
            rsp.httpStatus = HttpStatusBadRequest;
            return REQ_READY_SEND;
        }

        //setState optional
        if (map.contains("state"))
        {
            //check invalid parameter
            const QVariantMap state = map["state"].toMap();
            const QStringList allowedKeys = { "alarm", "battery", "buttonevent", "carbonmonoxide", "consumption", "current", "fire", "flag", "humidity", "lightlevel", "localtime", "lowbattery",
                                              "open", "presence", "pressure", "power", "status", "tampered", "temperature", "vibration", "voltage", "water" };

            const QStringList optionalKeys = { "lowbattery", "tampered" };

            for  (const auto &key : state.keys())
            {
                if (!allowedKeys.contains(key))
                {
                    rsp.list.append(errorToMap(ERR_PARAMETER_NOT_AVAILABLE, QString("/sensors/%2").arg(key), QString("parameter, %1, not available").arg(key)));
                    rsp.httpStatus = HttpStatusBadRequest;
                    return REQ_READY_SEND;
                }

                ResourceItemDescriptor rid;
                item = nullptr;
                if (getResourceItemDescriptor(QString("state/%1").arg(key), rid))
                {
                    item = sensor.item(rid.suffix);

                    if (!item && optionalKeys.contains(key))
                    {
                        item = sensor.addItem(rid.type, rid.suffix);
                    }
                }

                if (!item)
                {
                    rsp.list.append(errorToMap(ERR_INVALID_VALUE, QString("/sensors"), QString("parameter, %1, not available").arg(key)));
                    rsp.httpStatus = HttpStatusBadRequest;
                    return REQ_READY_SEND;
                }

                if (!item->setValue(state.value(key)))
                {
                    rsp.list.append(errorToMap(ERR_INVALID_VALUE, QString("/sensors/state"), QString("invalid value, %1, for parameter %2").arg(state.value(key).toString()).arg(key)));
                    rsp.httpStatus = HttpStatusBadRequest;
                    return REQ_READY_SEND;
                }
            }
        }

        item = sensor.item(RConfigOn);
        item->setValue(true); // default

        item = sensor.item(RConfigReachable);
        item->setValue(true); //default

        //setConfig optional
        if (map.contains("config"))
        {
            //check invalid parameter
            const QVariantMap config = map["config"].toMap();
            const QStringList allowedKeys = { "battery", "duration", "delay", "mode", "offset", "on", "reachable", "url" };
            const QStringList optionalKeys = { "battery", "url" };

            for  (const auto &key : config.keys())
            {
                if (!allowedKeys.contains(key))
                {
                    rsp.list.append(errorToMap(ERR_PARAMETER_NOT_AVAILABLE, QString("/sensors/%2").arg(key), QString("parameter, %1, not available").arg(key)));
                    rsp.httpStatus = HttpStatusBadRequest;
                    return REQ_READY_SEND;
                }

                ResourceItemDescriptor rid;
                item = nullptr;
                if (getResourceItemDescriptor(QString("config/%1").arg(key), rid))
                {
                    item = sensor.item(rid.suffix);

                    if (!item && optionalKeys.contains(key))
                    {
                        item = sensor.addItem(rid.type, rid.suffix);
                    }
                }

                if (!item)
                {
                    rsp.list.append(errorToMap(ERR_INVALID_VALUE, QString("/sensors"), QString("parameter, %1, not available").arg(key)));
                    rsp.httpStatus = HttpStatusBadRequest;
                    return REQ_READY_SEND;
                }

                if (!item->setValue(config.value(key)))
                {
                    rsp.list.append(errorToMap(ERR_INVALID_VALUE, QString("/sensors/config"), QString("invalid value, %1, for parameter %2").arg(config.value(key).toString()).arg(key)));
                    rsp.httpStatus = HttpStatusBadRequest;
                    return REQ_READY_SEND;
                }
            }
        }
        updateSensorEtag(&sensor);
        sensor.setNeedSaveDatabase(true);
        sensors.push_back(sensor);
        queSaveDb(DB_SENSORS, DB_SHORT_SAVE_DELAY);

        rspItemState["id"] = sensor.id();
        rspItem["success"] = rspItemState;
        rsp.list.append(rspItem);
        rsp.httpStatus = HttpStatusOk;
        return REQ_READY_SEND;
}

/*! PUT, PATCH /api/<apikey>/sensors/<id>
    \return REQ_READY_SEND
            REQ_NOT_HANDLED
 */
int DeRestPluginPrivate::updateSensor(const ApiRequest &req, ApiResponse &rsp)
{
    QString id = req.path[3];
    Sensor *sensor = id.length() < MIN_UNIQUEID_LENGTH ? getSensorNodeForId(id) : getSensorNodeForUniqueId(id);
    QString name;
    bool ok;
    bool error = false;
    QVariant var = Json::parse(req.content, ok);
    QVariantMap map = var.toMap();
    QVariantMap rspItem;
    QVariantMap rspItemState;

    rsp.httpStatus = HttpStatusOk;

    if (!ok)
    {
        rsp.list.append(errorToMap(ERR_INVALID_JSON, QString("/sensors"), QString("body contains invalid JSON")));
        rsp.httpStatus = HttpStatusBadRequest;
        return REQ_READY_SEND;
    }

    if (!sensor || (sensor->deletedState() == Sensor::StateDeleted))
    {
        rsp.httpStatus = HttpStatusNotFound;
        rsp.list.append(errorToMap(ERR_RESOURCE_NOT_AVAILABLE, QString("/sensors/%1").arg(id), QString("resource, /sensors/%1, not available").arg(id)));
        return REQ_READY_SEND;
    }

    if (req.sock)
    {
        userActivity();
    }

    //check invalid parameter
    QVariantMap::const_iterator pi = map.begin();
    QVariantMap::const_iterator pend = map.end();

    for (; pi != pend; ++pi)
    {
        if (!((pi.key() == "name") || (pi.key() == "modelid") || (pi.key() == "swversion")
             || (pi.key() == "type")  || (pi.key() == "uniqueid")  || (pi.key() == "manufacturername")
             || (pi.key() == "state")  || (pi.key() == "config")
             || (pi.key() == "mode" && (sensor->modelId() == "Lighting Switch" || sensor->modelId().startsWith(QLatin1String("SYMFONISK"))))))
        {
            rsp.list.append(errorToMap(ERR_PARAMETER_NOT_AVAILABLE, QString("/sensors/%2").arg(pi.key()), QString("parameter, %1, not available").arg(pi.key())));
            rsp.httpStatus = HttpStatusBadRequest;
            return REQ_READY_SEND;
        }
    }

    if (map.contains("modelid"))
    {
        error = true;
        rsp.list.append(errorToMap(ERR_PARAMETER_NOT_AVAILABLE, QString("/sensors/modelid"), QString("parameter, modelid, not modifiable")));
    }
    if (map.contains("swversion"))
    {
        error = true;
        rsp.list.append(errorToMap(ERR_PARAMETER_NOT_AVAILABLE, QString("/sensors/swversion"), QString("parameter, swversion, not modifiable")));
    }
    if (map.contains("type"))
    {
        error = true;
        rsp.list.append(errorToMap(ERR_PARAMETER_NOT_AVAILABLE, QString("/sensors/type"), QString("parameter, type, not modifiable")));
    }
    if (map.contains("uniqueid"))
    {
        error = true;
        rsp.list.append(errorToMap(ERR_PARAMETER_NOT_AVAILABLE, QString("/sensors/uniqueid"), QString("parameter, uniqueid, not modifiable")));
    }
    if (map.contains("manufacturername"))
    {
        error = true;
        rsp.list.append(errorToMap(ERR_PARAMETER_NOT_AVAILABLE, QString("/sensors/manufacturername"), QString("parameter, manufacturername, not modifiable")));
    }
    if (map.contains("state"))
    {
        error = true;
        rsp.list.append(errorToMap(ERR_PARAMETER_NOT_AVAILABLE, QString("/sensors/state"), QString("parameter, state, not modifiable")));
    }

    if (error)
    {
        rsp.httpStatus = HttpStatusBadRequest;
        return REQ_READY_SEND;
    }

    if (map.contains("name")) // optional
    {
        name = map["name"].toString().trimmed();

        if ((map["name"].type() == QVariant::String) && !(name.isEmpty()) && (name.size() <= MAX_SENSOR_NAME_LENGTH))
        {
            if (sensor->name() != name)
            {
                sensor->setName(name);
                sensor->setNeedSaveDatabase(true);
                queSaveDb(DB_SENSORS, DB_SHORT_SAVE_DELAY);
                updateSensorEtag(sensor);

                Event e(RSensors, RAttrName, sensor->id(), sensor->item(RAttrName));
                enqueueEvent(e);
            }
            if (!sensor->type().startsWith(QLatin1String("CLIP")))
            {
                pushSensorInfoToCore(sensor);
            }
            rspItemState[QString("/sensors/%1/name").arg(id)] = name;
            rspItem["success"] = rspItemState;
            rsp.list.append(rspItem);
        }
        else
        {
            rsp.list.append(errorToMap(ERR_INVALID_VALUE, QString("/sensors/%1/name").arg(id), QString("invalid value, %1, for parameter, /sensors/%2/name").arg(name).arg(id)));
            rsp.httpStatus = HttpStatusBadRequest;
        }
    }

    if (map.contains("mode")) // optional
    {
        Sensor::SensorMode mode = (Sensor::SensorMode)map["mode"].toUInt(&ok);

        if (ok && (map["mode"].type() == QVariant::Double)
            && ((sensor->modelId() == "Lighting Switch" && (mode == Sensor::ModeScenes || mode == Sensor::ModeTwoGroups || mode == Sensor::ModeColorTemperature))
                || (sensor->modelId().startsWith(QLatin1String("SYMFONISK")) && (mode == Sensor::ModeScenes || mode == Sensor::ModeDimmer))))
        {
            if (sensor->mode() != mode)
            {
                sensor->setNeedSaveDatabase(true);
                sensor->setMode(mode);
                queSaveDb(DB_SENSORS, DB_SHORT_SAVE_DELAY);
                updateSensorEtag(sensor);
            }

            rspItemState[QString("/sensors/%1/mode").arg(id)] = (double)mode;
            rspItem["success"] = rspItemState;
            rsp.list.append(rspItem);
            updateEtag(sensor->etag);
            updateEtag(gwConfigEtag);
            queSaveDb(DB_SENSORS | DB_GROUPS, DB_SHORT_SAVE_DELAY);
        }
        else
        {
            rsp.list.append(errorToMap(ERR_INVALID_VALUE, QString("/sensors/%1/mode").arg(id), QString("invalid value, %1, for parameter, /sensors/%2/mode").arg((int)mode).arg(id)));
            rsp.httpStatus = HttpStatusBadRequest;
        }
    }

    if (map.contains("config")) // optional
    {
        QStringList path = req.path;
        path.append(QLatin1String("config"));
        QString content = Json::serialize(map[QLatin1String("config")].toMap());
        ApiRequest req2(req.hdr, path, NULL, content);
        return changeSensorConfig(req2, rsp);
    }

    return REQ_READY_SEND;
}

/*! PUT, PATCH /api/<apikey>/sensors/<id>/config
    \return REQ_READY_SEND
            REQ_NOT_HANDLED
 */
int DeRestPluginPrivate::changeSensorConfig(const ApiRequest &req, ApiResponse &rsp)
{
    TaskItem task;
    QString id = req.path[3];
    Sensor *sensor = id.length() < MIN_UNIQUEID_LENGTH ? getSensorNodeForId(id) : getSensorNodeForUniqueId(id);
    bool ok;
    bool updated = false;
    quint32 hostFlags = 0;
    bool offsetUpdated = false;
    qint16 offset = 0;
    QMap<quint16, quint32> attributeList;
    bool tholdUpdated = false;
    uint8_t pendingMask = 0;
    QVariant var = Json::parse(req.content, ok);
    QVariantMap map = var.toMap();
    QVariantMap rspItem;
    QVariantMap rspItemState;

//    QRegExp latitude("^\\d{3,3}\\.\\d{4,4}(W|E)$");
//    QRegExp longitude("^\\d{3,3}\\.\\d{4,4}(N|S)$");

    rsp.httpStatus = HttpStatusOk;

    if (!ok)
    {
        rsp.list.append(errorToMap(ERR_INVALID_JSON, QString("/sensors/config"), QString("body contains invalid JSON")));
        rsp.httpStatus = HttpStatusBadRequest;
        return REQ_READY_SEND;
    }

    if (!sensor || (sensor->deletedState() == Sensor::StateDeleted))
    {
        rsp.httpStatus = HttpStatusNotFound;
        rsp.list.append(errorToMap(ERR_RESOURCE_NOT_AVAILABLE, QString("/sensors/%1").arg(id), QString("resource, /sensors/%1, not available").arg(id)));
        return REQ_READY_SEND;
    }

    bool isClip = sensor->type().startsWith(QLatin1String("CLIP"));

    if (req.sock)
    {
        userActivity();
    }

    // set destination parameters
    task.req.dstAddress() = sensor->address();
    task.req.setTxOptions(deCONZ::ApsTxAcknowledgedTransmission);
    task.req.setDstEndpoint(sensor->fingerPrint().endpoint);
    task.req.setSrcEndpoint(getSrcEndpoint(sensor, task.req));
    task.req.setDstAddressMode(deCONZ::ApsExtAddress);

    //check invalid parameter
    QVariantMap::const_iterator pi = map.begin();
    QVariantMap::const_iterator pend = map.end();

    for (; pi != pend; ++pi)
    {
        ResourceItemDescriptor rid;
        ResourceItem *item = 0;
        if (getResourceItemDescriptor(QString("config/%1").arg(pi.key()), rid))
        {
            if (!isClip && (rid.suffix == RConfigBattery || rid.suffix == RConfigReachable))
            {
                // changing battery or reachable of zigbee sensors is not allowed, trigger error
            }
            else if (rid.suffix == RConfigPending || rid.suffix == RConfigSensitivityMax || rid.suffix == RConfigHostFlags)
            {
                // pending and sensitivitymax are read-only
            }
            //else if (rid.suffix == RConfigDuration && sensor->modelId() == QLatin1String("TRADFRI motion sensor"))
            //{
                // duration can be written for ikea motion sensor
                // values 0, 60 — 600 will be replaced by hardware settings TODO error message
            //}
            else
            {
                item = sensor->item(rid.suffix);
            }

            if (item)
            {
                QVariant val = map[pi.key()];

                if (rid.suffix == RConfigOffset)
                {
                    offset -= item->toNumber();
                }

                if (rid.suffix == RConfigAlert)
                {
                    if (val == "none")
                    {
                        task.identifyTime = 0;
                    }
                    else if (val == "select")
                    {
                        task.identifyTime = 2;    // Hue lights don't react to 1.
                    }
                    else if (val == "lselect")
                    {
                        task.identifyTime = 15;   // Default for Philips Hue bridge
                    }
                    else
                    {
                        rsp.list.append(errorToMap(ERR_INVALID_VALUE, QString("/sensors/%1/config/alert").arg(id), QString("invalid value, %1, for parameter, alert").arg(val.toString())));
                        rsp.httpStatus = HttpStatusBadRequest;
                        return REQ_READY_SEND;
                    }

                    task.taskType = TaskIdentify;
                    taskToLocalData(task);

                    if (addTaskIdentify(task, task.identifyTime))
                    {
                        if (item->setValue(val))
                        {
                            rspItemState[QString("/sensors/%1/config/alert").arg(id)] = map["alert"];
                            rspItem["success"] = rspItemState;
                            if (item->lastChanged() == item->lastSet())
                            {
                                updated = true;
                            }
                        }
                    }
                    else
                    {
                        rsp.list.append(errorToMap(ERR_INTERNAL_ERROR, QString("/sensors/%1").arg(id), QString("Internal error, %1").arg(ERR_BRIDGE_BUSY)));
                    }
                }
                else if (item->setValue(val))
                {
                    // TODO: Fix bug
                    // This event happens too early, e.g. when setting config.mode to an invalid value,
                    // the event is already issued before the error message is given.
                    rspItemState[QString("/sensors/%1/config/%2").arg(id).arg(pi.key())] = val;
                    rspItem["success"] = rspItemState;
                    Event e(RSensors, rid.suffix, id, item);
                    enqueueEvent(e);

                    if (item->lastChanged() == item->lastSet())
                    {
                        updated = true;

                        if (rid.suffix == RConfigTholdDark || rid.suffix == RConfigTholdOffset)
                        {
                            tholdUpdated = true;
                        }
                        else if (rid.suffix == RConfigOffset)
                        {
                            offsetUpdated = true;
                            offset += item->toNumber();
                        }
                        else if (rid.suffix == RConfigDelay && sensor->modelId().startsWith(QLatin1String("SML00"))) // Hue motion sensor
                        {
                            pendingMask |= R_PENDING_DELAY;
                            sensor->enableRead(WRITE_DELAY);
                            sensor->setNextReadTime(WRITE_DELAY, QTime::currentTime());
                        }
                        else if (rid.suffix == RConfigDuration && sensor->modelId().startsWith(QLatin1String("FLS-NB")))
                        {
                            DBG_Printf(DBG_INFO, "Force read of occupaction delay for sensor %s\n", qPrintable(sensor->address().toStringExt()));
                            sensor->enableRead(READ_OCCUPANCY_CONFIG);
                            sensor->setNextReadTime(READ_OCCUPANCY_CONFIG, queryTime.addSecs(1));
                            queryTime = queryTime.addSecs(1);
                            Q_Q(DeRestPlugin);
                            q->startZclAttributeTimer(0);
                        }
                        else if (rid.suffix == RConfigLedIndication)
                        {
                            pendingMask |= R_PENDING_LEDINDICATION;
                            sensor->enableRead(WRITE_LEDINDICATION);
                            sensor->setNextReadTime(WRITE_LEDINDICATION, QTime::currentTime());
                        }
                        else if (rid.suffix == RConfigSensitivity)
                        {
                            pendingMask |= R_PENDING_SENSITIVITY;
                            sensor->enableRead(WRITE_SENSITIVITY);
                            sensor->setNextReadTime(WRITE_SENSITIVITY, QTime::currentTime());
                        }
                        else if (rid.suffix == RConfigUsertest)
                        {
                            pendingMask |= R_PENDING_USERTEST;
                            sensor->enableRead(WRITE_USERTEST);
                            sensor->setNextReadTime(WRITE_USERTEST, QTime::currentTime());
                        }
                    }

                    if (rid.suffix == RConfigMode)
                    {
                    	if (sensor->modelId().startsWith(QLatin1String("S1")) ||
                    	    sensor->modelId().startsWith(QLatin1String("S2")) ||
                    	    sensor->modelId().startsWith(QLatin1String("J1")))
                    	{
                    		if (addTaskUbisysConfigureSwitch(task))
                    		{
                    			rspItemState[QString("successfully updated %1").arg(sensor->modelId())] = val;
                    		}
                    		else
                    		{
                    			rspItemState[QString("error %1").arg(sensor->modelId())] = val;
                    		}
                    		rspItem["success"] = rspItemState;
                    	}

                    }

                    if (rid.suffix == RConfigWindowCoveringType)
                    {
                    	if (sensor->modelId().startsWith(QLatin1String("J1")))
                    	{
                    		bool ok;
                    		int WindowCoveringType = val.toUInt(&ok);

                    		if (ok && addTaskWindowCoveringCalibrate(task, WindowCoveringType))
                    		{
                    			rspItemState[QString("started calibration %1").arg(sensor->modelId())] = val;
                    		}
                    		else
                    		{
                    			rspItemState[QString("error calibration %1").arg(sensor->modelId())] = val;
                    		}
                    		rspItem["success"] = rspItemState;
                    	}
                    }


                    if (rid.suffix == RConfigGroup)
                    {
                        checkSensorBindingsForClientClusters(sensor);
                    }
                }
                else // invalid
                {
                    rsp.list.append(errorToMap(ERR_INVALID_VALUE, QString("/sensors/%1/config/%2").arg(id).arg(pi.key()),
                                               QString("invalid value, %1, for parameter %2").arg(val.toString()).arg(pi.key())));
                    rsp.httpStatus = HttpStatusBadRequest;
                    return REQ_READY_SEND;
                }
            }

            if (QString(rid.suffix).startsWith("config/ubisys_j1_"))
            {
                uint16_t mfrCode = VENDOR_UBISYS;
                uint16_t attrId;
                uint8_t attrType = deCONZ::Zcl16BitUint;
                if (rid.suffix == RConfigUbisysJ1Mode)
                {
                    mfrCode = 0x0000;
                    attrId = 0x0017;
                    attrType = deCONZ::Zcl8BitBitMap;
                }
                else if (rid.suffix == RConfigUbisysJ1WindowCoveringType)
                {
                    attrId = 0x0000;
                    attrType = deCONZ::Zcl8BitEnum;
                }
                else if (rid.suffix == RConfigUbisysJ1ConfigurationAndStatus)
                {
                    attrId = 0x0007;
                    attrType = deCONZ::Zcl8BitBitMap;
                }
                else if (rid.suffix == RConfigUbisysJ1InstalledOpenLimitLift)
                {
                    attrId = 0x0010;
                }
                else if (rid.suffix == RConfigUbisysJ1InstalledClosedLimitLift)
                {
                    attrId = 0x0011;
                }
                else if (rid.suffix == RConfigUbisysJ1InstalledOpenLimitTilt)
                {
                    attrId = 0x0012;
                }
                else if (rid.suffix == RConfigUbisysJ1InstalledClosedLimitTilt)
                {
                    attrId = 0x0013;
                }
                else if (rid.suffix == RConfigUbisysJ1TurnaroundGuardTime)
                {
                    attrId = 0x1000;
                    attrType = deCONZ::Zcl8BitUint;
                }
                else if (rid.suffix == RConfigUbisysJ1LiftToTiltTransitionSteps)
                {
                    attrId = 0x1001;
                }
                else if (rid.suffix == RConfigUbisysJ1TotalSteps)
                {
                    attrId = 0x1002;
                }
                else if (rid.suffix == RConfigUbisysJ1LiftToTiltTransitionSteps2)
                {
                    attrId = 0x1003;
                }
                else if (rid.suffix == RConfigUbisysJ1TotalSteps2)
                {
                    attrId = 0x1004;
                }
                else if (rid.suffix == RConfigUbisysJ1AdditionalSteps)
                {
                    attrId = 0x1005;
                    attrType = deCONZ::Zcl8BitUint;
                }
                else if (rid.suffix == RConfigUbisysJ1InactivePowerThreshold)
                {
                    attrId = 0x1006;
                }
                else if (rid.suffix == RConfigUbisysJ1StartupSteps)
                {
                    attrId = 0x1007;
                }
                else
                {
                    rsp.list.append(errorToMap(ERR_INTERNAL_ERROR, QString("/sensors/%1/%2").arg(id).arg(rid.suffix), QString("unknown attribute")));
                    rsp.httpStatus = HttpStatusServiceUnavailable;
                    return REQ_READY_SEND;
                }

                bool ok;
                int attrValue = map[pi.key()].toUInt(&ok);

                if (ok && addTaskWindowCoveringSetAttr(task, mfrCode, attrId, attrType, attrValue))
                {
                    rspItemState[QString("set attribute %1").arg(rid.suffix)] = attrValue;
                    rspItem["success"] = rspItemState;
                }
                else
                {
                    rsp.list.append(errorToMap(ERR_INVALID_VALUE, QString("/sensors/%1/%2").arg(id).arg(rid.suffix), QString("could not set attribute")));
                    rsp.httpStatus = HttpStatusBadRequest;
                    return REQ_READY_SEND;
                }

                rsp.list.append(rspItem);
                return REQ_READY_SEND;
            }

            //Special part for thermostat
            if (sensor->type() == "ZHAThermostat")
            {
                if (rid.suffix == RConfigOffset)
                {
                    bool ok;
                    qint32 offset = (qint32)(round(map[pi.key()].toInt(&ok) / 10.0));
                    if (ok && (sensor->modelId().startsWith(QLatin1String("kud7u2l")) ||
                               sensor->modelId().startsWith(QLatin1String("GbxAXL2")) ||
                               sensor->modelId().startsWith(QLatin1String("TS0601")) ) ) // Tuya Smart TRV HY369 Thermostatic Radiator Valve
                    {
                        QByteArray data;
                        if (offset > 90) { offset = 90; }
                        if (offset < -90) { offset = -90; }
                        data.append((qint8)((offset >> 24) & 0xff));
                        data.append((qint8)((offset >> 16) & 0xff));
                        data.append((qint8)((offset >> 8) & 0xff));
                        data.append((qint8)(offset & 0xff));
                        if ( SendTuyaRequest(task, TaskThermostat , DP_TYPE_VALUE , 0x2c , data ))
                        {
                            updated = true;
                        }
                        else
                        {
                            rsp.list.append(errorToMap(ERR_INVALID_VALUE,
                                                       QString("/sensors/%1/%2").arg(id).arg(rid.suffix),
                                                       QString("could not set attribute value=%1").arg(map[pi.key()].toString())));
                            rsp.httpStatus = HttpStatusBadRequest;
                            return REQ_READY_SEND;
                        }
                    }
                    else
                    {
                        if (ok && addTaskThermostatReadWriteAttribute(task, deCONZ::ZclWriteAttributesId, 0, 0x0010, deCONZ::Zcl8BitInt, offset))
                        {
                            rspItemState[QString("set %1").arg(rid.suffix)] = offset;
                            rspItem["success"] = rspItemState;
                        }
                        else
                        {
                            rsp.list.append(errorToMap(ERR_INVALID_VALUE, QString("/sensors/%1/%2").arg(id).arg(rid.suffix), QString("could not set attribute")));
                            rsp.httpStatus = HttpStatusBadRequest;
                            return REQ_READY_SEND;
                        }
                    }
                }
                if (rid.suffix == RConfigScheduleOn)
                {
                    bool onoff = map[pi.key()].toBool();
                    bool ok = false;

                    if (sensor->modelId() == QLatin1String("Thermostat")) // eCozy
                    {
                        uint8_t onoffAttr = onoff ? 0x00 : 0x01;
                        ok = addTaskThermostatReadWriteAttribute(task, deCONZ::ZclWriteAttributesId, 0, 0x0023, deCONZ::Zcl8BitEnum, onoffAttr);
                    }
                    else
                    {
                        uint8_t onoffAttr = onoff ? 0x01 : 0x00;
                        ok = addTaskThermostatReadWriteAttribute(task, deCONZ::ZclWriteAttributesId, 0, 0x0025, deCONZ::Zcl8BitBitMap, onoffAttr);
                    }
                    if (ok)
                    {
                        updated = true;
                    }
                    else
                    {
                        rsp.list.append(errorToMap(ERR_INVALID_VALUE, QString("/sensors/%1/%2").arg(id).arg(rid.suffix), QString("could not set attribute")));
                        rsp.httpStatus = HttpStatusBadRequest;
                        return REQ_READY_SEND;
                    }
                }
                else if (rid.suffix == RConfigHeatSetpoint)
                {
                    int16_t heatsetpoint = map[pi.key()].toUInt(&ok);

                    if (sensor->modelId().startsWith(QLatin1String("SPZB"))) // Eurotronic Spirit
                    {
                        // Setting the heat setpoint disables off/boost modes, but this is not reported back by the thermostat.
                        // Hence, the off/boost flags will be removed here to reflect the actual operating state.
                        if (hostFlags == 0)
                        {
                            ResourceItem *item = sensor->item(RConfigHostFlags);
                            hostFlags = item->toNumber();
                        }

                        hostFlags &= ~0x04; // clear `boost` flag
                        hostFlags |=  0x10; // set `disable off` flag

                        if (addTaskThermostatReadWriteAttribute(task, deCONZ::ZclWriteAttributesId, VENDOR_JENNIC, 0x4003, deCONZ::Zcl16BitInt, heatsetpoint))
                        {
                            updated = true;
                        }
                        else
                        {
                            rsp.list.append(errorToMap(ERR_INVALID_VALUE,
                                                       QString("/sensors/%1/%2").arg(id).arg(rid.suffix),
                                                       QString("could not set attribute value=%1").arg(map[pi.key()].toString())));
                            rsp.httpStatus = HttpStatusBadRequest;
                            return REQ_READY_SEND;
                        }
                    }
                    else if (sensor->modelId().startsWith(QLatin1String("TRV001")))
                    {
                        if (addTaskThermostatCmd(task, VENDOR_DANFOSS, 0x40, heatsetpoint, 0))
                        {
                            updated = true;
                        }
                        else
                        {
                            rsp.list.append(errorToMap(ERR_INVALID_VALUE,
                                                       QString("/sensors/%1/%2").arg(id).arg(rid.suffix),
                                                       QString("could not set attribute value=%1").arg(map[pi.key()].toString())));
                            rsp.httpStatus = HttpStatusBadRequest;
                            return REQ_READY_SEND;
                        }
                    }
                    else if (sensor->modelId().startsWith(QLatin1String("kud7u2l")) ||
                             sensor->modelId().startsWith(QLatin1String("GbxAXL2")) ||
                             sensor->modelId().startsWith(QLatin1String("TS0601")))  // Tuya Smart TRV HY369 Thermostatic Radiator Valve
                    {
                        heatsetpoint = heatsetpoint / 10;
                        QByteArray data = QByteArray("\x00\x00",2);
                        data.append((qint8)((heatsetpoint >> 8) & 0xff));
                        data.append((qint8)(heatsetpoint & 0xff));
<<<<<<< HEAD
                        
                        qint8 dp = 0x02;
                        
=======

                        qint16 dp = 0x0202; // @Smanar what is dp?

>>>>>>> 474ac118
                        if (sensor->modelId().startsWith(QLatin1String("GbxAXL2")))
                        {
                            dp = 0x67;
                        }
<<<<<<< HEAD
                        
                        if (SendTuyaRequest(task, TaskThermostat , DP_TYPE_VALUE , dp, data))
=======

                        if (SendTuyaRequest(task, TaskThermostat , dp, data))
>>>>>>> 474ac118
                        {
                            updated = true;
                        }
                        else
                        {
                            rsp.list.append(errorToMap(ERR_INVALID_VALUE,
                                                       QString("/sensors/%1/%2").arg(id).arg(rid.suffix),
                                                       QString("could not set attribute value=%1").arg(map[pi.key()].toString())));
                            rsp.httpStatus = HttpStatusBadRequest;
                            return REQ_READY_SEND;
                        }
                    }
                    else
                    {
                        attributeList.insert(0x0012, (quint32)heatsetpoint);
                    }
                }
                else if ((rid.suffix == RConfigMode) && !sensor->modelId().startsWith(QLatin1String("SPZB")))
                {
                    // Legrand cable outlet
                    if (sensor->modelId() == QLatin1String("Cable outlet"))
                    {
                        QString modeSet = map[pi.key()].toString();
                        quint64 mode = 10;
                        if (modeSet == "confort") { mode = 0x00; }
                        else if (modeSet == "confort-1") { mode = 0x01; }
                        else if (modeSet == "confort-2") { mode = 0x02; }
                        else if (modeSet == "eco") { mode = 0x03; }
                        else if (modeSet == "hors gel") { mode = 0x04; }
                        else if (modeSet == "off") { mode = 0x05; }
                        else
                        {
                            rspItemState[QString("error unknow mode for %1").arg(sensor->modelId())] = map[pi.key()];
                        }

                        if (mode < 10)
                        {
                            if (!addTaskControlModeCmd(task, 0x00, mode))
                            {
                                rspItemState[QString("error sending command for %1").arg(sensor->modelId())] = map[pi.key()];
                            }
                        }
                        rspItem["success"] = rspItemState;
                    }
                    else if ((sensor->modelId().startsWith(QLatin1String("kud7u2l"))) ||
                             (sensor->modelId().startsWith(QLatin1String("TS0601")))) // Tuya Smart TRV HY369 Thermostatic Radiator Valve
                    {
                        QByteArray data;
                        QString modeSet = map[pi.key()].toString();
                        if (modeSet == "auto") { data = QByteArray("\x00", 1); }
                        else if (modeSet == "heat") { data = QByteArray("\x01", 1); }
                        else if (modeSet == "off") { data = QByteArray("\x02", 1); }
                        else
                        {
                            rspItemState[QString("error unknow mode for %1").arg(sensor->modelId())] = map[pi.key()];
                        }
                        if (data.length() > 0)
                        {
                            if (SendTuyaRequest(task, TaskThermostat , DP_TYPE_ENUM, 0x6a, data))
                            {
                                updated = true;
                            }
                        }
                    }
                    else if (sensor->modelId().startsWith(QLatin1String("GbxAXL2")))
                    {
                        QString modeSet = map[pi.key()].toString();
                        bool ok = false;

                        if (modeSet == "auto")
                        {
                            ok = SendTuyaRequest(task, TaskThermostat , DP_TYPE_BOOL, 0x6c , QByteArray("\x01", 1)); // Set mode to auto
                            ok = ok && (SendTuyaRequest(task, TaskThermostat , DP_TYPE_BOOL, 0x65 , QByteArray("\x01", 1))); // turn valve on
                        }
                        else if (modeSet == "heat")
                        {
                            ok = SendTuyaRequest(task, TaskThermostat , DP_TYPE_BOOL, 0x6c , QByteArray("\x00", 1)); // Set mode to manu
                            ok = ok && (SendTuyaRequest(task, TaskThermostat , DP_TYPE_BOOL, 0x65 , QByteArray("\x01", 1))); // turn valve on
                        }
                        else if (modeSet == "off")
                        {
                            ok = SendTuyaRequest(task, TaskThermostat , DP_TYPE_BOOL, 0x65 , QByteArray("\x00", 1)); // turn valve off
                        }
                        else
                        {
                            rspItemState[QString("error unknow mode for %1").arg(sensor->modelId())] = map[pi.key()];
                        }

                        if ( ok )
                        {
                            updated = true;
                        }
                    }
                    else if (sensor->modelId() == QLatin1String("SLR2") ||            // Hive
                             sensor->modelId() == QLatin1String("SLR1b") ||           // Hive
                             sensor->modelId().startsWith(QLatin1String("TH112")) ||  // Sinope
                             sensor->modelId().startsWith(QLatin1String("Zen-01")))   // Zen
                    {

                        QString modeSet = map[pi.key()].toString();
                        quint8 mode = 0x00;
                        if (modeSet == "off") { mode = 0x00; }
                        else if (modeSet == "auto") { mode = 0x01; }
                        else if (modeSet == "cool") { mode = 0x03; }
                        else if (modeSet == "heat") { mode = 0x04; }
                        else if (modeSet == "emergency heating") { mode = 0x05; }
                        else if (modeSet == "precooling") { mode = 0x06; }
                        else if (modeSet == "fan only") { mode = 0x07; }
                        else if (modeSet == "dry") { mode = 0x08; }
                        else if (modeSet == "sleep") { mode = 0x09; }
                        else
                        {
                            rspItemState[QString("error unknow mode for %1").arg(sensor->modelId())] = map[pi.key()];
                        }

                        if (mode < 10)
                        {
                            attributeList.insert(0x001C, (quint32)mode);
                            //Idk for other device
                            if ( (sensor->modelId() == QLatin1String("SLR2")) ||
                                 (sensor->modelId() == QLatin1String("SLR1b")))
                            {
                                //change automatically the Setpoint Hold
                                // Add a timer for Boost mode
                                if (mode == 0x00) { attributeList.insert(0x0023, (quint32)0x00); }
                                else if (mode == 0x04) { attributeList.insert(0x0023, (quint32)0x01); }
                                else if (mode == 0x05)
                                {
                                    attributeList.insert(0x0023, (quint32)0x01);
                                    attributeList.insert(0x0026, (quint32)0x003c);
                                }
                            }
                        }
                    }
                }
                else if ((rid.suffix == RConfigDisplayFlipped || rid.suffix == RConfigLocked || rid.suffix == RConfigMode)
                         && sensor->modelId().startsWith(QLatin1String("SPZB"))) // Eurotronic Spirit)
                {
                    if (hostFlags == 0)
                    {
                        ResourceItem *item = sensor->item(RConfigHostFlags);
                        hostFlags = item->toNumber();
                    }

                    if (rid.suffix == RConfigDisplayFlipped)
                    {
                        if (map[pi.key()].toBool())
                        {
                            hostFlags |= 0x000002; // set flipped
                        }
                        else
                        {
                            hostFlags &= 0xffffed; // clear flipped, clear disable off
                        }
                    }
                    else if (rid.suffix == RConfigLocked)
                    {
                        if (map[pi.key()].toBool())
                        {
                            hostFlags |= 0x000080; // set locked
                        }
                        else
                        {
                            hostFlags &= 0xffff6f; // clear locked, clear disable off
                        }
                    }
                    else if (rid.suffix == RConfigMode)
                    {
                        QString mode = map[pi.key()].toString();
                        if (mode == "off")
                        {
                            hostFlags |= 0x000020; // set enable off
                            hostFlags &= 0xffffeb; // clear boost, clear disable off
                        }
                        else if (mode == "heat")
                        {
                            hostFlags |= 0x000014; // set boost, set disable off
                        }
                        else if (mode == "auto")
                        {
                            hostFlags &= 0xfffffb; // clear boost
                            hostFlags |= 0x000010; // set disable off
                        }
                        else
                        {
                            rsp.list.append(errorToMap(ERR_INVALID_VALUE, QString("/sensors/%1/config/%2").arg(id).arg(pi.key()),
                                                       QString("invalid value, %1, for parameter %2").arg(mode).arg(pi.key())));
                            rsp.httpStatus = HttpStatusBadRequest;
                            return REQ_READY_SEND;
                        }
                    }
                }
                else if ((rid.suffix == RConfigPreset) && (sensor->modelId().startsWith(QLatin1String("kud7u2l")) ||
                                                           sensor->modelId().startsWith(QLatin1String("GbxAXL2")) ||
                                                           sensor->modelId().startsWith(QLatin1String("TS0601"))))
                {
                    QByteArray data;
                    QString presetSet = map[pi.key()].toString();
                    if (presetSet == "holiday") { data = QByteArray("\x00",1); }
                    else if (presetSet == "auto") { data = QByteArray("\x01",1); }
                    else if (presetSet == "manual") { data = QByteArray("\x02",1); }
                    else if (presetSet == "confort") { data = QByteArray("\x03",1); }
                    else if (presetSet == "eco") { data = QByteArray("\x04",1); }
                    else if (presetSet == "boost") { data = QByteArray("\x05",1); }
                    else if (presetSet == "complex") { data = QByteArray("\x06",1); }
                    else
                    {
                        rspItemState[QString("error unknown preset for %1").arg(sensor->modelId())] = map[pi.key()];
                    }
                    if (data.length() > 0 )
                    {
                        if (SendTuyaRequest(task, TaskThermostat , DP_TYPE_ENUM, 0x04, data))
                        {
                            updated = true;
                        }
                    }
                }
                else if ((rid.suffix == RConfigLocked) && (sensor->modelId().startsWith(QLatin1String("kud7u2l")) ||
                                                           sensor->modelId().startsWith(QLatin1String("GbxAXL2")) ||
                                                           sensor->modelId().startsWith(QLatin1String("TS0601"))))
                {
                    QByteArray data = QByteArray("\x00", 1);
                    if (map[pi.key()].toBool())
                    {
                        data = QByteArray("\x01", 1);
                    }

                    if (SendTuyaRequest(task, TaskThermostat , DP_TYPE_BOOL, 0x07, data))
                    {
                        updated = true;
                    }
                }
                else if ((rid.suffix == RConfigWindowOpen) && (sensor->modelId().startsWith(QLatin1String("kud7u2l")) ||
                                                           sensor->modelId().startsWith(QLatin1String("GbxAXL2")) ||
                                                           sensor->modelId().startsWith(QLatin1String("TS0601"))))
                {
                    // Config on / off
                    if (map[pi.key()].type() == QVariant::Bool)
                    {
                        QByteArray data = QByteArray("\x00", 1);
                        if (map[pi.key()].toBool())
                        {
                            data = QByteArray("\x01", 1);
                        }

                        if (SendTuyaRequest(task, TaskThermostat , DP_TYPE_BOOL, 0x12, data))
                        {
                            updated = true;
                        }
                    }
                    // Set config value
                    else if (map[pi.key()].type() == QVariant::List)
                    {
                        QVariantList setting = map[pi.key()].toList();
                        if (setting[0].type() == QVariant::Bool && setting[1].type() == QVariant::Double && setting[2].type() == QVariant::Double) 
                        {
                            QByteArray data = QByteArray("\x00",1);
                            if (setting[0].toBool())
                            {
                                data = QByteArray("\x01", 1);
                            }
                            data.append((qint8)(setting[1].toUInt()));
                            data.append((qint8)(setting[2].toUInt()));
                            
                            if (SendTuyaRequest(task, TaskThermostat , DP_TYPE_RAW, 0x68, data))
                            {
                                updated = true;
                            }

                        }
                    }
                    else
                    {
                        rspItemState[QString("Error : unknown Window open setting for %1").arg(sensor->modelId())] = map[pi.key()];
                    }
                }
            }
        }

        if (!item)
        {
            // not found
            rsp.list.append(errorToMap(ERR_PARAMETER_NOT_AVAILABLE, QString("/sensors/%1/config/%2").arg(id).arg(pi.key()), QString("parameter, %1, not available").arg(pi.key())));
            rsp.httpStatus = HttpStatusBadRequest;
            return REQ_READY_SEND;
        }
    }

    //Make Thermostat Tasks
    if (hostFlags != 0 && sensor->modelId().startsWith(QLatin1String("SPZB"))) // Eurotronic Spirit)
    {
        if (addTaskThermostatReadWriteAttribute(task, deCONZ::ZclWriteAttributesId, VENDOR_JENNIC, 0x4008, deCONZ::Zcl24BitUint, hostFlags))
        {
            updated = true;
        }
        else
        {
            rsp.list.append(errorToMap(ERR_INVALID_VALUE, QString("/sensors/%1/config/hostflags"), QString("could not set attribute")));
            rsp.httpStatus = HttpStatusBadRequest;
            return REQ_READY_SEND;
        }
    }

    if (!attributeList.isEmpty())
    {
        if (!addTaskThermostatWriteAttributeList(task, 0, attributeList))
        {
            rsp.list.append(errorToMap(ERR_INVALID_VALUE,
                                       QString("/sensors/%1/").arg(id),
                                       QString("could not set thermostat attribute")));
            rsp.httpStatus = HttpStatusBadRequest;
            return REQ_READY_SEND;
        }
        else
        {
            updated = true;
        }
    }

    if (tholdUpdated)
    {
        ResourceItem *item = sensor->item(RStateLightLevel);
        if (item)
        {
            quint16 lightlevel = item->toNumber();

            item = sensor->item(RConfigTholdDark);
            if (item)
            {
                quint16 tholddark = item->toNumber();

                item = sensor->item(RConfigTholdOffset);
                if (item)
                {
                    quint16 tholdoffset = item->toNumber();

                    bool dark = lightlevel <= tholddark;
                    bool daylight = lightlevel >= tholddark + tholdoffset;

                    item = sensor->item(RStateDark);
                    if (!item)
                    {
                        item = sensor->addItem(DataTypeBool, RStateDark);
                    }
                    if (item && item->setValue(dark))
                    {
                        if (item->lastChanged() == item->lastSet())
                        {
                            Event e(RSensors, RStateDark, sensor->id(), item);
                            enqueueEvent(e);
                        }
                    }

                    item = sensor->item(RStateDaylight);
                    if (!item)
                    {
                        item = sensor->addItem(DataTypeBool, RStateDaylight);
                    }
                    if (item && item->setValue(daylight))
                    {
                        if (item->lastChanged() == item->lastSet())
                        {
                            Event e(RSensors, RStateDaylight, sensor->id(), item);
                            enqueueEvent(e);
                        }
                    }
                }
            }
        }
    }

    if (offsetUpdated)
    {
        ResourceItem *item = sensor->item(RStateTemperature);
        if (item)
        {
            qint16 temp = item->toNumber();
            temp += offset;
            if (item->setValue(temp))
            {
                Event e(RSensors, RStateTemperature, sensor->id(), item);
                enqueueEvent(e);
            }
        }

        item = sensor->item(RStateHumidity);
        if (item)
        {
            quint16 humidity = item->toNumber();
            qint16 _humidity = humidity + offset;
            humidity = _humidity < 0 ? 0 : _humidity > 10000 ? 10000 : _humidity;
            if (item->setValue(humidity))
            {
                Event e(RSensors, RStateHumidity, sensor->id(), item);
                enqueueEvent(e);
            }
        }
    }

    if (pendingMask)
    {
        ResourceItem *item = sensor->item(RConfigPending);
        if (item)
        {
            uint8_t mask = item->toNumber();
            mask |= pendingMask;
            item->setValue(mask);
        }
    }

    rsp.list.append(rspItem);
    updateSensorEtag(sensor);

    if (updated)
    {
        sensor->setNeedSaveDatabase(true);
        queSaveDb(DB_SENSORS, DB_SHORT_SAVE_DELAY);
    }

    processTasks();

    return REQ_READY_SEND;
}

/*! POST, DELETE /api/<apikey>/sensors/<id>/config/schedule/Wbbb
    \return REQ_READY_SEND
            REQ_NOT_HANDLED
 */
int DeRestPluginPrivate::changeThermostatSchedule(const ApiRequest &req, ApiResponse &rsp)
{
    rsp.httpStatus = HttpStatusOk;

    // Get the /sensors/id resource.
    QString id = req.path[3];
    Sensor *sensor = id.length() < MIN_UNIQUEID_LENGTH ? getSensorNodeForId(id) : getSensorNodeForUniqueId(id);
    if (!sensor || (sensor->deletedState() == Sensor::StateDeleted))
    {
        rsp.httpStatus = HttpStatusNotFound;
        rsp.list.append(errorToMap(ERR_RESOURCE_NOT_AVAILABLE, QString("/sensors/%1").arg(id), QString("resource, /sensors/%1, not available").arg(id)));
        return REQ_READY_SEND;
    }

    // Check that it has config/schedule.
    ResourceItem *item = sensor->item(RConfigSchedule);
    if (!item)
    {
        rsp.httpStatus = HttpStatusNotFound;
        rsp.list.append(errorToMap(ERR_RESOURCE_NOT_AVAILABLE, QString("/sensors/%1/config/schedule").arg(id), QString("resource, /sensors/%1/config/schedule, not available").arg(id)));
        return REQ_READY_SEND;
    }

    // Check valid weekday pattern
    bool ok;
    uint bbb = req.path[6].mid(1).toUInt(&ok);
    if (req.path[6].left(1) != "W" || !ok || bbb < 1 || bbb > 127)
    {
        rsp.httpStatus = HttpStatusNotFound;
        rsp.list.append(errorToMap(ERR_RESOURCE_NOT_AVAILABLE, QString("/sensors/%1/config/schedule/%2").arg(id).arg(req.path[6]), QString("resource, /sensors/%1/config/schedule/%2, not available").arg(id).arg(req.path[6])));
        return REQ_READY_SEND;
    }
    quint8 weekdays = bbb;

    // Check body
    QString transitions = QString("");
    if (req.hdr.method() == "POST")
    {
        QVariant var = Json::parse(req.content, ok);
        if (!ok)
        {
            rsp.list.append(errorToMap(ERR_INVALID_JSON, QString("/sensors/%1/config/schedule/%2").arg(id).arg(req.path[6]), QString("body contains invalid JSON")));
            rsp.httpStatus = HttpStatusBadRequest;
            return REQ_READY_SEND;
        }
        QVariantList list = var.toList();
        // QString transitions = QString("");
        if (!serialiseThermostatTransitions(list, &transitions))
        {
            rsp.list.append(errorToMap(ERR_INVALID_JSON, QString("/sensors/%1/config/schedule/%2").arg(id).arg(req.path[6]), QString("body contains invalid list of transitions")));
            rsp.httpStatus = HttpStatusBadRequest;
            return REQ_READY_SEND;
        }
    }

    if (req.sock)
    {
        userActivity();
    }

    // Queue task.
    TaskItem task;
    task.req.dstAddress() = sensor->address();
    task.req.setTxOptions(deCONZ::ApsTxAcknowledgedTransmission);
    task.req.setDstEndpoint(sensor->fingerPrint().endpoint);
    task.req.setSrcEndpoint(getSrcEndpoint(sensor, task.req));
    task.req.setDstAddressMode(deCONZ::ApsExtAddress);
    if (!addTaskThermostatSetWeeklySchedule(task, weekdays, transitions))
    {
        rsp.list.append(errorToMap(ERR_INVALID_VALUE, QString("/sensors/%1/config/schedule/%2").arg(id).arg(req.path[6]), QString("could not set schedule")));
        rsp.httpStatus = HttpStatusBadRequest;
        return REQ_READY_SEND;
    }

    QVariantMap rspItem;
    QVariantMap rspItemState;
    if (req.hdr.method() == "POST")
    {
        QVariantList l;
        deserialiseThermostatTransitions(transitions, &l);
        rspItemState[QString("/config/schedule/W%1").arg(weekdays)] = l;
        rspItem["success"] = rspItemState;
    }
    else
    {
        rspItem["success"] = QString("/sensors/%1/config/schedule/W%2 deleted.").arg(id).arg(weekdays);
    }
    rsp.list.append(rspItem);

    updateThermostatSchedule(sensor, weekdays, transitions);

    processTasks();

    return REQ_READY_SEND;
}

/*! PUT, PATCH /api/<apikey>/sensors/<id>/state
    \return REQ_READY_SEND
            REQ_NOT_HANDLED
 */
int DeRestPluginPrivate::changeSensorState(const ApiRequest &req, ApiResponse &rsp)
{
    QString id = req.path[3];
    Sensor *sensor = id.length() < MIN_UNIQUEID_LENGTH ? getSensorNodeForId(id) : getSensorNodeForUniqueId(id);
    bool ok;
    bool updated = false;
    QVariant var = Json::parse(req.content, ok);
    QVariantMap map = var.toMap();
    QVariantMap rspItem;
    QVariantMap rspItemState;

    rsp.httpStatus = HttpStatusOk;

    if (!ok)
    {
        rsp.list.append(errorToMap(ERR_INVALID_JSON, QString("/sensors/%1/state").arg(id), QString("body contains invalid JSON")));
        rsp.httpStatus = HttpStatusBadRequest;
        return REQ_READY_SEND;
    }

    if (!sensor || (sensor->deletedState() == Sensor::StateDeleted))
    {
        rsp.httpStatus = HttpStatusNotFound;
        rsp.list.append(errorToMap(ERR_RESOURCE_NOT_AVAILABLE, QString("/sensors/%1").arg(id), QString("resource, /sensors/%1, not available").arg(id)));
        return REQ_READY_SEND;
    }

    bool isClip = sensor->type().startsWith(QLatin1String("CLIP"));

    if (req.sock)
    {
        userActivity();
    }

    //check invalid parameter
    QVariantMap::const_iterator pi = map.begin();
    QVariantMap::const_iterator pend = map.end();

    for (; pi != pend; ++pi)
    {
        ResourceItem *item = nullptr;
        ResourceItemDescriptor rid;
        if (getResourceItemDescriptor(QString("state/%1").arg(pi.key()), rid))
        {
            if (rid.suffix == RStateButtonEvent)
            {
                // allow modify physical switch buttonevent via api
            }
            else if (!isClip)
            {
                continue;
            }

            if (rid.suffix != RStateLux && rid.suffix != RStateDark && rid.suffix != RStateDaylight)
            {
                item = sensor->item(rid.suffix);
            }
            if (item)
            {
                QVariant val = map[pi.key()];
                if (rid.suffix == RStateTemperature || rid.suffix == RStateHumidity)
                {
                    ResourceItem *item2 = sensor->item(RConfigOffset);
                    if (item2 && item2->toNumber() != 0) {
                        val = val.toInt() + item2->toNumber();
                        if (rid.suffix == RStateHumidity)
                        {
                            val = val < 0 ? 0 : val > 10000 ? 10000 : val;
                        }
                    }
                }
                if (item->setValue(val))
                {
                    rspItemState[QString("/sensors/%1/state/%2").arg(id).arg(pi.key())] = val;
                    rspItem["success"] = rspItemState;

                    if (rid.suffix == RStateButtonEvent ||  // always fire events for buttons
                        item->lastChanged() == item->lastSet())
                    {
                        updated = true;
                        Event e(RSensors, rid.suffix, id, item);
                        enqueueEvent(e);
                    }
                    sensor->updateStateTimestamp();
                    enqueueEvent(Event(RSensors, RStateLastUpdated, id));

                    if (rid.suffix == RStateLightLevel)
                    {
                        ResourceItem *item2 = 0;
                        quint16 measuredValue = val.toUInt();

                        quint16 tholddark = R_THOLDDARK_DEFAULT;
                        quint16 tholdoffset = R_THOLDOFFSET_DEFAULT;
                        item2 = sensor->item(RConfigTholdDark);
                        if (item2)
                        {
                            tholddark = item2->toNumber();
                        }
                        item2 = sensor->item(RConfigTholdOffset);
                        if (item2)
                        {
                            tholdoffset = item2->toNumber();
                        }
                        bool dark = measuredValue <= tholddark;
                        bool daylight = measuredValue >= tholddark + tholdoffset;

                        item2 = sensor->item(RStateDark);
                        if (!item2)
                        {
                            item2 = sensor->addItem(DataTypeBool, RStateDark);
                        }
                        if (item2->setValue(dark))
                        {
                            if (item2->lastChanged() == item2->lastSet())
                            {
                                Event e(RSensors, RStateDark, id, item2);
                                enqueueEvent(e);
                            }
                        }

                        item2 = sensor->item(RStateDaylight);
                        if (!item2)
                        {
                            item2 = sensor->addItem(DataTypeBool, RStateDaylight);
                        }
                        if (item2->setValue(daylight))
                        {
                            if (item2->lastChanged() == item2->lastSet())
                            {
                                Event e(RSensors, RStateDaylight, id, item2);
                                enqueueEvent(e);
                            }
                        }

                        item2 = sensor->item(RStateLux);
                        if (!item2)
                        {
                            item2 = sensor->addItem(DataTypeUInt32, RStateLux);
                        }
                        quint32 lux = 0;
                        if (measuredValue > 0 && measuredValue < 0xffff)
                        {
                            // valid values are 1 - 0xfffe
                            // 0, too low to measure
                            // 0xffff invalid value

                            // ZCL Attribute = 10.000 * log10(Illuminance (lx)) + 1
                            // lux = 10^((ZCL Attribute - 1)/10.000)
                            qreal exp = measuredValue - 1;
                            qreal l = qPow(10, exp / 10000.0f);
                            l += 0.5;   // round value
                            lux = static_cast<quint32>(l);
                        }
                        item2->setValue(lux);
                        if (item2->lastChanged() == item2->lastSet())
                        {
                            Event e(RSensors, RStateLux, id, item2);
                            enqueueEvent(e);
                        }
                    }
                    else if (rid.suffix == RStatePresence)
                    {
                        ResourceItem *item2 = sensor->item(RConfigDuration);
                        if (item2 && item2->toNumber() > 0)
                        {
                            sensor->durationDue = QDateTime::currentDateTime().addSecs(item2->toNumber()).addMSecs(-500);
                        }
                    }
                }
                else // invalid
                {
                    rsp.list.append(errorToMap(ERR_INVALID_VALUE, QString("/sensors/%1/state/%2").arg(id).arg(pi.key()),
                                               QString("invalid value, %1, for parameter %2").arg(val.toString()).arg(pi.key())));
                    rsp.httpStatus = HttpStatusBadRequest;
                    return REQ_READY_SEND;
                }
            }
        }

        if (!item)
        {
            // not found
            rsp.list.append(errorToMap(ERR_PARAMETER_NOT_AVAILABLE, QString("/sensors/%1/state/%2").arg(id).arg(pi.key()), QString("parameter, %1, not available").arg(pi.key())));
            rsp.httpStatus = HttpStatusBadRequest;
            return REQ_READY_SEND;
        }
    }

    rsp.list.append(rspItem);
    updateSensorEtag(sensor);
    if (updated)
    {
        sensor->setNeedSaveDatabase(true);
        queSaveDb(DB_SENSORS, DB_HUGE_SAVE_DELAY);
    }

    return REQ_READY_SEND;
}

/*! DELETE /api/<apikey>/sensors/<id>
    \return REQ_READY_SEND
            REQ_NOT_HANDLED
 */
int DeRestPluginPrivate::deleteSensor(const ApiRequest &req, ApiResponse &rsp)
{
    QString id = req.path[3];
    Sensor *sensor = id.length() < MIN_UNIQUEID_LENGTH ? getSensorNodeForId(id) : getSensorNodeForUniqueId(id);

    userActivity();

    if (!sensor || (sensor->deletedState() == Sensor::StateDeleted))
    {
        rsp.httpStatus = HttpStatusNotFound;
        rsp.list.append(errorToMap(ERR_RESOURCE_NOT_AVAILABLE, QString("/sensors/%1").arg(id), QString("resource, /sensors/%1, not available").arg(id)));
        return REQ_READY_SEND;
    }

    bool ok;
    QVariant var = Json::parse(req.content, ok);
    QVariantMap map = var.toMap();

    if (!ok)
    {
        rsp.list.append(errorToMap(ERR_INVALID_JSON, QString("/sensors/%1").arg(id), QString("body contains invalid JSON")));
        rsp.httpStatus = HttpStatusBadRequest;
        return REQ_READY_SEND;
    }

    sensor->setDeletedState(Sensor::StateDeleted);
    sensor->setNeedSaveDatabase(true);

    Event e(RSensors, REventDeleted, sensor->id());
    enqueueEvent(e);

    bool hasReset = map.contains("reset");

    if (hasReset)
    {
        if (map["reset"].type() == QVariant::Bool)
        {
            bool reset = map["reset"].toBool();

            QVariantMap rspItem;
            QVariantMap rspItemState;
            rspItemState[QString("/sensors/%1/reset").arg(id)] = reset;
            rspItem["success"] = rspItemState;
            rsp.list.append(rspItem);

            if (reset)
            {
                sensor->setResetRetryCount(10);
            }
        }
        else
        {
            rsp.list.append(errorToMap(ERR_INVALID_VALUE, QString("/sensors/%1/reset").arg(id), QString("invalid value, %1, for parameter, reset").arg(map["reset"].toString())));
            rsp.httpStatus = HttpStatusBadRequest;
            return REQ_READY_SEND;
        }
    }
    else
    {
        QVariantMap rspItem;
        QVariantMap rspItemState;
        rspItemState["id"] = id;
        rspItem["success"] = rspItemState;
        rsp.list.append(rspItem);
        rsp.httpStatus = HttpStatusOk;
    }

    {
        Q_Q(DeRestPlugin);
        q->nodeUpdated(sensor->address().ext(), QLatin1String("deleted"), QLatin1String(""));
    }

    queSaveDb(DB_SENSORS, DB_SHORT_SAVE_DELAY);

    updateSensorEtag(sensor);
    rsp.httpStatus = HttpStatusOk;

    return REQ_READY_SEND;
}

/*! POST /api/<apikey>/sensors
    \return REQ_READY_SEND
            REQ_NOT_HANDLED
 */
int DeRestPluginPrivate::searchNewSensors(const ApiRequest &req, ApiResponse &rsp)
{
    Q_UNUSED(req);

    if (!isInNetwork())
    {
        rsp.list.append(errorToMap(ERR_NOT_CONNECTED, QLatin1String("/sensors"), QLatin1String("Not connected")));
        rsp.httpStatus = HttpStatusServiceUnavailable;
        return REQ_READY_SEND;
    }

    startSearchSensors();
    {
        QVariantMap rspItem;
        QVariantMap rspItemState;
        rspItemState[QLatin1String("/sensors")] = QLatin1String("Searching for new devices");
        rspItemState[QLatin1String("/sensors/duration")] = (double)searchSensorsTimeout;
        rspItem[QLatin1String("success")] = rspItemState;
        rsp.list.append(rspItem);
    }

    rsp.httpStatus = HttpStatusOk;

    return REQ_READY_SEND;
}

/*! GET /api/<apikey>/sensors/new
    \return REQ_READY_SEND
            REQ_NOT_HANDLED
 */
int DeRestPluginPrivate::getNewSensors(const ApiRequest &req, ApiResponse &rsp)
{
    Q_UNUSED(req);

    if (!searchSensorsResult.isEmpty() &&
        (searchSensorsState == SearchSensorsActive || searchSensorsState == SearchSensorsDone))
    {

        rsp.map = searchSensorsResult;
    }

    if (searchSensorsState == SearchSensorsActive)
    {
        rsp.map["lastscan"] = QLatin1String("active");
    }
    else if (searchSensorsState == SearchSensorsDone)
    {
        rsp.map["lastscan"] = lastSensorsScan;
    }
    else
    {
        rsp.map["lastscan"] = QLatin1String("none");
    }

    rsp.httpStatus = HttpStatusOk;
    return REQ_READY_SEND;
}

/*! Put all sensor parameters in a map.
    \return true - on success
            false - on error
 */
bool DeRestPluginPrivate::sensorToMap(const Sensor *sensor, QVariantMap &map, const ApiRequest &req)
{
    if (!sensor)
    {
        return false;
    }

    QVariantMap state;
    const ResourceItem *iox = nullptr;
    const ResourceItem *ioy = nullptr;
    const ResourceItem *ioz = nullptr;
    QVariantList orientation;
    const ResourceItem *ix = nullptr;
    const ResourceItem *iy = nullptr;
    QVariantList xy;
    QVariantMap config;
    const ResourceItem *ilcs = nullptr;
    const ResourceItem *ilca = nullptr;
    const ResourceItem *ilct = nullptr;
    QVariantMap lastchange;

    for (int i = 0; i < sensor->itemCount(); i++)
    {
        const ResourceItem *item = sensor->itemForIndex(static_cast<size_t>(i));
        DBG_Assert(item);
        const ResourceItemDescriptor &rid = item->descriptor();

        if (!item->isPublic())
        {
            continue;
        }

        if (rid.suffix == RConfigLat || rid.suffix == RConfigLong)
        {
            continue; //  don't return due privacy reasons
        }
        if (rid.suffix == RConfigHostFlags)
        {
            continue; // hidden
        }

        if (rid.suffix == RConfigReachable &&
            sensor->type().startsWith(QLatin1String("ZGP")))
        {
            continue; // don't provide reachable for green power devices
        }

        if (strncmp(rid.suffix, "config/", 7) == 0)
        {
            const char *key = item->descriptor().suffix + 7;
            if (rid.suffix == RConfigPending)
            {
                QVariantList pending;
                auto value = item->toNumber();

                if (value & R_PENDING_DELAY)
                {
                    pending.append("delay");
                }
                if (value & R_PENDING_LEDINDICATION)
                {
                    pending.append("ledindication");
                }
                if (value & R_PENDING_SENSITIVITY)
                {
                    pending.append("sensitivity");
                }
                if (value & R_PENDING_USERTEST)
                {
                    pending.append("usertest");
                }
                config[key] = pending;
            }
            else if (rid.suffix == RConfigLastChangeSource)
            {
                ilcs = item;
            }
            else if (rid.suffix == RConfigLastChangeAmount)
            {
                ilca = item;
            }
            else if (rid.suffix == RConfigLastChangeTime)
            {
                ilct = item;
            }
            else if (rid.suffix == RConfigSchedule)
            {
                QVariantMap schedule;
                deserialiseThermostatSchedule(item->toString(), &schedule);
                config[key] = schedule;
            }
            else
            {
                config[key] = item->toVariant();
            }
        }

        if (strncmp(rid.suffix, "state/", 6) == 0)
        {
            const char *key = item->descriptor().suffix + 6;

            if (rid.suffix == RStateLastUpdated)
            {
                if (!item->lastSet().isValid() || item->lastSet().date().year() < 2000)
                {
                    state[key] = QLatin1String("none");
                }
                else
                {
                    state[key] = item->toVariant().toDateTime().toString("yyyy-MM-ddTHH:mm:ss.zzz");
                }
            }
            else if (rid.suffix == RStateOrientationX)
            {
                iox = item;
            }
            else if (rid.suffix == RStateOrientationY)
            {
                ioy = item;
            }
            else if (rid.suffix == RStateOrientationZ)
            {
                ioz = item;
            }
            else if (rid.suffix == RStateX)
            {
                ix = item;
            }
            else if (rid.suffix == RStateY)
            {
                iy = item;
            }
            else
            {
                state[key] = item->toVariant();
            }
        }
    }
    if (iox && ioy && ioz)
    {
        orientation.append(iox->toNumber());
        orientation.append(ioy->toNumber());
        orientation.append(ioz->toNumber());
        state["orientation"] = orientation;
    }
    if (ix && iy)
    {
        xy.append(round(ix->toNumber() / 6.5535) / 10000.0);
        xy.append(round(iy->toNumber() / 6.5535) / 10000.0);
        state["xy"] = xy;
    }
    if (ilcs && ilca && ilct)
    {
        lastchange["source"] = RConfigLastChangeSourceValues[ilcs->toNumber()];
        lastchange["amount"] = ilca->toNumber();
        lastchange["time"] = ilct->toVariant().toDateTime().toString("yyyy-MM-ddTHH:mm:ssZ");
        config["lastchange"] = lastchange;
    }

    //sensor
    map["name"] = sensor->name();
    map["type"] = sensor->type();
    if (sensor->type().startsWith(QLatin1String("Z"))) // ZigBee sensor
    {
        map["lastseen"] = sensor->lastRx().toUTC().toString("yyyy-MM-ddTHH:mmZ");
    }

    if (req.path.size() > 2 && req.path[2] == QLatin1String("devices"))
    {
        // don't add in sub device
    }
    else
    {
        if (!sensor->modelId().isEmpty())
        {
            map["modelid"] = sensor->modelId();
        }
        if (!sensor->manufacturer().isEmpty())
        {
            map["manufacturername"] = sensor->manufacturer();
        }
        if (!sensor->swVersion().isEmpty() && !sensor->type().startsWith(QLatin1String("ZGP")))
        {
            map["swversion"] = sensor->swVersion();
        }
        if (sensor->fingerPrint().endpoint != INVALID_ENDPOINT)
        {
            map["ep"] = sensor->fingerPrint().endpoint;
        }
        QString etag = sensor->etag;
        etag.remove('"'); // no quotes allowed in string
        map["etag"] = etag;
    }

    // whitelist, HueApp crashes on ZHAAlarm and ZHAPressure
    if (req.mode == ApiModeHue)
    {
        if (!(sensor->type() == QLatin1String("Daylight") ||
              sensor->type() == QLatin1String("CLIPGenericFlag") ||
              sensor->type() == QLatin1String("CLIPGenericStatus") ||
              sensor->type() == QLatin1String("CLIPSwitch") ||
              sensor->type() == QLatin1String("CLIPOpenClose") ||
              sensor->type() == QLatin1String("CLIPPresence") ||
              sensor->type() == QLatin1String("CLIPTemperature") ||
              sensor->type() == QLatin1String("CLIPHumidity") ||
              sensor->type() == QLatin1String("CLIPLightlevel") ||
              sensor->type() == QLatin1String("ZGPSwitch") ||
              sensor->type() == QLatin1String("ZHASwitch") ||
              sensor->type() == QLatin1String("ZHAOpenClose") ||
              sensor->type() == QLatin1String("ZHAPresence") ||
              sensor->type() == QLatin1String("ZHATemperature") ||
              sensor->type() == QLatin1String("ZHAHumidity") ||
              sensor->type() == QLatin1String("ZHALightLevel")))
        {
            return false;
        }
        // mimic Hue Dimmer Switch
        if (sensor->modelId() == QLatin1String("TRADFRI wireless dimmer") ||
            sensor->modelId() == QLatin1String("lumi.sensor_switch.aq2"))
        {
            map["manufacturername"] = "Philips";
            map["modelid"] = "RWL021";
        }
        // mimic Hue motion sensor
        else if (false)
        {
            map["manufacturername"] = "Philips";
            map["modelid"] = "SML001";
        }
    }

    if (req.mode != ApiModeNormal &&
        sensor->manufacturer().startsWith(QLatin1String("Philips")) &&
        sensor->type().startsWith(QLatin1String("ZHA")))
    {
        QString type = sensor->type();
        type.replace(QLatin1String("ZHA"), QLatin1String("ZLL"));
        map["type"] = type;
    }

    if (sensor->mode() != Sensor::ModeNone &&
        sensor->type().endsWith(QLatin1String("Switch")))
    {
        map["mode"] = (double)sensor->mode();
    }

    const ResourceItem *item = sensor->item(RAttrUniqueId);
    if (item)
    {
        map["uniqueid"] = item->toString();
    }
    map["state"] = state;
    map["config"] = config;

    return true;
}

void DeRestPluginPrivate::handleSensorEvent(const Event &e)
{
    DBG_Assert(e.resource() == RSensors);
    DBG_Assert(e.what() != nullptr);

    Sensor *sensor = getSensorNodeForId(e.id());

    if (!sensor)
    {
        return;
    }
    const QDateTime now = QDateTime::currentDateTime();

    // speedup sensor state check
    if ((e.what() == RStatePresence || e.what() == RStateButtonEvent) &&
        sensor && sensor->durationDue.isValid())
    {
        sensorCheckFast = CHECK_SENSOR_FAST_ROUNDS;
    }

    // push sensor state updates through websocket
    if (strncmp(e.what(), "state/", 6) == 0)
    {
        ResourceItem *item = sensor->item(e.what());
        if (item)
        {
            if (item->descriptor().suffix == RStatePresence && item->toBool())
            {
                globalLastMotion = item->lastSet(); // remember
            }

            if (sensor->lastStatePush.isValid() && item->lastSet() < sensor->lastStatePush)
            {
                DBG_Printf(DBG_INFO_L2, "discard sensor state push for %s: %s (already pushed)\n", qPrintable(e.id()), e.what());
                webSocketServer->flush(); // force transmit send buffer
                return; // already pushed
            }

            QVariantMap map;
            map["t"] = QLatin1String("event");
            map["e"] = QLatin1String("changed");
            map["r"] = QLatin1String("sensors");
            map["id"] = e.id();
            map["uniqueid"] = sensor->uniqueId();
            QVariantMap state;
            ResourceItem *iox = nullptr;
            ResourceItem *ioy = nullptr;
            ResourceItem *ioz = nullptr;
            QVariantList orientation;
            ResourceItem *ix = nullptr;
            ResourceItem *iy = nullptr;
            QVariantList xy;

            for (int i = 0; i < sensor->itemCount(); i++)
            {
                item = sensor->itemForIndex(i);
                const ResourceItemDescriptor &rid = item->descriptor();

                if (strncmp(rid.suffix, "state/", 6) == 0)
                {
                    const char *key = item->descriptor().suffix + 6;

                    if (rid.suffix == RStateOrientationX)
                    {
                        iox = item;
                    }
                    else if (rid.suffix == RStateOrientationY)
                    {
                        ioy = item;
                    }
                    else if (rid.suffix == RStateOrientationZ)
                    {
                        ioz = item;
                    }
                    else if (rid.suffix == RStateX)
                    {
                        ix = item;
                    }
                    else if (rid.suffix == RStateY)
                    {
                        iy = item;
                    }
                    else if (item->lastSet().isValid() && (gwWebSocketNotifyAll || rid.suffix == RStateButtonEvent || (item->lastChanged().isValid() && item->lastChanged() >= sensor->lastStatePush)))
                    {
                        state[key] = item->toVariant();
                    }
                }
            }

            if (iox && iox->lastSet().isValid() && ioy && ioy->lastSet().isValid() && ioz && ioz->lastSet().isValid())
            {
                if (gwWebSocketNotifyAll ||
                    (iox->lastChanged().isValid() && iox->lastChanged() >= sensor->lastStatePush) ||
                    (ioy->lastChanged().isValid() && ioy->lastChanged() >= sensor->lastStatePush) ||
                    (ioz->lastChanged().isValid() && ioz->lastChanged() >= sensor->lastStatePush))
                {
                    orientation.append(iox->toNumber());
                    orientation.append(ioy->toNumber());
                    orientation.append(ioz->toNumber());
                    state["orientation"] = orientation;
                }
            }

            if (ix && ix->lastSet().isValid() && iy && iy->lastSet().isValid())
            {
                if (gwWebSocketNotifyAll ||
                    (ix->lastChanged().isValid() && ix->lastChanged() >= sensor->lastStatePush) ||
                    (iy->lastChanged().isValid() && iy->lastChanged() >= sensor->lastStatePush))
                {
                    xy.append(round(ix->toNumber() / 6.5535) / 10000.0);
                    xy.append(round(iy->toNumber() / 6.5535) / 10000.0);
                    state["xy"] = xy;
                }
            }

            if (!state.isEmpty())
            {
                map["state"] = state;
                webSocketServer->broadcastTextMessage(Json::serialize(map));
                sensor->lastStatePush = now;
            }
        }
    }
    else if (strncmp(e.what(), "config/", 7) == 0)
    {
        ResourceItem *item = sensor->item(e.what());
        if (item)
        {
            if (sensor->lastConfigPush.isValid() &&
            item->lastSet() < sensor->lastConfigPush)
            {
                DBG_Printf(DBG_INFO_L2, "discard sensor config push for %s (already pushed)\n", e.what());
                return; // already pushed
            }

            QVariantMap map;
            map["t"] = QLatin1String("event");
            map["e"] = QLatin1String("changed");
            map["r"] = QLatin1String("sensors");
            map["id"] = e.id();
            map["uniqueid"] = sensor->uniqueId();
            QVariantMap config;
            const ResourceItem *ilcs = nullptr;
            const ResourceItem *ilca = nullptr;
            const ResourceItem *ilct = nullptr;
            QVariantMap lastchange;

            for (int i = 0; i < sensor->itemCount(); i++)
            {
                item = sensor->itemForIndex(i);
                const ResourceItemDescriptor &rid = item->descriptor();

                if (strncmp(rid.suffix, "config/", 7) == 0)
                {
                    const char *key = item->descriptor().suffix + 7;

                    if (rid.suffix == RConfigPending || rid.suffix == RConfigHostFlags)
                    {
                        continue;
                    }
                    else if (rid.suffix == RConfigLastChangeSource)
                    {
                        ilcs = item;
                    }
                    else if (rid.suffix == RConfigLastChangeAmount)
                    {
                        ilca = item;
                    }
                    else if (rid.suffix == RConfigLastChangeTime)
                    {
                        ilct = item;
                    }
                    else if (item->lastSet().isValid() && (gwWebSocketNotifyAll || (item->lastChanged().isValid() && item->lastChanged() >= sensor->lastConfigPush)))
                    {
                        if (rid.suffix == RConfigSchedule)
                        {
                            QVariantMap schedule;
                            deserialiseThermostatSchedule(item->toString(), &schedule);
                            config[key] = schedule;
                        }
                        else
                        {
                            config[key] = item->toVariant();
                        }
                    }
                }
            }
            if (ilcs && ilcs->lastSet().isValid() && ilca && ilca->lastSet().isValid() && ilct && ilct->lastSet().isValid())
            {
                if (gwWebSocketNotifyAll ||
                    (ilcs->lastChanged().isValid() && ilcs->lastChanged() >= sensor->lastConfigPush) ||
                    (ilca->lastChanged().isValid() && ilca->lastChanged() >= sensor->lastConfigPush) ||
                    (ilct->lastChanged().isValid() && ilct->lastChanged() >= sensor->lastConfigPush))
                {
                    lastchange["source"] = RConfigLastChangeSourceValues[ilcs->toNumber()];
                    lastchange["amount"] = ilca->toNumber();
                    lastchange["time"] = ilct->toVariant().toDateTime().toString("yyyy-MM-ddTHH:mm:ssZ");
                    config["lastchange"] = lastchange;
                }
            }

            if (!config.isEmpty())
            {
                map["config"] = config;
                webSocketServer->broadcastTextMessage(Json::serialize(map));
                sensor->lastConfigPush = now;
            }
        }
    }
    else if (strncmp(e.what(), "attr/", 5) == 0)
    {
        ResourceItem *item = sensor->item(e.what());
        if (item)
        {
            QVariantMap map;
            map["t"] = QLatin1String("event");
            map["e"] = QLatin1String("changed");
            map["r"] = QLatin1String("sensors");
            map["id"] = e.id();
            map["uniqueid"] = sensor->uniqueId();
            QVariantMap config;

            // For now, don't collect top-level attributes into a single event.
            const char *key = item->descriptor().suffix + 5;
            map[key] = item->toVariant();

            webSocketServer->broadcastTextMessage(Json::serialize(map));
        }
    }
    else if (e.what() == REventAdded)
    {
        checkSensorGroup(sensor);
        checkSensorBindingsForAttributeReporting(sensor);
        checkSensorBindingsForClientClusters(sensor);

        pushSensorInfoToCore(sensor);

        QVariantMap res;
        res["name"] = sensor->name();
        searchSensorsResult[sensor->id()] = res;

        QVariantMap map;
        map["t"] = QLatin1String("event");
        map["e"] = QLatin1String("added");
        map["r"] = QLatin1String("sensors");

        QVariantMap smap;

        QHttpRequestHeader hdr;  // dummy
        QStringList path;  // dummy
        ApiRequest req(hdr, path, nullptr, QLatin1String("")); // dummy

        req.mode = ApiModeNormal;
        sensorToMap(sensor, smap, req);
        map["id"] = sensor->id();
        map["uniqueid"] = sensor->uniqueId();
        smap["id"] = sensor->id();
        map["sensor"] = smap;

        webSocketServer->broadcastTextMessage(Json::serialize(map));
    }
    else if (e.what() == REventDeleted)
    {
        deleteGroupsWithDeviceMembership(e.id());

        QVariantMap map;
        map["t"] = QLatin1String("event");
        map["e"] = QLatin1String("deleted");
        map["r"] = QLatin1String("sensors");

        QVariantMap smap;
        map["id"] = e.id();
        map["uniqueid"] = sensor->uniqueId();
        smap["id"] = e.id();
        map["sensor"] = smap;

        webSocketServer->broadcastTextMessage(Json::serialize(map));
    }
    else if (e.what() == REventValidGroup)
    {
        checkOldSensorGroups(sensor);

        ResourceItem *item = sensor->item(RConfigGroup);
        DBG_Assert(item != nullptr);
        if (!item)
        {
            return;
        }

        QStringList gids = item->toString().split(',', QString::SkipEmptyParts);

        for (int j = 0; j < gids.size(); j++) {
            const QString gid = gids[j];

            if (gid == "0")
            {
                continue;
            }

            Group *group = getGroupForId(gid);

            if (group && group->state() != Group::StateNormal)
            {
                DBG_Printf(DBG_INFO, "reanimate group %s for sensor %s\n", qPrintable(gid), qPrintable(sensor->id()));
                group->setState(Group::StateNormal);
                group->setName(sensor->modelId() + QLatin1String(" ") + sensor->id());
                updateGroupEtag(group);
                queSaveDb(DB_GROUPS, DB_SHORT_SAVE_DELAY);
            }

            if (group && group->addDeviceMembership(sensor->id()))
            {
                DBG_Printf(DBG_INFO, "attach group %s to sensor %s\n", qPrintable(gid), qPrintable(sensor->id()));
                queSaveDb(DB_GROUPS, DB_LONG_SAVE_DELAY);
                updateGroupEtag(group);
            }

            if (!group) // create
            {
                DBG_Printf(DBG_INFO, "create group %s for sensor %s\n", qPrintable(gid), qPrintable(sensor->id()));
                Group g;
                g.setAddress(gid.toUInt());
                g.setName(sensor->modelId() + QLatin1String(" ") + sensor->id());
                g.addDeviceMembership(sensor->id());
                ResourceItem *item2 = g.addItem(DataTypeString, RAttrUniqueId);
                DBG_Assert(item2);
                if (item2)
                {
                    // FIXME: use the endpoint from which the group command was sent.
                    const QString uid = generateUniqueId(sensor->address().ext(), 0, 0);
                    item2->setValue(uid);
                }
                groups.push_back(g);
                updateGroupEtag(&groups.back());
                queSaveDb(DB_GROUPS, DB_SHORT_SAVE_DELAY);
                checkSensorBindingsForClientClusters(sensor);
            }
        }
    }
}

/*! Starts the search for new sensors.
 */
void DeRestPluginPrivate::startSearchSensors()
{
    if (searchSensorsState == SearchSensorsIdle || searchSensorsState == SearchSensorsDone)
    {
        pollNodes.clear();
        bindingQueue.clear();
        sensors.reserve(sensors.size() + 10);
        searchSensorsCandidates.clear();
        searchSensorsResult.clear();
        lastSensorsScan = QDateTime::currentDateTimeUtc().toString(QLatin1String("yyyy-MM-ddTHH:mm:ss"));
        QTimer::singleShot(1000, this, SLOT(searchSensorsTimerFired()));
        searchSensorsState = SearchSensorsActive;
    }
    else
    {
        Q_ASSERT(searchSensorsState == SearchSensorsActive);
    }

    searchSensorsTimeout = gwNetworkOpenDuration;
    gwPermitJoinResend = searchSensorsTimeout;
    if (!resendPermitJoinTimer->isActive())
    {
        resendPermitJoinTimer->start(100);
    }
}

/*! Handler for search sensors active state.
 */
void DeRestPluginPrivate::searchSensorsTimerFired()
{
    if (gwPermitJoinResend == 0)
    {
        if (gwPermitJoinDuration == 0)
        {
            searchSensorsTimeout = 0; // done
        }
    }

    if (searchSensorsTimeout > 0)
    {
        searchSensorsTimeout--;
        QTimer::singleShot(1000, this, SLOT(searchSensorsTimerFired()));
    }

    if (searchSensorsTimeout == 0)
    {
        DBG_Printf(DBG_INFO, "Search sensors done\n");
        fastProbeAddr = deCONZ::Address();
        fastProbeIndications.clear();
        searchSensorsState = SearchSensorsDone;
    }
}

/*! Validate sensor states. */
void DeRestPluginPrivate::checkSensorStateTimerFired()
{
    if (sensors.empty())
    {
        return;
    }

    if (sensorCheckIter >= sensors.size())
    {
        sensorCheckIter = 0;
        sensorCheckFast = (sensorCheckFast > 0) ? sensorCheckFast - 1 : 0;
    }

    for (int i = 0; i < CHECK_SENSORS_MAX; i++)
    {
        if (sensorCheckIter >= sensors.size())
        {
            break;
        }

        Sensor *sensor = &sensors[sensorCheckIter];
        sensorCheckIter++;

        if (sensor->deletedState() != Sensor::StateNormal)
        {
            continue;
        }

        if (sensor->durationDue.isValid())
        {
            QDateTime now = QDateTime::currentDateTime();
            if (sensor->durationDue <= now)
            {
                // automatically set presence to false, if not triggered in config.duration
                ResourceItem *item = sensor->item(RStatePresence);
                if (item && item->toBool())
                {
                    DBG_Printf(DBG_INFO, "sensor %s (%s): disable presence\n", qPrintable(sensor->id()), qPrintable(sensor->modelId()));
                    item->setValue(false);
                    sensor->updateStateTimestamp();
                    Event e(RSensors, RStatePresence, sensor->id(), item);
                    enqueueEvent(e);
                    enqueueEvent(Event(RSensors, RStateLastUpdated, sensor->id()));
                    for (quint16 clusterId : sensor->fingerPrint().inClusters)
                    {
                        if (sensor->modelId().startsWith(QLatin1String("TRADFRI")))
                        {
                            clusterId = OCCUPANCY_SENSING_CLUSTER_ID; // workaround
                        }

                        if (clusterId == IAS_ZONE_CLUSTER_ID || clusterId == OCCUPANCY_SENSING_CLUSTER_ID)
                        {
                            pushZclValueDb(sensor->address().ext(), sensor->fingerPrint().endpoint, clusterId, 0x0000, 0);
                            break;
                        }
                    }
                }
                else if (!item && sensor->modelId() == QLatin1String("lumi.sensor_switch"))
                {
                    // Xiaomi round button (WXKG01LM)
                    // generate artificial hold event
                    item = sensor->item(RStateButtonEvent);
                    if (item && item->toNumber() == (S_BUTTON_1 + S_BUTTON_ACTION_INITIAL_PRESS))
                    {
                        item->setValue(S_BUTTON_1 + S_BUTTON_ACTION_HOLD);
                        DBG_Printf(DBG_INFO, "button %d Hold\n", item->toNumber());
                        sensor->updateStateTimestamp();
                        Event e(RSensors, RStateButtonEvent, sensor->id(), item);
                        enqueueEvent(e);
                        enqueueEvent(Event(RSensors, RStateLastUpdated, sensor->id()));
                    }
                }
                else if (sensor->modelId() == QLatin1String("FOHSWITCH"))
                {
                    // Friends of Hue switch
                    // generate artificial hold event
                    item = sensor->item(RStateButtonEvent);
                    quint32 btn = item ? static_cast<quint32>(item->toNumber()) : 0;
                    const quint32 action = btn & 0x03;
                    if (btn >= S_BUTTON_1 && btn <= S_BUTTON_6 && action == S_BUTTON_ACTION_INITIAL_PRESS)
                    {
                        btn &= ~0x03;
                        item->setValue(btn + S_BUTTON_ACTION_HOLD);
                        DBG_Printf(DBG_INFO, "FoH switch button %d Hold\n", item->toNumber());
                        sensor->updateStateTimestamp();
                        Event e(RSensors, RStateButtonEvent, sensor->id(), item);
                        enqueueEvent(e);
                        enqueueEvent(Event(RSensors, RStateLastUpdated, sensor->id()));
                    }
                }
                else if (!item && sensor->modelId().startsWith(QLatin1String("lumi.vibration")) && sensor->type() == QLatin1String("ZHAVibration"))
                {
                    item = sensor->item(RStateVibration);
                    if (item && item->toBool())
                    {
                        DBG_Printf(DBG_INFO, "sensor %s (%s): disable vibration\n", qPrintable(sensor->id()), qPrintable(sensor->modelId()));
                        item->setValue(false);
                        sensor->updateStateTimestamp();
                        enqueueEvent(Event(RSensors, RStateVibration, sensor->id(), item));
                        enqueueEvent(Event(RSensors, RStateLastUpdated, sensor->id()));
                    }
                }

                sensor->durationDue = QDateTime();
            }
            else
            {
                sensorCheckFast = CHECK_SENSOR_FAST_ROUNDS;
            }
        }
    }

    // adjust check speed if needed
    int interval = (sensorCheckFast > 0) ? CHECK_SENSOR_FAST_INTERVAL
                                         : CHECK_SENSOR_INTERVAL;
    if (interval != checkSensorsTimer->interval())
    {
        DBG_Printf(DBG_INFO, "Set sensor check interval to %d milliseconds\n", interval);
        checkSensorsTimer->setInterval(interval);
    }
}

/*! Check insta mac address to model identifier.
 */
void DeRestPluginPrivate::checkInstaModelId(Sensor *sensor)
{
    if (sensor && checkMacVendor(sensor->address(), VENDOR_INSTA))
    {
        if (!sensor->modelId().endsWith(QLatin1String("_1")))
        {   // extract model identifier from mac address 6th byte
            const quint64 model = (sensor->address().ext() >> 16) & 0xff;
            QString modelId;
            if      (model == 0x01) { modelId = QLatin1String("HS_4f_GJ_1"); }
            else if (model == 0x02) { modelId = QLatin1String("WS_4f_J_1"); }
            else if (model == 0x03) { modelId = QLatin1String("WS_3f_G_1"); }

            if (!modelId.isEmpty() && sensor->modelId() != modelId)
            {
                sensor->setModelId(modelId);
                sensor->setNeedSaveDatabase(true);
                updateSensorEtag(sensor);
            }
        }
    }
}

/*! Heuristic to detect the type and configuration of devices.
 */
void DeRestPluginPrivate::handleIndicationSearchSensors(const deCONZ::ApsDataIndication &ind, deCONZ::ZclFrame &zclFrame)
{
    if (searchSensorsState != SearchSensorsActive)
    {
        return;
    }

    if ((ind.srcAddress().hasExt() && ind.srcAddress().ext() == fastProbeAddr.ext()) ||
        (ind.srcAddress().hasNwk() && ind.srcAddress().nwk() == fastProbeAddr.nwk()))
    {
        DBG_Printf(DBG_INFO, "FP indication 0x%04X / 0x%04X (0x%016llX / 0x%04X)\n", ind.profileId(), ind.clusterId(), ind.srcAddress().ext(), ind.srcAddress().nwk());
        DBG_Printf(DBG_INFO, "                      ...     (0x%016llX / 0x%04X)\n", fastProbeAddr.ext(), fastProbeAddr.nwk());
    }

    if (ind.profileId() == ZDP_PROFILE_ID && ind.clusterId() == ZDP_DEVICE_ANNCE_CLID)
    {
        QDataStream stream(ind.asdu());
        stream.setByteOrder(QDataStream::LittleEndian);

        quint8 seq;
        quint16 nwk;
        quint64 ext;
        quint8 macCapabilities;

        stream >> seq;
        stream >> nwk;
        stream >> ext;
        stream >> macCapabilities;

        DBG_Printf(DBG_INFO, "device announce 0x%016llX (0x%04X) mac capabilities 0x%02X\n", ext, nwk, macCapabilities);

        // filter supported devices

        // Busch-Jaeger
        if (checkMacVendor(ext, VENDOR_BUSCH_JAEGER))
        {
        }
        else if (checkMacVendor(ext, VENDOR_UBISYS))
        {
        }
        else if (checkMacVendor(ext, VENDOR_BOSCH))
        { // macCapabilities == 0
        }
        else if (checkMacVendor(ext, VENDOR_DEVELCO))
        { // macCapabilities == 0
        }
        else if (macCapabilities & deCONZ::MacDeviceIsFFD)
        {
            if (checkMacVendor(ext, VENDOR_LDS))
            { //  Fix to allow Samsung SmartThings plug sensors to be created (7A-PL-Z-J3, modelId ZB-ONOFFPlug-D0005)
            }
            else if (checkMacVendor(ext, VENDOR_JASCO))
            { //  Fix to support GE mains powered switches
            }
            else
            {
                return;
            }
        }
        else if (macCapabilities == 0)
        {
            return;
        }

        if (fastProbeAddr.hasExt())
        {
            return;
        }

        DBG_Printf(DBG_INFO, "set fast probe address to 0x%016llX (0x%04X)\n", ext, nwk);
        fastProbeAddr.setExt(ext);
        fastProbeAddr.setNwk(nwk);
        if (!fastProbeTimer->isActive())
        {
            fastProbeTimer->start(900);
        }

        fastProbeIndications.clear();
        fastProbeIndications.push_back(ind);

        std::vector<SensorCandidate>::iterator i = searchSensorsCandidates.begin();
        std::vector<SensorCandidate>::iterator end = searchSensorsCandidates.end();

        for (; i != end; ++i)
        {
            if (i->address.ext() == ext || i->address.nwk() == nwk)
            {
                i->waitIndicationClusterId = 0xffff;
                i->timeout.invalidate();
                i->address = deCONZ::Address(); // clear
            }
        }

        SensorCandidate sc;
        sc.waitIndicationClusterId = 0xffff;
        sc.address.setExt(ext);
        sc.address.setNwk(nwk);
        sc.macCapabilities = macCapabilities;
        searchSensorsCandidates.push_back(sc);
        return;
    }
    else if (ind.profileId() == ZDP_PROFILE_ID)
    {
        if (ind.clusterId() == ZDP_MATCH_DESCRIPTOR_CLID)
        {
            return;
        }

        if (!fastProbeAddr.hasExt())
        {
            return;
        }

        if (ind.srcAddress().hasExt() && fastProbeAddr.ext() != ind.srcAddress().ext())
        {
            return;
        }
        else if (ind.srcAddress().hasNwk() && fastProbeAddr.nwk() != ind.srcAddress().nwk())
        {
            return;
        }

        std::vector<SensorCandidate>::iterator i = searchSensorsCandidates.begin();
        std::vector<SensorCandidate>::iterator end = searchSensorsCandidates.end();

        for (; i != end; ++i)
        {
            if (i->address.ext() == fastProbeAddr.ext())
            {
                DBG_Printf(DBG_INFO, "ZDP indication search sensors 0x%016llX (0x%04X) cluster 0x%04X\n", ind.srcAddress().ext(), ind.srcAddress().nwk(), ind.clusterId());

                if (ind.clusterId() == i->waitIndicationClusterId && i->timeout.isValid())
                {
                    DBG_Printf(DBG_INFO, "ZDP indication search sensors 0x%016llX (0x%04X) clear timeout on cluster 0x%04X\n", ind.srcAddress().ext(), ind.srcAddress().nwk(), ind.clusterId());
                    i->timeout.invalidate();
                    i->waitIndicationClusterId = 0xffff;
                }

                if (ind.clusterId() & 0x8000)
                {
                    fastProbeIndications.push_back(ind); // remember responses
                }

                fastProbeTimer->stop();
                fastProbeTimer->start(5);
                break;
            }
        }
        return;
    }
    else if (ind.profileId() == ZLL_PROFILE_ID || ind.profileId() == HA_PROFILE_ID)
    {
        switch (ind.clusterId())
        {
        case ONOFF_CLUSTER_ID:
        case SCENE_CLUSTER_ID:
        case LEVEL_CLUSTER_ID:
        case VENDOR_CLUSTER_ID:
            if ((zclFrame.frameControl() & deCONZ::ZclFCClusterCommand) == 0)
            {
                return;
            }

            if (zclFrame.frameControl() & deCONZ::ZclFCDirectionServerToClient)
            {
                return;
            }
            break; // ok

        case BASIC_CLUSTER_ID:
            if (!zclFrame.isProfileWideCommand())
            {
                return;
            }

            if (zclFrame.commandId() != deCONZ::ZclReadAttributesResponseId && zclFrame.commandId() != deCONZ::ZclReportAttributesId)
            {
                return;
            }
            break; // ok

        case IAS_ZONE_CLUSTER_ID:
            break; // ok

        default:
            return;
        }
    }
    else
    {
        return;
    }

    if (ind.dstAddressMode() != deCONZ::ApsGroupAddress && ind.dstAddressMode() != deCONZ::ApsNwkAddress)
    {
        return;
    }

    SensorCandidate *sc = nullptr;
    {
        std::vector<SensorCandidate>::iterator i = searchSensorsCandidates.begin();
        std::vector<SensorCandidate>::iterator end = searchSensorsCandidates.end();

        for (; i != end; ++i)
        {
            if (ind.srcAddress().hasExt() && i->address.ext() == ind.srcAddress().ext())
            {
                sc = &*i;
                break;
            }

            if (ind.srcAddress().hasNwk() && i->address.nwk() == ind.srcAddress().nwk())
            {
                sc = &*i;
                break;
            }
        }
    }

    if (sc && fastProbeAddr.hasExt() && sc->address.ext() == fastProbeAddr.ext())
    {
        if (zclFrame.manufacturerCode() == VENDOR_XIAOMI || zclFrame.manufacturerCode() == VENDOR_DSR)
        {
            DBG_Printf(DBG_INFO, "Remember Xiaomi special for 0x%016llX\n", ind.srcAddress().ext());
            fastProbeIndications.push_back(ind); // remember Xiaomi special report
        }

        if (!fastProbeTimer->isActive())
        {
            fastProbeTimer->start(5);
        }

        if (ind.profileId() == ZLL_PROFILE_ID || ind.profileId() == HA_PROFILE_ID)
        {
            if (ind.clusterId() == sc->waitIndicationClusterId && sc->timeout.isValid())
            {
                DBG_Printf(DBG_INFO, "Clear fast probe timeout for cluster 0x%04X, 0x%016llX\n", ind.clusterId(), ind.srcAddress().ext());
                sc->timeout.invalidate();
                sc->waitIndicationClusterId = 0xffff;
            }
        }
    }

    quint8 macCapabilities = 0;
    deCONZ::Address indAddress;
    if (!sc)
    {
        Sensor *sensor = getSensorNodeForAddressAndEndpoint(ind.srcAddress(), ind.srcEndpoint());

        if (sensor)
        {
            indAddress = sensor->address();
            if (sensor->node())
            {
                macCapabilities = (int)sensor->node()->macCapabilities();
            }
        }

        if (apsCtrl && (!sensor || (macCapabilities == 0)))
        {
            int i = 0;
            const deCONZ::Node *node;

            while (apsCtrl->getNode(i, &node) == 0)
            {
                /*if (node->macCapabilities() == 0)
                {
                    // ignore
                }
                else*/ if (node->address().hasExt() && ind.srcAddress().hasExt() &&
                    ind.srcAddress().ext() == node->address().ext())
                {
                    indAddress = node->address();
                    macCapabilities = node->macCapabilities();
                    break;
                }
                else if (node->address().hasNwk() && ind.srcAddress().hasNwk() &&
                    ind.srcAddress().nwk() == node->address().nwk())
                {
                    indAddress = node->address();
                    macCapabilities = node->macCapabilities();
                    break;
                }
                i++;
            }
        }
    }

    // currently only end-devices are supported
    if (!sc && (macCapabilities == 0 || (macCapabilities & deCONZ::MacDeviceIsFFD)))
    {
        return;
    }

    if (!sc && indAddress.hasExt() && indAddress.hasNwk())
    {
        SensorCandidate sc2;
        sc2.address = indAddress;
        sc2.macCapabilities = macCapabilities;
        searchSensorsCandidates.push_back(sc2);
        sc = &searchSensorsCandidates.back();
    }

    if (!sc) // we need a valid candidate from device announce or cache
    {
        return;
    }

    // check for dresden elektronik devices
    if (checkMacVendor(sc->address, VENDOR_DDEL))
    {
        if (sc->macCapabilities & deCONZ::MacDeviceIsFFD) // end-devices only
            return;

        if (ind.profileId() != HA_PROFILE_ID)
            return;

        SensorCommand cmd;
        cmd.cluster = ind.clusterId();
        cmd.endpoint = ind.srcEndpoint();
        cmd.dstGroup = ind.dstAddress().group();
        cmd.zclCommand = zclFrame.commandId();
        cmd.zclCommandParameter = 0;

        // filter
        if (cmd.endpoint == 0x01 && cmd.cluster == ONOFF_CLUSTER_ID)
        {
            // on: Lighting and Scene Switch left button
            DBG_Printf(DBG_INFO, "Lighting or Scene Switch left button\n");
        }
        else if (cmd.endpoint == 0x02 && cmd.cluster == ONOFF_CLUSTER_ID)
        {
            // on: Lighting Switch right button
            DBG_Printf(DBG_INFO, "Lighting Switch right button\n");
        }
        else if (cmd.endpoint == 0x01 && cmd.cluster == SCENE_CLUSTER_ID && cmd.zclCommand == 0x05
                 && zclFrame.payload().size() >= 3 && zclFrame.payload().at(2) == 0x04)
        {
            // recall scene: Scene Switch
            cmd.zclCommandParameter = zclFrame.payload()[2]; // sceneId
            DBG_Printf(DBG_INFO, "Scene Switch scene %u\n", cmd.zclCommandParameter);
        }
        else
        {
            return;
        }

        bool found = false;
        for (size_t i = 0; i < sc->rxCommands.size(); i++)
        {
            if (sc->rxCommands[i] == cmd)
            {
                found = true;
                break;
            }
        }

        if (!found)
        {
            sc->rxCommands.push_back(cmd);
        }

        bool isLightingSwitch = false;
        bool isSceneSwitch = false;
        quint16 group1 = 0;
        quint16 group2 = 0;

        for (size_t i = 0; i < sc->rxCommands.size(); i++)
        {
            const SensorCommand &c = sc->rxCommands[i];
            if (c.cluster == SCENE_CLUSTER_ID && c.zclCommandParameter == 0x04 && c.endpoint == 0x01)
            {
                group1 = c.dstGroup;
                isSceneSwitch = true;
                DBG_Printf(DBG_INFO, "Scene Switch group1 0x%04X\n", group1);
                break;
            }
            else if (c.cluster == ONOFF_CLUSTER_ID && c.endpoint == 0x01)
            {
                group1 = c.dstGroup;
            }
            else if (c.cluster == ONOFF_CLUSTER_ID && c.endpoint == 0x02)
            {
                group2 = c.dstGroup;
            }

            if (!isSceneSwitch && group1 != 0 && group2 != 0)
            {
                if (group1 > group2)
                {
                    std::swap(group1, group2); // reorder
                }
                isLightingSwitch = true;
                DBG_Printf(DBG_INFO, "Lighting Switch group1 0x%04X, group2 0x%04X\n", group1, group2);
                break;
            }
        }

        Sensor *s1 = getSensorNodeForAddressAndEndpoint(ind.srcAddress(), 0x01);
        Sensor *s2 = getSensorNodeForAddressAndEndpoint(ind.srcAddress(), 0x02);

        if (isSceneSwitch || isLightingSwitch)
        {
            Sensor sensorNode;
            SensorFingerprint &fp = sensorNode.fingerPrint();
            fp.endpoint = 0x01;
            fp.deviceId = DEV_ID_ZLL_COLOR_CONTROLLER;
            fp.profileId = HA_PROFILE_ID;
            fp.inClusters.push_back(BASIC_CLUSTER_ID);
            fp.inClusters.push_back(COMMISSIONING_CLUSTER_ID);
            fp.outClusters.push_back(ONOFF_CLUSTER_ID);
            fp.outClusters.push_back(LEVEL_CLUSTER_ID);
            fp.outClusters.push_back(SCENE_CLUSTER_ID);

            sensorNode.setNode(0);
            sensorNode.address() = sc->address;
            sensorNode.setType("ZHASwitch");
            sensorNode.fingerPrint() = fp;
            sensorNode.setUniqueId(generateUniqueId(sensorNode.address().ext(), sensorNode.fingerPrint().endpoint, COMMISSIONING_CLUSTER_ID));
            sensorNode.setManufacturer(QLatin1String("dresden elektronik"));

            ResourceItem *item;
            item = sensorNode.item(RConfigOn);
            item->setValue(true);

            item = sensorNode.item(RConfigReachable);
            item->setValue(true);

            sensorNode.addItem(DataTypeInt32, RStateButtonEvent);
            sensorNode.updateStateTimestamp();

            sensorNode.setNeedSaveDatabase(true);
            updateSensorEtag(&sensorNode);

            bool update = false;

            if (!s1 && isSceneSwitch && searchSensorsState == SearchSensorsActive)
            {
                openDb();
                sensorNode.setId(QString::number(getFreeSensorId()));
                closeDb();
                sensorNode.setMode(Sensor::ModeScenes);
                sensorNode.setModelId(QLatin1String("Scene Switch"));
                sensorNode.setName(QString("Scene Switch %1").arg(sensorNode.id()));
                sensorNode.setNeedSaveDatabase(true);
                sensors.push_back(sensorNode);
                s1 = &sensors.back();
                updateSensorEtag(s1);
                update = true;
                Event e(RSensors, REventAdded, sensorNode.id());
                enqueueEvent(e);
            }
            else if (isLightingSwitch)
            {
                if (!s1 && searchSensorsState == SearchSensorsActive)
                {
                    openDb();
                    sensorNode.setId(QString::number(getFreeSensorId()));
                    closeDb();
                    sensorNode.setMode(Sensor::ModeTwoGroups);
                    sensorNode.setModelId(QLatin1String("Lighting Switch"));
                    sensorNode.setName(QString("Lighting Switch %1").arg(sensorNode.id()));
                    sensorNode.setNeedSaveDatabase(true);
                    sensors.push_back(sensorNode);
                    s1 = &sensors.back();
                    updateSensorEtag(s1);
                    update = true;
                    Event e(RSensors, REventAdded, sensorNode.id());
                    enqueueEvent(e);
                }

                if (!s2 && searchSensorsState == SearchSensorsActive)
                {
                    openDb();
                    sensorNode.setId(QString::number(getFreeSensorId()));
                    closeDb();
                    sensorNode.setMode(Sensor::ModeTwoGroups);
                    sensorNode.setName(QString("Lighting Switch %1").arg(sensorNode.id()));
                    sensorNode.setNeedSaveDatabase(true);
                    sensorNode.fingerPrint().endpoint = 0x02;
                    sensorNode.setUniqueId(generateUniqueId(sensorNode.address().ext(), sensorNode.fingerPrint().endpoint, COMMISSIONING_CLUSTER_ID));
                    sensors.push_back(sensorNode);
                    s2 = &sensors.back();
                    updateSensorEtag(s2);
                    update = true;
                    Event e(RSensors, REventAdded, sensorNode.id());
                    enqueueEvent(e);
                }
            }

            // check updated data
            if (s1 && s1->modelId().isEmpty())
            {
                if      (isSceneSwitch)    { s1->setModelId(QLatin1String("Scene Switch")); }
                else if (isLightingSwitch) { s1->setModelId(QLatin1String("Lighting Switch")); }
                s1->setNeedSaveDatabase(true);
                update = true;
            }

            if (s2 && s2->modelId().isEmpty())
            {
                if (isLightingSwitch) { s2->setModelId(QLatin1String("Lighting Switch")); }
                s2->setNeedSaveDatabase(true);
                update = true;
            }

            if (s1 && s1->manufacturer().isEmpty())
            {
                s1->setManufacturer(QLatin1String("dresden elektronik"));
                s1->setNeedSaveDatabase(true);
                update = true;
            }

            if (s2 && s2->manufacturer().isEmpty())
            {
                s2->setManufacturer(QLatin1String("dresden elektronik"));
                s2->setNeedSaveDatabase(true);
                update = true;
            }

            // create or update first group
            Group *g = (s1 && group1 != 0) ? getGroupForId(group1) : 0;
            if (!g && s1 && group1 != 0)
            {
                // delete older groups of this switch permanently
                deleteOldGroupOfSwitch(s1, group1);

                //create new switch group
                Group group;
                group.setAddress(group1);
                group.addDeviceMembership(s1->id());
                group.setName(QString("%1").arg(s1->name()));
                updateGroupEtag(&group);
                groups.push_back(group);
                update = true;
            }
            else if (g && s1)
            {
                if (g->state() == Group::StateDeleted)
                {
                    g->setState(Group::StateNormal);
                }

                // check for changed device memberships
                if (!g->m_deviceMemberships.empty())
                {
                    if (isLightingSwitch || isSceneSwitch) // only support one device member per group
                    {
                        if (g->m_deviceMemberships.size() > 1 || g->m_deviceMemberships.front() != s1->id())
                        {
                            g->m_deviceMemberships.clear();
                        }
                    }
                }

                if (g->addDeviceMembership(s1->id()))
                {
                    updateGroupEtag(g);
                    update = true;
                }
            }

            // create or update second group (if needed)
            g = (s2 && group2 != 0) ? getGroupForId(group2) : 0;
            if (!g && s2 && group2 != 0)
            {
                // delete older groups of this switch permanently
                deleteOldGroupOfSwitch(s2, group2);

                //create new switch group
                Group group;
                group.setAddress(group2);
                group.addDeviceMembership(s2->id());
                group.setName(QString("%1").arg(s2->name()));
                updateGroupEtag(&group);
                groups.push_back(group);
            }
            else if (g && s2)
            {
                if (g->state() == Group::StateDeleted)
                {
                    g->setState(Group::StateNormal);
                }

                // check for changed device memberships
                if (!g->m_deviceMemberships.empty())
                {
                    if (isLightingSwitch || isSceneSwitch) // only support one device member per group
                    {
                        if (g->m_deviceMemberships.size() > 1 || g->m_deviceMemberships.front() != s2->id())
                        {
                            g->m_deviceMemberships.clear();
                        }
                    }
                }

                if (g->addDeviceMembership(s2->id()))
                {
                    updateGroupEtag(g);
                    update = true;
                }
            }

            if (update)
            {
                queSaveDb(DB_GROUPS | DB_SENSORS, DB_SHORT_SAVE_DELAY);
            }
        }
    }
    else if (checkMacVendor(sc->address, VENDOR_IKEA))
    {
        if (sc->macCapabilities & deCONZ::MacDeviceIsFFD) // end-devices only
            return;

        if (ind.profileId() != HA_PROFILE_ID)
            return;

        // filter for remote control toggle command (large button)
        if (ind.srcEndpoint() == 0x01 && ind.clusterId() == SCENE_CLUSTER_ID  && zclFrame.manufacturerCode() == VENDOR_IKEA &&
                 zclFrame.commandId() == 0x07 && zclFrame.payload().at(0) == 0x02)
        {
            // TODO move following legacy cleanup code in Phoscon App / switch editor
            DBG_Printf(DBG_INFO, "ikea remote setup button\n");

            Sensor *s = getSensorNodeForAddressAndEndpoint(ind.srcAddress(), ind.srcEndpoint());
            if (!s)
            {
                return;
            }

            std::vector<Rule>::iterator ri = rules.begin();
            std::vector<Rule>::iterator rend = rules.end();

            QString sensorAddress(QLatin1String("/sensors/"));
            sensorAddress.append(s->id());

            bool changed = false;

            for (; ri != rend; ++ri)
            {
                if (ri->state() != Rule::StateNormal)
                {
                    continue;
                }

                std::vector<RuleCondition>::const_iterator ci = ri->conditions().begin();
                std::vector<RuleCondition>::const_iterator cend = ri->conditions().end();

                for (; ci != cend; ++ci)
                {
                    if (ci->address().startsWith(sensorAddress))
                    {
                        if (ri->name().startsWith(QLatin1String("default-ct")) && ri->owner() == QLatin1String("deCONZ"))
                        {
                            DBG_Printf(DBG_INFO, "ikea remote delete legacy rule %s\n", qPrintable(ri->name()));
                            ri->setState(Rule::StateDeleted);
                            changed = true;
                        }
                    }
                }
            }

            if (changed)
            {
                indexRulesTriggers();
                queSaveDb(DB_RULES, DB_SHORT_SAVE_DELAY);
            }
        }
    }
}<|MERGE_RESOLUTION|>--- conflicted
+++ resolved
@@ -1118,26 +1118,15 @@
                         QByteArray data = QByteArray("\x00\x00",2);
                         data.append((qint8)((heatsetpoint >> 8) & 0xff));
                         data.append((qint8)(heatsetpoint & 0xff));
-<<<<<<< HEAD
-                        
+
                         qint8 dp = 0x02;
-                        
-=======
-
-                        qint16 dp = 0x0202; // @Smanar what is dp?
-
->>>>>>> 474ac118
+
                         if (sensor->modelId().startsWith(QLatin1String("GbxAXL2")))
                         {
                             dp = 0x67;
                         }
-<<<<<<< HEAD
-                        
+
                         if (SendTuyaRequest(task, TaskThermostat , DP_TYPE_VALUE , dp, data))
-=======
-
-                        if (SendTuyaRequest(task, TaskThermostat , dp, data))
->>>>>>> 474ac118
                         {
                             updated = true;
                         }
