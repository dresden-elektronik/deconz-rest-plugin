/*
 * Copyright (c) 2013-2019 dresden elektronik ingenieurtechnik gmbh.
 * All rights reserved.
 *
 * The software in this package is published under the terms of the BSD
 * style license a copy of which has been included with this distribution in
 * the LICENSE.txt file.
 *
 */

#include "sensor.h"
#include "json.h"

static const Sensor::ButtonMap deLightingSwitchMap[] = {
//    mode                          ep    cluster cmd   param button                                       name
    { Sensor::ModeTwoGroups,        0x01, 0x0006, 0x01, 0,    S_BUTTON_1 + S_BUTTON_ACTION_SHORT_RELEASED, "On" },
    { Sensor::ModeTwoGroups,        0x01, 0x0006, 0x00, 0,    S_BUTTON_2 + S_BUTTON_ACTION_SHORT_RELEASED, "Off" },
    { Sensor::ModeTwoGroups,        0x01, 0x0008, 0x05, 0,    S_BUTTON_1 + S_BUTTON_ACTION_HOLD,           "Dimm up" },
    { Sensor::ModeTwoGroups,        0x01, 0x0008, 0x03, 0,    S_BUTTON_1 + S_BUTTON_ACTION_LONG_RELEASED,  "Dimm stop" },
    { Sensor::ModeTwoGroups,        0x01, 0x0008, 0x01, 1,    S_BUTTON_2 + S_BUTTON_ACTION_HOLD,           "Dimm down" },
    { Sensor::ModeTwoGroups,        0x01, 0x0008, 0x03, 1,    S_BUTTON_2 + S_BUTTON_ACTION_LONG_RELEASED,  "Dimm stop" },

    { Sensor::ModeTwoGroups,        0x02, 0x0006, 0x01, 0,    S_BUTTON_3 + S_BUTTON_ACTION_SHORT_RELEASED, "On" },
    { Sensor::ModeTwoGroups,        0x02, 0x0006, 0x00, 0,    S_BUTTON_4 + S_BUTTON_ACTION_SHORT_RELEASED, "Off" },
    { Sensor::ModeTwoGroups,        0x02, 0x0008, 0x05, 0,    S_BUTTON_3 + S_BUTTON_ACTION_HOLD,           "Dimm up" },
    { Sensor::ModeTwoGroups,        0x02, 0x0008, 0x03, 0,    S_BUTTON_3 + S_BUTTON_ACTION_LONG_RELEASED,  "Dimm stop" },
    { Sensor::ModeTwoGroups,        0x02, 0x0008, 0x01, 1,    S_BUTTON_4 + S_BUTTON_ACTION_HOLD,           "Dimm down" },
    { Sensor::ModeTwoGroups,        0x02, 0x0008, 0x03, 1,    S_BUTTON_4 + S_BUTTON_ACTION_LONG_RELEASED,  "Dimm stop" },

    { Sensor::ModeScenes,           0x01, 0x0006, 0x01, 0,    S_BUTTON_1 + S_BUTTON_ACTION_SHORT_RELEASED, "On" },
    { Sensor::ModeScenes,           0x01, 0x0006, 0x00, 0,    S_BUTTON_2 + S_BUTTON_ACTION_SHORT_RELEASED, "Off" },
    { Sensor::ModeScenes,           0x01, 0x0008, 0x05, 0,    S_BUTTON_1 + S_BUTTON_ACTION_HOLD,           "Dimm up" },
    { Sensor::ModeScenes,           0x01, 0x0008, 0x03, 0,    S_BUTTON_1 + S_BUTTON_ACTION_LONG_RELEASED,  "Dimm stop" },
    { Sensor::ModeScenes,           0x01, 0x0008, 0x01, 1,    S_BUTTON_2 + S_BUTTON_ACTION_HOLD,           "Dimm down" },
    { Sensor::ModeScenes,           0x01, 0x0008, 0x03, 1,    S_BUTTON_2 + S_BUTTON_ACTION_LONG_RELEASED,  "Dimm stop" },

    { Sensor::ModeScenes,           0x01, 0x0005, 0x05, 1,    S_BUTTON_3 + S_BUTTON_ACTION_SHORT_RELEASED, "Recall scene 1" },
    { Sensor::ModeScenes,           0x01, 0x0005, 0x05, 4,    S_BUTTON_4 + S_BUTTON_ACTION_SHORT_RELEASED, "Recall scene 4" },

    { Sensor::ModeColorTemperature, 0x01, 0x0006, 0x01, 0,    S_BUTTON_1 + S_BUTTON_ACTION_SHORT_RELEASED, "On" },
    { Sensor::ModeColorTemperature, 0x01, 0x0006, 0x00, 0,    S_BUTTON_2 + S_BUTTON_ACTION_SHORT_RELEASED, "Off" },
    { Sensor::ModeColorTemperature, 0x01, 0x0008, 0x05, 0,    S_BUTTON_1 + S_BUTTON_ACTION_HOLD,           "Dimm up" },
    { Sensor::ModeColorTemperature, 0x01, 0x0008, 0x03, 0,    S_BUTTON_1 + S_BUTTON_ACTION_LONG_RELEASED,  "Dimm stop" },
    { Sensor::ModeColorTemperature, 0x01, 0x0008, 0x01, 1,    S_BUTTON_2 + S_BUTTON_ACTION_HOLD,           "Dimm down" },
    { Sensor::ModeColorTemperature, 0x01, 0x0008, 0x03, 1,    S_BUTTON_2 + S_BUTTON_ACTION_LONG_RELEASED,  "Dimm stop" },

    { Sensor::ModeColorTemperature, 0x01, 0x0300, 0x4b, 0x01FE,    S_BUTTON_3 + S_BUTTON_ACTION_SHORT_RELEASED, "Color temperature move up" },
    { Sensor::ModeColorTemperature, 0x01, 0x0300, 0x4b, 0x03FE,    S_BUTTON_4 + S_BUTTON_ACTION_SHORT_RELEASED, "Color temperature move down" },
    { Sensor::ModeColorTemperature, 0x01, 0x0300, 0x4b, 0x0128,    S_BUTTON_3 + S_BUTTON_ACTION_HOLD,           "Color temperature move up hold" },
    { Sensor::ModeColorTemperature, 0x01, 0x0300, 0x4b, 0x0328,    S_BUTTON_4 + S_BUTTON_ACTION_HOLD,           "Color temperature move down hold" },
    { Sensor::ModeColorTemperature, 0x01, 0x0300, 0x4b, 0x1028,    S_BUTTON_3 + S_BUTTON_ACTION_LONG_RELEASED,  "Color temperature move up stop" },
    { Sensor::ModeColorTemperature, 0x01, 0x0300, 0x4b, 0x3028,    S_BUTTON_4 + S_BUTTON_ACTION_LONG_RELEASED,  "Color temperature move down stop" },

    // end
    { Sensor::ModeNone,             0x00, 0x0000, 0x00, 0,    0,                                           nullptr }
};

static const Sensor::ButtonMap deSceneSwitchMap[] = {
//    mode                          ep    cluster cmd   param button                                       name
    { Sensor::ModeScenes,           0x01, 0x0006, 0x01, 0,    S_BUTTON_1 + S_BUTTON_ACTION_SHORT_RELEASED, "On" },
    { Sensor::ModeScenes,           0x01, 0x0006, 0x00, 0,    S_BUTTON_2 + S_BUTTON_ACTION_SHORT_RELEASED, "Off" },
    { Sensor::ModeScenes,           0x01, 0x0008, 0x05, 0,    S_BUTTON_1 + S_BUTTON_ACTION_HOLD,           "Dimm up" },
    { Sensor::ModeScenes,           0x01, 0x0008, 0x03, 0,    S_BUTTON_1 + S_BUTTON_ACTION_LONG_RELEASED,  "Dimm up stop" },
    { Sensor::ModeScenes,           0x01, 0x0008, 0x01, 1,    S_BUTTON_2 + S_BUTTON_ACTION_HOLD,           "Dimm down" },
    { Sensor::ModeScenes,           0x01, 0x0008, 0x03, 1,    S_BUTTON_2 + S_BUTTON_ACTION_LONG_RELEASED,  "Dimm down stop" },

    { Sensor::ModeScenes,           0x01, 0x0005, 0x05, 1,    S_BUTTON_3 + S_BUTTON_ACTION_SHORT_RELEASED, "Recall scene 1" },
    { Sensor::ModeScenes,           0x01, 0x0005, 0x05, 2,    S_BUTTON_4 + S_BUTTON_ACTION_SHORT_RELEASED, "Recall scene 2" },
    { Sensor::ModeScenes,           0x01, 0x0005, 0x05, 3,    S_BUTTON_5 + S_BUTTON_ACTION_SHORT_RELEASED, "Recall scene 3" },
    { Sensor::ModeScenes,           0x01, 0x0005, 0x05, 4,    S_BUTTON_6 + S_BUTTON_ACTION_SHORT_RELEASED, "Recall scene 4" },

    // end
    { Sensor::ModeNone,             0x00, 0x0000, 0x00, 0,    0,                                           nullptr }
};

static const Sensor::ButtonMap instaRemoteMap[] = {
//    mode                          ep    cluster cmd   param button                                       name
    { Sensor::ModeScenes,           0x01, 0x0006, 0x40, 0,    S_BUTTON_1 + S_BUTTON_ACTION_SHORT_RELEASED, "Off with effect" },
    { Sensor::ModeScenes,           0x01, 0x0006, 0x01, 0,    S_BUTTON_2 + S_BUTTON_ACTION_SHORT_RELEASED, "On" },
    { Sensor::ModeScenes,           0x01, 0x0008, 0x06, 0,    S_BUTTON_2 + S_BUTTON_ACTION_HOLD,           "Dimm up" },
    { Sensor::ModeScenes,           0x01, 0x0008, 0x03, 0,    S_BUTTON_2 + S_BUTTON_ACTION_LONG_RELEASED,  "Dimm up stop" },
    { Sensor::ModeScenes,           0x01, 0x0008, 0x02, 1,    S_BUTTON_1 + S_BUTTON_ACTION_HOLD,           "Dimm down" },
    { Sensor::ModeScenes,           0x01, 0x0008, 0x03, 1,    S_BUTTON_1 + S_BUTTON_ACTION_LONG_RELEASED,  "Dimm down stop" },

    { Sensor::ModeScenes,           0x01, 0x0005, 0x05, 0,    S_BUTTON_3 + S_BUTTON_ACTION_SHORT_RELEASED, "Recall scene 0" },
    { Sensor::ModeScenes,           0x01, 0x0005, 0x05, 1,    S_BUTTON_4 + S_BUTTON_ACTION_SHORT_RELEASED, "Recall scene 1" },
    { Sensor::ModeScenes,           0x01, 0x0005, 0x05, 2,    S_BUTTON_5 + S_BUTTON_ACTION_SHORT_RELEASED, "Recall scene 2" },
    { Sensor::ModeScenes,           0x01, 0x0005, 0x05, 3,    S_BUTTON_6 + S_BUTTON_ACTION_SHORT_RELEASED, "Recall scene 3" },
    { Sensor::ModeScenes,           0x01, 0x0005, 0x05, 4,    S_BUTTON_7 + S_BUTTON_ACTION_SHORT_RELEASED, "Recall scene 4" },
    { Sensor::ModeScenes,           0x01, 0x0005, 0x05, 5,    S_BUTTON_8 + S_BUTTON_ACTION_SHORT_RELEASED, "Recall scene 5" },

    // end
    { Sensor::ModeNone,             0x00, 0x0000, 0x00, 0,    0,                                           nullptr }
};

static const Sensor::ButtonMap ikeaOnOffMap[] = {
//    mode                          ep    cluster cmd   param button                                       name
    { Sensor::ModeScenes,           0x01, 0x0006, 0x01, 0,    S_BUTTON_1 + S_BUTTON_ACTION_SHORT_RELEASED, "On" },
    { Sensor::ModeScenes,           0x01, 0x0006, 0x00, 0,    S_BUTTON_2 + S_BUTTON_ACTION_SHORT_RELEASED, "Off" },
    { Sensor::ModeScenes,           0x01, 0x0008, 0x05, 0,    S_BUTTON_1 + S_BUTTON_ACTION_HOLD, "Move up (with on/off)" },
    { Sensor::ModeScenes,           0x01, 0x0008, 0x01, 1,    S_BUTTON_2 + S_BUTTON_ACTION_HOLD, "Move down" },
    { Sensor::ModeScenes,           0x01, 0x0008, 0x07, 0,    S_BUTTON_1 + S_BUTTON_ACTION_LONG_RELEASED,  "Stop (with on/off)" },
    { Sensor::ModeScenes,           0x01, 0x0008, 0x07, 1,    S_BUTTON_2 + S_BUTTON_ACTION_LONG_RELEASED,  "Stop" },
    // end
    { Sensor::ModeNone,             0x00, 0x0000, 0x00, 0,    0,                                           nullptr }
};

static const Sensor::ButtonMap ikeaOpenCloseMap[] = {
//    mode                          ep    cluster cmd   param button                                       name
    { Sensor::ModeScenes,           0x01, 0x0102, 0x00, 0,    S_BUTTON_1 + S_BUTTON_ACTION_SHORT_RELEASED, "Open" },
    { Sensor::ModeScenes,           0x01, 0x0102, 0x02, 0,    S_BUTTON_1 + S_BUTTON_ACTION_LONG_RELEASED,  "Stop" },
    { Sensor::ModeScenes,           0x01, 0x0102, 0x01, 0,    S_BUTTON_2 + S_BUTTON_ACTION_SHORT_RELEASED, "Close" },
    { Sensor::ModeScenes,           0x01, 0x0102, 0x02, 1,    S_BUTTON_2 + S_BUTTON_ACTION_LONG_RELEASED,  "Stop" },
    // end
    { Sensor::ModeNone,             0x00, 0x0000, 0x00, 0,    0,                                           nullptr }
};

static const Sensor::ButtonMap ikeaRemoteMap[] = {
//    mode                          ep    cluster cmd   param button                                       name
    // big button
    { Sensor::ModeColorTemperature, 0x01, 0x0006, 0x02, 0,    S_BUTTON_1 + S_BUTTON_ACTION_SHORT_RELEASED, "Toggle" },
    { Sensor::ModeColorTemperature, 0x01, 0x0005, 0x07, 2,    S_BUTTON_1 + S_BUTTON_ACTION_HOLD,           "Setup 10s" },
    // top button
    { Sensor::ModeColorTemperature, 0x01, 0x0008, 0x06, 0,    S_BUTTON_2 + S_BUTTON_ACTION_SHORT_RELEASED, "Step up (with on/off)" },
    { Sensor::ModeColorTemperature, 0x01, 0x0008, 0x05, 0,    S_BUTTON_2 + S_BUTTON_ACTION_HOLD,           "Move up (with on/off)" },
    { Sensor::ModeColorTemperature, 0x01, 0x0008, 0x07, 0,    S_BUTTON_2 + S_BUTTON_ACTION_LONG_RELEASED,  "Stop_ (with on/off)" },
    // bottom button
    { Sensor::ModeColorTemperature, 0x01, 0x0008, 0x02, 1,    S_BUTTON_3 + S_BUTTON_ACTION_SHORT_RELEASED, "Step down" },
    { Sensor::ModeColorTemperature, 0x01, 0x0008, 0x01, 1,    S_BUTTON_3 + S_BUTTON_ACTION_HOLD,           "Move down" },
    { Sensor::ModeColorTemperature, 0x01, 0x0008, 0x03, 1,    S_BUTTON_3 + S_BUTTON_ACTION_LONG_RELEASED,  "Stop" },
    // left button (non-standard)
    { Sensor::ModeColorTemperature, 0x01, 0x0005, 0x07, 1,    S_BUTTON_4 + S_BUTTON_ACTION_SHORT_RELEASED, "Step ct colder" },
    { Sensor::ModeColorTemperature, 0x01, 0x0005, 0x08, 1,    S_BUTTON_4 + S_BUTTON_ACTION_HOLD,           "Move ct colder" },
    { Sensor::ModeColorTemperature, 0x01, 0x0005, 0x09, 1,    S_BUTTON_4 + S_BUTTON_ACTION_LONG_RELEASED,  "Stop ct colder" },
    // right button (non-standard)
    { Sensor::ModeColorTemperature, 0x01, 0x0005, 0x07, 0,    S_BUTTON_5 + S_BUTTON_ACTION_SHORT_RELEASED, "Step ct warmer" },
    { Sensor::ModeColorTemperature, 0x01, 0x0005, 0x08, 0,    S_BUTTON_5 + S_BUTTON_ACTION_HOLD,           "Move ct warmer" },
    { Sensor::ModeColorTemperature, 0x01, 0x0005, 0x09, 0,    S_BUTTON_5 + S_BUTTON_ACTION_LONG_RELEASED,  "Stop ct warmer" },
    // end
    { Sensor::ModeNone,             0x00, 0x0000, 0x00, 0,    0,                                           nullptr }
};

static const Sensor::ButtonMap osramMiniRemoteMap[] = {
    // mode               ep    cluster cmd   param    button                                       name
    // Button up
    { Sensor::ModeScenes, 0x01, 0x0006, 0x01, 0x00,    S_BUTTON_1 + S_BUTTON_ACTION_SHORT_RELEASED, "Up short press" },
    { Sensor::ModeScenes, 0x01, 0x0008, 0x05, 0x00,    S_BUTTON_1 + S_BUTTON_ACTION_HOLD,           "Up long press" },
    { Sensor::ModeScenes, 0x01, 0x0008, 0x03, 0x00,    S_BUTTON_1 + S_BUTTON_ACTION_LONG_RELEASED,  "Up long release" },
    // Button 0 (center)
    { Sensor::ModeScenes, 0x03, 0x0300, 0x0A, 0x72,    S_BUTTON_3 + S_BUTTON_ACTION_SHORT_RELEASED, "0 short press" },
    { Sensor::ModeScenes, 0x03, 0x0300, 0x03, 0xFE,    S_BUTTON_3 + S_BUTTON_ACTION_HOLD,           "0 long press" },
    { Sensor::ModeScenes, 0x03, 0x0300, 0x01, 0x00,    S_BUTTON_3 + S_BUTTON_ACTION_LONG_RELEASED,  "0 long release" },
    // Button down
    { Sensor::ModeScenes, 0x02, 0x0006, 0x00, 0x00,    S_BUTTON_2 + S_BUTTON_ACTION_SHORT_RELEASED, "Down short press" },
    { Sensor::ModeScenes, 0x02, 0x0008, 0x01, 0x01,    S_BUTTON_2 + S_BUTTON_ACTION_HOLD,           "Down long press" },
    { Sensor::ModeScenes, 0x02, 0x0008, 0x03, 0x01,    S_BUTTON_2 + S_BUTTON_ACTION_LONG_RELEASED,  "Down long release" },
    // end
    { Sensor::ModeNone,   0x00, 0x0000, 0x00,    0,    0,                                           nullptr }
};

// OSRAM 'Switch 4x EU-LIGHTIFY' and Switch 4x-LIGHTIFY'
static const Sensor::ButtonMap osram4ButRemoteMap[] = {
    // mode               ep    cluster cmd   param    button                                       name
    // Button upper-left
    { Sensor::ModeScenes, 0x01, 0x0006, 0x01, 0x00,    S_BUTTON_1 + S_BUTTON_ACTION_SHORT_RELEASED, "UL short press" },
    { Sensor::ModeScenes, 0x01, 0x0008, 0x05, 0x00,    S_BUTTON_1 + S_BUTTON_ACTION_HOLD,           "UL long press" },
    { Sensor::ModeScenes, 0x01, 0x0008, 0x03, 0x00,    S_BUTTON_1 + S_BUTTON_ACTION_LONG_RELEASED,  "UL long release" },
    // Button upper-right
    { Sensor::ModeScenes, 0x02, 0x0300, 0x4C, 0x01,    S_BUTTON_2 + S_BUTTON_ACTION_SHORT_RELEASED, "UR short press" },
    { Sensor::ModeScenes, 0x02, 0x0300, 0x03, 0xFE,    S_BUTTON_2 + S_BUTTON_ACTION_HOLD,           "UR long press" },
    { Sensor::ModeScenes, 0x02, 0x0300, 0x01, 0x00,    S_BUTTON_2 + S_BUTTON_ACTION_LONG_RELEASED,  "UR long release" },
    // Button lower-left
    { Sensor::ModeScenes, 0x03, 0x0006, 0x00, 0x00,    S_BUTTON_3 + S_BUTTON_ACTION_SHORT_RELEASED, "LL short press" },
    { Sensor::ModeScenes, 0x03, 0x0008, 0x01, 0x01,    S_BUTTON_3 + S_BUTTON_ACTION_HOLD,           "LL long press" },
    { Sensor::ModeScenes, 0x03, 0x0008, 0x03, 0x01,    S_BUTTON_3 + S_BUTTON_ACTION_LONG_RELEASED,  "LL long release" },
    // Button lower-right
    { Sensor::ModeScenes, 0x04, 0x0300, 0x4C, 0x03,    S_BUTTON_4 + S_BUTTON_ACTION_SHORT_RELEASED, "LR short press" },
    { Sensor::ModeScenes, 0x04, 0x0300, 0x03, 0xFE,    S_BUTTON_4 + S_BUTTON_ACTION_HOLD,           "LR long press" },
    { Sensor::ModeScenes, 0x04, 0x0300, 0x01, 0x00,    S_BUTTON_4 + S_BUTTON_ACTION_LONG_RELEASED,  "LR long release" },
    // end
    { Sensor::ModeNone,   0x00, 0x0000, 0x00,    0,    0,                                           nullptr }
};

// OSRAM 'Switch-LIGHTIFY'
static const Sensor::ButtonMap osram4ButRemoteMap2[] = {
    // mode               ep    cluster cmd   param    button                                       name
    // Button upper-left
    { Sensor::ModeScenes, 0x01, 0x0006, 0x01, 0x00,    S_BUTTON_1 + S_BUTTON_ACTION_SHORT_RELEASED, "UL short press" },
    { Sensor::ModeScenes, 0x01, 0x0008, 0x05, 0x00,    S_BUTTON_1 + S_BUTTON_ACTION_HOLD,           "UL long press" },
    { Sensor::ModeScenes, 0x01, 0x0008, 0x03, 0x00,    S_BUTTON_1 + S_BUTTON_ACTION_LONG_RELEASED,  "UL long release" },
    // Button upper-right
    { Sensor::ModeScenes, 0x02, 0x0300, 0x4C, 0x01,    S_BUTTON_2 + S_BUTTON_ACTION_SHORT_RELEASED, "UR short press" },
    { Sensor::ModeScenes, 0x02, 0x0300, 0x01, 0x01,    S_BUTTON_2 + S_BUTTON_ACTION_HOLD,           "UR long press" },
    { Sensor::ModeScenes, 0x02, 0x0300, 0x47, 0x00,    S_BUTTON_2 + S_BUTTON_ACTION_LONG_RELEASED,  "UR long release" },
    // Button lower-left
    { Sensor::ModeScenes, 0x03, 0x0006, 0x00, 0x00,    S_BUTTON_3 + S_BUTTON_ACTION_SHORT_RELEASED, "LL short press" },
    { Sensor::ModeScenes, 0x03, 0x0008, 0x01, 0x01,    S_BUTTON_3 + S_BUTTON_ACTION_HOLD,           "LL long press" },
    { Sensor::ModeScenes, 0x03, 0x0008, 0x03, 0x01,    S_BUTTON_3 + S_BUTTON_ACTION_LONG_RELEASED,  "LL long release" },
    // Button lower-right
    { Sensor::ModeScenes, 0x04, 0x0300, 0x4C, 0x03,    S_BUTTON_4 + S_BUTTON_ACTION_SHORT_RELEASED, "LR short press" },
    { Sensor::ModeScenes, 0x04, 0x0300, 0x01, 0x03,    S_BUTTON_4 + S_BUTTON_ACTION_HOLD,           "LR long press" },
    { Sensor::ModeScenes, 0x04, 0x0300, 0x47, 0x00,    S_BUTTON_4 + S_BUTTON_ACTION_LONG_RELEASED,  "LR long release" },
    // end
    { Sensor::ModeNone,   0x00, 0x0000, 0x00,    0,    0,                                           nullptr }
};

static const Sensor::ButtonMap ikeaDimmerMap[] = {
//    mode                ep    cluster cmd   param button                                       name
    // on
    { Sensor::ModeDimmer,           0x01, 0x0008, 0x04, 255,  S_BUTTON_1 + S_BUTTON_ACTION_SHORT_RELEASED, "Move to level 255 (with on/off)" },
    // dim up
    { Sensor::ModeDimmer,           0x01, 0x0008, 0x05, 0,    S_BUTTON_2 + S_BUTTON_ACTION_SHORT_RELEASED, "Move up (with on/off)" },
    { Sensor::ModeDimmer,           0x01, 0x0008, 0x07, 0,    0,                                           "Stop_ up (with on/off)" },
 // { Sensor::ModeDimmer,           0x01, 0x0008, 0x05, 0,    S_BUTTON_2 + S_BUTTON_ACTION_HOLD,           "Move up (with on/off)" },
 // { Sensor::ModeDimmer,           0x01, 0x0008, 0x07, 0,    S_BUTTON_2 + S_BUTTON_ACTION_LONG_RELEASED,  "Stop_ up (with on/off)" },
    // dim down
    { Sensor::ModeDimmer,           0x01, 0x0008, 0x01, 1,    S_BUTTON_3 + S_BUTTON_ACTION_SHORT_RELEASED, "Move down" },
    { Sensor::ModeDimmer,           0x01, 0x0008, 0x07, 1,    0,                                           "Stop_ down (with on/off)" },
 // { Sensor::ModeDimmer,           0x01, 0x0008, 0x01, 1,    S_BUTTON_3 + S_BUTTON_ACTION_HOLD,           "Move down" },
 // { Sensor::ModeDimmer,           0x01, 0x0008, 0x07, 1,    S_BUTTON_3 + S_BUTTON_ACTION_LONG_RELEASED,  "Stop_ down (with on/off)" },
    // off
    { Sensor::ModeDimmer,           0x01, 0x0008, 0x04, 0,    S_BUTTON_4 + S_BUTTON_ACTION_SHORT_RELEASED, "Move to level 0 (with on/off)" },
    // shut off warnings
    { Sensor::ModeDimmer,           0x01, 0x0008, 0x07, 0,    0,                                           "Stop_ up (with on/off)" },
    // end
    { Sensor::ModeNone,             0x00, 0x0000, 0x00, 0,    0,                                           nullptr }
};


static const Sensor::ButtonMap ikeaMotionSensorMap[] = {
//    mode                          ep    cluster cmd   param button                                       name
// presence event
    { Sensor::ModeScenes,           0x01, 0x0006, 0x42, 0,    S_BUTTON_1 + S_BUTTON_ACTION_SHORT_RELEASED, "On with timed off" },

    // end
    { Sensor::ModeNone,             0x00, 0x0000, 0x00, 0,    0,                                           nullptr }
};

static const Sensor::ButtonMap ikeaSoundControllerMap[] = {
//    mode                          ep    cluster cmd   param button                                       name
    // press
    { Sensor::ModeScenes,           0x01, 0x0006, 0x02, 0,    S_BUTTON_1 + S_BUTTON_ACTION_SHORT_RELEASED, "Toggle" },
    { Sensor::ModeScenes,           0x01, 0x0008, 0x02, 0,    S_BUTTON_1 + S_BUTTON_ACTION_DOUBLE_PRESS,   "Step Up" },
    { Sensor::ModeScenes,           0x01, 0x0008, 0x02, 1,    S_BUTTON_1 + S_BUTTON_ACTION_TREBLE_PRESS,   "Step Down" },
    { Sensor::ModeDimmer,           0x01, 0x0006, 0x02, 0,    S_BUTTON_1 + S_BUTTON_ACTION_SHORT_RELEASED, "Toggle" },
    { Sensor::ModeDimmer,           0x01, 0x0008, 0x02, 0,    S_BUTTON_1 + S_BUTTON_ACTION_DOUBLE_PRESS,   "Step Up" },
    { Sensor::ModeDimmer,           0x01, 0x0008, 0x02, 1,    S_BUTTON_1 + S_BUTTON_ACTION_TREBLE_PRESS,   "Step Down" },
    // turn clockwise
    { Sensor::ModeScenes,           0x01, 0x0008, 0x01, 0,    S_BUTTON_2 + S_BUTTON_ACTION_HOLD,           "Move Up" },
    { Sensor::ModeScenes,           0x01, 0x0008, 0x03, 0,    S_BUTTON_2 + S_BUTTON_ACTION_LONG_RELEASED,  "Stop" },
    { Sensor::ModeDimmer,           0x01, 0x0008, 0x01, 0,    S_BUTTON_2 + S_BUTTON_ACTION_SHORT_RELEASED, "Move Up" },
    { Sensor::ModeDimmer,           0x01, 0x0008, 0x03, 0,    0,                                           "Stop" },
    // turn counter clockwise
    { Sensor::ModeScenes,           0x01, 0x0008, 0x01, 1,    S_BUTTON_3 + S_BUTTON_ACTION_HOLD,           "Move Down" },
    { Sensor::ModeScenes,           0x01, 0x0008, 0x03, 1,    S_BUTTON_3 + S_BUTTON_ACTION_LONG_RELEASED,  "Stop" },
    { Sensor::ModeDimmer,           0x01, 0x0008, 0x01, 1,    S_BUTTON_3 + S_BUTTON_ACTION_SHORT_RELEASED, "Move Down" },
    { Sensor::ModeDimmer,           0x01, 0x0008, 0x03, 1,    0,                                           "Stop" },
    // end
    { Sensor::ModeNone,             0x00, 0x0000, 0x00, 0,    0,                                           nullptr }
};

static const Sensor::ButtonMap trustZYCT202SwitchMap[] = {
//    mode                          ep    cluster cmd   param button                                       name
    { Sensor::ModeScenes,           0x01, 0x0006, 0x01, 0,    S_BUTTON_1 + S_BUTTON_ACTION_SHORT_RELEASED, "On" },
    { Sensor::ModeScenes,           0x01, 0x0008, 0x01, 0,    S_BUTTON_2 + S_BUTTON_ACTION_HOLD,           "Dimm up" },
    { Sensor::ModeScenes,           0x01, 0x0008, 0x03, 0,    S_BUTTON_2 + S_BUTTON_ACTION_LONG_RELEASED,  "Dimm up stop" },
    { Sensor::ModeScenes,           0x01, 0x0008, 0x01, 1,    S_BUTTON_3 + S_BUTTON_ACTION_HOLD,           "Dimm down" },
    { Sensor::ModeScenes,           0x01, 0x0008, 0x03, 1,    S_BUTTON_3 + S_BUTTON_ACTION_LONG_RELEASED,  "Dimm down stop" },
    { Sensor::ModeScenes,           0x01, 0x0006, 0x40, 0,    S_BUTTON_4 + S_BUTTON_ACTION_SHORT_RELEASED, "Off" },

    // end
    { Sensor::ModeNone,             0x00, 0x0000, 0x00, 0,    0,                                           nullptr }
};


static const Sensor::ButtonMap bjeSwitchMap[] = {
//    mode                          ep    cluster cmd   param button                                       name
//  1) row left button
    { Sensor::ModeScenes,           0x0A, 0x0006, 0x00, 0,    S_BUTTON_1 + S_BUTTON_ACTION_SHORT_RELEASED, "Off" },
    { Sensor::ModeScenes,           0x0A, 0x0008, 0x02, 1,    S_BUTTON_1 + S_BUTTON_ACTION_HOLD, "Step down" },
    { Sensor::ModeScenes,           0x0A, 0x0008, 0x03, 1,    S_BUTTON_1 + S_BUTTON_ACTION_LONG_RELEASED, "Stop" },
//  1) row right button
    { Sensor::ModeScenes,           0x0A, 0x0006, 0x01, 0,    S_BUTTON_2 + S_BUTTON_ACTION_SHORT_RELEASED, "On" },
    { Sensor::ModeScenes,           0x0A, 0x0008, 0x06, 0,    S_BUTTON_2 + S_BUTTON_ACTION_HOLD, "Step up (with on/off)" },
    { Sensor::ModeScenes,           0x0A, 0x0008, 0x03, 0,    S_BUTTON_2 + S_BUTTON_ACTION_LONG_RELEASED, "Stop" },
//  2) row left button
    { Sensor::ModeScenes,           0x0B, 0x0006, 0x00, 0,    S_BUTTON_3 + S_BUTTON_ACTION_SHORT_RELEASED, "Off" },
    { Sensor::ModeScenes,           0x0B, 0x0008, 0x02, 1,    S_BUTTON_3 + S_BUTTON_ACTION_HOLD, "Step down" },
    { Sensor::ModeScenes,           0x0B, 0x0008, 0x03, 1,    S_BUTTON_3 + S_BUTTON_ACTION_LONG_RELEASED, "Stop" },
    { Sensor::ModeScenes,           0x0B, 0x0005, 0x05, 3,    S_BUTTON_3 + S_BUTTON_ACTION_SHORT_RELEASED, "Recall scene 3" },
//  2) row right button
    { Sensor::ModeScenes,           0x0B, 0x0006, 0x01, 0,    S_BUTTON_4 + S_BUTTON_ACTION_SHORT_RELEASED, "On" },
    { Sensor::ModeScenes,           0x0B, 0x0008, 0x06, 0,    S_BUTTON_4 + S_BUTTON_ACTION_HOLD, "Step up (with on/off)" },
    { Sensor::ModeScenes,           0x0B, 0x0008, 0x03, 0,    S_BUTTON_4 + S_BUTTON_ACTION_LONG_RELEASED, "Stop" },
    { Sensor::ModeScenes,           0x0B, 0x0005, 0x05, 4,    S_BUTTON_4 + S_BUTTON_ACTION_SHORT_RELEASED, "Recall scene 4" },
//  3) row left button
    { Sensor::ModeScenes,           0x0C, 0x0006, 0x00, 0,    S_BUTTON_5 + S_BUTTON_ACTION_SHORT_RELEASED, "Off" },
    { Sensor::ModeScenes,           0x0C, 0x0008, 0x02, 1,    S_BUTTON_5 + S_BUTTON_ACTION_HOLD, "Step down" },
    { Sensor::ModeScenes,           0x0C, 0x0008, 0x03, 1,    S_BUTTON_5 + S_BUTTON_ACTION_LONG_RELEASED, "Stop" },
    { Sensor::ModeScenes,           0x0C, 0x0005, 0x05, 5,    S_BUTTON_5 + S_BUTTON_ACTION_SHORT_RELEASED, "Recall scene 5" },
//  3) row right button
    { Sensor::ModeScenes,           0x0C, 0x0006, 0x01, 0,    S_BUTTON_6 + S_BUTTON_ACTION_SHORT_RELEASED, "On" },
    { Sensor::ModeScenes,           0x0C, 0x0008, 0x06, 0,    S_BUTTON_6 + S_BUTTON_ACTION_HOLD, "Step up (with on/off)" },
    { Sensor::ModeScenes,           0x0C, 0x0008, 0x03, 0,    S_BUTTON_6 + S_BUTTON_ACTION_LONG_RELEASED, "Stop" },
    { Sensor::ModeScenes,           0x0C, 0x0005, 0x05, 6,    S_BUTTON_6 + S_BUTTON_ACTION_SHORT_RELEASED, "Recall scene 6" },
//  4) row left button
    { Sensor::ModeScenes,           0x0D, 0x0006, 0x00, 0,    S_BUTTON_7 + S_BUTTON_ACTION_SHORT_RELEASED, "Off" },
    { Sensor::ModeScenes,           0x0D, 0x0008, 0x02, 1,    S_BUTTON_7 + S_BUTTON_ACTION_HOLD, "Step down" },
    { Sensor::ModeScenes,           0x0D, 0x0008, 0x03, 1,    S_BUTTON_7 + S_BUTTON_ACTION_LONG_RELEASED, "Stop" },
    { Sensor::ModeScenes,           0x0D, 0x0005, 0x05, 7,    S_BUTTON_7 + S_BUTTON_ACTION_SHORT_RELEASED, "Recall scene 7" },
//  4) row right button
    { Sensor::ModeScenes,           0x0D, 0x0006, 0x01, 0,    S_BUTTON_8 + S_BUTTON_ACTION_SHORT_RELEASED, "On" },
    { Sensor::ModeScenes,           0x0D, 0x0008, 0x06, 0,    S_BUTTON_8 + S_BUTTON_ACTION_HOLD, "Step up (with on/off)" },
    { Sensor::ModeScenes,           0x0D, 0x0008, 0x03, 0,    S_BUTTON_8 + S_BUTTON_ACTION_LONG_RELEASED, "Stop" },
    { Sensor::ModeScenes,           0x0D, 0x0005, 0x05, 8,    S_BUTTON_8 + S_BUTTON_ACTION_SHORT_RELEASED, "Recall scene 8" },

/////////////////////////////////////////////////////////
//  1) row left button
    { Sensor::ModeDimmer,           0x0A, 0x0006, 0x00, 0,    S_BUTTON_1 + S_BUTTON_ACTION_SHORT_RELEASED, "Off" },
    { Sensor::ModeDimmer,           0x0A, 0x0008, 0x02, 1,    S_BUTTON_1 + S_BUTTON_ACTION_HOLD, "Step down" },
    { Sensor::ModeDimmer,           0x0A, 0x0008, 0x03, 0,    S_BUTTON_1 + S_BUTTON_ACTION_LONG_RELEASED, "Stop" },
//  1) row right button
    { Sensor::ModeDimmer,           0x0A, 0x0006, 0x01, 0,    S_BUTTON_2 + S_BUTTON_ACTION_SHORT_RELEASED, "On" },
    { Sensor::ModeDimmer,           0x0A, 0x0008, 0x06, 0,    S_BUTTON_2 + S_BUTTON_ACTION_HOLD, "Step up (with on/off)" },
//  2) row left button
    { Sensor::ModeDimmer,           0x0B, 0x0006, 0x00, 0,    S_BUTTON_3 + S_BUTTON_ACTION_SHORT_RELEASED, "Off" },
    { Sensor::ModeDimmer,           0x0B, 0x0008, 0x02, 1,    S_BUTTON_3 + S_BUTTON_ACTION_HOLD, "Step down" },
    { Sensor::ModeDimmer,           0x0B, 0x0008, 0x03, 1,    S_BUTTON_3 + S_BUTTON_ACTION_LONG_RELEASED, "Stop" },
//  2) row right button
    { Sensor::ModeDimmer,           0x0B, 0x0006, 0x01, 0,    S_BUTTON_4 + S_BUTTON_ACTION_SHORT_RELEASED, "On" },
    { Sensor::ModeDimmer,           0x0B, 0x0008, 0x06, 0,    S_BUTTON_4 + S_BUTTON_ACTION_HOLD, "Step up (with on/off)" },
    { Sensor::ModeDimmer,           0x0B, 0x0008, 0x03, 0,    S_BUTTON_4 + S_BUTTON_ACTION_LONG_RELEASED, "Stop" },

    // end
    { Sensor::ModeNone,             0x00, 0x0000, 0x00, 0,    0,                                           nullptr }
};

static const Sensor::ButtonMap xiaomiSwitchMap[] = {
//    mode                          ep    cluster cmd   param button                                       name
    // First button
    { Sensor::ModeScenes,           0x01, 0x0006, 0x0a, 0,    S_BUTTON_1 + S_BUTTON_ACTION_INITIAL_PRESS, "Normal press" },
    { Sensor::ModeScenes,           0x01, 0x0006, 0x0a, 1,    S_BUTTON_1 + S_BUTTON_ACTION_SHORT_RELEASED, "Normal release" },
    { Sensor::ModeScenes,           0x01, 0x0006, 0x0a, 1,    S_BUTTON_1 + S_BUTTON_ACTION_LONG_RELEASED, "Long release" },
    { Sensor::ModeScenes,           0x01, 0x0006, 0x0a, 2,    S_BUTTON_1 + S_BUTTON_ACTION_DOUBLE_PRESS, "Double press" },
    { Sensor::ModeScenes,           0x01, 0x0006, 0x0a, 3,    S_BUTTON_1 + S_BUTTON_ACTION_TREBLE_PRESS, "Triple press" },
    { Sensor::ModeScenes,           0x01, 0x0006, 0x0a, 4,    S_BUTTON_1 + S_BUTTON_ACTION_QUADRUPLE_PRESS, "Quad press" },
    { Sensor::ModeScenes,           0x01, 0x0006, 0x0a, 0x80, S_BUTTON_1 + S_BUTTON_ACTION_MANY_PRESS, "Many press" },

    // end
    { Sensor::ModeNone,             0x00, 0x0000, 0x00, 0,    0,                                           nullptr }
};

static const Sensor::ButtonMap xiaomiSwitchAq2Map[] = {
//    mode                          ep    cluster cmd   param button                                       name
    // First button
    { Sensor::ModeScenes,           0x01, 0x0006, 0x0a, 0,    S_BUTTON_1 + S_BUTTON_ACTION_SHORT_RELEASED, "Normal press" },
    { Sensor::ModeScenes,           0x01, 0x0006, 0x0a, 2,    S_BUTTON_1 + S_BUTTON_ACTION_DOUBLE_PRESS, "Double press" },
    { Sensor::ModeScenes,           0x01, 0x0006, 0x0a, 3,    S_BUTTON_1 + S_BUTTON_ACTION_TREBLE_PRESS, "Triple press" },
    { Sensor::ModeScenes,           0x01, 0x0006, 0x0a, 4,    S_BUTTON_1 + S_BUTTON_ACTION_QUADRUPLE_PRESS, "Quad press" },

    // end
    { Sensor::ModeNone,             0x00, 0x0000, 0x00, 0,    0,                                           nullptr }
};

static const Sensor::ButtonMap xiaomiVibrationMap[] = {
//    mode                          ep    cluster cmd   param button                                       name
    // First button
    { Sensor::ModeScenes,           0x01, 0x0101, 0x0a, 1,    S_BUTTON_1 + S_BUTTON_ACTION_SHAKE, "Shake" },
    { Sensor::ModeScenes,           0x01, 0x0101, 0x0a, 2,    S_BUTTON_1 + S_BUTTON_ACTION_TILT, "Tilt" },
    { Sensor::ModeScenes,           0x01, 0x0101, 0x0a, 3,    S_BUTTON_1 + S_BUTTON_ACTION_DROP, "Drop" },

    // end
    { Sensor::ModeNone,             0x00, 0x0000, 0x00, 0,    0,                                           nullptr }
};

static const Sensor::ButtonMap ubisysD1Map[] = {
//    mode                          ep    cluster cmd   param button                                       name
    // First button
    { Sensor::ModeScenes,           0x02, 0x0006, 0x02, 0,    S_BUTTON_1 + S_BUTTON_ACTION_SHORT_RELEASED, "Toggle" },
    { Sensor::ModeScenes,           0x02, 0x0008, 0x05, 0,    S_BUTTON_1 + S_BUTTON_ACTION_HOLD, "Move up (with on/off)" },
    { Sensor::ModeScenes,           0x02, 0x0008, 0x07, 0,    S_BUTTON_1 + S_BUTTON_ACTION_LONG_RELEASED, "Stop_ (with on/off)" },
    { Sensor::ModeScenes,           0x02, 0x0008, 0x05, 1,    S_BUTTON_1 + S_BUTTON_ACTION_HOLD, "Move down (with on/off)" },
    { Sensor::ModeScenes,           0x02, 0x0008, 0x07, 1,    S_BUTTON_1 + S_BUTTON_ACTION_LONG_RELEASED, "Stop_ (with on/off)" },
    // Second button
    { Sensor::ModeScenes,           0x03, 0x0006, 0x02, 0,    S_BUTTON_2 + S_BUTTON_ACTION_SHORT_RELEASED, "Toggle" },
    { Sensor::ModeScenes,           0x03, 0x0008, 0x05, 0,    S_BUTTON_2 + S_BUTTON_ACTION_HOLD, "Move up (with on/off)" },
    { Sensor::ModeScenes,           0x03, 0x0008, 0x07, 0,    S_BUTTON_2 + S_BUTTON_ACTION_LONG_RELEASED, "Stop_ (with on/off)" },
    { Sensor::ModeScenes,           0x03, 0x0008, 0x05, 1,    S_BUTTON_2 + S_BUTTON_ACTION_HOLD, "Move down (with on/off)" },
    { Sensor::ModeScenes,           0x03, 0x0008, 0x07, 1,    S_BUTTON_2 + S_BUTTON_ACTION_LONG_RELEASED, "Stop_ (with on/off)" },
    // end
    { Sensor::ModeNone,             0x00, 0x0000, 0x00, 0,    0,                                           nullptr }
};

static const Sensor::ButtonMap ubisysC4Map[] = {
//    mode                          ep    cluster cmd   param button                                       name
    // First button
    { Sensor::ModeScenes,           0x01, 0x0006, 0x02, 0,    S_BUTTON_1 + S_BUTTON_ACTION_SHORT_RELEASED, "Toggle" },
    { Sensor::ModeScenes,           0x01, 0x0008, 0x05, 0,    S_BUTTON_1 + S_BUTTON_ACTION_HOLD, "Move up (with on/off)" },
    { Sensor::ModeScenes,           0x01, 0x0008, 0x07, 0,    S_BUTTON_1 + S_BUTTON_ACTION_LONG_RELEASED, "Stop_ (with on/off)" },
    { Sensor::ModeScenes,           0x01, 0x0008, 0x05, 1,    S_BUTTON_1 + S_BUTTON_ACTION_HOLD, "Move down (with on/off)" },
    { Sensor::ModeScenes,           0x01, 0x0008, 0x07, 1,    S_BUTTON_1 + S_BUTTON_ACTION_LONG_RELEASED, "Stop_ (with on/off)" },
    // Second button
    { Sensor::ModeScenes,           0x02, 0x0006, 0x02, 0,    S_BUTTON_2 + S_BUTTON_ACTION_SHORT_RELEASED, "Toggle" },
    { Sensor::ModeScenes,           0x02, 0x0008, 0x05, 0,    S_BUTTON_2 + S_BUTTON_ACTION_HOLD, "Move up (with on/off)" },
    { Sensor::ModeScenes,           0x02, 0x0008, 0x07, 0,    S_BUTTON_2 + S_BUTTON_ACTION_LONG_RELEASED, "Stop_ (with on/off)" },
    { Sensor::ModeScenes,           0x02, 0x0008, 0x05, 1,    S_BUTTON_2 + S_BUTTON_ACTION_HOLD, "Move down (with on/off)" },
    { Sensor::ModeScenes,           0x02, 0x0008, 0x07, 1,    S_BUTTON_2 + S_BUTTON_ACTION_LONG_RELEASED, "Stop_ (with on/off)" },
    // Third button
    { Sensor::ModeScenes,           0x03, 0x0006, 0x02, 0,    S_BUTTON_3 + S_BUTTON_ACTION_SHORT_RELEASED, "Toggle" },
    { Sensor::ModeScenes,           0x03, 0x0008, 0x05, 0,    S_BUTTON_3 + S_BUTTON_ACTION_HOLD, "Move up (with on/off)" },
    { Sensor::ModeScenes,           0x03, 0x0008, 0x07, 0,    S_BUTTON_3 + S_BUTTON_ACTION_LONG_RELEASED, "Stop_ (with on/off)" },
    { Sensor::ModeScenes,           0x03, 0x0008, 0x05, 1,    S_BUTTON_3 + S_BUTTON_ACTION_HOLD, "Move down (with on/off)" },
    { Sensor::ModeScenes,           0x03, 0x0008, 0x07, 1,    S_BUTTON_3 + S_BUTTON_ACTION_LONG_RELEASED, "Stop_ (with on/off)" },
    // Fourth button
    { Sensor::ModeScenes,           0x04, 0x0006, 0x02, 0,    S_BUTTON_4 + S_BUTTON_ACTION_SHORT_RELEASED, "Toggle" },
    { Sensor::ModeScenes,           0x04, 0x0008, 0x05, 0,    S_BUTTON_4 + S_BUTTON_ACTION_HOLD, "Move up (with on/off)" },
    { Sensor::ModeScenes,           0x04, 0x0008, 0x07, 0,    S_BUTTON_4 + S_BUTTON_ACTION_LONG_RELEASED, "Stop_ (with on/off)" },
    { Sensor::ModeScenes,           0x04, 0x0008, 0x05, 1,    S_BUTTON_4 + S_BUTTON_ACTION_HOLD, "Move down (with on/off)" },
    { Sensor::ModeScenes,           0x04, 0x0008, 0x07, 1,    S_BUTTON_4 + S_BUTTON_ACTION_LONG_RELEASED, "Stop_ (with on/off)" },
    // end
    { Sensor::ModeNone,             0x00, 0x0000, 0x00, 0,    0,                                           nullptr }
};

static const Sensor::ButtonMap ubisysS2Map[] = {
//    mode                          ep    cluster cmd   param button                                       name
    // First button
    { Sensor::ModeScenes,           0x03, 0x0006, 0x02, 0,    S_BUTTON_1 + S_BUTTON_ACTION_SHORT_RELEASED, "Toggle" },
    { Sensor::ModeScenes,           0x03, 0x0008, 0x05, 0,    S_BUTTON_1 + S_BUTTON_ACTION_HOLD, "Move up (with on/off)" },
    { Sensor::ModeScenes,           0x03, 0x0008, 0x07, 0,    S_BUTTON_1 + S_BUTTON_ACTION_LONG_RELEASED, "Stop_ (with on/off)" },
    { Sensor::ModeScenes,           0x03, 0x0008, 0x05, 1,    S_BUTTON_1 + S_BUTTON_ACTION_HOLD, "Move down (with on/off)" },
    { Sensor::ModeScenes,           0x03, 0x0008, 0x07, 1,    S_BUTTON_1 + S_BUTTON_ACTION_LONG_RELEASED, "Stop_ (with on/off)" },
    // Second button
    { Sensor::ModeScenes,           0x04, 0x0006, 0x02, 0,    S_BUTTON_2 + S_BUTTON_ACTION_SHORT_RELEASED, "Toggle" },
    { Sensor::ModeScenes,           0x04, 0x0008, 0x05, 0,    S_BUTTON_2 + S_BUTTON_ACTION_HOLD, "Move up (with on/off)" },
    { Sensor::ModeScenes,           0x04, 0x0008, 0x07, 0,    S_BUTTON_2 + S_BUTTON_ACTION_LONG_RELEASED, "Stop_ (with on/off)" },
    { Sensor::ModeScenes,           0x04, 0x0008, 0x05, 1,    S_BUTTON_2 + S_BUTTON_ACTION_HOLD, "Move down (with on/off)" },
    { Sensor::ModeScenes,           0x04, 0x0008, 0x07, 1,    S_BUTTON_2 + S_BUTTON_ACTION_LONG_RELEASED, "Stop_ (with on/off)" },
    // end
    { Sensor::ModeNone,             0x00, 0x0000, 0x00, 0,    0,                                           nullptr }
};

static const Sensor::ButtonMap lutronLZL4BWHLSwitchMap[] = {
//    mode                          ep    cluster cmd   param button                                       name
//  vendor specific
    // top button
    { Sensor::ModeDimmer,           0x01, 0x0008, 0x04, 0xfe,  S_BUTTON_1 + S_BUTTON_ACTION_SHORT_RELEASED, "on" },
    // second button
    { Sensor::ModeDimmer,           0x01, 0x0008, 0x06, 0x00,  S_BUTTON_2 + S_BUTTON_ACTION_HOLD,           "dimm up" },
    { Sensor::ModeDimmer,           0x01, 0x0008, 0x03, 0x00,  S_BUTTON_2 + S_BUTTON_ACTION_LONG_RELEASED,  "dimm up release" },
    // third button
    { Sensor::ModeDimmer,           0x01, 0x0008, 0x02, 0x01,  S_BUTTON_3 + S_BUTTON_ACTION_HOLD,           "dimm down" },
    { Sensor::ModeDimmer,           0x01, 0x0008, 0x03, 0x01,  S_BUTTON_3 + S_BUTTON_ACTION_LONG_RELEASED,  "dimm down release" },
    // bottom button
    { Sensor::ModeDimmer,           0x01, 0x0008, 0x04, 0x00,  S_BUTTON_4 + S_BUTTON_ACTION_SHORT_RELEASED,  "off" },

    // end
    { Sensor::ModeNone,             0x00, 0x0000, 0x00, 0,    0,                                           nullptr }
};

static const Sensor::ButtonMap lutronAuroraMap[] = {
    // Use buttonMap until we can figure out how to activate the 0xFC00 cluster.
//    mode                          ep    cluster cmd   param button                                       name
    // Special encoding of param handled in code.
    { Sensor::ModeScenes,           0x01, 0x0008, 0x04, 0x00,  S_BUTTON_1 + S_BUTTON_ACTION_SHORT_RELEASED, "Toggle" },
    { Sensor::ModeScenes,           0x01, 0x0008, 0x04, 0x01,  S_BUTTON_2 + S_BUTTON_ACTION_SHORT_RELEASED, "DimUp" },
    { Sensor::ModeScenes,           0x01, 0x0008, 0x04, 0x02,  S_BUTTON_3 + S_BUTTON_ACTION_SHORT_RELEASED, "DimDown" },
    // end
    { Sensor::ModeNone,             0x00, 0x0000, 0x00, 0,    0,                                           nullptr }
};

static const Sensor::ButtonMap innrRC110Map[] = {
//    mode                          ep    cluster cmd   param button                                       name
    // Remote's switch set to Scenes.
    { Sensor::ModeScenes,           0x01, 0x0006, 0x00, 0,    S_BUTTON_1 + S_BUTTON_ACTION_SHORT_RELEASED, "OnOff" },
    { Sensor::ModeScenes,           0x01, 0x0006, 0x01, 0,    S_BUTTON_1 + S_BUTTON_ACTION_SHORT_RELEASED, "OnOff" },
    { Sensor::ModeScenes,           0x01, 0x0008, 0x01, 0,    S_BUTTON_2 + S_BUTTON_ACTION_HOLD,           "DimUp" },
    { Sensor::ModeScenes,           0x01, 0x0008, 0x02, 0,    S_BUTTON_2 + S_BUTTON_ACTION_SHORT_RELEASED, "DimUp" },
    { Sensor::ModeScenes,           0x01, 0x0008, 0x03, 0,    S_BUTTON_2 + S_BUTTON_ACTION_LONG_RELEASED,  "DimUp" },
    { Sensor::ModeScenes,           0x01, 0x0008, 0x01, 1,    S_BUTTON_3 + S_BUTTON_ACTION_HOLD,           "DimDown" },
    { Sensor::ModeScenes,           0x01, 0x0008, 0x02, 1,    S_BUTTON_3 + S_BUTTON_ACTION_SHORT_RELEASED, "DimDown" },
    { Sensor::ModeScenes,           0x01, 0x0008, 0x03, 1,    S_BUTTON_3 + S_BUTTON_ACTION_LONG_RELEASED,  "DimDown" },
    { Sensor::ModeScenes,           0x01, 0x0008, 0x04, 0x02, S_BUTTON_4 + S_BUTTON_ACTION_SHORT_RELEASED,  "1" },
    { Sensor::ModeScenes,           0x01, 0x0008, 0x04, 0x34, S_BUTTON_5 + S_BUTTON_ACTION_SHORT_RELEASED,  "2" },
    { Sensor::ModeScenes,           0x01, 0x0008, 0x04, 0x66, S_BUTTON_6 + S_BUTTON_ACTION_SHORT_RELEASED,  "3" },
    { Sensor::ModeScenes,           0x01, 0x0008, 0x04, 0x99, S_BUTTON_7 + S_BUTTON_ACTION_SHORT_RELEASED,  "4" },
    { Sensor::ModeScenes,           0x01, 0x0008, 0x04, 0xC2, S_BUTTON_8 + S_BUTTON_ACTION_SHORT_RELEASED,  "5" },
    { Sensor::ModeScenes,           0x01, 0x0008, 0x04, 0xFE, S_BUTTON_9 + S_BUTTON_ACTION_SHORT_RELEASED,  "6" },
    // Remote's switch set to Lights, after pressing 1
    { Sensor::ModeScenes,           0x03, 0x0006, 0x00, 0,         10000 + S_BUTTON_ACTION_SHORT_RELEASED, "OnOff 1" },
    { Sensor::ModeScenes,           0x03, 0x0006, 0x01, 0,         10000 + S_BUTTON_ACTION_SHORT_RELEASED, "OnOff 1" },
    { Sensor::ModeScenes,           0x03, 0x0008, 0x01, 0,         11000 + S_BUTTON_ACTION_HOLD,           "DimUp 1" },
    { Sensor::ModeScenes,           0x03, 0x0008, 0x02, 0,         11000 + S_BUTTON_ACTION_SHORT_RELEASED, "DimUp 1" },
    { Sensor::ModeScenes,           0x03, 0x0008, 0x03, 0,         11000 + S_BUTTON_ACTION_LONG_RELEASED,  "DimUp 1" },
    { Sensor::ModeScenes,           0x03, 0x0008, 0x01, 1,         12000 + S_BUTTON_ACTION_HOLD,           "DimDown 1" },
    { Sensor::ModeScenes,           0x03, 0x0008, 0x02, 1,         12000 + S_BUTTON_ACTION_SHORT_RELEASED, "DimDown 1" },
    { Sensor::ModeScenes,           0x03, 0x0008, 0x03, 1,         12000 + S_BUTTON_ACTION_LONG_RELEASED,  "DimDown 1" },
    // Remote's switch set to Lights, after pressing 2
    { Sensor::ModeScenes,           0x04, 0x0006, 0x00, 0,         13000 + S_BUTTON_ACTION_SHORT_RELEASED, "OnOff 2" },
    { Sensor::ModeScenes,           0x04, 0x0006, 0x01, 0,         13000 + S_BUTTON_ACTION_SHORT_RELEASED, "OnOff 2" },
    { Sensor::ModeScenes,           0x04, 0x0008, 0x01, 0,         14000 + S_BUTTON_ACTION_HOLD,           "DimUp 2" },
    { Sensor::ModeScenes,           0x04, 0x0008, 0x02, 0,         14000 + S_BUTTON_ACTION_SHORT_RELEASED, "DimUp 2" },
    { Sensor::ModeScenes,           0x04, 0x0008, 0x03, 0,         14000 + S_BUTTON_ACTION_LONG_RELEASED,  "DimUp 2" },
    { Sensor::ModeScenes,           0x04, 0x0008, 0x01, 1,         15000 + S_BUTTON_ACTION_HOLD,           "DimDown 2" },
    { Sensor::ModeScenes,           0x04, 0x0008, 0x02, 1,         15000 + S_BUTTON_ACTION_SHORT_RELEASED, "DimDown 2" },
    { Sensor::ModeScenes,           0x04, 0x0008, 0x03, 1,         15000 + S_BUTTON_ACTION_LONG_RELEASED,  "DimDown 2" },
    // Remote's switch set to Lights, after pressing 3
    { Sensor::ModeScenes,           0x05, 0x0006, 0x00, 0,         16000 + S_BUTTON_ACTION_SHORT_RELEASED, "OnOff 3" },
    { Sensor::ModeScenes,           0x05, 0x0006, 0x01, 0,         16000 + S_BUTTON_ACTION_SHORT_RELEASED, "OnOff 3" },
    { Sensor::ModeScenes,           0x05, 0x0008, 0x01, 0,         17000 + S_BUTTON_ACTION_HOLD,           "DimUp 3" },
    { Sensor::ModeScenes,           0x05, 0x0008, 0x02, 0,         17000 + S_BUTTON_ACTION_SHORT_RELEASED, "DimUp 3" },
    { Sensor::ModeScenes,           0x05, 0x0008, 0x03, 0,         17000 + S_BUTTON_ACTION_LONG_RELEASED,  "DimUp 3" },
    { Sensor::ModeScenes,           0x05, 0x0008, 0x01, 1,         18000 + S_BUTTON_ACTION_HOLD,           "DimDown 3" },
    { Sensor::ModeScenes,           0x05, 0x0008, 0x02, 1,         18000 + S_BUTTON_ACTION_SHORT_RELEASED, "DimDown 3" },
    { Sensor::ModeScenes,           0x05, 0x0008, 0x03, 1,         18000 + S_BUTTON_ACTION_LONG_RELEASED,  "DimDown 3" },
    // Remote's switch set to Lights, after pressing 4
    { Sensor::ModeScenes,           0x06, 0x0006, 0x00, 0,         19000 + S_BUTTON_ACTION_SHORT_RELEASED, "OnOff 4" },
    { Sensor::ModeScenes,           0x06, 0x0006, 0x01, 0,         19000 + S_BUTTON_ACTION_SHORT_RELEASED, "OnOff 4" },
    { Sensor::ModeScenes,           0x06, 0x0008, 0x01, 0,         20000 + S_BUTTON_ACTION_HOLD,           "DimUp 4" },
    { Sensor::ModeScenes,           0x06, 0x0008, 0x02, 0,         20000 + S_BUTTON_ACTION_SHORT_RELEASED, "DimUp 4" },
    { Sensor::ModeScenes,           0x06, 0x0008, 0x03, 0,         20000 + S_BUTTON_ACTION_LONG_RELEASED,  "DimUp 4" },
    { Sensor::ModeScenes,           0x06, 0x0008, 0x01, 1,         21000 + S_BUTTON_ACTION_HOLD,           "DimDown 4" },
    { Sensor::ModeScenes,           0x06, 0x0008, 0x02, 1,         21000 + S_BUTTON_ACTION_SHORT_RELEASED, "DimDown 4" },
    { Sensor::ModeScenes,           0x06, 0x0008, 0x03, 1,         21000 + S_BUTTON_ACTION_LONG_RELEASED,  "DimDown 4" },
    // Remote's switch set to Lights, after pressing 5
    { Sensor::ModeScenes,           0x07, 0x0006, 0x00, 0,         22000 + S_BUTTON_ACTION_SHORT_RELEASED, "OnOff 5" },
    { Sensor::ModeScenes,           0x07, 0x0006, 0x01, 0,         22000 + S_BUTTON_ACTION_SHORT_RELEASED, "OnOff 5" },
    { Sensor::ModeScenes,           0x07, 0x0008, 0x01, 0,         23000 + S_BUTTON_ACTION_HOLD,           "DimUp 5" },
    { Sensor::ModeScenes,           0x07, 0x0008, 0x02, 0,         23000 + S_BUTTON_ACTION_SHORT_RELEASED, "DimUp 5" },
    { Sensor::ModeScenes,           0x07, 0x0008, 0x03, 0,         23000 + S_BUTTON_ACTION_LONG_RELEASED,  "DimUp 5" },
    { Sensor::ModeScenes,           0x07, 0x0008, 0x01, 1,         24000 + S_BUTTON_ACTION_HOLD,           "DimDown 5" },
    { Sensor::ModeScenes,           0x07, 0x0008, 0x02, 1,         24000 + S_BUTTON_ACTION_SHORT_RELEASED, "DimDown 5" },
    { Sensor::ModeScenes,           0x07, 0x0008, 0x03, 1,         24000 + S_BUTTON_ACTION_LONG_RELEASED,  "DimDown 5" },
    // Remote's switch set to Lights, after pressing 6
    { Sensor::ModeScenes,           0x08, 0x0006, 0x00, 0,         25000 + S_BUTTON_ACTION_SHORT_RELEASED, "OnOff 6" },
    { Sensor::ModeScenes,           0x08, 0x0006, 0x01, 0,         25000 + S_BUTTON_ACTION_SHORT_RELEASED, "OnOff 6" },
    { Sensor::ModeScenes,           0x08, 0x0008, 0x01, 0,         26000 + S_BUTTON_ACTION_HOLD,           "DimUp 6" },
    { Sensor::ModeScenes,           0x08, 0x0008, 0x02, 0,         26000 + S_BUTTON_ACTION_SHORT_RELEASED, "DimUp 6" },
    { Sensor::ModeScenes,           0x08, 0x0008, 0x03, 0,         26000 + S_BUTTON_ACTION_LONG_RELEASED,  "DimUp 6" },
    { Sensor::ModeScenes,           0x08, 0x0008, 0x01, 1,         27000 + S_BUTTON_ACTION_HOLD,           "DimDown 6" },
    { Sensor::ModeScenes,           0x08, 0x0008, 0x02, 1,         27000 + S_BUTTON_ACTION_SHORT_RELEASED, "DimDown 6" },
    { Sensor::ModeScenes,           0x08, 0x0008, 0x03, 1,         27000 + S_BUTTON_ACTION_LONG_RELEASED,  "DimDown 6" },

    { Sensor::ModeNone,             0x00, 0x0000, 0x00, 0,    0,                                           nullptr }
};

static const Sensor::ButtonMap icasaKeypadMap[] = {
//    mode                          ep    cluster cmd   param button                                       name
    // Off button
    { Sensor::ModeScenes,           0x01, 0x0006, 0x00, 0,    S_BUTTON_1 + S_BUTTON_ACTION_SHORT_RELEASED, "Off" },
    { Sensor::ModeScenes,           0x01, 0x0008, 0x05, 1,    S_BUTTON_1 + S_BUTTON_ACTION_HOLD, "Move down (with on/off)" },
    { Sensor::ModeScenes,           0x01, 0x0008, 0x07, 1,    S_BUTTON_1 + S_BUTTON_ACTION_LONG_RELEASED, "Stop_ (with on/off)" },
    // On button
    { Sensor::ModeScenes,           0x01, 0x0006, 0x01, 0,    S_BUTTON_2 + S_BUTTON_ACTION_SHORT_RELEASED, "On" },
    { Sensor::ModeScenes,           0x01, 0x0008, 0x05, 0,    S_BUTTON_2 + S_BUTTON_ACTION_HOLD, "Move up (with on/off)" },
    { Sensor::ModeScenes,           0x01, 0x0008, 0x07, 0,    S_BUTTON_2 + S_BUTTON_ACTION_LONG_RELEASED, "Stop_ (with on/off)" },
    // Scene buttons
    { Sensor::ModeScenes,           0x01, 0x0005, 0x05, 1,    S_BUTTON_3 + S_BUTTON_ACTION_SHORT_RELEASED, "Recall scene 1" },
    { Sensor::ModeScenes,           0x01, 0x0005, 0x04, 1,    S_BUTTON_3 + S_BUTTON_ACTION_LONG_RELEASED, "Store scene 1" },
    { Sensor::ModeScenes,           0x01, 0x0005, 0x05, 2,    S_BUTTON_4 + S_BUTTON_ACTION_SHORT_RELEASED, "Recall scene 2" },
    { Sensor::ModeScenes,           0x01, 0x0005, 0x04, 2,    S_BUTTON_4 + S_BUTTON_ACTION_LONG_RELEASED, "Store scene 2" },
    { Sensor::ModeScenes,           0x01, 0x0005, 0x05, 3,    S_BUTTON_5 + S_BUTTON_ACTION_SHORT_RELEASED, "Recall scene 3" },
    { Sensor::ModeScenes,           0x01, 0x0005, 0x04, 3,    S_BUTTON_5 + S_BUTTON_ACTION_LONG_RELEASED, "Store scene 3" },
    { Sensor::ModeScenes,           0x01, 0x0005, 0x05, 4,    S_BUTTON_6 + S_BUTTON_ACTION_SHORT_RELEASED, "Recall scene 4" },
    { Sensor::ModeScenes,           0x01, 0x0005, 0x04, 4,    S_BUTTON_6 + S_BUTTON_ACTION_LONG_RELEASED, "Store scene 4" },
    { Sensor::ModeScenes,           0x01, 0x0005, 0x05, 5,    S_BUTTON_7 + S_BUTTON_ACTION_SHORT_RELEASED, "Recall scene 5" },
    { Sensor::ModeScenes,           0x01, 0x0005, 0x04, 5,    S_BUTTON_7 + S_BUTTON_ACTION_LONG_RELEASED, "Store scene 5" },
    { Sensor::ModeScenes,           0x01, 0x0005, 0x05, 6,    S_BUTTON_8 + S_BUTTON_ACTION_SHORT_RELEASED, "Recall scene 6" },
    { Sensor::ModeScenes,           0x01, 0x0005, 0x04, 6,    S_BUTTON_8 + S_BUTTON_ACTION_LONG_RELEASED, "Store scene 6" },
    // end
    { Sensor::ModeNone,             0x00, 0x0000, 0x00, 0,    0,                                           nullptr }
};

static const Sensor::ButtonMap icasaRemoteMap[] = {
//    mode                          ep    cluster cmd   param button                                       name
    // Off 1 button
    { Sensor::ModeScenes,           0x01, 0x0006, 0x00, 0,    S_BUTTON_1 + S_BUTTON_ACTION_SHORT_RELEASED, "Off" },
    { Sensor::ModeScenes,           0x01, 0x0008, 0x05, 1,    S_BUTTON_1 + S_BUTTON_ACTION_HOLD, "Move down (with on/off)" },
    { Sensor::ModeScenes,           0x01, 0x0008, 0x07, 1,    S_BUTTON_1 + S_BUTTON_ACTION_LONG_RELEASED, "Stop_ (with on/off)" },
    // On 1 button
    { Sensor::ModeScenes,           0x01, 0x0006, 0x01, 0,    S_BUTTON_2 + S_BUTTON_ACTION_SHORT_RELEASED, "On" },
    { Sensor::ModeScenes,           0x01, 0x0008, 0x05, 0,    S_BUTTON_2 + S_BUTTON_ACTION_HOLD, "Move up (with on/off)" },
    { Sensor::ModeScenes,           0x01, 0x0008, 0x07, 0,    S_BUTTON_2 + S_BUTTON_ACTION_LONG_RELEASED, "Stop_ (with on/off)" },
    // Scene buttons
    { Sensor::ModeScenes,           0x01, 0x0005, 0x05, 1,    S_BUTTON_9 + S_BUTTON_ACTION_SHORT_RELEASED, "Recall scene 1" },
    { Sensor::ModeScenes,           0x01, 0x0005, 0x05, 2,    10000 + S_BUTTON_ACTION_SHORT_RELEASED, "Recall scene 2" },
    // Off 2 button
    { Sensor::ModeScenes,           0x02, 0x0006, 0x00, 0,    S_BUTTON_3 + S_BUTTON_ACTION_SHORT_RELEASED, "Off" },
    { Sensor::ModeScenes,           0x02, 0x0008, 0x05, 1,    S_BUTTON_3 + S_BUTTON_ACTION_HOLD, "Move down (with on/off)" },
    { Sensor::ModeScenes,           0x02, 0x0008, 0x07, 1,    S_BUTTON_3 + S_BUTTON_ACTION_LONG_RELEASED, "Stop_ (with on/off)" },
    // On 2 button
    { Sensor::ModeScenes,           0x02, 0x0006, 0x01, 0,    S_BUTTON_4 + S_BUTTON_ACTION_SHORT_RELEASED, "On" },
    { Sensor::ModeScenes,           0x02, 0x0008, 0x05, 0,    S_BUTTON_4 + S_BUTTON_ACTION_HOLD, "Move up (with on/off)" },
    { Sensor::ModeScenes,           0x02, 0x0008, 0x07, 0,    S_BUTTON_4 + S_BUTTON_ACTION_LONG_RELEASED, "Stop_ (with on/off)" },
    // Off 3 button
    { Sensor::ModeScenes,           0x03, 0x0006, 0x00, 0,    S_BUTTON_5 + S_BUTTON_ACTION_SHORT_RELEASED, "Off" },
    { Sensor::ModeScenes,           0x03, 0x0008, 0x05, 1,    S_BUTTON_5 + S_BUTTON_ACTION_HOLD, "Move down (with on/off)" },
    { Sensor::ModeScenes,           0x03, 0x0008, 0x07, 1,    S_BUTTON_5 + S_BUTTON_ACTION_LONG_RELEASED, "Stop_ (with on/off)" },
    // On 3 button
    { Sensor::ModeScenes,           0x03, 0x0006, 0x01, 0,    S_BUTTON_6 + S_BUTTON_ACTION_SHORT_RELEASED, "On" },
    { Sensor::ModeScenes,           0x03, 0x0008, 0x05, 0,    S_BUTTON_6 + S_BUTTON_ACTION_HOLD, "Move up (with on/off)" },
    { Sensor::ModeScenes,           0x03, 0x0008, 0x07, 0,    S_BUTTON_6 + S_BUTTON_ACTION_LONG_RELEASED, "Stop_ (with on/off)" },
    // Off 4 button
    { Sensor::ModeScenes,           0x04, 0x0006, 0x00, 0,    S_BUTTON_7 + S_BUTTON_ACTION_SHORT_RELEASED, "Off" },
    { Sensor::ModeScenes,           0x04, 0x0008, 0x05, 1,    S_BUTTON_7 + S_BUTTON_ACTION_HOLD, "Move down (with on/off)" },
    { Sensor::ModeScenes,           0x04, 0x0008, 0x07, 1,    S_BUTTON_7 + S_BUTTON_ACTION_LONG_RELEASED, "Stop_ (with on/off)" },
    // On 4 button
    { Sensor::ModeScenes,           0x04, 0x0006, 0x01, 0,    S_BUTTON_8 + S_BUTTON_ACTION_SHORT_RELEASED, "On" },
    { Sensor::ModeScenes,           0x04, 0x0008, 0x05, 0,    S_BUTTON_8 + S_BUTTON_ACTION_HOLD, "Move up (with on/off)" },
    { Sensor::ModeScenes,           0x04, 0x0008, 0x07, 0,    S_BUTTON_8 + S_BUTTON_ACTION_LONG_RELEASED, "Stop_ (with on/off)" },
    // Off 5 button
    { Sensor::ModeScenes,           0x05, 0x0006, 0x00, 0,    S_BUTTON_11 + S_BUTTON_ACTION_SHORT_RELEASED, "Off" },
    { Sensor::ModeScenes,           0x05, 0x0008, 0x05, 1,    S_BUTTON_11 + S_BUTTON_ACTION_HOLD, "Move down (with on/off)" },
    { Sensor::ModeScenes,           0x05, 0x0008, 0x07, 1,    S_BUTTON_11 + S_BUTTON_ACTION_LONG_RELEASED, "Stop_ (with on/off)" },
    // On 5 button
    { Sensor::ModeScenes,           0x05, 0x0006, 0x01, 0,    S_BUTTON_12 + S_BUTTON_ACTION_SHORT_RELEASED, "On" },
    { Sensor::ModeScenes,           0x05, 0x0008, 0x05, 0,    S_BUTTON_12 + S_BUTTON_ACTION_HOLD, "Move up (with on/off)" },
    { Sensor::ModeScenes,           0x05, 0x0008, 0x07, 0,    S_BUTTON_12 + S_BUTTON_ACTION_LONG_RELEASED, "Stop_ (with on/off)" },
    // end
    { Sensor::ModeNone,             0x00, 0x0000, 0x00, 0,    0,                                           nullptr }
};

static const Sensor::ButtonMap samjinButtonMap[] = {
//    mode                          ep    cluster cmd   param button                                       name
    // First button
    { Sensor::ModeScenes,           0x01, 0x0500, 0x00, 0x01,    S_BUTTON_1 + S_BUTTON_ACTION_SHORT_RELEASED, "Single press" },
    { Sensor::ModeScenes,           0x01, 0x0500, 0x00, 0x02,    S_BUTTON_1 + S_BUTTON_ACTION_DOUBLE_PRESS, "Double press" },
    { Sensor::ModeScenes,           0x01, 0x0500, 0x00, 0x03,    S_BUTTON_1 + S_BUTTON_ACTION_HOLD, "Hold" },

    // end
    { Sensor::ModeNone,             0x00, 0x0000, 0x00, 0,    0,                                           nullptr }
};

static const Sensor::ButtonMap sunricherCCTMap[] = {
//    mode                          ep    cluster cmd   param button                                       name
    // Off button
    { Sensor::ModeScenes,           0x01, 0x0006, 0x01, 0,    S_BUTTON_1 + S_BUTTON_ACTION_SHORT_RELEASED, "On" },
    // On button
    { Sensor::ModeScenes,           0x01, 0x0006, 0x00, 0,    S_BUTTON_2 + S_BUTTON_ACTION_SHORT_RELEASED, "Off" },
    // Dim button
    { Sensor::ModeScenes,           0x01, 0x0008, 0x05, 0,    S_BUTTON_3 + S_BUTTON_ACTION_HOLD, "Move up (with on/off)" },
    { Sensor::ModeScenes,           0x01, 0x0008, 0x07, 0,    S_BUTTON_3 + S_BUTTON_ACTION_LONG_RELEASED, "Stop_ (with on/off)" },
    { Sensor::ModeScenes,           0x01, 0x0008, 0x05, 1,    S_BUTTON_3 + S_BUTTON_ACTION_HOLD, "Move down (with on/off)" },
    { Sensor::ModeScenes,           0x01, 0x0008, 0x07, 1,    S_BUTTON_3 + S_BUTTON_ACTION_LONG_RELEASED, "Stop_ (with on/off)" },
    // C/W button
    { Sensor::ModeScenes,           0x01, 0x0300, 0x0a, 0,    S_BUTTON_4 + S_BUTTON_ACTION_SHORT_RELEASED, "Move to color temperature" },
    { Sensor::ModeScenes,           0x01, 0x0300, 0x4b, 0x013C, S_BUTTON_4 + S_BUTTON_ACTION_HOLD, "Move color temperature up" },
    { Sensor::ModeScenes,           0x01, 0x0300, 0x4b, 0x033C, S_BUTTON_4 + S_BUTTON_ACTION_HOLD, "Move color temperature down" },
    { Sensor::ModeScenes,           0x01, 0x0300, 0x47, 0,    S_BUTTON_4 + S_BUTTON_ACTION_LONG_RELEASED, "Stop_" },
    // end
    { Sensor::ModeNone,             0x00, 0x0000, 0x00, 0,    0,                                           nullptr }
};

static const Sensor::ButtonMap rgbgenie5121Map[] = {
//    mode                          ep    cluster cmd   param button                                       name
    // On button
    { Sensor::ModeScenes,           0x01, 0x0006, 0x01, 0,    S_BUTTON_1 + S_BUTTON_ACTION_SHORT_RELEASED, "On" },
    // Off button
    { Sensor::ModeScenes,           0x01, 0x0006, 0x00, 0,    S_BUTTON_2 + S_BUTTON_ACTION_SHORT_RELEASED, "Off" },
    // Dim up
    { Sensor::ModeScenes,           0x01, 0x0008, 0x06, 0,    S_BUTTON_3 + S_BUTTON_ACTION_SHORT_RELEASED, "Step up (with on/off)" },
    { Sensor::ModeScenes,           0x01, 0x0008, 0x05, 0,    S_BUTTON_3 + S_BUTTON_ACTION_HOLD, "Move up (with on/off)" },
    { Sensor::ModeScenes,           0x01, 0x0008, 0x07, 0,    S_BUTTON_3 + S_BUTTON_ACTION_LONG_RELEASED, "Stop_ (with on/off)" },
    // Dim down
    { Sensor::ModeScenes,           0x01, 0x0008, 0x06, 1,    S_BUTTON_4 + S_BUTTON_ACTION_SHORT_RELEASED, "Step down (with on/off)" },
    { Sensor::ModeScenes,           0x01, 0x0008, 0x05, 1,    S_BUTTON_4 + S_BUTTON_ACTION_HOLD, "Move down (with on/off)" },
    { Sensor::ModeScenes,           0x01, 0x0008, 0x07, 0,    S_BUTTON_4 + S_BUTTON_ACTION_LONG_RELEASED, "Stop_ (with on/off)" },
    // Scene button
    { Sensor::ModeScenes,           0x01, 0x0005, 0x05, 0,    S_BUTTON_5 + S_BUTTON_ACTION_SHORT_RELEASED, "Recall scene 1" },
    { Sensor::ModeScenes,           0x01, 0x0005, 0x04, 0,    S_BUTTON_5 + S_BUTTON_ACTION_LONG_RELEASED, "Store scene 1" },
    // end
    { Sensor::ModeNone,             0x00, 0x0000, 0x00, 0,    0,                                           nullptr }
};

static const Sensor::ButtonMap sunricherMap[] = {
//    mode                          ep    cluster cmd   param button                                       name
    // 1st On button
    { Sensor::ModeScenes,           0x01, 0x0006, 0x01, 0,    S_BUTTON_1 + S_BUTTON_ACTION_SHORT_RELEASED, "On" },
    { Sensor::ModeScenes,           0x01, 0x0008, 0x05, 0,    S_BUTTON_1 + S_BUTTON_ACTION_HOLD, "Move up (with on/off)" },
    { Sensor::ModeScenes,           0x01, 0x0008, 0x07, 0,    S_BUTTON_1 + S_BUTTON_ACTION_LONG_RELEASED, "Stop_ (with on/off)" },
    // 1st Off button
    { Sensor::ModeScenes,           0x01, 0x0006, 0x00, 0,    S_BUTTON_2 + S_BUTTON_ACTION_SHORT_RELEASED, "Off" },
    { Sensor::ModeScenes,           0x01, 0x0008, 0x05, 1,    S_BUTTON_2 + S_BUTTON_ACTION_HOLD, "Move down (with on/off)" },
    { Sensor::ModeScenes,           0x01, 0x0008, 0x07, 1,    S_BUTTON_2 + S_BUTTON_ACTION_LONG_RELEASED, "Stop_ (with on/off)" },
    // 2nd On button
    { Sensor::ModeScenes,           0x02, 0x0006, 0x01, 0,    S_BUTTON_3 + S_BUTTON_ACTION_SHORT_RELEASED, "On" },
    { Sensor::ModeScenes,           0x02, 0x0008, 0x05, 0,    S_BUTTON_3 + S_BUTTON_ACTION_HOLD, "Move up (with on/off)" },
    { Sensor::ModeScenes,           0x02, 0x0008, 0x07, 0,    S_BUTTON_3 + S_BUTTON_ACTION_LONG_RELEASED, "Stop_ (with on/off)" },
    // 2nd Off button
    { Sensor::ModeScenes,           0x02, 0x0006, 0x00, 0,    S_BUTTON_4 + S_BUTTON_ACTION_SHORT_RELEASED, "Off" },
    { Sensor::ModeScenes,           0x02, 0x0008, 0x05, 1,    S_BUTTON_4 + S_BUTTON_ACTION_HOLD, "Move down (with on/off)" },
    { Sensor::ModeScenes,           0x02, 0x0008, 0x07, 1,    S_BUTTON_4 + S_BUTTON_ACTION_LONG_RELEASED, "Stop_ (with on/off)" },
    // 3rd On button
    { Sensor::ModeScenes,           0x03, 0x0006, 0x01, 0,    S_BUTTON_5 + S_BUTTON_ACTION_SHORT_RELEASED, "On" },
    { Sensor::ModeScenes,           0x03, 0x0008, 0x05, 0,    S_BUTTON_5 + S_BUTTON_ACTION_HOLD, "Move up (with on/off)" },
    { Sensor::ModeScenes,           0x03, 0x0008, 0x07, 0,    S_BUTTON_5 + S_BUTTON_ACTION_LONG_RELEASED, "Stop_ (with on/off)" },
    // 3rd Off button
    { Sensor::ModeScenes,           0x03, 0x0006, 0x00, 0,    S_BUTTON_6 + S_BUTTON_ACTION_SHORT_RELEASED, "Off" },
    { Sensor::ModeScenes,           0x03, 0x0008, 0x05, 1,    S_BUTTON_6 + S_BUTTON_ACTION_HOLD, "Move down (with on/off)" },
    { Sensor::ModeScenes,           0x03, 0x0008, 0x07, 1,    S_BUTTON_6 + S_BUTTON_ACTION_LONG_RELEASED, "Stop_ (with on/off)" },
    // 4th On button
    { Sensor::ModeScenes,           0x04, 0x0006, 0x01, 0,    S_BUTTON_7 + S_BUTTON_ACTION_SHORT_RELEASED, "On" },
    { Sensor::ModeScenes,           0x04, 0x0008, 0x05, 0,    S_BUTTON_7 + S_BUTTON_ACTION_HOLD, "Move up (with on/off)" },
    { Sensor::ModeScenes,           0x04, 0x0008, 0x07, 0,    S_BUTTON_7 + S_BUTTON_ACTION_LONG_RELEASED, "Stop_ (with on/off)" },
    // 4th Off button
    { Sensor::ModeScenes,           0x04, 0x0006, 0x00, 0,    S_BUTTON_8 + S_BUTTON_ACTION_SHORT_RELEASED, "Off" },
    { Sensor::ModeScenes,           0x04, 0x0008, 0x05, 1,    S_BUTTON_8 + S_BUTTON_ACTION_HOLD, "Move down (with on/off)" },
    { Sensor::ModeScenes,           0x04, 0x0008, 0x07, 1,    S_BUTTON_8 + S_BUTTON_ACTION_LONG_RELEASED, "Stop_ (with on/off)" },
    // end
    { Sensor::ModeNone,             0x00, 0x0000, 0x00, 0,    0,                                           nullptr }
};

static const Sensor::ButtonMap legrandSwitchRemote[] = {
//    mode                          ep    cluster cmd   param button                                       name
    { Sensor::ModeScenes,           0x01, 0x0006, 0x01, 0,    S_BUTTON_1 + S_BUTTON_ACTION_SHORT_RELEASED, "On" },
    { Sensor::ModeScenes,           0x01, 0x0006, 0x00, 0,    S_BUTTON_2 + S_BUTTON_ACTION_SHORT_RELEASED, "Off" },
    { Sensor::ModeScenes,           0x01, 0x0008, 0x01, 0,    S_BUTTON_1 + S_BUTTON_ACTION_HOLD,           "Dimm up" },
    { Sensor::ModeScenes,           0x01, 0x0008, 0x03, 0,    S_BUTTON_1 + S_BUTTON_ACTION_LONG_RELEASED,  "Dimm up stop" },
    { Sensor::ModeScenes,           0x01, 0x0008, 0x01, 1,    S_BUTTON_2 + S_BUTTON_ACTION_HOLD,           "Dimm down" },
    { Sensor::ModeScenes,           0x01, 0x0008, 0x03, 1,    S_BUTTON_2 + S_BUTTON_ACTION_LONG_RELEASED,  "Dimm down stop" },

    // end
    { Sensor::ModeNone,             0x00, 0x0000, 0x00, 0,    0,                                           nullptr }
};

static const Sensor::ButtonMap legrandDoubleSwitchRemote[] = {
//    mode                          ep    cluster cmd   param button                                       name
    //First button
    { Sensor::ModeScenes,           0x01, 0x0006, 0x01, 0,    S_BUTTON_1 + S_BUTTON_ACTION_SHORT_RELEASED, "On" },
    { Sensor::ModeScenes,           0x01, 0x0006, 0x00, 0,    S_BUTTON_2 + S_BUTTON_ACTION_SHORT_RELEASED, "Off" },
    { Sensor::ModeScenes,           0x01, 0x0008, 0x01, 0,    S_BUTTON_1 + S_BUTTON_ACTION_HOLD,           "Dimm up" },
    { Sensor::ModeScenes,           0x01, 0x0008, 0x03, 0,    S_BUTTON_1 + S_BUTTON_ACTION_LONG_RELEASED,  "Dimm up stop" },
    { Sensor::ModeScenes,           0x01, 0x0008, 0x01, 1,    S_BUTTON_2 + S_BUTTON_ACTION_HOLD,           "Dimm down" },
    { Sensor::ModeScenes,           0x01, 0x0008, 0x03, 1,    S_BUTTON_2 + S_BUTTON_ACTION_LONG_RELEASED,  "Dimm down stop" },

    //Second button
    { Sensor::ModeScenes,           0x02, 0x0006, 0x01, 0,    S_BUTTON_3 + S_BUTTON_ACTION_SHORT_RELEASED, "On" },
    { Sensor::ModeScenes,           0x02, 0x0006, 0x00, 0,    S_BUTTON_4 + S_BUTTON_ACTION_SHORT_RELEASED, "Off" },
    { Sensor::ModeScenes,           0x02, 0x0008, 0x01, 0,    S_BUTTON_3 + S_BUTTON_ACTION_HOLD,           "Dimm up" },
    { Sensor::ModeScenes,           0x02, 0x0008, 0x03, 0,    S_BUTTON_3 + S_BUTTON_ACTION_LONG_RELEASED,  "Dimm up stop" },
    { Sensor::ModeScenes,           0x02, 0x0008, 0x01, 1,    S_BUTTON_4 + S_BUTTON_ACTION_HOLD,           "Dimm down" },
    { Sensor::ModeScenes,           0x02, 0x0008, 0x03, 1,    S_BUTTON_4 + S_BUTTON_ACTION_LONG_RELEASED,  "Dimm down stop" },

    // end
    { Sensor::ModeNone,             0x00, 0x0000, 0x00, 0,    0,                                           nullptr }
};

static const Sensor::ButtonMap aqaraOpple6Map[] = {
//    mode                          ep    cluster cmd   param button                                       name
    // First button Off
    { Sensor::ModeScenes,           0x01, 0x0012 , 0x0a , 0,    S_BUTTON_1 + S_BUTTON_ACTION_HOLD, "Off hold" },
    { Sensor::ModeScenes,           0x01, 0x0012 , 0x0a , 1,    S_BUTTON_1 + S_BUTTON_ACTION_SHORT_RELEASED, "Off press" },
    { Sensor::ModeScenes,           0x01, 0x0012 , 0x0a , 2,    S_BUTTON_1 + S_BUTTON_ACTION_DOUBLE_PRESS, "Off double press" },
    { Sensor::ModeScenes,           0x01, 0x0012 , 0x0a , 3,    S_BUTTON_1 + S_BUTTON_ACTION_TREBLE_PRESS, "Off triple press" },
    { Sensor::ModeScenes,           0x01, 0x0012 , 0x0a , 255,  S_BUTTON_1 + S_BUTTON_ACTION_LONG_RELEASED, "Off long released" },
    // First button On
    { Sensor::ModeScenes,           0x02, 0x0012 , 0x0a , 0,    S_BUTTON_2 + S_BUTTON_ACTION_HOLD, "On hold" },
    { Sensor::ModeScenes,           0x02, 0x0012 , 0x0a , 1,    S_BUTTON_2 + S_BUTTON_ACTION_SHORT_RELEASED, "On press" },
    { Sensor::ModeScenes,           0x02, 0x0012 , 0x0a , 2,    S_BUTTON_2 + S_BUTTON_ACTION_DOUBLE_PRESS, "On double press" },
    { Sensor::ModeScenes,           0x02, 0x0012 , 0x0a , 3,    S_BUTTON_2 + S_BUTTON_ACTION_TREBLE_PRESS, "On triple press" },
    { Sensor::ModeScenes,           0x02, 0x0012 , 0x0a , 255,  S_BUTTON_2 + S_BUTTON_ACTION_LONG_RELEASED, "On long released" },
    // Third button Off
    { Sensor::ModeScenes,           0x03, 0x0012 , 0x0a , 0,    S_BUTTON_3 + S_BUTTON_ACTION_HOLD, "Dim down hold" },
    { Sensor::ModeScenes,           0x03, 0x0012 , 0x0a , 1,    S_BUTTON_3 + S_BUTTON_ACTION_SHORT_RELEASED, "Dim down press" },
    { Sensor::ModeScenes,           0x03, 0x0012 , 0x0a , 2,    S_BUTTON_3 + S_BUTTON_ACTION_DOUBLE_PRESS, "Dim down double press" },
    { Sensor::ModeScenes,           0x03, 0x0012 , 0x0a , 3,    S_BUTTON_3 + S_BUTTON_ACTION_TREBLE_PRESS, "Dim down triple press" },
    { Sensor::ModeScenes,           0x03, 0x0012 , 0x0a , 255,  S_BUTTON_3 + S_BUTTON_ACTION_LONG_RELEASED, "Dim down long released" },
    // Fourth button On
    { Sensor::ModeScenes,           0x04, 0x0012 , 0x0a , 0,    S_BUTTON_4 + S_BUTTON_ACTION_HOLD, "Dim up hold" },
    { Sensor::ModeScenes,           0x04, 0x0012 , 0x0a , 1,    S_BUTTON_4 + S_BUTTON_ACTION_SHORT_RELEASED, "Dim up press" },
    { Sensor::ModeScenes,           0x04, 0x0012 , 0x0a , 2,    S_BUTTON_4 + S_BUTTON_ACTION_DOUBLE_PRESS, "Dim up double press" },
    { Sensor::ModeScenes,           0x04, 0x0012 , 0x0a , 3,    S_BUTTON_4 + S_BUTTON_ACTION_TREBLE_PRESS, "Dim up triple press" },
    { Sensor::ModeScenes,           0x04, 0x0012 , 0x0a , 255,  S_BUTTON_4 + S_BUTTON_ACTION_LONG_RELEASED, "Dim up long released" },
    // Fifth button Off
    { Sensor::ModeScenes,           0x05, 0x0012 , 0x0a , 0,    S_BUTTON_5 + S_BUTTON_ACTION_HOLD, "Color warm hold" },
    { Sensor::ModeScenes,           0x05, 0x0012 , 0x0a , 1,    S_BUTTON_5 + S_BUTTON_ACTION_SHORT_RELEASED, "Color warm press" },
    { Sensor::ModeScenes,           0x05, 0x0012 , 0x0a , 2,    S_BUTTON_5 + S_BUTTON_ACTION_DOUBLE_PRESS, "Color warm double press" },
    { Sensor::ModeScenes,           0x05, 0x0012 , 0x0a , 3,    S_BUTTON_5 + S_BUTTON_ACTION_TREBLE_PRESS, "Color warm triple press" },
    { Sensor::ModeScenes,           0x05, 0x0012 , 0x0a , 255,  S_BUTTON_5 + S_BUTTON_ACTION_LONG_RELEASED, "Color warm long released" },
    // Sixth button On
    { Sensor::ModeScenes,           0x06, 0x0012 , 0x0a , 0,    S_BUTTON_6 + S_BUTTON_ACTION_HOLD, "Color cold hold" },
    { Sensor::ModeScenes,           0x06, 0x0012 , 0x0a , 1,    S_BUTTON_6 + S_BUTTON_ACTION_SHORT_RELEASED, "Color cold press" },
    { Sensor::ModeScenes,           0x06, 0x0012 , 0x0a , 2,    S_BUTTON_6 + S_BUTTON_ACTION_DOUBLE_PRESS, "Color cold double press" },
    { Sensor::ModeScenes,           0x06, 0x0012 , 0x0a , 3,    S_BUTTON_6 + S_BUTTON_ACTION_TREBLE_PRESS, "Color cold triple press" },
    { Sensor::ModeScenes,           0x06, 0x0012 , 0x0a , 255,  S_BUTTON_6 + S_BUTTON_ACTION_LONG_RELEASED, "Color cold long released" },

    // end
    { Sensor::ModeNone,             0x00, 0x0000, 0x00, 0,    0,                                           nullptr }
};

static const Sensor::ButtonMap legrandShutterSwitchRemote[] = {
//    mode                          ep    cluster cmd   param button                                       name
    { Sensor::ModeScenes,           0x01, 0x0102, 0x00, 0,    S_BUTTON_1 + S_BUTTON_ACTION_SHORT_RELEASED, "Move up (with on/off)" },
    { Sensor::ModeScenes,           0x01, 0x0102, 0x01, 0,    S_BUTTON_2 + S_BUTTON_ACTION_SHORT_RELEASED, "Move down (with on/off)" },
    { Sensor::ModeScenes,           0x01, 0x0102, 0x02, 0,    S_BUTTON_3 + S_BUTTON_ACTION_SHORT_RELEASED, "Stop_ (with on/off)" }, // non detecte
    { Sensor::ModeScenes,           0x01, 0x0102, 0x02, 1,    S_BUTTON_3 + S_BUTTON_ACTION_LONG_RELEASED,  "Stop_ (with on/off)" },
    { Sensor::ModeScenes,           0x01, 0x0102, 0x02, 2,    S_BUTTON_3 + S_BUTTON_ACTION_SHORT_RELEASED, "Stop_ (with on/off)" },
    // end
    { Sensor::ModeNone,             0x00, 0x0000, 0x00, 0,    0,                                           nullptr }
};

static const Sensor::ButtonMap legrandToggleRemoteSwitch[] = {
//    mode                          ep    cluster cmd   param button                                       name
    { Sensor::ModeScenes,           0x01, 0x0006, 0x01, 0,    S_BUTTON_1 + S_BUTTON_ACTION_SHORT_RELEASED, "On" },
    { Sensor::ModeScenes,           0x01, 0x0006, 0x00, 0,    S_BUTTON_2 + S_BUTTON_ACTION_SHORT_RELEASED, "Off" },
    // end
    { Sensor::ModeNone,             0x00, 0x0000, 0x00, 0,    0,                                           nullptr }
};

static const Sensor::ButtonMap legrandMotionSensor[] = {
//    mode                          ep    cluster cmd   param button                                       name
    { Sensor::ModeScenes,           0x01, 0x0006, 0x01, 0,    S_BUTTON_1 + S_BUTTON_ACTION_SHORT_RELEASED, "On" },
    { Sensor::ModeScenes,           0x01, 0x0006, 0x00, 0,    S_BUTTON_2 + S_BUTTON_ACTION_SHORT_RELEASED, "Off" },
    { Sensor::ModeScenes,           0x01, 0x0006, 0x42, 0,    S_BUTTON_3 + S_BUTTON_ACTION_SHORT_RELEASED, "On with timed off" },
    // end
    { Sensor::ModeNone,             0x00, 0x0000, 0x00, 0,    0,                                           nullptr }
};

static const Sensor::ButtonMap bitronRemoteMap[] = {
//    mode                          ep    cluster cmd   param button                                       name
    { Sensor::ModeScenes,           0x01, 0x0008, 0x06, 0,    S_BUTTON_1 + S_BUTTON_ACTION_SHORT_RELEASED, "Step up (with on/off)" },
    { Sensor::ModeScenes,           0x01, 0x0006, 0x01, 0,    S_BUTTON_2 + S_BUTTON_ACTION_SHORT_RELEASED, "On" },
    { Sensor::ModeScenes,           0x01, 0x0006, 0x00, 0,    S_BUTTON_3 + S_BUTTON_ACTION_SHORT_RELEASED, "Off" },
    { Sensor::ModeScenes,           0x01, 0x0008, 0x06, 1,    S_BUTTON_4 + S_BUTTON_ACTION_SHORT_RELEASED, "Step down (with on/off)" },
    // end
    { Sensor::ModeNone,             0x00, 0x0000, 0x00, 0,    0,                                           nullptr }
};

static const Sensor::ButtonMap rcv14Map[] = {
//    mode                          ep    cluster cmd   param button                                       name
    { Sensor::ModeScenes,           0x01, 0x0501, 0x00,  1,    S_BUTTON_1 + S_BUTTON_ACTION_SHORT_RELEASED, "Arm day/home zones only" },
    { Sensor::ModeScenes,           0x01, 0x0501, 0x00,  0,    S_BUTTON_2 + S_BUTTON_ACTION_SHORT_RELEASED, "Disarm" },
    { Sensor::ModeScenes,           0x01, 0x0501, 0x02,  0,    S_BUTTON_3 + S_BUTTON_ACTION_SHORT_RELEASED, "Emergency" },
    { Sensor::ModeScenes,           0x01, 0x0501, 0x00,  3,    S_BUTTON_4 + S_BUTTON_ACTION_SHORT_RELEASED, "Arm all zones" },
    // end
    { Sensor::ModeNone,             0x00, 0x0000, 0x00, 0,    0,                                           nullptr }
};

static const Sensor::ButtonMap LDSRemoteMap[] = {
//    mode                          ep    cluster cmd   param button                                       name
    // On/Off button
    { Sensor::ModeScenes,           0x01, 0x0006, 0x00,  0,    S_BUTTON_1 + S_BUTTON_ACTION_SHORT_RELEASED, "Off" },
    { Sensor::ModeScenes,           0x01, 0x0006, 0x01,  0,    S_BUTTON_1 + S_BUTTON_ACTION_SHORT_RELEASED, "On" },

    // Dim button
    { Sensor::ModeScenes,           0x01, 0x0008, 0x00,  0x7F,    S_BUTTON_2 + S_BUTTON_ACTION_SHORT_RELEASED, "Dim short" },
    { Sensor::ModeScenes,           0x01, 0x0008, 0x01,  0x01,    S_BUTTON_2 + S_BUTTON_ACTION_HOLD,           "Dim long press" },
    { Sensor::ModeScenes,           0x01, 0x0008, 0x03,  0x01,    S_BUTTON_2 + S_BUTTON_ACTION_LONG_RELEASED,  "Dim long release" },

    // Temperature button
    { Sensor::ModeScenes,           0x01, 0x0300, 0x0a,  0x1D,    S_BUTTON_3 + S_BUTTON_ACTION_SHORT_RELEASED, "Temperature short" },
    { Sensor::ModeScenes,           0x01, 0x0300, 0x4B,  0x00,    S_BUTTON_3 + S_BUTTON_ACTION_HOLD,           "Temperature Long press" },
    { Sensor::ModeScenes,           0x01, 0x0300, 0x4B,  0x01,    S_BUTTON_3 + S_BUTTON_ACTION_HOLD,           "Temperature Long press 2" },
    
    //Button4
    { Sensor::ModeScenes,           0x01, 0x0008, 0x04,  0xFE,    S_BUTTON_4 + S_BUTTON_ACTION_SHORT_RELEASED, "Button 4" },

    // end
    { Sensor::ModeNone,             0x00, 0x0000, 0x00, 0,    0,                                           nullptr }
};

static const Sensor::ButtonMap tintMap[] = {
//    mode                          ep    cluster cmd   param button                                       name
    // On/Off button
    { Sensor::ModeScenes,           0x01, 0x0006, 0x00,  0,    S_BUTTON_1 + S_BUTTON_ACTION_SHORT_RELEASED, "Off" },
    { Sensor::ModeScenes,           0x01, 0x0006, 0x01,  0,    S_BUTTON_1 + S_BUTTON_ACTION_SHORT_RELEASED, "On" },

    // DimUp and DimDown buttons
    { Sensor::ModeScenes,           0x01, 0x0008, 0x02,  0,    S_BUTTON_2 + S_BUTTON_ACTION_SHORT_RELEASED, "Step Up" },
    { Sensor::ModeScenes,           0x01, 0x0008, 0x01,  0,    S_BUTTON_2 + S_BUTTON_ACTION_HOLD,           "Move Up" },
    { Sensor::ModeScenes,           0x01, 0x0008, 0x03,  0,    S_BUTTON_2 + S_BUTTON_ACTION_LONG_RELEASED,  "Stop" },
    { Sensor::ModeScenes,           0x01, 0x0008, 0x02,  1,    S_BUTTON_3 + S_BUTTON_ACTION_SHORT_RELEASED, "Step Down" },
    { Sensor::ModeScenes,           0x01, 0x0008, 0x01,  1,    S_BUTTON_3 + S_BUTTON_ACTION_HOLD,           "Move Down" },
    { Sensor::ModeScenes,           0x01, 0x0008, 0x03,  1,    S_BUTTON_3 + S_BUTTON_ACTION_LONG_RELEASED,  "Stop" },

    // Color temperature buttons and colour wheel
    { Sensor::ModeScenes,           0x01, 0x0300, 0x0a,  0,    S_BUTTON_4 + S_BUTTON_ACTION_SHORT_RELEASED, "Move to Color Temperature (Up)" },
    { Sensor::ModeScenes,           0x01, 0x0300, 0x0a,  1,    S_BUTTON_5 + S_BUTTON_ACTION_SHORT_RELEASED, "Move to Color Temperature (Down)" },
    { Sensor::ModeScenes,           0x01, 0x0300, 0x07,  0,    S_BUTTON_6 + S_BUTTON_ACTION_SHORT_RELEASED, "Move to Color" },

    // Scene buttons
    { Sensor::ModeScenes,           0x01, 0x0000, 0x02,  3,    S_BUTTON_7 + S_BUTTON_ACTION_SHORT_RELEASED, "Work Light" },
    { Sensor::ModeScenes,           0x01, 0x0000, 0x02,  1,    S_BUTTON_8 + S_BUTTON_ACTION_SHORT_RELEASED, "Sunset" },
    { Sensor::ModeScenes,           0x01, 0x0000, 0x02,  2,    S_BUTTON_9 + S_BUTTON_ACTION_SHORT_RELEASED, "Party" },
    { Sensor::ModeScenes,           0x01, 0x0000, 0x02,  6,         10000 + S_BUTTON_ACTION_SHORT_RELEASED, "Night Light" },
    { Sensor::ModeScenes,           0x01, 0x0000, 0x02,  4,         11000 + S_BUTTON_ACTION_SHORT_RELEASED, "Campfire" },
    { Sensor::ModeScenes,           0x01, 0x0000, 0x02,  5,         12000 + S_BUTTON_ACTION_SHORT_RELEASED, "Romance" },

    // end
    { Sensor::ModeNone,             0x00, 0x0000, 0x00, 0,    0,                                           nullptr }
};

static const Sensor::ButtonMap sageMap[] = {
//    mode                          ep    cluster cmd   param button                                       name
    { Sensor::ModeScenes,           0x12, 0x0006, 0x01, 0,    S_BUTTON_1 + S_BUTTON_ACTION_SHORT_RELEASED, "On" },
    { Sensor::ModeScenes,           0x12, 0x0006, 0x00, 0,    S_BUTTON_2 + S_BUTTON_ACTION_SHORT_RELEASED, "Off" },
    { Sensor::ModeScenes,           0x12, 0x0008, 0x05, 0,    S_BUTTON_3 + S_BUTTON_ACTION_HOLD,           "On (hold)" },
    { Sensor::ModeScenes,           0x12, 0x0008, 0x03, 0,    S_BUTTON_3 + S_BUTTON_ACTION_LONG_RELEASED,  "On (released)" },

    // end
    { Sensor::ModeNone,             0x00, 0x0000, 0x00, 0,    0,                                           nullptr }
};

static const Sensor::ButtonMap sonoffOnOffMap[] = {
//    mode                          ep    cluster cmd   param button                                       name
    { Sensor::ModeScenes,           0x01, 0x0006, 0x01, 0,    S_BUTTON_1 + S_BUTTON_ACTION_SHORT_RELEASED, "On" },
    { Sensor::ModeScenes,           0x01, 0x0006, 0x00, 0,    S_BUTTON_2 + S_BUTTON_ACTION_SHORT_RELEASED, "Off" },
    // end
    { Sensor::ModeNone,             0x00, 0x0000, 0x00, 0,    0,                                           nullptr }
};

/*! Returns a fingerprint as JSON string. */
QString SensorFingerprint::toString() const
{
    if (endpoint == 0xFF || profileId == 0xFFFF)
    {
        return QString();
    }

    QVariantMap map;
    map["ep"] = (double)endpoint;
    map["p"] = (double)profileId;
    map["d"] = (double)deviceId;

    if (!inClusters.empty())
    {
        QVariantList ls;
        for (uint  i = 0; i < inClusters.size(); i++)
        {
            ls.append((double)inClusters[i]);
        }
        map["in"] = ls;
    }

    if (!outClusters.empty())
    {
        QVariantList ls;
        for (uint  i = 0; i < outClusters.size(); i++)
        {
            ls.append((double)outClusters[i]);
        }
        map["out"] = ls;
    }

    return deCONZ::jsonStringFromMap(map);
}

/*! Parses a fingerprint from JSON string.
    \returns true on success
*/
bool SensorFingerprint::readFromJsonString(const QString &json)
{
    if (json.isEmpty())
    {
        return false;
    }

    bool ok = false;
    QVariant var = Json::parse(json, ok);

    if (!ok)
    {
        return false;
    }

    QVariantMap map = var.toMap();

    if (map.contains("ep") && map.contains("p") && map.contains("d"))
    {
        endpoint = map["ep"].toUInt(&ok);
        if (!ok) { return false; }
        profileId = map["p"].toUInt(&ok);
        if (!ok) { return false; }
        deviceId = map["d"].toUInt(&ok);
        if (!ok) { return false; }

        inClusters.clear();
        outClusters.clear();

        if (map.contains("in") && map["in"].type() == QVariant::List)
        {
            QVariantList ls = map["in"].toList();
            QVariantList::const_iterator i = ls.constBegin();
            QVariantList::const_iterator end = ls.constEnd();
            for (; i != end; ++i)
            {
                quint16 clusterId = i->toUInt(&ok);
                if (ok)
                {
                    inClusters.push_back(clusterId);
                }
            }
        }

        if (map.contains("out") && map["out"].type() == QVariant::List)
        {
            QVariantList ls = map["out"].toList();
            QVariantList::const_iterator i = ls.constBegin();
            QVariantList::const_iterator end = ls.constEnd();
            for (; i != end; ++i)
            {
                quint16 clusterId = i->toUInt(&ok);
                if (ok)
                {
                    outClusters.push_back(clusterId);
                }
            }
        }

        return true;
    }

    return false;
}

/*! Returns true if server cluster is part of the finger print.
 */
bool SensorFingerprint::hasInCluster(quint16 clusterId) const
{
    for (size_t i = 0; i < inClusters.size(); i++)
    {
        if (inClusters[i] == clusterId)
        {
            return true;
        }
    }

    return false;
}

/*! Returns true if server cluster is part of the finger print.
 */
bool SensorFingerprint::hasOutCluster(quint16 clusterId) const
{
    for (size_t i = 0; i < outClusters.size(); i++)
    {
        if (outClusters[i] == clusterId)
        {
            return true;
        }
    }

    return false;
}

/*! Constructor. */
Sensor::Sensor() :
    Resource(RSensors),
    m_deletedstate(Sensor::StateNormal),
    m_mode(ModeTwoGroups),
    m_resetRetryCount(0),
    m_buttonMap(nullptr),
    m_rxCounter(0)
{
    QDateTime now = QDateTime::currentDateTime();
    lastStatePush = now;
    lastConfigPush = now;
    durationDue = QDateTime();

    // common sensor items
    addItem(DataTypeString, RAttrName);
    addItem(DataTypeString, RAttrManufacturerName);
    addItem(DataTypeString, RAttrModelId);
    addItem(DataTypeString, RAttrType);
    addItem(DataTypeString, RAttrSwVersion);
    addItem(DataTypeBool, RConfigOn);
    addItem(DataTypeBool, RConfigReachable);
    addItem(DataTypeTime, RStateLastUpdated);

    previousDirection = 0xFF;
    previousCt = 0xFFFF;
    previousSequenceNumber = 0xFF;
    previousCommandId = 0xFF;
}

/*! Returns the sensor deleted state.
 */
Sensor::DeletedState Sensor::deletedState() const
{
    return m_deletedstate;
}

/*! Sets the sensor deleted state.
    \param deletedState the sensor deleted state
 */
void Sensor::setDeletedState(DeletedState deletedstate)
{
    m_deletedstate = deletedstate;
}

/*! Returns true if the sensor is reachable.
 */
bool Sensor::isAvailable() const
{
    const ResourceItem *i = item(RConfigReachable);
    if (i)
    {
        return i->toBool();
    }
    return true;
}

/*! Returns the sensor name.
 */
const QString &Sensor::name() const
{
   return item(RAttrName)->toString();
}

/*! Sets the sensor name.
    \param name the sensor name
 */
void Sensor::setName(const QString &name)
{
    item(RAttrName)->setValue(name);
}

/*! Returns the sensor mode.
 */
Sensor::SensorMode Sensor::mode() const
{
   return m_mode;
}

/*! Sets the sensor mode (Lighting Switch).
 * 1 = Secenes
 * 2 = Groups
 * 3 = Color Temperature
    \param mode the sensor mode
 */
void Sensor::setMode(SensorMode mode)
{
    m_mode = mode;
}

/*! Returns the sensor type.
 */
const QString &Sensor::type() const
{
    return item(RAttrType)->toString();
}

/*! Sets the sensor type.
    \param type the sensor type
 */
void Sensor::setType(const QString &type)
{
    item(RAttrType)->setValue(type);
}

/*! Returns the sensor modelId.
 */
const QString &Sensor::modelId() const
{
    return item(RAttrModelId)->toString();
}

/*! Sets the sensor modelId.
    \param mid the sensor modelId
 */
void Sensor::setModelId(const QString &mid)
{
    item(RAttrModelId)->setValue(mid.trimmed());
}

/*! Returns the resetRetryCount.
 */
uint8_t Sensor::resetRetryCount() const
{
    return m_resetRetryCount;
}

/*! Sets the resetRetryCount.
    \param resetRetryCount the resetRetryCount
 */
void Sensor::setResetRetryCount(uint8_t resetRetryCount)
{
    m_resetRetryCount = resetRetryCount;
}

/*! Returns the zdpResetSeq number.
 */
uint8_t Sensor::zdpResetSeq() const
{
    return m_zdpResetSeq;
}

/*! Sets the zdpResetSeq number.
    \param resetRetryCount the resetRetryCount
 */
void Sensor::setZdpResetSeq(uint8_t zdpResetSeq)
{
    m_zdpResetSeq = zdpResetSeq;
}

void Sensor::updateStateTimestamp()
{
    ResourceItem *i = item(RStateLastUpdated);
    if (i)
    {
        i->setValue(QDateTime::currentDateTimeUtc());
        m_rxCounter++;
    }
}

/*! Increments the number of received commands during this session. */
void Sensor::incrementRxCounter()
{
    m_rxCounter++;
}

/*! Returns number of received commands during this session. */
int Sensor::rxCounter() const
{
    return m_rxCounter;
}

/*! Returns the sensor manufacturer.
 */
const QString &Sensor::manufacturer() const
{
    return item(RAttrManufacturerName)->toString();
}

/*! Sets the sensor manufacturer.
    \param manufacturer the sensor manufacturer
 */
void Sensor::setManufacturer(const QString &manufacturer)
{
    item(RAttrManufacturerName)->setValue(manufacturer.trimmed());
}

/*! Returns the sensor software version.
    Not supported for ZGP Sensortype
 */
const QString &Sensor::swVersion() const
{
    return item(RAttrSwVersion)->toString();
}

/*! Sets the sensor software version.
    \param swVersion the sensor software version
 */
void Sensor::setSwVersion(const QString &swversion)
{
    item(RAttrSwVersion)->setValue(swversion.trimmed());
}

/*! Transfers state into JSONString.
 */
QString Sensor::stateToString()
{
    QVariantMap map;

    for (int i = 0; i < itemCount(); i++)
    {
        ResourceItem *item = itemForIndex(i);
        const ResourceItemDescriptor &rid = item->descriptor();

        if (strncmp(rid.suffix, "state/", 6) == 0)
        {
            const char *key = item->descriptor().suffix + 6;
            map[key] = item->toVariant();
        }
    }

    return Json::serialize(map);
}

/*! Transfers config into JSONString.
 */
QString Sensor::configToString()
{
    QVariantMap map;

    for (int i = 0; i < itemCount(); i++)
    {
        ResourceItem *item = itemForIndex(i);
        const ResourceItemDescriptor &rid = item->descriptor();

        if (strncmp(rid.suffix, "config/", 7) == 0)
        {
            const char *key = item->descriptor().suffix + 7;
            map[key] = item->toVariant();
        }
    }

    return Json::serialize(map);
}

/*! Parse the sensor state from a JSON string. */
void Sensor::jsonToState(const QString &json)
{
    bool ok;
    QVariant var = Json::parse(json, ok);

    if (!ok)
    {
        return;
    }

    QVariantMap map = var.toMap();

    if (map.contains("lastset"))
    {
        QString lastset = map["lastset"].toString();
        QString format = QLatin1String("yyyy-MM-ddTHH:mm:ssZ");
        QDateTime ls = QDateTime::fromString(lastset, format);
        ls.setTimeSpec(Qt::UTC);
        map["lastset"] = ls;
    }

    // use old time stamp before deCONZ was started
    QDateTime dt = QDateTime::currentDateTime().addSecs(-120);
    if (map.contains("lastupdated"))
    {
        QString lastupdated = map["lastupdated"].toString();
        QString format = lastupdated.length() == 19 ? QLatin1String("yyyy-MM-ddTHH:mm:ss") : QLatin1String("yyyy-MM-ddTHH:mm:ss.zzz");
        QDateTime lu = QDateTime::fromString(lastupdated, format);
        if (lu < dt)
        {
            dt = lu;
        }
        lu.setTimeSpec(Qt::UTC);
        map["lastupdated"] = lu;
    }

    if (map.contains("localtime"))
    {
        QString localtime = map["localtime"].toString();
        QString format = QLatin1String("yyyy-MM-ddTHH:mm:ss");
        QDateTime lt = QDateTime::fromString(localtime, format);
        map["localtime"] = lt;
    }

    if (map.contains("utc"))
    {
        QString utc = map["utc"].toString();
        QString format = QLatin1String("yyyy-MM-ddTHH:mm:ssZ");
        QDateTime u = QDateTime::fromString(utc, format);
        u.setTimeSpec(Qt::UTC);
        map["utc"] = u;
    }

    for (int i = 0; i < itemCount(); i++)
    {
        ResourceItem *item = itemForIndex(i);
        const ResourceItemDescriptor &rid = item->descriptor();

        if (strncmp(rid.suffix, "state/", 6) == 0)
        {
            const char *key = item->descriptor().suffix + 6;

            if (map.contains(QLatin1String(key)))
            {
                item->setValue(map[key]);
                item->setTimeStamps(dt);
            }
        }
    }
}

/*! Parse the sensor config from a JSON string. */
void Sensor::jsonToConfig(const QString &json)
{
    bool ok;

    QVariant var = Json::parse(json, ok);

    if (!ok)
    {
        return;
    }
    QVariantMap map = var.toMap();

    if (map.contains("lastchange_time"))
    {
        QString lastchange_time = map["lastchange_time"].toString();
        QString format = QLatin1String("yyyy-MM-ddTHH:mm:ssZ");
        QDateTime lct = QDateTime::fromString(lastchange_time, format);
        lct.setTimeSpec(Qt::UTC);
        map["lastchange_time"] = lct;
    }

    QDateTime dt = QDateTime::currentDateTime().addSecs(-120);

    for (int i = 0; i < itemCount(); i++)
    {
        ResourceItem *item = itemForIndex(i);
        const ResourceItemDescriptor &rid = item->descriptor();

        if (type().startsWith(QLatin1String("CLIP")))
        {}
        else if (item->descriptor().suffix == RConfigReachable)
        { // set only from live data
            item->setValue(false);
            continue;
        }

        if (strncmp(rid.suffix, "config/", 7) == 0 && rid.suffix != RConfigPending)
        {
            const char *key = item->descriptor().suffix + 7;

            if (map.contains(QLatin1String(key)))
            {
                QVariant val = map[key];

                if (val.isNull())
                {
                    if (rid.suffix == RConfigOn)
                    {
                        map[key] = true; // default value
                        setNeedSaveDatabase(true);
                    }
                    else
                    {
                        continue;
                    }
                }

                item->setValue(map[key]);
                item->setTimeStamps(dt);
            }
        }
    }
}

/*! Returns the sensor fingerprint. */
SensorFingerprint &Sensor::fingerPrint()
{
    return m_fingerPrint;
}

/*! Returns the sensor fingerprint. */
const SensorFingerprint &Sensor::fingerPrint() const
{
    return m_fingerPrint;
}

const Sensor::ButtonMap *Sensor::buttonMap()
{
    if (!m_buttonMap)
    {
        const QString &modelid = item(RAttrModelId)->toString();
        const QString &manufacturer = item(RAttrManufacturerName)->toString();
        if (manufacturer == QLatin1String("dresden elektronik"))
        {
            if      (modelid == QLatin1String("Lighting Switch")) { m_buttonMap = deLightingSwitchMap; }
            else if (modelid == QLatin1String("Scene Switch"))    { m_buttonMap = deSceneSwitchMap; }
        }
        else if (manufacturer == QLatin1String("Insta"))
        {
            if      (modelid.endsWith(QLatin1String("_1")))       { m_buttonMap = instaRemoteMap; }
            if      (modelid.contains(QLatin1String("Remote")))   { m_buttonMap = instaRemoteMap; }
        }
        else if (manufacturer == QLatin1String("Busch-Jaeger"))
        {
            m_buttonMap = bjeSwitchMap;
        }
        else if (manufacturer.startsWith(QLatin1String("IKEA")))
        {
            if      (modelid.startsWith(QLatin1String("TRADFRI remote control"))) { m_buttonMap = ikeaRemoteMap; }
            else if (modelid.startsWith(QLatin1String("TRADFRI motion sensor"))) { m_buttonMap = ikeaMotionSensorMap; }
            else if (modelid.startsWith(QLatin1String("TRADFRI wireless dimmer"))) { m_buttonMap = ikeaDimmerMap; }
            else if (modelid.startsWith(QLatin1String("TRADFRI on/off switch"))) { m_buttonMap = ikeaOnOffMap; }
            else if (modelid.startsWith(QLatin1String("TRADFRI open/close remote"))) { m_buttonMap = ikeaOpenCloseMap; }
            else if (modelid.startsWith(QLatin1String("SYMFONISK"))) { m_buttonMap = ikeaSoundControllerMap; }
        }
        else if (manufacturer.startsWith(QLatin1String("OSRAM")))
        {
            if      (modelid.startsWith(QLatin1String("Lightify Switch Mini")))     { m_buttonMap = osramMiniRemoteMap; }
            else if (modelid.startsWith(QLatin1String("Switch 4x EU-LIGHTIFY")))    { m_buttonMap = osram4ButRemoteMap; }
            else if (modelid.startsWith(QLatin1String("Switch 4x-LIGHTIFY")))       { m_buttonMap = osram4ButRemoteMap; }
            else if (modelid.startsWith(QLatin1String("Switch-LIGHTIFY")))          { m_buttonMap = osram4ButRemoteMap2; }
        }
        else if (manufacturer == QLatin1String("ubisys"))
        {
            if      (modelid.startsWith(QLatin1String("D1"))) { m_buttonMap = ubisysD1Map; }
            else if (modelid.startsWith(QLatin1String("C4"))) { m_buttonMap = ubisysC4Map; }
            else if (modelid.startsWith(QLatin1String("S1"))) { m_buttonMap = ubisysD1Map; }
            else if (modelid.startsWith(QLatin1String("S2"))) { m_buttonMap = ubisysS2Map; }
        }
        else if (manufacturer == QLatin1String("LUMI"))
        {
            if      (modelid == QLatin1String("lumi.sensor_switch"))      { m_buttonMap = xiaomiSwitchMap; }
            else if (modelid == QLatin1String("lumi.sensor_switch.aq2"))  { m_buttonMap = xiaomiSwitchAq2Map; }
            else if (modelid.startsWith(QLatin1String("lumi.vibration"))) { m_buttonMap = xiaomiVibrationMap; }
            else if (modelid.endsWith(QLatin1String("86opcn01")))  { m_buttonMap = aqaraOpple6Map; }
        }
        else if (manufacturer == QLatin1String("Lutron"))
        {
            if      (modelid.startsWith(QLatin1String("LZL4BWHL")))       { m_buttonMap = lutronLZL4BWHLSwitchMap; }
            else if (modelid.startsWith(QLatin1String("Z3-1BRL")))        { m_buttonMap = lutronAuroraMap; }

        }
        else if (manufacturer == QLatin1String("Trust"))
        {
            if      (modelid == QLatin1String("ZYCT-202"))      { m_buttonMap = trustZYCT202SwitchMap; }
        }
        else if (manufacturer == QLatin1String("innr"))
        {
            if      (modelid.startsWith(QLatin1String("RC 110"))) { m_buttonMap = innrRC110Map; }
        }
        else if (manufacturer == QLatin1String("icasa"))
        {
            if      (modelid.startsWith(QLatin1String("ICZB-KPD1"))) { m_buttonMap = icasaKeypadMap; }
            else if (modelid.startsWith(QLatin1String("ICZB-RM"))) { m_buttonMap = icasaRemoteMap; }
        }
        else if (manufacturer == QLatin1String("EcoDim"))
        {
            if      (modelid.startsWith(QLatin1String("ED-1001"))) { m_buttonMap = sunricherMap; }
        }
        else if (manufacturer == QLatin1String("Samjin"))
        {
            if (modelid == QLatin1String("button")) { m_buttonMap = samjinButtonMap; }
        }
        else if (manufacturer == QLatin1String("Legrand"))
        {
            if      (modelid == QLatin1String("Remote switch")) { m_buttonMap = legrandSwitchRemote; }
            else if (modelid == QLatin1String("Double gangs remote switch")) { m_buttonMap = legrandDoubleSwitchRemote; }
            else if (modelid == QLatin1String("Shutters central remote switch")) { m_buttonMap = legrandShutterSwitchRemote; }
            else if (modelid == QLatin1String("Remote toggle switch")) { m_buttonMap = legrandToggleRemoteSwitch; }
            else if (modelid == QLatin1String("Remote motion sensor")) { m_buttonMap = legrandMotionSensor; }
        }
        else if (manufacturer == QLatin1String("Sunricher"))
        {
            if      (modelid.startsWith(QLatin1String("ZGRC-KEY-012"))) { m_buttonMap = icasaRemoteMap; }
            else if (modelid.startsWith(QLatin1String("ZG2833K"))) { m_buttonMap = sunricherMap; }
            else if (modelid.startsWith(QLatin1String("ZG2835"))) { m_buttonMap = sunricherMap; }
            else if (modelid.startsWith(QLatin1String("ZGRC-KEY-013"))) { m_buttonMap = icasaRemoteMap; }
        }
        else if (manufacturer == QLatin1String("RGBgenie"))
        {
            if (modelid.startsWith(QLatin1String("RGBgenie ZB-5121"))) { m_buttonMap = rgbgenie5121Map; }
        }
        else if (manufacturer == QLatin1String("Bitron Home"))
        {
            if (modelid.startsWith(QLatin1String("902010/23"))) { m_buttonMap = bitronRemoteMap; }
        }
        else if (manufacturer == QLatin1String("Namron AS"))
        {
            if (modelid.startsWith(QLatin1String("45127"))) { m_buttonMap = sunricherMap; }
        }
        else if (manufacturer == QLatin1String("Heiman"))
        {
            if (modelid == QLatin1String("RC_V14")) { m_buttonMap = rcv14Map; }
            else if (modelid == QLatin1String("RC-EM")) { m_buttonMap = rcv14Map; }
        }
        else if (manufacturer == QLatin1String("MLI"))
        {
            if (modelid.startsWith(QLatin1String("ZBT-Remote-ALL-RGBW"))) { m_buttonMap = tintMap; }
        }
        else if (manufacturer == QLatin1String("Echostar"))
        {
            if (modelid == QLatin1String("Bell")) { m_buttonMap = sageMap; }
        }
<<<<<<< HEAD
        else if (manufacturer == QLatin1String("LDS"))
        {
            if (modelid == QLatin1String("ZBT-CCTSwitch-D0001")) { m_buttonMap = LDSRemoteMap; }
=======
        else if (manufacturer == QLatin1String("lk"))
        {
            if (modelid == QLatin1String("ZBT-DIMSwitch")) { m_buttonMap = ikeaOnOffMap; }
        }
        else if (manufacturer == QLatin1String("eWeLink"))
        {
            if (modelid == QLatin1String("WB01")) { m_buttonMap = sonoffOnOffMap; }
>>>>>>> bf8c3135
        }
    }

    return m_buttonMap;
}<|MERGE_RESOLUTION|>--- conflicted
+++ resolved
@@ -1553,11 +1553,10 @@
         {
             if (modelid == QLatin1String("Bell")) { m_buttonMap = sageMap; }
         }
-<<<<<<< HEAD
         else if (manufacturer == QLatin1String("LDS"))
         {
             if (modelid == QLatin1String("ZBT-CCTSwitch-D0001")) { m_buttonMap = LDSRemoteMap; }
-=======
+        }
         else if (manufacturer == QLatin1String("lk"))
         {
             if (modelid == QLatin1String("ZBT-DIMSwitch")) { m_buttonMap = ikeaOnOffMap; }
@@ -1565,7 +1564,6 @@
         else if (manufacturer == QLatin1String("eWeLink"))
         {
             if (modelid == QLatin1String("WB01")) { m_buttonMap = sonoffOnOffMap; }
->>>>>>> bf8c3135
         }
     }
 
