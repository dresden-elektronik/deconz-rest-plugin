--- conflicted
+++ resolved
@@ -1494,15 +1494,13 @@
         {
             if (modelid.startsWith(QLatin1String("ZBT-Remote-ALL-RGBW"))) { m_buttonMap = tintMap; }
         }
-<<<<<<< HEAD
         else if (manufacturer == QLatin1String("Echostar"))
         {
             if (modelid == QLatin1String("Bell")) { m_buttonMap = sageMap; }
-=======
+        }
         else if (manufacturer == QLatin1String("LDS"))
         {
             if (modelid == QLatin1String("ZBT-CCTSwitch-D0001")) { m_buttonMap = LDSRemoteMap; }
->>>>>>> c0c747e1
         }
     }
 
