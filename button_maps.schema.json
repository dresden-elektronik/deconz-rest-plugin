{
  "$id": "https://github.com/dresden-elektronik/deconz-rest-plugin/button_maps.schema.json",
  "$schema": "http://json-schema.org/draft-07/schema#",
  "description": "Description of deCONZ button events",
  "type": "object",
  "properties": {
    "buttons": {
      "type": "object",
      "patternProperties": {
        "^S_BUTTON_[0-9]{1,2}": {
          "type": "integer",
          "minimum": 1000
        }
      },
      "additionalProperties": false
    },
    "buttonActions": {
      "type": "object",
      "patternProperties": {
        "^S_BUTTON_ACTION_": {
          "type": "integer",
          "minimum": 0,
          "maximum": 99
        }
      },
      "additionalProperties": false
    },
    "clusters": {
      "type": "object",
      "patternProperties": {
        "^[A-Z]+": {
          "type": "integer",
          "minimum": 0,
          "maximum": 65535
        }
      },
      "propertyNames": {
        "$ref": "#/definitions/clusters"
      },
      "additionalProperties": false
    },
    "commands": {
      "type": "object",
      "propertyNames": { "$ref": "#/definitions/clusters" },
      "properties" : {
        "SCENES": {
          "type": "object",
          "propertyNames": { "$ref": "#/definitions/scene-commands" }
        },
        "ONOFF": {
          "type": "object",
          "propertyNames": { "$ref": "#/definitions/onoff-commands" },
          "patternProperties": {
            "^[A-Z]+": {"type": "integer" }
          }
        }
      }
    },
    "maps": {
      "type": "object",
      "patternProperties": {
        "^[a-z]+": {
          "$ref": "#/definitions/entry"
        }
      }
    }
  },
  "required": [ "buttons", "buttonActions", "clusters", "commands", "maps" ],
  "definitions": {
    "clusters": {
      "enum": [
          "BASIC",
          "SCENES",
          "SENGLED",
          "ONOFF",
          "LEVEL_CONTROL",
          "MULTISTATE_INPUT",
          "DOOR_LOCK",
          "WINDOW_COVERING",
          "COLOR_CONTROL",
          "IAS_ZONE",
          "IAS_ACE",
<<<<<<< HEAD
          "ADUROLIGHT",
          "XIAOYAN"
=======
          "ADEO",
          "ADUROLIGHT"
>>>>>>> 844662f4
        ]
    },
    "adurolight-commands": {
      "enum": [ "ATTRIBUTE_REPORT", "COMMAND_0", "COMMAND_20" ]
    },
    "basic-commands": {
      "enum": [ "0x02" ]
    },
    "scene-commands": {
      "enum": [ "ADD_SCENE", "VIEW_SCENE", "REMOVE_SCENE", "STORE_SCENE", "RECALL_SCENE", "IKEA_STEP_CT", "IKEA_MOVE_CT", "IKEA_STOP_CT" ]
    },
    "sengled-commands": {
      "enum": [ "COMMAND_0" ]
    },
    "onoff-commands": {
      "enum": [ "ATTRIBUTE_REPORT", "OFF", "ON", "TOGGLE", "OFF_WITH_EFFECT", "ON_WITH_TIMED_OFF", "TUYA" ]
    },
    "level-commands": {
      "enum": [ "MOVE_TO_LEVEL", "MOVE", "STEP", "STOP", "MOVE_TO_LEVEL_WITH_ON_OFF", "MOVE_WITH_ON_OFF", "STEP_WITH_ON_OFF", "STOP_WITH_ON_OFF" ]
    },
    "color-commands": {
      "enum": [ "MOVE_HUE", "STEP_HUE", "MOVE_TO_SATURATION", "STEP_SATURATION", "MOVE_TO_COLOR", "MOVE_TO_COLOR_TEMPERATURE", "STOP_MOVE_STEP", "MOVE_COLOR_TEMPERATURE", "STEP_COLOR_TEMPERATURE" ]
    },
    "window-covering-commands": {
      "enum": [ "OPEN", "CLOSE", "STOP", "GOTO_LIFT_PCT", "GOTO_TILT_PCT" ]
    },
    "ias-commands": {
      "enum": [ "ARM", "EMERGENCY", "STATUS_CHANGE" ]
    },
    "multistate-input-commands": {
      "enum": [ "ATTRIBUTE_REPORT" ]
    },
    "xiaoyan-commands": {
      "enum": [ "ATTRIBUTE_REPORT", "COMMAND_0", "COMMAND_20"  ]
    },
    "entry": {
      "type": "object",
      "required": ["vendor", "modelids", "map"],
      "properties": {
        "map": {
          "type": "array",
          "items": { "$ref": "#/definitions/button-event" },
          "minItems": 1
        },
        "modelids": {
          "type": "array"
        }
      }
    },
    "button-event" : {
      "minItems": 8,
      "maxItems": 8,
      "items" : [
        {
          "type": "integer",
          "enum": [ 1, 2, 3, 4 ],
          "description": "Mode of operation."
        },
        {
          "type": "string",
          "pattern": "^0x[0-9a-fA-F]{2}",
          "description": "Source endpoint of the received command."
        },
        {
          "$ref": "#/definitions/clusters",
          "description": "The cluster of the received command."
        },
        {
          "anyOf": [
            { "$ref": "#/definitions/adurolight-commands" },
            { "$ref": "#/definitions/basic-commands" },
            { "$ref": "#/definitions/onoff-commands" },
            { "$ref": "#/definitions/level-commands" },
            { "$ref": "#/definitions/color-commands" },
            { "$ref": "#/definitions/scene-commands" },
            { "$ref": "#/definitions/sengled-commands" },
            { "$ref": "#/definitions/window-covering-commands" },
            { "$ref": "#/definitions/ias-commands" },
            { "$ref": "#/definitions/multistate-input-commands" },
            { "$ref": "#/definitions/xiaoyan-commands" }
          ],
          "description": "The received cluster command."
        },
        {
          "type": "string",
          "description": "The related parameter."
        },
        {
          "type": "string",
          "pattern": "^S_BUTTON_[0-9]{1,2}|0",
          "description": "The mapped button."
        },
        {
          "type": "string",
          "pattern": "^S_BUTTON_ACTION|0",
          "description": "The mapped button action."
        },
        {
          "type": "string",
          "description": "A comment what this event does."
        }
      ]
    }
  }
}<|MERGE_RESOLUTION|>--- conflicted
+++ resolved
@@ -80,13 +80,9 @@
           "COLOR_CONTROL",
           "IAS_ZONE",
           "IAS_ACE",
-<<<<<<< HEAD
+          "ADEO",
           "ADUROLIGHT",
           "XIAOYAN"
-=======
-          "ADEO",
-          "ADUROLIGHT"
->>>>>>> 844662f4
         ]
     },
     "adurolight-commands": {
