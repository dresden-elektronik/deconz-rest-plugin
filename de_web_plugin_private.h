/*
 * Copyright (c) 2017-2020 dresden elektronik ingenieurtechnik gmbh.
 * All rights reserved.
 *
 * The software in this package is published under the terms of the BSD
 * style license a copy of which has been included with this distribution in
 * the LICENSE.txt file.
 *
 */

#ifndef DE_WEB_PLUGIN_PRIVATE_H
#define DE_WEB_PLUGIN_PRIVATE_H
#include <QtGlobal>
#include <QObject>
#include <QTime>
#include <QTimer>
#include <QElapsedTimer>
#include <stdint.h>
#include <queue>
#if QT_VERSION < 0x050000
#include <QHttpRequestHeader>
#endif
#include <sqlite3.h>
#include <deconz.h>
#include "resource.h"
#include "daylight.h"
#include "event.h"
#include "green_power.h"
#include "resource.h"
#include "rest_node_base.h"
#include "light_node.h"
#include "group.h"
#include "group_info.h"
#include "scene.h"
#include "sensor.h"
#include "resourcelinks.h"
#include "rule.h"
#include "bindings.h"
#include <math.h>
#include "websocket_server.h"
#include "tuya.h"

// enable domain specific string literals
using namespace deCONZ::literals;

#if defined(Q_OS_LINUX) && !defined(Q_PROCESSOR_X86)
  // Workaround to detect ARM and AARCH64 in older Qt versions.
  #define ARCH_ARM
#endif

/*! JSON generic error message codes */
#define ERR_UNAUTHORIZED_USER          1
#define ERR_INVALID_JSON               2
#define ERR_RESOURCE_NOT_AVAILABLE     3
#define ERR_METHOD_NOT_AVAILABLE       4
#define ERR_MISSING_PARAMETER          5
#define ERR_PARAMETER_NOT_AVAILABLE    6
#define ERR_INVALID_VALUE              7
#define ERR_PARAMETER_NOT_MODIFIEABLE  8
#define ERR_TOO_MANY_ITEMS             11
#define ERR_DUPLICATE_EXIST            100 // de extension
#define ERR_NOT_ALLOWED_SENSOR_TYPE    501
#define ERR_SENSOR_LIST_FULL           502
#define ERR_RULE_ENGINE_FULL           601
#define ERR_CONDITION_ERROR            607
#define ERR_ACTION_ERROR               608
#define ERR_INTERNAL_ERROR             901

#define ERR_NOT_CONNECTED              950 // de extension
#define ERR_BRIDGE_BUSY                951 // de extension

#define ERR_LINK_BUTTON_NOT_PRESSED    101
#define ERR_DEVICE_OFF                 201
#define ERR_DEVICE_NOT_REACHABLE       202
#define ERR_BRIDGE_GROUP_TABLE_FULL    301
#define ERR_DEVICE_GROUP_TABLE_FULL    302

#define ERR_DEVICE_SCENES_TABLE_FULL   402 // de extension

#define IDLE_TIMER_INTERVAL 1000
#define IDLE_LIMIT 30
#define IDLE_READ_LIMIT 120
#define IDLE_USER_LIMIT 20
#define IDLE_ATTR_REPORT_BIND_LIMIT 1800
#define IDLE_ATTR_REPORT_BIND_LIMIT_SHORT 5
#define BUTTON_ATTR_REPORT_BIND_LIMIT 120
#define WARMUP_TIME 120

#define MAX_UNLOCK_GATEWAY_TIME 600
#define MAX_RECOVER_ENTRY_AGE 600
#define PERMIT_JOIN_SEND_INTERVAL (1000 * 1800)
#define EXT_PROCESS_TIMEOUT 10000
#define SET_ENDPOINTCONFIG_DURATION (1000 * 16) // time deCONZ needs to update Endpoints
#define OTA_LOW_PRIORITY_TIME (60 * 2)
#define CHECK_SENSOR_FAST_ROUNDS 3
#define CHECK_SENSOR_FAST_INTERVAL 100
#define CHECK_SENSOR_INTERVAL      1000
#define CHECK_SENSORS_MAX          10
#define CHECK_ZB_GOOD_INTERVAL     60

// wifi managed flags
#define WIFI_MGTM_HOSTAPD         0x01  // hostapd (by deCONZ)
#define WIFI_MGTM_WPA_SUPPLICANT  0x02  // wpa_supplicant (by deCONZ)
#define WIFI_MGTM_INTERFACES      0x04  // interfaces (by deCONZ)
#define WIFI_MGMT_ACTIVE          0x08  // 1 when accesspoint or client is active

#define DE_OTAU_ENDPOINT             0x50
#define DE_PROFILE_ID              0xDE00

// Digi Drop-In-Networking (DIN) ZigBee Profile, used by the XBee.
#define DIN_PROFILE_ID                      0xC105 // Digi Drop-In-Networking
#define DIN_DDO_ENDPOINT                    0xE6   // Digi Device Object endpoint
#define DIN_DDM_ENDPOINT                    0xE8   // Digi Data Management endpoint
#define DEV_ID_DIN_XBEE                     0x0001 // Device ID used by the XBee

// Generic devices
#define DEV_ID_ONOFF_SWITCH                 0x0000 // On/Off switch
#define DEV_ID_LEVEL_CONTROL_SWITCH         0x0001 // Level control switch
#define DEV_ID_ONOFF_OUTPUT                 0x0002 // On/Off output
#define DEV_ID_LEVEL_CONTROLLABLE_OUTPUT    0x0003 // Level controllable output
#define DEV_ID_CONFIGURATION_TOOL           0x0005 // Configuration tool
#define DEV_ID_RANGE_EXTENDER               0x0008 // Range extender
#define DEV_ID_MAINS_POWER_OUTLET           0x0009 // Mains power outlet
#define DEV_ID_CONSUMPTION_AWARENESS_DEVICE 0x000d // Consumption awareness device
#define DEV_ID_FAN                          0x000e // Fan (used by Hamption Bay fan module)
#define DEV_ID_SMART_PLUG                   0x0051 // Smart plug
// HA lighting devices
#define DEV_ID_HA_ONOFF_LIGHT               0x0100 // On/Off light
#define DEV_ID_HA_DIMMABLE_LIGHT            0x0101 // Dimmable light
#define DEV_ID_HA_COLOR_DIMMABLE_LIGHT      0x0102 // Color dimmable light
#define DEV_ID_HA_ONOFF_LIGHT_SWITCH        0x0103 // On/Off light switch
#define DEV_ID_HA_DIMMER_SWITCH             0x0104 // Dimmer switch
#define DEV_ID_HA_LIGHT_SENSOR              0x0106 // Light sensor
#define DEV_ID_HA_OCCUPANCY_SENSOR          0x0107 // Occupancy sensor

// Other HA devices
#define DEV_ID_HA_WINDOW_COVERING_DEVICE    0x0202 // Window Covering Device
#define DEV_ID_HA_WINDOW_COVERING_CONTROLLER 0x0203 // Window Covering Controller

// Door lock device
#define DEV_ID_DOOR_LOCK                    0x000a // Door Lock
#define DEV_ID_DOOR_LOCK_UNIT               0x000b // Door Lock controller

//
#define DEV_ID_IAS_ZONE                     0x0402 // IAS Zone
#define DEV_ID_IAS_WARNING_DEVICE           0x0403 // IAS Warning Device
// Smart Energy devices
#define DEV_ID_SE_METERING_DEVICE           0x0501 // Smart Energy metering device

// ZLL lighting devices
#define DEV_ID_ZLL_ONOFF_LIGHT              0x0000 // On/Off light
#define DEV_ID_ZLL_ONOFF_PLUGIN_UNIT        0x0010 // On/Off plugin unit
#define DEV_ID_ZLL_DIMMABLE_LIGHT           0x0100 // Dimmable light
#define DEV_ID_ZLL_DIMMABLE_PLUGIN_UNIT     0x0110 // Dimmable plugin unit
#define DEV_ID_ZLL_COLOR_LIGHT              0x0200 // Color light
#define DEV_ID_ZLL_EXTENDED_COLOR_LIGHT     0x0210 // Extended color light
#define DEV_ID_ZLL_COLOR_TEMPERATURE_LIGHT  0x0220 // Color temperature light
// ZigBee 3.0 lighting devices
#define DEV_ID_Z30_ONOFF_PLUGIN_UNIT        0x010a // On/Off plugin unit
#define DEV_ID_Z30_DIMMABLE_PLUGIN_UNIT     0x010b // Dimmable plugin unit
#define DEV_ID_Z30_COLOR_TEMPERATURE_LIGHT  0x010c // Color temperature light
#define DEV_ID_Z30_EXTENDED_COLOR_LIGHT     0x010d // Extended color light
// ZLL controller devices
#define DEV_ID_ZLL_COLOR_CONTROLLER         0x0800 // Color controller
#define DEV_ID_ZLL_COLOR_SCENE_CONTROLLER   0x0810 // Color scene controller
#define DEV_ID_ZLL_NON_COLOR_CONTROLLER     0x0820 // Non color controller
#define DEV_ID_ZLL_NON_COLOR_SCENE_CONTROLLER 0x0830 // Non color scene controller
#define DEV_ID_ZLL_CONTROL_BRIDGE           0x0840 // Control bridge
#define DEV_ID_ZLL_ONOFF_SENSOR             0x0850 // On/Off sensor

#define DEV_ID_XIAOMI_SMART_PLUG            0xffff

#define DEFAULT_TRANSITION_TIME 4 // 400ms
#define MAX_ENHANCED_HUE 65535
#define MAX_ENHANCED_HUE_Z 65278 // max supportet ehue of all devices
#define MIN_UNIQUEID_LENGTH 26   // 00:21:2e:ff:ff:00:a6:fd-02

#define BASIC_CLUSTER_ID                      0x0000
#define POWER_CONFIGURATION_CLUSTER_ID        0x0001
#define IDENTIFY_CLUSTER_ID                   0x0003
#define GROUP_CLUSTER_ID                      0x0004
#define SCENE_CLUSTER_ID                      0x0005
#define ONOFF_CLUSTER_ID                      0x0006
#define ONOFF_SWITCH_CONFIGURATION_CLUSTER_ID 0x0007
#define LEVEL_CLUSTER_ID                      0x0008
#define TIME_CLUSTER_ID                       0x000A
#define ANALOG_INPUT_CLUSTER_ID               0x000C
#define ANALOG_OUTPUT_CLUSTER_ID              0x000D
#define BINARY_INPUT_CLUSTER_ID               0x000F
#define MULTISTATE_INPUT_CLUSTER_ID           0x0012
#define OTAU_CLUSTER_ID                       0x0019
#define POLL_CONTROL_CLUSTER_ID               0x0020
#define DOOR_LOCK_CLUSTER_ID                  0x0101
#define WINDOW_COVERING_CLUSTER_ID            0x0102
#define THERMOSTAT_CLUSTER_ID                 0x0201
#define FAN_CONTROL_CLUSTER_ID                0x0202
#define THERMOSTAT_UI_CONFIGURATION_CLUSTER_ID 0x0204
#define COLOR_CLUSTER_ID                      0x0300
#define ILLUMINANCE_MEASUREMENT_CLUSTER_ID    0x0400
#define ILLUMINANCE_LEVEL_SENSING_CLUSTER_ID  0x0401
#define TEMPERATURE_MEASUREMENT_CLUSTER_ID    0x0402
#define PRESSURE_MEASUREMENT_CLUSTER_ID       0x0403
#define RELATIVE_HUMIDITY_CLUSTER_ID          0x0405
#define OCCUPANCY_SENSING_CLUSTER_ID          0x0406
#define IAS_ZONE_CLUSTER_ID                   0x0500
#define IAS_ACE_CLUSTER_ID                    0x0501
#define IAS_WD_CLUSTER_ID                     0x0502
#define METERING_CLUSTER_ID                   0x0702
#define APPLIANCE_EVENTS_AND_ALERTS_CLUSTER_ID 0x0B02
#define ELECTRICAL_MEASUREMENT_CLUSTER_ID     0x0B04
#define DIAGNOSTICS_CLUSTER_ID                0x0B05
#define COMMISSIONING_CLUSTER_ID              0x1000
#define TUYA_CLUSTER_ID                       0xEF00
#define DE_CLUSTER_ID                         0xFC00
#define VENDOR_CLUSTER_ID                     0xFC00
#define UBISYS_DEVICE_SETUP_CLUSTER_ID        0xFC00
#define SAMJIN_CLUSTER_ID                     0xFC02
#define DEVELCO_AIR_QUALITY_CLUSTER_ID        0xFC03
#define SENGLED_CLUSTER_ID                    0xFC10
#define LEGRAND_CONTROL_CLUSTER_ID            0xFC40
#define XIAOMI_CLUSTER_ID                     0xFCC0
#define ADUROLIGHT_CLUSTER_ID                 0xFCCC
#define XAL_CLUSTER_ID                        0xFCCE
#define BOSCH_AIR_QUALITY_CLUSTER_ID          quint16(0xFDEF)

#define IAS_ZONE_CLUSTER_ATTR_ZONE_STATUS_ID  0x0002

#define ONOFF_COMMAND_OFF     0x00
#define ONOFF_COMMAND_ON      0x01
#define ONOFF_COMMAND_TOGGLE  0x02
#define ONOFF_COMMAND_OFF_WITH_EFFECT  0x040
#define ONOFF_COMMAND_ON_WITH_TIMED_OFF  0x42
#define LEVEL_COMMAND_MOVE_TO_LEVEL 0x00
#define LEVEL_COMMAND_MOVE 0x01
#define LEVEL_COMMAND_STEP 0x02
#define LEVEL_COMMAND_STOP 0x03
#define LEVEL_COMMAND_MOVE_TO_LEVEL_WITH_ON_OFF 0x04
#define LEVEL_COMMAND_MOVE_WITH_ON_OFF 0x05
#define LEVEL_COMMAND_STEP_WITH_ON_OFF 0x06
#define LEVEL_COMMAND_STOP_WITH_ON_OFF 0x07
#define SCENE_COMMAND_RECALL_SCENE 0x05
#define SCENE_COMMAND_IKEA_STEP_CT 0x07
#define SCENE_COMMAND_IKEA_MOVE_CT 0x08
#define SCENE_COMMAND_IKEA_STOP_CT 0x09
#define WINDOW_COVERING_COMMAND_OPEN          0x00
#define WINDOW_COVERING_COMMAND_CLOSE         0x01
#define WINDOW_COVERING_COMMAND_STOP          0x02
#define WINDOW_COVERING_COMMAND_GOTO_LIFT_PCT 0x05
#define WINDOW_COVERING_COMMAND_GOTO_TILT_PCT 0x08

#define MULTI_STATE_INPUT_PRESENT_VALUE_ATTRIBUTE_ID quint16(0x0055)


// IAS Zone Types
#define IAS_ZONE_TYPE_STANDARD_CIE            0x0000
#define IAS_ZONE_TYPE_MOTION_SENSOR           0x000d
#define IAS_ZONE_TYPE_CONTACT_SWITCH          0x0015
#define IAS_ZONE_TYPE_FIRE_SENSOR             0x0028
#define IAS_ZONE_TYPE_WATER_SENSOR            0x002a
#define IAS_ZONE_TYPE_CARBON_MONOXIDE_SENSOR  0x002b
#define IAS_ZONE_TYPE_VIBRATION_SENSOR        0x002d
#define IAS_ZONE_TYPE_WARNING_DEVICE          0x0225

// Thermostat cluster, Control Sequence of Operation (0x001B)
#define COOLING_ONLY                            0x00
#define COOLING_WITH_REHEAT                     0x01
#define HEATING_ONLY                            0x02
#define HEATING_WITH_REHEAT                     0x03
#define COOLING_AND_HEATING_4PIPES              0x04
#define COOLING_AND_HEATING_4PIPES_WITH_REHEAT  0x05

// IAS Setup states
#define IAS_STATE_INIT                 0
#define IAS_STATE_ENROLLED             1 // finished
#define IAS_STATE_READ                 2
#define IAS_STATE_WAIT_READ            3
#define IAS_STATE_WRITE_CIE_ADDR       4
#define IAS_STATE_WAIT_WRITE_CIE_ADDR  5
#define IAS_STATE_DELAY_ENROLL         6
#define IAS_STATE_ENROLL               7
#define IAS_STATE_WAIT_ENROLL          8
#define IAS_STATE_MAX                  9 // invalid

// Develco interface modes, manufacturer specific
#define PULSE_COUNTING_ELECTRICITY      0x0000
#define PULSE_COUNTING_GAS              0x0001
#define PULSE_COUNTING_WATER            0x0002
#define KAMSTRUP_KMP                    0x0100
#define LINKY                           0x0101
#define DLMS_COSEM                      0x0102
#define DSMR_23                         0x0103
#define DSMR_40                         0x0104
#define NORWEGIAN_HAN                   0x0200
#define NORWEGIAN_HAN_EXTRA_LOAD        0x0201
#define AIDON_METER                     0x0202
#define KAIFA_KAMSTRUP_METERS           0x0203
#define AUTO_DETECT                     0x0204

#ifndef DBG_IAS
  #define DBG_IAS DBG_INFO  // DBG_IAS didn't exist before version v2.10.x
#endif

// read and write flags
#define READ_MODEL_ID          (1 << 0)
#define READ_SWBUILD_ID        (1 << 1)
#define READ_ON_OFF            (1 << 2)
#define READ_LEVEL             (1 << 3)
#define READ_COLOR             (1 << 4)
#define READ_GROUPS            (1 << 5)
#define READ_SCENES            (1 << 6)
#define READ_SCENE_DETAILS     (1 << 7)
#define READ_VENDOR_NAME       (1 << 8)
#define READ_BINDING_TABLE     (1 << 9)
#define READ_OCCUPANCY_CONFIG  (1 << 10)
#define WRITE_OCCUPANCY_CONFIG (1 << 11)
#define READ_GROUP_IDENTIFIERS (1 << 12)
#define WRITE_DELAY            (1 << 13)
#define WRITE_LEDINDICATION    (1 << 14)
#define WRITE_SENSITIVITY      (1 << 15)
#define WRITE_USERTEST         (1 << 16)
#define READ_THERMOSTAT_STATE  (1 << 17)
#define READ_BATTERY           (1 << 18)
#define READ_TIME              (1 << 19)
#define WRITE_TIME             (1 << 20)
#define READ_THERMOSTAT_SCHEDULE (1 << 21)
#define WRITE_DEVICEMODE       (1 << 22)

#define READ_MODEL_ID_INTERVAL   (60 * 60) // s
#define READ_SWBUILD_ID_INTERVAL (60 * 60) // s

// manufacturer codes
// https://github.com/wireshark/wireshark/blob/master/epan/dissectors/packet-zbee.h
#define VENDOR_NONE                 0x0000
#define VENDOR_EMBER                0x1002
#define VENDOR_PHILIPS              0x100B // Also used by iCasa routers
#define VENDOR_VISONIC              0x1011
#define VENDOR_ATMEL                0x1014
#define VENDOR_DEVELCO              0x1015
#define VENDOR_YALE                 0x101D
#define VENDOR_MAXSTREAM            0x101E // Used by Digi
#define VENDOR_VANTAGE              0x1021
#define VENDOR_LEGRAND              0x1021 // wrong name?
#define VENDOR_LGE                  0x102E
#define VENDOR_JENNIC               0x1037 // Used by Xiaomi, Trust, Eurotronic
#define VENDOR_ALERTME              0x1039
#define VENDOR_CLS                  0x104E
#define VENDOR_CENTRALITE           0x104E // wrong name?
#define VENDOR_SI_LABS              0x1049
#define VENDOR_4_NOKS               0x1071
#define VENDOR_BITRON               0x1071 // branded
#define VENDOR_COMPUTIME            0x1078
#define VENDOR_AXIS                 0x1262 // Axis
#define VENDOR_KWIKSET              0x1092
#define VENDOR_MMB                  0x109a
#define VENDOR_NETVOX               0x109F
#define VENDOR_NYCE                 0x10B9
#define VENDOR_UNIVERSAL2           0x10EF
#define VENDOR_UBISYS               0x10F2
#define VENDOR_DATEK_WIRLESS        0x1337
#define VENDOR_DANALOCK             0x115C
#define VENDOR_SCHLAGE              0x1236 // Used by Schlage Locks
#define VENDOR_BEGA                 0x1105
#define VENDOR_PHYSICAL             0x110A // Used by SmartThings
#define VENDOR_OSRAM                0x110C
#define VENDOR_PROFALUX             0x1110
#define VENDOR_EMBERTEC             0x1112
#define VENDOR_JASCO                0x1124 // Used by GE
#define VENDOR_BUSCH_JAEGER         0x112E
#define VENDOR_SERCOMM              0x1131
#define VENDOR_BOSCH                0x1133
#define VENDOR_DDEL                 0x1135
#define VENDOR_WAXMAN               0x113B
#define VENDOR_OWON                 0x113C
#define VENDOR_LUTRON               0x1144
#define VENDOR_BOSCH2               0x1155
#define VENDOR_ZEN                  0x1158
#define VENDOR_KEEN_HOME            0x115B
#define VENDOR_XIAOMI               0x115F
#define VENDOR_SENGLED_OPTOELEC     0x1160
#define VENDOR_INNR                 0x1166
#define VENDOR_LDS                  0x1168 // Used by Samsung SmartPlug 2019
#define VENDOR_PLUGWISE_BV          0x1172
#define VENDOR_D_LINK               0x1175
#define VENDOR_INSTA                0x117A
#define VENDOR_IKEA                 0x117C
#define VENDOR_3A_SMART_HOME        0x117E
#define VENDOR_STELPRO              0x1185
#define VENDOR_LEDVANCE             0x1189
#define VENDOR_SINOPE               0x119C
#define VENDOR_JIUZHOU              0x119D
#define VENDOR_PAULMANN             0x119D // branded
#define VENDOR_HEIMAN               0x120B
#define VENDOR_CHINA_FIRE_SEC       0x1214
#define VENDOR_MUELLER              0x121B // Used by Mueller Licht
#define VENDOR_AURORA               0x121C // Used by Aurora Aone
#define VENDOR_SUNRICHER            0x1224 // white label used by iCasa, Illuminize, Namron, SLC ...
#define VENDOR_XAL                  0x122A
#define VENDOR_ADUROLIGHT           0x122D
#define VENDOR_THIRD_REALITY        0x1233
#define VENDOR_DSR                  0x1234
#define VENDOR_HANGZHOU_IMAGIC      0x123B
#define VENDOR_SAMJIN               0x1241
#define VENDOR_DANFOSS              0x1246
#define VENDOR_NIKO_NV              0x125F
#define VENDOR_KONKE                0x1268
#define VENDOR_SHYUGJ_TECHNOLOGY    0x126A
#define VENDOR_XIAOMI2              0x126E
#define VENDOR_DATEK                0x1337
#define VENDOR_OSRAM_STACK          0xBBAA
#define VENDOR_C2DF                 0xC2DF
#define VENDOR_PHILIO               0xFFA0

#define ANNOUNCE_INTERVAL 45 // minutes default announce interval

#define MAX_NODES 200
#define MAX_SENSORS 1000
#define MAX_GROUPS 100
#define MAX_SCENES 100
#define MAX_LIGHTSTATES 1000
#define MAX_SCHEDULES 500
#define MAX_RULES 500
#define MAX_CONDITIONS 1000
#define MAX_ACTIONS 1000
#define MAX_RESOURCELINKS 100
#define MAX_STREAMING 0
#define MAX_CHANNELS 50

#define MAX_GROUP_SEND_DELAY 5000 // ms between to requests to the same group
#define GROUP_SEND_DELAY 50 // default ms between to requests to the same group
#define MAX_TASKS_PER_NODE 2
#define MAX_BACKGROUND_TASKS 5

#define MAX_RULE_ILLUMINANCE_VALUE_AGE_MS (1000 * 60 * 20) // 20 minutes

// string lengths
#define MAX_GROUP_NAME_LENGTH 32
#define MAX_SCENE_NAME_LENGTH 32
#define MAX_RULE_NAME_LENGTH 32
#define MAX_SENSOR_NAME_LENGTH 32

// REST API return codes
#define REQ_READY_SEND   0
#define REQ_NOT_HANDLED -1

// Special application return codes
#define APP_RET_UPDATE        40
#define APP_RET_RESTART_APP   41
#define APP_RET_UPDATE_BETA   42
#define APP_RET_RESTART_SYS   43
#define APP_RET_SHUTDOWN_SYS  44
#define APP_RET_UPDATE_ALPHA  45
#define APP_RET_UPDATE_FW     46

// Firmware version related (32-bit field)
#define FW_PLATFORM_MASK          0x0000FF00UL
#define FW_PLATFORM_DERFUSB23E0X  0x00000300UL
#define FW_PLATFORM_AVR           0x00000500UL
#define FW_PLATFORM_R21           0x00000700UL

// schedules
#define SCHEDULE_CHECK_PERIOD 1000

// save database items
#define DB_LIGHTS         0x00000001
#define DB_GROUPS         0x00000002
#define DB_AUTH           0x00000004
#define DB_CONFIG         0x00000008
#define DB_SCENES         0x00000010
#define DB_SCHEDULES      0x00000020
#define DB_RULES          0x00000040
#define DB_SENSORS        0x00000080
#define DB_USERPARAM      0x00000100
#define DB_GATEWAYS       0x00000200
#define DB_RESOURCELINKS  0x00000400
#define DB_QUERY_QUEUE    0x00000800
#define DB_SYNC           0x00001000
#define DB_NOSAVE         0x00002000

#define DB_HUGE_SAVE_DELAY  (60 * 60 * 1000) // 60 minutes
#define DB_LONG_SAVE_DELAY  (15 * 60 * 1000) // 15 minutes
#define DB_SHORT_SAVE_DELAY (5 *  1 * 1000) // 5 seconds

#define DB_CONNECTION_TTL (60 * 15) // 15 minutes

// internet discovery

// network reconnect
#define DISCONNECT_CHECK_DELAY 100
#define NETWORK_ATTEMPS        10
#define RECONNECT_CHECK_DELAY  5000
#define RECONNECT_NOW          100

//Epoch mode
#define UNIX_EPOCH 0
#define J2000_EPOCH 1

void getTime(quint32 *time, qint32 *tz, quint32 *dstStart, quint32 *dstEnd, qint32 *dstShift, quint32 *standardTime, quint32 *localTime, quint8 mode);
int getFreeSensorId(); // TODO needs to be part of a Database class
bool isSameAddress(const deCONZ::Address &a, const deCONZ::Address &b);

extern const quint64 macPrefixMask;

extern const quint64 celMacPrefix;
extern const quint64 bjeMacPrefix;
extern const quint64 davicomMacPrefix;
extern const quint64 dlinkMacPrefix;
extern const quint64 deMacPrefix;
extern const quint64 emberMacPrefix;
extern const quint64 embertecMacPrefix;
extern const quint64 energyMiMacPrefix;
extern const quint64 heimanMacPrefix;
extern const quint64 zenMacPrefix;
extern const quint64 silabs1MacPrefix;
extern const quint64 ikea2MacPrefix;
extern const quint64 silabsMacPrefix;
extern const quint64 silabs2MacPrefix;
extern const quint64 silabs3MacPrefix;
extern const quint64 silabs4MacPrefix;
extern const quint64 silabs5MacPrefix;
extern const quint64 silabs6MacPrefix;
extern const quint64 silabs7MacPrefix;
extern const quint64 silabs8MacPrefix;
extern const quint64 silabs9MacPrefix;
extern const quint64 instaMacPrefix;
extern const quint64 boschMacPrefix;
extern const quint64 jennicMacPrefix;
extern const quint64 lutronMacPrefix;
extern const quint64 netvoxMacPrefix;
extern const quint64 osramMacPrefix;
extern const quint64 philipsMacPrefix;
extern const quint64 sinopeMacPrefix;
extern const quint64 stMacPrefix;
extern const quint64 samjinMacPrefix;
extern const quint64 tiMacPrefix;
extern const quint64 ubisysMacPrefix;
extern const quint64 xalMacPrefix;
extern const quint64 onestiPrefix;
extern const quint64 develcoMacPrefix;
extern const quint64 legrandMacPrefix;
extern const quint64 YooksmartMacPrefix;
extern const quint64 profaluxMacPrefix;
extern const quint64 xiaomiMacPrefix;
extern const quint64 computimeMacPrefix;
extern const quint64 konkeMacPrefix;
extern const quint64 ecozyMacPrefix;
extern const quint64 zhejiangMacPrefix;
extern const quint64 schlageMacPrefix;

inline bool existDevicesWithVendorCodeForMacPrefix(quint64 addr, quint16 vendor)
{
    const quint64 prefix = addr & macPrefixMask;
    switch (vendor) {
        case VENDOR_XIAOMI:
            return prefix == jennicMacPrefix ||
                   prefix == xiaomiMacPrefix;
        case VENDOR_SINOPE:
            return prefix == sinopeMacPrefix;
        case VENDOR_HEIMAN:
            return prefix == emberMacPrefix ||
                   prefix == jennicMacPrefix;
        case VENDOR_SUNRICHER:
            return prefix == emberMacPrefix ||
                   prefix == silabs3MacPrefix ||
                   prefix == silabs6MacPrefix;
        case VENDOR_3A_SMART_HOME:
            return prefix == jennicMacPrefix;
        case VENDOR_ALERTME:
            return prefix == tiMacPrefix ||
                   prefix == computimeMacPrefix;
        case VENDOR_BITRON:
            return prefix == tiMacPrefix;
        case VENDOR_BOSCH:
            return prefix == boschMacPrefix ||
                   prefix == emberMacPrefix;
        case VENDOR_BUSCH_JAEGER:
            return prefix == bjeMacPrefix;
        case VENDOR_C2DF:
            return prefix == emberMacPrefix;
        case VENDOR_CENTRALITE:
            return prefix == emberMacPrefix;
        case VENDOR_CHINA_FIRE_SEC:
            return prefix == jennicMacPrefix;
        case VENDOR_DANFOSS:
            return prefix == silabs2MacPrefix;
        case VENDOR_EMBER:
            return prefix == emberMacPrefix ||
                   prefix == konkeMacPrefix ||
                   prefix == silabs3MacPrefix ||
                   prefix == silabs5MacPrefix ||
                   prefix == silabs7MacPrefix;
        case VENDOR_EMBERTEC:
            return prefix == embertecMacPrefix;
        case VENDOR_DDEL:
            return prefix == deMacPrefix ||
                   prefix == silabs3MacPrefix;
        case VENDOR_IKEA:
            return prefix == silabs1MacPrefix ||
                   prefix == silabsMacPrefix ||
                   prefix == silabs2MacPrefix ||
                   prefix == silabs4MacPrefix ||
                   prefix == energyMiMacPrefix ||
                   prefix == emberMacPrefix;
        case VENDOR_JASCO:
            return prefix == celMacPrefix;
        case VENDOR_INNR:
            return prefix == jennicMacPrefix ||
                   prefix == silabs4MacPrefix;
        case VENDOR_LDS:
            return prefix == jennicMacPrefix ||
                   prefix == silabsMacPrefix ||
                   prefix == silabs2MacPrefix;
        case VENDOR_INSTA:
            return prefix == instaMacPrefix;
        case VENDOR_JENNIC:
            return prefix == jennicMacPrefix;
        case VENDOR_KEEN_HOME:
            return prefix == celMacPrefix;
        case VENDOR_LGE:
            return prefix == emberMacPrefix;
        case VENDOR_LUTRON:
            return prefix == lutronMacPrefix;
        case VENDOR_NIKO_NV:
            return prefix == konkeMacPrefix;
        case VENDOR_NYCE:
            return prefix == emberMacPrefix;
        case VENDOR_OSRAM:
        case VENDOR_OSRAM_STACK:
            return prefix == osramMacPrefix ||
                   prefix == heimanMacPrefix;
        case VENDOR_OWON:
            return prefix == davicomMacPrefix;
        case VENDOR_PHILIPS:
            return prefix == philipsMacPrefix;
        case VENDOR_PLUGWISE_BV:
            return prefix == emberMacPrefix;
        case VENDOR_PHYSICAL:
            return prefix == stMacPrefix;
        case VENDOR_SENGLED_OPTOELEC:
            return prefix == zhejiangMacPrefix;
        case VENDOR_SERCOMM:
            return prefix == emberMacPrefix ||
                   prefix == energyMiMacPrefix;
        case VENDOR_SI_LABS:
            return prefix == silabsMacPrefix ||
                   prefix == energyMiMacPrefix ||
                   prefix == silabs1MacPrefix;
        case VENDOR_STELPRO:
            return prefix == xalMacPrefix;
        case VENDOR_UBISYS:
            return prefix == ubisysMacPrefix;
        case VENDOR_UNIVERSAL2:
            return prefix == emberMacPrefix;
        case VENDOR_VISONIC:
            return prefix == emberMacPrefix;
        case VENDOR_XAL:
            return prefix == xalMacPrefix;
        case VENDOR_SAMJIN:
            return prefix == samjinMacPrefix;
        case VENDOR_DEVELCO:
            return prefix == develcoMacPrefix;
        case VENDOR_LEGRAND:
            return prefix == legrandMacPrefix;
        case VENDOR_PROFALUX:
            return prefix == profaluxMacPrefix;
        case VENDOR_NETVOX:
            return prefix == netvoxMacPrefix;
        case VENDOR_AURORA:
            return prefix == jennicMacPrefix;
        case VENDOR_COMPUTIME:
            return prefix == computimeMacPrefix;
        case VENDOR_DANALOCK:
            return prefix == silabs1MacPrefix;
        case VENDOR_AXIS:
        case VENDOR_MMB:
            return prefix == zenMacPrefix;
        case VENDOR_SCHLAGE:
            return prefix == schlageMacPrefix;
        case VENDOR_ADUROLIGHT:
	        return prefix == jennicMacPrefix;
        case VENDOR_D_LINK:
            return prefix == dlinkMacPrefix;
        default:
            return false;
    }
}

inline bool existDevicesWithVendorCodeForMacPrefix(const deCONZ::Address &addr, quint16 vendor)
{
    return existDevicesWithVendorCodeForMacPrefix(addr.ext(), vendor);
}

inline bool checkMacAndVendor(const deCONZ::Node *node, quint16 vendor)
{
    return node->nodeDescriptor().manufacturerCode() == vendor && existDevicesWithVendorCodeForMacPrefix(node->address(), vendor);
}

// HTTP status codes
extern const char *HttpStatusOk;
extern const char *HttpStatusAccepted;
extern const char *HttpStatusNotModified;
extern const char *HttpStatusUnauthorized;
extern const char *HttpStatusBadRequest;
extern const char *HttpStatusForbidden;
extern const char *HttpStatusNotFound;
extern const char *HttpStatusNotImplemented;
extern const char *HttpStatusServiceUnavailable;
extern const char *HttpContentHtml;
extern const char *HttpContentCss;
extern const char *HttpContentJson;
extern const char *HttpContentJS;
extern const char *HttpContentPNG;
extern const char *HttpContentJPG;
extern const char *HttpContentSVG;

// Forward declarations
class Gateway;
class GatewayScanner;
class QUdpSocket;
class QTcpSocket;
class DeRestPlugin;
class QHostInfo;
class QNetworkReply;
class QNetworkAccessManager;
class QProcess;
class PollManager;
class RestDevices;

struct Schedule
{
    enum Week
    {
        Monday    = 0x01,
        Tuesday   = 0x02,
        Wednesday = 0x04,
        Thursday  = 0x08,
        Friday    = 0x10,
        Saturday  = 0x20,
        Sunday    = 0x40,
    };

    enum Type
    {
        TypeInvalid,
        TypeAbsoluteTime,
        TypeRecurringTime,
        TypeTimer
    };

    enum State
    {
        StateNormal,
        StateDeleted
    };

    Schedule() :
        type(TypeInvalid),
        state(StateNormal),
        status(QLatin1String("enabled")),
        activation(QLatin1String("start")),
        autodelete(true),
        weekBitmap(0),
        recurring(0),
        timeout(0),
        currentTimeout(0)
    {
    }

    Type type;
    State state;
    /*! Numeric identifier as string. */
    QString id;
    /*! etag of Schedule. */
    QString etag;
    /*! Name length 0..32, if 0 default name "schedule" will be used. (Optional) */
    QString name;
    /*! Description length 0..64, default is empty string. (Optional) */
    QString description;
    /*! Command a JSON object with length 0..90. (Required) */
    QString command;
    /*! Time is given in ISO 8601:2004 format: YYYY-MM-DDTHH:mm:ss. (Required) */
    QString time;
    /*! Localtime is given in ISO 8601:2004 format: YYYY-MM-DDTHH:mm:ss. (Optional) */
    QString localtime;
    /*! UTC time that the timer was started. Only provided for timers. */
    QString starttime;
    /*! status of schedule (enabled or disabled). */
    QString status;
    /*! should activation of schedule start or end at given time (if a fading time is given) (start or end). */
    QString activation;
    /*! If set to true, the schedule will be removed automatically if expired, if set to false it will be disabled. */
    bool autodelete;
    /*! Same as time but as qt object. */
    QDateTime datetime;
    /*! Date time of last schedule activation. */
    QDateTime lastTriggerDatetime;
    /*! Whole JSON schedule as received from API as string. */
    QString jsonString;
    /*! Whole JSON schedule as received from API as map. */
    QVariantMap jsonMap;
    /*! Bitmap for recurring schedule. */
    quint8 weekBitmap;
    /*! R[nn], the recurring part, 0 means forever. */
    uint recurring;
    QDateTime endtime; /*! Localtime of timeout: for timers only. */
    /*! Timeout in seconds. */
    int timeout;
    /*! Current timeout counting down to ::timeout. */
    int currentTimeout;
};

enum TaskType
{
    TaskIdentify = 0,
    TaskGetHue = 1,
    TaskSetHue = 2,
    TaskSetEnhancedHue = 3,
    TaskSetHueAndSaturation = 4,
    TaskSetXyColor = 5,
    TaskSetColorTemperature = 6,
    TaskGetColor = 7,
    TaskGetSat = 8,
    TaskSetSat = 9,
    TaskGetLevel = 10,
    TaskSetLevel = 11,
    TaskIncColorTemperature = 12,
    TaskStopLevel = 13,
    TaskSendOnOffToggle = 14,
    TaskMoveLevel = 15,
    TaskGetOnOff = 16,
    TaskSetColorLoop = 17,
    TaskGetColorLoop = 18,
    TaskReadAttributes = 19,
    TaskWriteAttribute = 20,
    TaskGetGroupMembership = 21,
    TaskGetGroupIdentifiers = 22,
    TaskGetSceneMembership = 23,
    TaskStoreScene = 24,
    TaskCallScene = 25,
    TaskViewScene = 26,
    TaskAddScene = 27,
    TaskRemoveScene = 28,
    TaskRemoveAllScenes = 29,
    TaskAddToGroup = 30,
    TaskRemoveFromGroup = 31,
    TaskViewGroup = 32,
    TaskTriggerEffect = 33,
    TaskWarning = 34,
    TaskIncBrightness = 35,
    TaskWindowCovering = 36,
    TaskThermostat = 37,
    // Danalock support
    TaskDoorLock = 38,
    TaskDoorUnlock = 39,
    TaskSyncTime = 40,
    TaskTuyaRequest = 41,
    TaskXmasLightStrip = 42,
    TaskSimpleMetering = 43
};

enum XmasLightStripMode
{
    ModeWhite = 0,
    ModeColour = 1,
    ModeEffect = 2
};

enum XmasLightStripEffect
{
    EffectSteady = 0x00,
    EffectSnow = 0x01,
    EffectRainbow = 0x02,
    EffectSnake = 0x03,
    EffectTwinkle = 0x04,
    EffectFireworks = 0x05,
    EffectFlag = 0x06,
    EffectWaves = 0x07,
    EffectUpdown = 0x08,
    EffectVintage = 0x09,
    EffectFading = 0x0a,
    EffectCollide = 0x0b,
    EffectStrobe = 0x0c,
    EffectSparkles = 0x0d,
    EffectCarnaval = 0x0e,
    EffectGlow = 0x0f
};

struct TaskItem
{
    TaskItem()
    {
        taskId = _taskCounter++;
        autoMode = false;
        onOff = false;
        client = 0;
        node = 0;
        lightNode = 0;
        cluster = 0;
        colorX = 0;
        colorY = 0;
        colorTemperature = 0;
        transitionTime = DEFAULT_TRANSITION_TIME;
        onTime = 0;
        sendTime = 0;
        ordered = false;
    }

    TaskType taskType;
    int taskId;
    deCONZ::ApsDataRequest req;
    deCONZ::ZclFrame zclFrame;
    uint8_t zclSeq;
    bool ordered; // won't be send until al prior taskIds are send
    int sendTime; // copy of idleTotalCounter
    bool confirmed;
    bool onOff;
    bool colorLoop;
    qreal hueReal;
    uint16_t identifyTime;
    uint8_t effectIdentifier;
    uint8_t options;
    uint16_t duration;
    uint8_t hue;
    uint8_t sat;
    uint8_t level;
    uint16_t enhancedHue;
    uint16_t colorX;
    uint16_t colorY;
    uint16_t colorTemperature;
    uint16_t groupId;
    uint8_t sceneId;
    qint32 inc; // bri_inc, hue_inc, sat_inc, ct_inc
    QString etag;
    uint16_t transitionTime;
    uint16_t onTime;
    QTcpSocket *client;

    bool autoMode; // true then this is a automode task
    deCONZ::Node *node;
    LightNode *lightNode;
    deCONZ::ZclCluster *cluster;

private:
    static int _taskCounter;
};

/*! \class ApiAuth

    Helper to combine serval authorisation parameters.
 */
class ApiAuth
{
public:
    enum State
    {
        StateNormal,
        StateDeleted
    };

    ApiAuth();
    void setDeviceType(const QString &devtype);

    bool needSaveDatabase;
    State state;
    QString apikey; // also called username (10..32 chars)
    QString devicetype;
    QDateTime createDate;
    QDateTime lastUseDate;
    QString useragent;
};

enum ApiVersion
{
    ApiVersion_1,        //!< common version 1.0
    ApiVersion_1_DDEL,   //!< version 1.0, "Accept: application/vnd.ddel.v1"
    ApiVersion_1_1_DDEL, //!< version 1.1, "Accept: application/vnd.ddel.v1.1"
    ApiVersion_2_DDEL,   //!< version 2.0, "Accept: application/vnd.ddel.v2"
};

enum ApiAuthorisation
{
    ApiAuthNone,
    ApiAuthLocal,
    ApiAuthInternal,
    ApiAuthFull
};

enum ApiMode
{
    ApiModeNormal,
    ApiModeStrict,
    ApiModeEcho,
    ApiModeHue
};

/*! \class ApiRequest

    Helper to simplify HTTP REST request handling.
 */
class ApiRequest
{
public:
    ApiRequest(const QHttpRequestHeader &h, const QStringList &p, QTcpSocket *s, const QString &c);
    QString apikey() const;
    ApiVersion apiVersion() const { return version; }

    const QHttpRequestHeader &hdr;
    const QStringList &path;
    QTcpSocket *sock;
    QString content;
    ApiVersion version;
    ApiAuthorisation auth;
    ApiMode mode;
};

/*! \class ApiResponse

    Helper to simplify HTTP REST request handling.
 */
struct ApiResponse
{
    QString etag;
    const char *httpStatus;
    const char *contentType;
    QList<QPair<QString, QString> > hdrFields; // extra header fields
    QVariantMap map; // json content
    QVariantList list; // json content
    QString str; // json string
};

/*! \class ApiConfig

    Provide config to the resource system.
 */
class ApiConfig : public Resource
{
public:
    ApiConfig();
};

class TcpClient
{
public:
    QHttpRequestHeader hdr;
    QDateTime created;
    int closeTimeout; // close socket in n seconds
    QTcpSocket *sock;
};

/*! \class DeWebPluginPrivate

    Pimpl of DeWebPlugin.
 */
class DeRestPluginPrivate : public QObject
{
    Q_OBJECT

public:

    struct nodeVisited {
        const deCONZ::Node* node;
        bool visited;
    };

    DeRestPluginPrivate(QObject *parent = 0);
    ~DeRestPluginPrivate();

    static DeRestPluginPrivate *instance();

    // REST API authorisation
    void initAuthentication();
    bool allowedToCreateApikey(const ApiRequest &req, ApiResponse &rsp, QVariantMap &map);
    void authorise(ApiRequest &req, ApiResponse &rsp);
    QString encryptString(const QString &str);

    // REST API gateways
    int handleGatewaysApi(const ApiRequest &req, ApiResponse &rsp);
    int getAllGateways(const ApiRequest &req, ApiResponse &rsp);
    int getGatewayState(const ApiRequest &req, ApiResponse &rsp);
    int setGatewayState(const ApiRequest &req, ApiResponse &rsp);
    int addCascadeGroup(const ApiRequest &req, ApiResponse &rsp);
    int deleteCascadeGroup(const ApiRequest &req, ApiResponse &rsp);
    void gatewayToMap(const ApiRequest &req, const Gateway *gw, QVariantMap &map);

    // REST API configuration
    void initConfig();
    int handleConfigBasicApi(const ApiRequest &req, ApiResponse &rsp);
    int handleConfigLocalApi(const ApiRequest &req, ApiResponse &rsp);
    int handleConfigFullApi(const ApiRequest &req, ApiResponse &rsp);
    int createUser(const ApiRequest &req, ApiResponse &rsp);
    int getFullState(const ApiRequest &req, ApiResponse &rsp);
    int getConfig(const ApiRequest &req, ApiResponse &rsp);
    int getBasicConfig(const ApiRequest &req, ApiResponse &rsp);
    int getZigbeeConfig(const ApiRequest &req, ApiResponse &rsp);
    int putZigbeeConfig(const ApiRequest &req, ApiResponse &rsp);
    int getChallenge(const ApiRequest &req, ApiResponse &rsp);
    int modifyConfig(const ApiRequest &req, ApiResponse &rsp);
    int deleteUser(const ApiRequest &req, ApiResponse &rsp);
    int updateSoftware(const ApiRequest &req, ApiResponse &rsp);
    int restartGateway(const ApiRequest &req, ApiResponse &rsp);
    int restartApp(const ApiRequest &req, ApiResponse &rsp);
    int shutDownGateway(const ApiRequest &req, ApiResponse &rsp);
    int updateFirmware(const ApiRequest &req, ApiResponse &rsp);
    int exportConfig(const ApiRequest &req, ApiResponse &rsp);
    int importConfig(const ApiRequest &req, ApiResponse &rsp);
    int resetConfig(const ApiRequest &req, ApiResponse &rsp);
    int changePassword(const ApiRequest &req, ApiResponse &rsp);
    int deletePassword(const ApiRequest &req, ApiResponse &rsp);
    int getWifiState(const ApiRequest &req, ApiResponse &rsp);
    int configureWifi(const ApiRequest &req, ApiResponse &rsp);
    int restoreWifiConfig(const ApiRequest &req, ApiResponse &rsp);
    int putWifiScanResult(const ApiRequest &req, ApiResponse &rsp);
    int putWifiUpdated(const ApiRequest &req, ApiResponse &rsp);
    int putHomebridgeUpdated(const ApiRequest &req, ApiResponse &rsp);

    void configToMap(const ApiRequest &req, QVariantMap &map);
    void basicConfigToMap(const ApiRequest &req, QVariantMap &map);

    // REST API userparameter
    int handleUserparameterApi(const ApiRequest &req, ApiResponse &rsp);
    int createUserParameter(const ApiRequest &req, ApiResponse &rsp);
    int addUserParameter(const ApiRequest &req, ApiResponse &rsp);
    int modifyUserParameter(const ApiRequest &req, ApiResponse &rsp);
    int getUserParameter(const ApiRequest &req, ApiResponse &rsp);
    int getAllUserParameter(const ApiRequest &req, ApiResponse &rsp);
    int deleteUserParameter(const ApiRequest &req, ApiResponse &rsp);

    // REST API lights
    int handleLightsApi(const ApiRequest &req, ApiResponse &rsp);
    int getAllLights(const ApiRequest &req, ApiResponse &rsp);
    int searchNewLights(const ApiRequest &req, ApiResponse &rsp);
    int getNewLights(const ApiRequest &req, ApiResponse &rsp);
    int getLightData(const ApiRequest &req, ApiResponse &rsp);
    int getLightState(const ApiRequest &req, ApiResponse &rsp);
    int setLightState(const ApiRequest &req, ApiResponse &rsp);
    int setWindowCoveringState(const ApiRequest &req, ApiResponse &rsp, TaskItem &taskRef, QVariantMap &map);
    int setWarningDeviceState(const ApiRequest &req, ApiResponse &rsp, TaskItem &taskRef, QVariantMap &map);
    int setTuyaDeviceState(const ApiRequest &req, ApiResponse &rsp, TaskItem &taskRef, QVariantMap &map);
    int setLightAttributes(const ApiRequest &req, ApiResponse &rsp);
    int deleteLight(const ApiRequest &req, ApiResponse &rsp);
    int removeAllScenes(const ApiRequest &req, ApiResponse &rsp);
    int removeAllGroups(const ApiRequest &req, ApiResponse &rsp);
    int getConnectivity(const ApiRequest &req, ApiResponse &rsp, bool alt);
    void handleLightEvent(const Event &e);

    bool lightToMap(const ApiRequest &req, const LightNode *webNode, QVariantMap &map);

    // REST API groups
    int handleGroupsApi(const ApiRequest &req, ApiResponse &rsp);
    int getAllGroups(const ApiRequest &req, ApiResponse &rsp);
    int createGroup(const ApiRequest &req, ApiResponse &rsp);
    int getGroupAttributes(const ApiRequest &req, ApiResponse &rsp);
    int setGroupAttributes(const ApiRequest &req, ApiResponse &rsp);
    int setGroupState(const ApiRequest &req, ApiResponse &rsp);
    int deleteGroup(const ApiRequest &req, ApiResponse &rsp);
    void handleGroupEvent(const Event &e);
    Group *addGroup();

    // REST API groups > scenes
    int createScene(const ApiRequest &req, ApiResponse &rsp);
    int getAllScenes(const ApiRequest &req, ApiResponse &rsp);
    int getSceneAttributes(const ApiRequest &req, ApiResponse &rsp);
    int setSceneAttributes(const ApiRequest &req, ApiResponse &rsp);
    int storeScene(const ApiRequest &req, ApiResponse &rsp);
    int recallScene(const ApiRequest &req, ApiResponse &rsp);
    int modifyScene(const ApiRequest &req, ApiResponse &rsp);
    int deleteScene(const ApiRequest &req, ApiResponse &rsp);

    bool groupToMap(const ApiRequest &req, const Group *group, QVariantMap &map);

    // REST API schedules
    void initSchedules();
    int handleSchedulesApi(const ApiRequest &req, ApiResponse &rsp);
    int getAllSchedules(const ApiRequest &req, ApiResponse &rsp);
    int createSchedule(const ApiRequest &req, ApiResponse &rsp);
    int getScheduleAttributes(const ApiRequest &req, ApiResponse &rsp);
    int setScheduleAttributes(const ApiRequest &req, ApiResponse &rsp);
    int deleteSchedule(const ApiRequest &req, ApiResponse &rsp);
    bool jsonToSchedule(const QString &jsonString, Schedule &schedule, ApiResponse *rsp);

    // REST API touchlink
    void initTouchlinkApi();
    int handleTouchlinkApi(const ApiRequest &req, ApiResponse &rsp);
    int touchlinkScan(const ApiRequest &req, ApiResponse &rsp);
    int getTouchlinkScanResults(const ApiRequest &req, ApiResponse &rsp);
    int identifyLight(const ApiRequest &req, ApiResponse &rsp);
    int resetLight(const ApiRequest &req, ApiResponse &rsp);

    // REST API sensors
    int handleSensorsApi(const ApiRequest &req, ApiResponse &rsp);
    int getAllSensors(const ApiRequest &req, ApiResponse &rsp);
    int getSensor(const ApiRequest &req, ApiResponse &rsp);
    int getSensorData(const ApiRequest &req, ApiResponse &rsp);
    int searchNewSensors(const ApiRequest &req, ApiResponse &rsp);
    int getNewSensors(const ApiRequest &req, ApiResponse &rsp);
    int updateSensor(const ApiRequest &req, ApiResponse &rsp);
    int deleteSensor(const ApiRequest &req, ApiResponse &rsp);
    int changeSensorConfig(const ApiRequest &req, ApiResponse &rsp);
    int changeSensorState(const ApiRequest &req, ApiResponse &rsp);
    int changeThermostatSchedule(const ApiRequest &req, ApiResponse &rsp);
    int createSensor(const ApiRequest &req, ApiResponse &rsp);
    int getGroupIdentifiers(const ApiRequest &req, ApiResponse &rsp);
    int recoverSensor(const ApiRequest &req, ApiResponse &rsp);
    bool sensorToMap(const Sensor *sensor, QVariantMap &map, const ApiRequest &req);
    void handleSensorEvent(const Event &e);

    // REST API resourcelinks
    int handleResourcelinksApi(const ApiRequest &req, ApiResponse &rsp);
    int getAllResourcelinks(const ApiRequest &req, ApiResponse &rsp);
    int getResourcelinks(const ApiRequest &req, ApiResponse &rsp);
    int createResourcelinks(const ApiRequest &req, ApiResponse &rsp);
    int updateResourcelinks(const ApiRequest &req, ApiResponse &rsp);
    int deleteResourcelinks(const ApiRequest &req, ApiResponse &rsp);

    // REST API rules
    int handleRulesApi(const ApiRequest &req, ApiResponse &rsp);
    int getAllRules(const ApiRequest &req, ApiResponse &rsp);
    int getRule(const ApiRequest &req, ApiResponse &rsp);
    int createRule(const ApiRequest &req, ApiResponse &rsp);
    int updateRule(const ApiRequest &req, ApiResponse &rsp);
    int deleteRule(const ApiRequest &req, ApiResponse &rsp);
    void queueCheckRuleBindings(const Rule &rule);
    bool evaluateRule(Rule &rule, const Event &e, Resource *eResource, ResourceItem *eItem, QDateTime now, QDateTime previousNow);
    void indexRuleTriggers(Rule &rule);
    void triggerRule(Rule &rule);
    bool ruleToMap(const Rule *rule, QVariantMap &map);
    int handleWebHook(const RuleAction &action);

    bool checkActions(QVariantList actionsList, ApiResponse &rsp);
    bool checkConditions(QVariantList conditionsList, ApiResponse &rsp);

    // REST API scenes
    int handleScenesApi(const ApiRequest &req, ApiResponse &rsp);

    // REST API info
    int handleInfoApi(const ApiRequest &req, ApiResponse &rsp);
    int getInfoTimezones(const ApiRequest &req, ApiResponse &rsp);

    // REST API capabilities
    int handleCapabilitiesApi(const ApiRequest &req, ApiResponse &rsp);
    int getCapabilities(const ApiRequest &req, ApiResponse &rsp);

    // REST API common
    QVariantMap errorToMap(int id, const QString &ressource, const QString &description);

    // UPNP discovery
    void initUpnpDiscovery();
    void initDescriptionXml();
    // Internet discovery
    void initInternetDicovery();
    bool setInternetDiscoveryInterval(int minutes);
    // Permit join
    void initPermitJoin();
    bool setPermitJoinDuration(uint8_t duration);

    // Otau
    void initOtau();
    void otauDataIndication(const deCONZ::ApsDataIndication &ind, const deCONZ::ZclFrame &zclFrame);
    void otauSendStdNotify(LightNode *node);
    bool isOtauBusy();
    bool isOtauActive();
    int otauLastBusyTimeDelta() const;

    //Channel Change
    void initChangeChannelApi();
    bool startChannelChange(quint8 channel);

    //reset Device
    void initResetDeviceApi();

    //Timezone
    // std::string getTimezone();
    QVariantList getTimezones();

    //Export/Import/Reset Configuration
    bool exportConfiguration();
    bool importConfiguration();
    bool resetConfiguration(bool resetGW, bool deleteDB);

public Q_SLOTS:
    Resource *getResource(const char *resource, const QString &id = QString());
    void announceUpnp();
    void upnpReadyRead();
    void apsdeDataIndication(const deCONZ::ApsDataIndication &ind);
    void apsdeDataConfirm(const deCONZ::ApsDataConfirm &conf);
    void gpDataIndication(const deCONZ::GpDataIndication &ind);
    void gpProcessButtonEvent(const deCONZ::GpDataIndication &ind);
    void configurationChanged();
    void networkStateChangeRequest(bool shouldConnect);
    int taskCountForAddress(const deCONZ::Address &address);
    void processTasks();
    void processGroupTasks();
    void nodeEvent(const deCONZ::NodeEvent &event);
    void initTimezone();
    void initNetworkInfo();
    void initWiFi();
    void internetDiscoveryTimerFired();
    void internetDiscoveryFinishedRequest(QNetworkReply *reply);
    void internetDiscoveryExtractVersionInfo(QNetworkReply *reply);
    void internetDiscoveryExtractGeo(QNetworkReply *reply);
    void inetProxyHostLookupDone(const QHostInfo &host);
    void inetProxyCheckHttpVia(const QString &via);
    void scheduleTimerFired();
    void permitJoinTimerFired();
    void resendPermitJoinTimerFired();
    void otauTimerFired();
    void lockGatewayTimerFired();
    void openClientTimerFired();
    void clientSocketDestroyed();
    void saveDatabaseTimerFired();
    void userActivity();
    bool sendBindRequest(BindingTask &bt);
    bool sendConfigureReportingRequest(BindingTask &bt, const std::vector<ConfigureReportingRequest> &requests);
    bool sendConfigureReportingRequest(BindingTask &bt);
    void checkLightBindingsForAttributeReporting(LightNode *lightNode);
    bool checkPollControlClusterTask(Sensor *sensor);
    bool checkSensorBindingsForAttributeReporting(Sensor *sensor);
    bool checkSensorBindingsForClientClusters(Sensor *sensor);
    void checkSensorGroup(Sensor *sensor);
    void checkOldSensorGroups(Sensor *sensor);
    void deleteGroupsWithDeviceMembership(const QString &id);
    void processUbisysBinding(Sensor *sensor, const Binding &bnd);
    void processUbisysC4Configuration(Sensor *sensor);
    void bindingTimerFired();
    void bindingToRuleTimerFired();
    void bindingTableReaderTimerFired();
    void verifyRuleBindingsTimerFired();
    void indexRulesTriggers();
    void fastRuleCheckTimerFired();
    void webhookFinishedRequest(QNetworkReply *reply);
    void daylightTimerFired();
    bool checkDaylightSensorConfiguration(Sensor *sensor, const QString &gwBridgeId, double *lat, double *lng);
    size_t calcDaylightOffsets(Sensor *daylightSensor, size_t iter);
    void handleRuleEvent(const Event &e);
    bool queueBindingTask(const BindingTask &bindingTask);
    void restartAppTimerFired();
    void pollSwUpdateStateTimerFired();
    void pollDatabaseWifiTimerFired();
    void restartGatewayTimerFired();
    void shutDownGatewayTimerFired();
    void simpleRestartAppTimerFired();
    void pushSensorInfoToCore(Sensor *sensor);
    void pollNextDevice();

    // database
#if DECONZ_LIB_VERSION >= 0x010E00
    void storeSourceRoute(const deCONZ::SourceRoute &sourceRoute);
    void deleteSourceRoute(const QString &uuid);
    void restoreSourceRoutes();
#endif

    // touchlink
    void touchlinkDisconnectNetwork();
    void checkTouchlinkNetworkDisconnected();
    void startTouchlinkMode(uint8_t channel);
    void startTouchlinkModeConfirm(deCONZ::TouchlinkStatus status);
    void sendTouchlinkConfirm(deCONZ::TouchlinkStatus status);
    void sendTouchlinkScanRequest();
    void sendTouchlinkIdentifyRequest();
    void sendTouchlinkResetRequest();
    void touchlinkTimerFired();
    void touchlinkScanTimeout();
    void interpanDataIndication(const QByteArray &data);
    void touchlinkStartReconnectNetwork(int delay);
    void touchlinkReconnectNetwork();
    bool isTouchlinkActive();

    // channel change
    void channelchangeTimerFired();
    void changeChannel(quint8 channel);
    bool verifyChannel(quint8 channel);
    void channelChangeSendConfirm(bool success);
    void channelChangeDisconnectNetwork();
    void checkChannelChangeNetworkDisconnected();
    void channelChangeStartReconnectNetwork(int delay);
    void channelChangeReconnectNetwork();
    void networkWatchdogTimerFired();

    // generic reconnect network
    void reconnectTimerFired();
    void genericDisconnectNetwork();
    void checkNetworkDisconnected();
    void startReconnectNetwork(int delay);
    void reconnectNetwork();

    //reset device
    void resetDeviceTimerFired();
    void checkResetState();
    void resetDeviceSendConfirm(bool success);

    // lights
    void startSearchLights();
    void searchLightsTimerFired();

    // sensors
    void startSearchSensors();
    void searchSensorsTimerFired();
    void checkInstaModelId(Sensor *sensor);
    void delayedFastEnddeviceProbe(const deCONZ::NodeEvent *event = nullptr);
    void checkSensorStateTimerFired();

    // events
    void initEventQueue();
    void eventQueueTimerFired();
    void enqueueEvent(const Event &event);

    // firmware update
    void initFirmwareUpdate();
    void firmwareUpdateTimerFired();
    void checkFirmwareDevices();
    void queryFirmwareVersion();
    void updateFirmwareDisconnectDevice();
    void updateFirmware();
    void updateFirmwareWaitFinished();
    bool startUpdateFirmware();

    //wifi settings
    int scanWifiNetworks(const ApiRequest &req, ApiResponse &rsp);
    void wifiPageActiveTimerFired();

    //homebridge
    int resetHomebridge(const ApiRequest &req, ApiResponse &rsp);

    // time manager
    void timeManagerTimerFired();
    void ntpqFinished();

    // gateways
    void foundGateway(const QHostAddress &host, quint16 port, const QString &uuid, const QString &name);

    // window covering
    void calibrateWindowCoveringNextStep();

    // thermostat
    void addTaskThermostatGetScheduleTimer();

public:
    void checkRfConnectState();
    bool isInNetwork();
    void generateGatewayUuid();
    void updateEtag(QString &etag);
    qint64 getUptime();
    void handleMacDataRequest(const deCONZ::NodeEvent &event);
    void addLightNode(const deCONZ::Node *node);
    void setLightNodeStaticCapabilities(LightNode *lightNode);
    void updatedLightNodeEndpoint(const deCONZ::NodeEvent &event);
    void nodeZombieStateChanged(const deCONZ::Node *node);
    LightNode *updateLightNode(const deCONZ::NodeEvent &event);
    LightNode *getLightNodeForAddress(const deCONZ::Address &addr, quint8 endpoint = 0);
    int getNumberOfEndpoints(quint64 extAddr);
    LightNode *getLightNodeForId(const QString &id);
    Rule *getRuleForId(const QString &id);
    Rule *getRuleForName(const QString &name);
    void addSensorNode(const deCONZ::Node *node, const deCONZ::NodeEvent *event = 0);
    void addSensorNode(const deCONZ::Node *node, const SensorFingerprint &fingerPrint, const QString &type, const QString &modelId, const QString &manufacturer);
    void checkUpdatedFingerPrint(const deCONZ::Node *node, quint8 endpoint, Sensor *sensorNode);
    void checkSensorNodeReachable(Sensor *sensor, const deCONZ::NodeEvent *event = 0);
    void checkSensorButtonEvent(Sensor *sensor, const deCONZ::ApsDataIndication &ind, const deCONZ::ZclFrame &zclFrame);
    void updateSensorNode(const deCONZ::NodeEvent &event);
    void updateSensorLightLevel(Sensor &sensor, quint16 measuredValue);
    bool isDeviceSupported(const deCONZ::Node *node, const QString &modelId);
    Sensor *getSensorNodeForAddressEndpointAndCluster(const deCONZ::Address &addr, quint8 ep, quint16 cluster);
    Sensor *getSensorNodeForAddressAndEndpoint(const deCONZ::Address &addr, quint8 ep, const QString &type);
    Sensor *getSensorNodeForAddressAndEndpoint(const deCONZ::Address &addr, quint8 ep);
    Sensor *getSensorNodeForAddress(quint64 extAddr);
    Sensor *getSensorNodeForAddress(const deCONZ::Address &addr);
    Sensor *getSensorNodeForFingerPrint(quint64 extAddr, const SensorFingerprint &fingerPrint, const QString &type);
    Sensor *getSensorNodeForUniqueId(const QString &uniqueId);
    Sensor *getSensorNodeForId(const QString &id);
    Group *getGroupForName(const QString &name);
    Group *getGroupForId(uint16_t id);
    Group *getGroupForId(const QString &id);
    bool deleteOldGroupOfSwitch(Sensor *sensor, quint16 newGroupId);
    Scene *getSceneForId(uint16_t gid, uint8_t sid);
    GroupInfo *getGroupInfo(LightNode *lightNode, uint16_t id);
    GroupInfo *createGroupInfo(LightNode *lightNode, uint16_t id);
    deCONZ::Node *getNodeForAddress(uint64_t extAddr);
    deCONZ::ZclCluster *getInCluster(deCONZ::Node *node, uint8_t endpoint, uint16_t clusterId);
    uint8_t getSrcEndpoint(RestNodeBase *restNode, const deCONZ::ApsDataRequest &req);
    bool processZclAttributes(LightNode *lightNode);
    bool processZclAttributes(Sensor *sensorNode);
    bool readBindingTable(RestNodeBase *node, quint8 startIndex);
    bool getGroupIdentifiers(RestNodeBase *node, quint8 endpoint, quint8 startIndex);
    bool readAttributes(RestNodeBase *restNode, quint8 endpoint, uint16_t clusterId, const std::vector<uint16_t> &attributes, uint16_t manufacturerCode = 0);
    bool writeAttribute(RestNodeBase *restNode, quint8 endpoint, uint16_t clusterId, const deCONZ::ZclAttribute &attribute, uint16_t manufacturerCode = 0);
    bool readSceneAttributes(LightNode *lightNode, uint16_t groupId, uint8_t sceneId);
    bool readGroupMembership(LightNode *lightNode, const std::vector<uint16_t> &groups);
    void foundGroupMembership(LightNode *lightNode, uint16_t groupId);
    void foundGroup(uint16_t groupId);
    bool isLightNodeInGroup(const LightNode *lightNode, uint16_t groupId) const;
    void deleteLightFromScenes(QString lightId, uint16_t groupId);
//    void readAllInGroup(Group *group);
    void setAttributeOnOffGroup(Group *group, uint8_t onOff);
    bool readSceneMembership(LightNode *lightNode, Group *group);
    void foundScene(LightNode *lightNode, Group *group, uint8_t sceneId);
    void setSceneName(Group *group, uint8_t sceneId, const QString &name);
    bool storeScene(Group *group, uint8_t sceneId);
    bool modifyScene(Group *group, uint8_t sceneId);
    bool removeScene(Group *group, uint8_t sceneId);
    bool callScene(Group *group, uint8_t sceneId);
    bool removeAllScenes(Group *group);
    void storeRecoverOnOffBri(LightNode *lightNode);
    bool flsNbMaintenance(LightNode *lightNode);
    bool pushState(QString json, QTcpSocket *sock);
    void patchNodeDescriptor(const deCONZ::ApsDataIndication &ind);
    bool writeIasCieAddress(Sensor*);
    void checkIasEnrollmentStatus(Sensor*);
    void processIasZoneStatus(Sensor *sensor, quint16 zoneStatus, NodeValue::UpdateType updateType);

    void pushClientForClose(QTcpSocket *sock, int closeTimeout, const QHttpRequestHeader &hdr);

    uint8_t endpoint();

    // Task interface
    bool addTask(const TaskItem &task);
    bool addTaskMoveLevel(TaskItem &task, bool withOnOff, bool upDirection, quint8 rate);
    bool addTaskSetOnOff(TaskItem &task, quint8 cmd, quint16 ontime, quint8 flags = 0);
    bool addTaskSetBrightness(TaskItem &task, uint8_t bri, bool withOnOff);
    bool addTaskIncColorTemperature(TaskItem &task, int32_t ct);
    bool addTaskIncBrightness(TaskItem &task, int16_t bri);
    bool addTaskStopBrightness(TaskItem &task);
    bool addTaskSetColorTemperature(TaskItem &task, uint16_t ct);
    bool addTaskSetEnhancedHue(TaskItem &task, uint16_t hue);
    bool addTaskSetSaturation(TaskItem &task, uint8_t sat);
    bool addTaskSetHueAndSaturation(TaskItem &task, uint8_t hue, uint8_t sat);
    bool addTaskSetXyColorAsHueAndSaturation(TaskItem &task, double x, double y);
    bool addTaskSetXyColor(TaskItem &task, double x, double y);
    bool addTaskSetColorLoop(TaskItem &task, bool colorLoopActive, uint8_t speed);
    bool addTaskIdentify(TaskItem &task, uint16_t identifyTime);
    bool addTaskTriggerEffect(TaskItem &task, uint8_t effectIdentifier);
    bool addTaskWarning(TaskItem &task, uint8_t options, uint16_t duration);
    // Danalock support. To control the lock from the REST API, you need to create a new routine addTaskDoorLock() in zcl_tasks.cpp, cf. the addTaskWarning() I created to control the Siren.
    bool addTaskDoorLockUnlock(TaskItem &task, uint8_t cmd);
    bool addTaskAddToGroup(TaskItem &task, uint16_t groupId);
    bool addTaskViewGroup(TaskItem &task, uint16_t groupId);
    bool addTaskRemoveFromGroup(TaskItem &task, uint16_t groupId);
    bool addTaskStoreScene(TaskItem &task, uint16_t groupId, uint8_t sceneId);
    bool addTaskAddEmptyScene(TaskItem &task, quint16 groupId, quint8 sceneId, quint16 transitionTime);
    bool addTaskAddScene(TaskItem &task, uint16_t groupId, uint8_t sceneId, const QString &lightId);
    bool addTaskRemoveScene(TaskItem &task, uint16_t groupId, uint8_t sceneId);
    bool addTaskWindowCovering(TaskItem &task, uint8_t cmdId, uint16_t pos, uint8_t pct);
    bool addTaskWindowCoveringSetAttr(TaskItem &task, uint16_t mfrCode, uint16_t attrId, uint8_t attrType, uint16_t attrValue);
    bool addTaskWindowCoveringCalibrate(TaskItem &task, int WindowCoveringType);
    bool addTaskUbisysConfigureSwitch(TaskItem &taskRef);
    bool addTaskThermostatCmd(TaskItem &task, uint16_t mfrCode, uint8_t cmd, int16_t setpoint, uint8_t daysToReturn);
    bool addTaskThermostatGetSchedule(TaskItem &task);
    bool addTaskThermostatSetWeeklySchedule(TaskItem &task, quint8 weekdays, const QString &transitions);
    void updateThermostatSchedule(Sensor *sensor, quint8 newWeekdays, QString &transitions);
    bool addTaskThermostatReadWriteAttribute(TaskItem &task, uint8_t readOrWriteCmd, uint16_t mfrCode, uint16_t attrId, uint8_t attrType, uint32_t attrValue);
    bool addTaskThermostatWriteAttributeList(TaskItem &task, uint16_t mfrCode, QMap<quint16, quint32> &AttributeList );
    bool addTaskControlModeCmd(TaskItem &task, uint8_t cmdId, int8_t mode);
    bool addTaskSyncTime(Sensor *sensor);
    bool addTaskThermostatUiConfigurationReadWriteAttribute(TaskItem &task, uint8_t readOrWriteCmd, uint16_t attrId, uint8_t attrType, uint32_t attrValue, uint16_t mfrCode=0);
    bool addTaskFanControlReadWriteAttribute(TaskItem &task, uint8_t readOrWriteCmd, uint16_t attrId, uint8_t attrType, uint32_t attrValue, uint16_t mfrCode=0);
    bool addTaskSimpleMeteringReadWriteAttribute(TaskItem &task, uint8_t readOrWriteCmd, uint16_t attrId, uint8_t attrType, uint32_t attrValue, uint16_t mfrCode=0);

    // Merry Christmas!
    bool isXmasLightStrip(LightNode *lightNode);
    bool addTaskXmasLightStripOn(TaskItem &task, bool on);
    bool addTaskXmasLightStripMode(TaskItem &task, XmasLightStripMode mode);
    bool addTaskXmasLightStripWhite(TaskItem &task, quint8 bri);
    bool addTaskXmasLightStripColour(TaskItem &task, quint16 hue, quint8 sat, quint8 bri);
    bool addTaskXmasLightStripEffect(TaskItem &task, XmasLightStripEffect effect, quint8 speed, QList<QList<quint8>> &colours);
    int setXmasLightStripState(const ApiRequest &req, ApiResponse &rsp, TaskItem &taskRef, QVariantMap &map);

    void handleGroupClusterIndication(const deCONZ::ApsDataIndication &ind, deCONZ::ZclFrame &zclFrame);
    void handleSceneClusterIndication(const deCONZ::ApsDataIndication &ind, deCONZ::ZclFrame &zclFrame);
    void handleOnOffClusterIndication(const deCONZ::ApsDataIndication &ind, deCONZ::ZclFrame &zclFrame);
    void handleClusterIndicationGateways(const deCONZ::ApsDataIndication &ind, deCONZ::ZclFrame &zclFrame);
    void handleIasZoneClusterIndication(const deCONZ::ApsDataIndication &ind, deCONZ::ZclFrame &zclFrame);
    bool sendIasZoneEnrollResponse(Sensor *sensor);
    bool sendIasZoneEnrollResponse(const deCONZ::ApsDataIndication &ind, deCONZ::ZclFrame &zclFrame);
    void handleIasAceClusterIndication(const deCONZ::ApsDataIndication &ind, deCONZ::ZclFrame &zclFrame);
    void sendArmResponse(const deCONZ::ApsDataIndication &ind, deCONZ::ZclFrame &zclFrame, quint8 armMode);
    void handleIndicationSearchSensors(const deCONZ::ApsDataIndication &ind, deCONZ::ZclFrame &zclFrame);
    bool sendTuyaRequest(TaskItem &task, TaskType taskType, qint8 Dp_type, qint8 Dp_identifier, const QByteArray &data);
    bool sendTuyaCommand(const deCONZ::ApsDataIndication &ind, qint8 commandId, const QByteArray &data);
    void handleCommissioningClusterIndication(const deCONZ::ApsDataIndication &ind, deCONZ::ZclFrame &zclFrame);
    bool sendTuyaRequestThermostatSetWeeklySchedule(TaskItem &taskRef, quint8 weekdays, const QString &transitions, qint8 Dp_identifier);
    void handleZdpIndication(const deCONZ::ApsDataIndication &ind);
    bool handleMgmtBindRspConfirm(const deCONZ::ApsDataConfirm &conf);
    void handleDeviceAnnceIndication(const deCONZ::ApsDataIndication &ind);
    void handleNodeDescriptorResponseIndication(const deCONZ::ApsDataIndication &ind);
    void handleIeeeAddressReqIndication(const deCONZ::ApsDataIndication &ind);
    void handleNwkAddressReqIndication(const deCONZ::ApsDataIndication &ind);
    void handleMgmtBindRspIndication(const deCONZ::ApsDataIndication &ind);
    void handleBindAndUnbindRspIndication(const deCONZ::ApsDataIndication &ind);
    void handleMgmtLeaveRspIndication(const deCONZ::ApsDataIndication &ind);
    void handleMgmtLqiRspIndication(const deCONZ::ApsDataIndication &ind);
    void handleDEClusterIndication(const deCONZ::ApsDataIndication &ind, deCONZ::ZclFrame &zclFrame);
    void handleXalClusterIndication(const deCONZ::ApsDataIndication &ind, deCONZ::ZclFrame &zclFrame);
    void handleWindowCoveringClusterIndication(const deCONZ::ApsDataIndication &ind, deCONZ::ZclFrame &zclFrame);
    void handlePollControlIndication(const deCONZ::ApsDataIndication &ind, deCONZ::ZclFrame &zclFrame);
    // Danalock support
    void handleDoorLockClusterIndication(const deCONZ::ApsDataIndication &ind, deCONZ::ZclFrame &zclFrame);
    void handleThermostatClusterIndication(const deCONZ::ApsDataIndication &ind, deCONZ::ZclFrame &zclFrame);
    void handleThermostatUiConfigurationClusterIndication(const deCONZ::ApsDataIndication &ind, deCONZ::ZclFrame &zclFrame);
    void handleAirQualityClusterIndication(const deCONZ::ApsDataIndication &ind, deCONZ::ZclFrame &zclFrame);
    void handleTimeClusterIndication(const deCONZ::ApsDataIndication &ind, deCONZ::ZclFrame &zclFrame);
    void handleDiagnosticsClusterIndication(const deCONZ::ApsDataIndication &ind, deCONZ::ZclFrame &zclFrame);
    void handleFanControlClusterIndication(const deCONZ::ApsDataIndication &ind, deCONZ::ZclFrame &zclFrame);
    void handleIdentifyClusterIndication(const deCONZ::ApsDataIndication &ind, deCONZ::ZclFrame &zclFrame);
    void sendTimeClusterResponse(const deCONZ::ApsDataIndication &ind, deCONZ::ZclFrame &zclFrame);
    void handleBasicClusterIndication(const deCONZ::ApsDataIndication &ind, deCONZ::ZclFrame &zclFrame);
    void sendBasicClusterResponse(const deCONZ::ApsDataIndication &ind, deCONZ::ZclFrame &zclFrame);
    void handlePhilipsClusterIndication(const deCONZ::ApsDataIndication &ind, deCONZ::ZclFrame &zclFrame);
    void handleTuyaClusterIndication(const deCONZ::ApsDataIndication &ind, deCONZ::ZclFrame &zclFrame);
    void handleZclAttributeReportIndication(const deCONZ::ApsDataIndication &ind, deCONZ::ZclFrame &zclFrame);
    void handleZclConfigureReportingResponseIndication(const deCONZ::ApsDataIndication &ind, deCONZ::ZclFrame &zclFrame);
    void sendZclDefaultResponse(const deCONZ::ApsDataIndication &ind, deCONZ::ZclFrame &zclFrame, quint8 status);
    void taskToLocalData(const TaskItem &task);
    void handleZclAttributeReportIndicationXiaomiSpecial(const deCONZ::ApsDataIndication &ind, deCONZ::ZclFrame &zclFrame);
    void queuePollNode(RestNodeBase *node);
    void handleApplianceAlertClusterIndication(const deCONZ::ApsDataIndication &ind, deCONZ::ZclFrame &zclFrame);
    bool serialiseThermostatTransitions(const QVariantList &transitions, QString *s);
    bool deserialiseThermostatTransitions(const QString &s, QVariantList *transitions);
    bool serialiseThermostatSchedule(const QVariantMap &schedule, QString *s);
    bool deserialiseThermostatSchedule(const QString &s, QVariantMap *schedule);
<<<<<<< HEAD
    void handleSimpleMeteringClusterIndication(const deCONZ::ApsDataIndication &ind, const deCONZ::ZclFrame &zclFrame);
    void handleElectricalMeasurementClusterIndication(const deCONZ::ApsDataIndication &ind, deCONZ::ZclFrame &zclFrame);
=======
    void handleSimpleMeteringClusterIndication(const deCONZ::ApsDataIndication &ind, deCONZ::ZclFrame &zclFrame);
    void handleElectricalMeasurementClusterIndication(const deCONZ::ApsDataIndication &ind, const deCONZ::ZclFrame &zclFrame);
>>>>>>> 5d57941a

    // Modify node attributes
    void setAttributeOnOff(LightNode *lightNode);
    void setAttributeLevel(LightNode *lightNode);
    void setAttributeEnhancedHue(LightNode *lightNode);
    void setAttributeSaturation(LightNode *lightNode);
    void setAttributeColorXy(LightNode *lightNode);
    void setAttributeColorTemperature(LightNode *lightNode);
    void setAttributeColorLoopActive(LightNode *lightNode);

    // Etag helper
    void updateSensorEtag(Sensor *sensorNode);
    void updateLightEtag(LightNode *lightNode);
    void updateGroupEtag(Group *group);

    // Database interface
    void initDb();
    void checkDbUserVersion();
    void cleanUpDb();
    void createTempViews();
    int getDbPragmaInteger(const char *sql);
    bool setDbUserVersion(int userVersion);
    bool upgradeDbToUserVersion1();
    bool upgradeDbToUserVersion2();
    bool upgradeDbToUserVersion6();
    bool upgradeDbToUserVersion7();
    void refreshDeviceDb(const deCONZ::Address &addr);
    void pushZdpDescriptorDb(quint64 extAddress, quint8 endpoint, quint16 type, const QByteArray &data);
    void pushZclValueDb(quint64 extAddress, quint8 endpoint, quint16 clusterId, quint16 attributeId, qint64 data);
    bool dbIsOpen() const;
    void openDb();
    void readDb();
    void loadAuthFromDb();
    void loadConfigFromDb();
    void loadUserparameterFromDb();
    void loadAllGroupsFromDb();
    void loadAllResourcelinksFromDb();
    void loadAllScenesFromDb();
    void loadAllSchedulesFromDb();
    void loadLightNodeFromDb(LightNode *lightNode);
    QString loadDataForLightNodeFromDb(QString extAddress);
    void loadGroupFromDb(Group *group);
    void loadSceneFromDb(Scene *scene);
    void loadSwUpdateStateFromDb();
    void loadWifiInformationFromDb();
    void loadAllRulesFromDb();
    void loadAllSensorsFromDb();
    void loadSensorDataFromDb(Sensor *sensor, QVariantList &ls, qint64 fromTime, int max);
    void loadLightDataFromDb(LightNode *lightNode, QVariantList &ls, qint64 fromTime, int max);
    void loadAllGatewaysFromDb();
    int getFreeLightId();
    void saveDb();
    void saveApiKey(QString apikey);
    void closeDb();
    void queSaveDb(int items, int msec);
    void updateZigBeeConfigDb();
    void getLastZigBeeConfigDb(QString &out);
    void getZigbeeConfigDb(QVariantList &out);
    void deleteDeviceDb(const QString &uniqueId);

    void checkConsistency();

    int ttlDataBaseConnection; // when idleTotalCounter becomes greater the DB will be closed
    int saveDatabaseItems;
    int saveDatabaseIdleTotalCounter;
    QString sqliteDatabaseName;
    std::vector<int> lightIds;
    std::vector<QString> dbQueryQueue;
    qint64 dbZclValueMaxAge;
    QTimer *databaseTimer;
    QString emptyString;

    // JSON support
    QMap<QString, std::vector<Sensor::ButtonMap>> buttonMapData;
    QMap<QString, quint16> btnMapClusters;
    QMap<QString, QMap<QString, quint16>> btnMapClusterCommands;
    QMap<QString, QString> buttonMapForModelId;

    // gateways
    std::vector<Gateway*> gateways;
    GatewayScanner *gwScanner;

    // authorisation
    QElapsedTimer apiAuthSaveDatabaseTime;
    size_t apiAuthCurrent;
    std::vector<ApiAuth> apiAuths;
    QString gwAdminUserName;
    QString gwAdminPasswordHash;

    struct SwUpdateState {
     QString noUpdate;
     QString readyToInstall;
     QString transferring;
     QString installing;
    } swUpdateState = {"noupdates","allreadytoinstall","transferring","installing"};

    // configuration
    bool gwLinkButton;
    bool gwWebSocketNotifyAll;  // include all attributes in websocket notification
    bool gwdisablePermitJoinAutoOff; // Stop the periodic verification for closed network
    bool gwRfConnectedExpected;  // the state which should be hold
    bool gwRfConnected;  // to detect changes
    int gwAnnounceInterval; // used by internet discovery [minutes]
    QString gwAnnounceUrl;
    int gwAnnounceVital; // 0 not tried, > 0 success attemps, < 0 failed attemps
    uint8_t gwPermitJoinDuration; // global permit join state (last set)
    int gwPermitJoinResend; // permit join of values > 255
    uint16_t gwNetworkOpenDuration; // user setting how long network remains open
    QString gwWifi;     // configured | not-configured | not-available | new-configured | deactivated
    QString gwWifiActive;
    uint gwWifiLastUpdated;
    QString gwWifiEth0;
    QString gwWifiWlan0;
    QVariantList gwWifiAvailable;
    int gwLightLastSeenInterval; // Intervall to throttle lastseen updates
    enum WifiState {
        WifiStateInitMgmt,
        WifiStateIdle
    };
    WifiState gwWifiState;
    QString gwWifiStateString;
    quint32 gwWifiMgmt;
    QString gwWifiType; // accesspoint | ad-hoc | client
    QString gwWifiName;
    QString gwWifiBackupName;
    QString gwWifiWorkingType;
    QString gwWifiWorkingName;
    QString gwWifiWorkingPw;
    QString gwWifiWorkingPwEnc;
    QString gwWifiClientName;
    QString gwWifiChannel;
    QString gwWifiIp;
    QString gwWifiPw;
    QString gwWifiPwEnc;
    QString gwWifiBackupPw;
    QString gwWifiBackupPwEnc;
    QString gwWifiClientPw;
    //QString gwWifiApPw;
    pid_t gwWifiPID;
    QTimer *wifiPageActiveTimer;
    bool gwWifiPageActive;
    QString gwProxyAddress;
    quint16 gwProxyPort;
    QString gwTimezone;
    QString gwTimeFormat;
    QString gwMAC;
    QString gwIPAddress;
    uint16_t gwPort;
    bool gwAllowLocal;
    QString gwNetMask;
    QString gwHomebridge;
    QString gwHomebridgePin;
    QString gwHomebridgeVersion;
    QString gwHomebridgeUpdateVersion;
    bool gwHomebridgeUpdate;
    QString gwName;
    bool gwHueMode;
    bool gwLANBridgeId;
    QString gwBridgeId;
    QString gwUuid;
    QString gwUpdateVersion;
    QString gwUpdateDate;
    QString gwSwUpdateState;
    QString gwRgbwDisplay;
    QString gwFirmwareVersion;
    QString gwFirmwareVersionUpdate; // for local update of the firmware if it doesn't fit the GW_MIN_<platform>_FW_VERSION
    bool gwFirmwareNeedUpdate;
    QString gwUpdateChannel;
    int gwGroupSendDelay;
    uint gwZigbeeChannel;
    uint16_t gwGroup0;
    QVariantMap gwConfig;
    QString gwSensorsEtag;
    QString gwLightsEtag;
    QString gwGroupsEtag;
    QString gwConfigEtag;
    QByteArray gwChallenge;
    QDateTime gwLastChallenge;
    bool gwRunFromShellScript;
    QString gwRunMode;
    bool gwDeleteUnknownRules;
    bool groupDeviceMembershipChecked;
    QVariantMap gwUserParameter;
    std::vector<QString> gwUserParameterToDelete;
    deCONZ::Address gwDeviceAddress;
    QString gwSdImageVersion;
    QDateTime globalLastMotion; // last time any physical PIR has detected motion
    QDateTime zbConfigGood; // timestamp incoming ZCL reports/read attribute responses are received, indication that network is operational

    // time manager
    enum TimeManagerState {
        TM_Init,
        TM_WaitNtpq,
        TM_NtpRunning
    };
    TimeManagerState timeManagerState;
    QProcess *ntpqProcess;

    // firmware update
    enum FW_UpdateState {
        FW_Idle,
        FW_CheckVersion,
        FW_CheckDevices,
        FW_WaitUserConfirm,
        FW_DisconnectDevice,
        FW_Update,
        FW_UpdateWaitFinished
    };
    QTimer *fwUpdateTimer;
    QTimer *pollSwUpdateStateTimer;
    QTimer *pollDatabaseWifiTimer;
    int fwUpdateIdleTimeout;
    bool fwUpdateStartedByUser;
    FW_UpdateState fwUpdateState;
    QString fwUpdateFile;
    QProcess *fwProcess;
    QProcess *zipProcess;
    QProcess *archProcess;
    QStringList fwProcessArgs;
    QString fwDeviceName;

    // Helper to reference nodes in containers.
    // This is needed since the pointer might change due container resize / item removal.
    struct PollNodeItem
    {
        PollNodeItem(const QString &_uuid, const char *rt) :
        uuid(_uuid),
        resourceType(rt)
        { }
        bool operator==(const PollNodeItem &other) const
        {
            return resourceType == other.resourceType && uuid == other.uuid;
        }
        const QString uuid;
        const char* resourceType = nullptr; // back ref to the container RLights, RSensors
    };

    std::deque<PollNodeItem> pollNodes;
    PollManager *pollManager = nullptr;

    // upnp
    QByteArray descriptionXml;

    // gateway lock (link button)
    QTimer *lockGatewayTimer;

    // permit join
    // used by searchLights()
    QTimer *permitJoinTimer;
    QTime permitJoinLastSendTime;
    bool permitJoinFlag; // indicates that permitJoin changed from greater than 0 to 0
    QTimer *resendPermitJoinTimer;

    // schedules
    QTimer *scheduleTimer;
    std::vector<Schedule> schedules;

    // webhooks
    QNetworkAccessManager *webhookManager = nullptr;

    // internet discovery
    QNetworkAccessManager *inetDiscoveryManager;
    QTimer *inetDiscoveryTimer;
    QNetworkReply *inetDiscoveryResponse;
    QString osPrettyName;
    QString piRevision;

    // otau
    QTimer *otauTimer;
    int otauIdleTicks;
    int otauBusyTicks;
    int otauIdleTotalCounter;
    int otauUnbindIdleTotalCounter;
    uint otauNotifyIter; // iterator over nodes
    int otauNotifyDelay;

    // touchlink

    // touchlink state machine
    enum TouchlinkState
    {
        // general
        TL_Idle,
        TL_DisconnectingNetwork,
        TL_StartingInterpanMode,
        TL_StoppingInterpanMode,
        TL_ReconnectNetwork,
        // scanning
        TL_SendingScanRequest,
        TL_WaitScanResponses,
        // identify
        TL_SendingIdentifyRequest,
        // reset
        TL_SendingResetRequest
    };

    enum TouchlinkAction
    {
        TouchlinkScan,
        TouchlinkIdentify,
        TouchlinkReset
    };

    struct ScanResponse
    {
        QString id;
        deCONZ::Address address;
        bool factoryNew;
        uint8_t channel;
        uint16_t panid;
        uint32_t transactionId;
        int8_t rssi;
    };

    int touchlinkNetworkDisconnectAttempts; // disconnect attemps before touchlink
    int touchlinkNetworkReconnectAttempts; // reconnect attemps after touchlink
    bool touchlinkNetworkConnectedBefore;
    uint8_t touchlinkChannel;
    uint8_t touchlinkScanCount;
    deCONZ::TouchlinkController *touchlinkCtrl;
    TouchlinkAction touchlinkAction;
    TouchlinkState touchlinkState;
    deCONZ::TouchlinkRequest touchlinkReq;
    QTimer *touchlinkTimer;
    QDateTime touchlinkScanTime;
    std::vector<ScanResponse> touchlinkScanResponses;
    ScanResponse touchlinkDevice; // device of interrest (identify, reset, ...)

    // channel change state machine
    enum ChannelChangeState
    {
        CC_Idle,
        CC_Verify_Channel,
        CC_WaitConfirm,
        CC_Change_Channel,
        CC_DisconnectingNetwork,
        CC_ReconnectNetwork
    };

    ChannelChangeState channelChangeState;
    QTimer *channelchangeTimer;
    quint8 ccRetries;
    int ccNetworkDisconnectAttempts; // disconnect attemps before chanelchange
    int ccNetworkReconnectAttempts; // reconnect attemps after channelchange
    bool ccNetworkConnectedBefore;
    uint8_t channelChangeApsRequestId;

    // generic network reconnect state machine
    enum NetworkReconnectState
    {
        DisconnectingNetwork,
        ReconnectNetwork,
        MaintainNetwork
    };

    QTimer *reconnectTimer = nullptr;
    NetworkReconnectState networkState = MaintainNetwork;
    int networkDisconnectAttempts;
    int networkReconnectAttempts;
    bool networkConnectedBefore;
    bool needRestartApp = false;

    // delete device state machine
    enum ResetDeviceState
    {
        ResetIdle,
        ResetWaitConfirm,
        ResetWaitIndication
    };

    QTimer *resetDeviceTimer;
    ResetDeviceState resetDeviceState;
    uint8_t zdpResetSeq;
    uint64_t lastNodeAddressExt;
    uint8_t resetDeviceApsRequestId;

    // lights
    enum SearchLightsState
    {
        SearchLightsIdle,
        SearchLightsActive,
        SearchLightsDone,
    };

    // sensors
    enum SearchSensorsState
    {
        SearchSensorsIdle,
        SearchSensorsActive,
        SearchSensorsDone,
    };

    RestDevices *restDevices;

    int sensorIndIdleTotalCounter;

    class SensorCommand
    {
    public:
        bool operator ==(const SensorCommand &other) const
        {
            return endpoint == other.endpoint &&
                    cluster == other.cluster &&
                    zclCommand == other.zclCommand &&
                    zclCommandParameter == other.zclCommandParameter &&
                    dstGroup == other.dstGroup;
        }
        quint8 endpoint;
        quint16 cluster;
        quint8 zclCommand;
        quint16 dstGroup;
        uint zclCommandParameter;
    };

    class SensorCandidate
    {
    public:
        SensorCandidate() :
            macCapabilities(0),
            waitIndicationClusterId(0)
        {

        }
        deCONZ::Address address;
        quint8 macCapabilities;
        QElapsedTimer timeout;
        quint16 waitIndicationClusterId;
        std::vector<quint8> endpoints;
        std::vector<SensorCommand> rxCommands;
    };

    SearchLightsState searchLightsState;
    QVariantMap searchLightsResult;
    int searchLightsTimeout;
    QString lastLightsScan;

    SearchSensorsState searchSensorsState;
    size_t searchSensorGppPairCounter = 0;
    deCONZ::Address fastProbeAddr;
    std::vector<deCONZ::ApsDataIndication> fastProbeIndications;
    QVariantMap searchSensorsResult;
    QTimer *fastProbeTimer;
    int searchSensorsTimeout;
    QString lastSensorsScan;
    std::vector<SensorCandidate> searchSensorsCandidates;

    class RecoverOnOff
    {
    public:
        deCONZ::Address address;
        bool onOff;
        uint bri;
        int idleTotalCounterCopy;
    };
    std::vector<RecoverOnOff> recoverOnOff;

    // resourcelinks
    std::vector<Resourcelinks> resourcelinks;

    // rules
    std::vector<int> fastRuleCheck;
    QTimer *fastRuleCheckTimer;

    // general
    ApiConfig config;
    QTime queryTime;
    deCONZ::ApsController *apsCtrl;
    uint groupTaskNodeIter; // Iterates through nodes array
    QElapsedTimer idleTimer;
    int idleTotalCounter; // sys timer
    int idleLimit;
    int idleUpdateZigBeeConf; //
    int idleLastActivity; // delta in seconds
    bool supportColorModeXyForGroups;
    size_t lightIter;
    size_t sensorIter;
    size_t lightAttrIter;
    size_t sensorAttrIter;
    size_t sensorCheckIter;
    int sensorCheckFast;
    std::vector<Group> groups;
    std::vector<LightNode> nodes;
    std::vector<Rule> rules;
    QString daylightSensorId;
    size_t daylightOffsetIter = 0;
    std::vector<DL_Result> daylightTimes;
    std::vector<Sensor> sensors;
    std::list<TaskItem> tasks;
    std::list<TaskItem> runningTasks;
    QTimer *verifyRulesTimer;
    QTimer *taskTimer;
    QTimer *groupTaskTimer;
    QTimer *checkSensorsTimer;
    uint8_t zclSeq;
    std::list<QTcpSocket*> eventListeners;
    bool joinedMulticastGroup;
    QTimer *upnpTimer;
    QUdpSocket *udpSock;
    QUdpSocket *udpSockOut;
    uint8_t haEndpoint;

    // events
    QTimer *eventTimer;
    std::deque<Event> eventQueue;

    // bindings
    size_t verifyRuleIter;
    bool gwReportingEnabled;
    QTimer *bindingToRuleTimer;
    QTimer *bindingTimer;
    QTimer *bindingTableReaderTimer;
    std::list<Binding> bindingToRuleQueue; // check if rule exists for discovered bindings
    std::list<BindingTask> bindingQueue; // bind/unbind queue
    std::vector<BindingTableReader> bindingTableReaders;

    // TCP connection watcher
    QTimer *openClientTimer;
    std::vector<TcpClient> openClients;

    WebSocketServer *webSocketServer;

    // will be set at startup to calculate the uptime
    QElapsedTimer starttimeRef;

    Q_DECLARE_PUBLIC(DeRestPlugin)
    DeRestPlugin *q_ptr; // public interface

};

extern DeRestPluginPrivate *plugin;

#endif // DE_WEB_PLUGIN_PRIVATE_H<|MERGE_RESOLUTION|>--- conflicted
+++ resolved
@@ -1615,13 +1615,8 @@
     bool deserialiseThermostatTransitions(const QString &s, QVariantList *transitions);
     bool serialiseThermostatSchedule(const QVariantMap &schedule, QString *s);
     bool deserialiseThermostatSchedule(const QString &s, QVariantMap *schedule);
-<<<<<<< HEAD
     void handleSimpleMeteringClusterIndication(const deCONZ::ApsDataIndication &ind, const deCONZ::ZclFrame &zclFrame);
-    void handleElectricalMeasurementClusterIndication(const deCONZ::ApsDataIndication &ind, deCONZ::ZclFrame &zclFrame);
-=======
-    void handleSimpleMeteringClusterIndication(const deCONZ::ApsDataIndication &ind, deCONZ::ZclFrame &zclFrame);
     void handleElectricalMeasurementClusterIndication(const deCONZ::ApsDataIndication &ind, const deCONZ::ZclFrame &zclFrame);
->>>>>>> 5d57941a
 
     // Modify node attributes
     void setAttributeOnOff(LightNode *lightNode);
