--- conflicted
+++ resolved
@@ -555,10 +555,7 @@
             return prefix == jennicMacPrefix;
         case VENDOR_ADEO:
             return prefix == emberMacPrefix ||
-<<<<<<< HEAD
                    prefix == silabs9MacPrefix ||
-=======
->>>>>>> 844662f4
                    prefix == konkeMacPrefix;
         case VENDOR_ALERTME:
             return prefix == tiMacPrefix ||
