--- conflicted
+++ resolved
@@ -510,11 +510,8 @@
 extern const quint64 silabs9MacPrefix;
 extern const quint64 silabs10MacPrefix;
 extern const quint64 silabs12MacPrefix;
-<<<<<<< HEAD
 extern const quint64 telinkMacPrefix;
-=======
 extern const quint64 silabs13MacPrefix;
->>>>>>> 5fbc6be8
 extern const quint64 instaMacPrefix;
 extern const quint64 casaiaPrefix;
 extern const quint64 boschMacPrefix;
