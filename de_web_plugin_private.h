--- conflicted
+++ resolved
@@ -453,15 +453,9 @@
             return prefix == xalMacPrefix;
         case VENDOR_SAMJIN:
             return prefix == samjinMacPrefix;
-<<<<<<< HEAD
-		case VENDOR_DEVELCO:
-			return prefix == develcoMacPrefix;
-		default:
-=======
         case VENDOR_DEVELCO:
             return prefix == develcoMacPrefix;
         default:
->>>>>>> 7fb648de
             return false;
     }
 }
