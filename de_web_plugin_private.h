/*
 * Copyright (c) 2017-2020 dresden elektronik ingenieurtechnik gmbh.
 * All rights reserved.
 *
 * The software in this package is published under the terms of the BSD
 * style license a copy of which has been included with this distribution in
 * the LICENSE.txt file.
 *
 */

#ifndef DE_WEB_PLUGIN_PRIVATE_H
#define DE_WEB_PLUGIN_PRIVATE_H
#include <QtGlobal>
#include <QObject>
#include <QTime>
#include <QTimer>
#include <QElapsedTimer>
#include <stdint.h>
#include <queue>
#if QT_VERSION < 0x050000
#include <QHttpRequestHeader>
#endif
#include <sqlite3.h>
#include <deconz.h>
#include "resource.h"
#include "daylight.h"
#include "event.h"
#include "green_power.h"
#include "resource.h"
#include "rest_node_base.h"
#include "light_node.h"
#include "group.h"
#include "group_info.h"
#include "scene.h"
#include "sensor.h"
#include "resourcelinks.h"
#include "rule.h"
#include "bindings.h"
#include <math.h>
#include "websocket_server.h"
#include "tuya.h"

#if defined(Q_OS_LINUX) && !defined(Q_PROCESSOR_X86)
  // Workaround to detect ARM and AARCH64 in older Qt versions.
  #define ARCH_ARM
#endif

/*! JSON generic error message codes */
#define ERR_UNAUTHORIZED_USER          1
#define ERR_INVALID_JSON               2
#define ERR_RESOURCE_NOT_AVAILABLE     3
#define ERR_METHOD_NOT_AVAILABLE       4
#define ERR_MISSING_PARAMETER          5
#define ERR_PARAMETER_NOT_AVAILABLE    6
#define ERR_INVALID_VALUE              7
#define ERR_PARAMETER_NOT_MODIFIEABLE  8
#define ERR_TOO_MANY_ITEMS             11
#define ERR_DUPLICATE_EXIST            100 // de extension
#define ERR_NOT_ALLOWED_SENSOR_TYPE    501
#define ERR_SENSOR_LIST_FULL           502
#define ERR_RULE_ENGINE_FULL           601
#define ERR_CONDITION_ERROR            607
#define ERR_ACTION_ERROR               608
#define ERR_INTERNAL_ERROR             901

#define ERR_NOT_CONNECTED              950 // de extension
#define ERR_BRIDGE_BUSY                951 // de extension

#define ERR_LINK_BUTTON_NOT_PRESSED    101
#define ERR_DEVICE_OFF                 201
#define ERR_BRIDGE_GROUP_TABLE_FULL    301
#define ERR_DEVICE_GROUP_TABLE_FULL    302

#define ERR_DEVICE_SCENES_TABLE_FULL   402 // de extension

#define IDLE_LIMIT 30
#define IDLE_READ_LIMIT 120
#define IDLE_USER_LIMIT 20
#define IDLE_ATTR_REPORT_BIND_LIMIT 1800
#define IDLE_ATTR_REPORT_BIND_LIMIT_SHORT 5
#define BUTTON_ATTR_REPORT_BIND_LIMIT 120
#define WARMUP_TIME 120

#define MAX_UNLOCK_GATEWAY_TIME 600
#define MAX_RECOVER_ENTRY_AGE 600
#define PERMIT_JOIN_SEND_INTERVAL (1000 * 1800)
#define EXT_PROCESS_TIMEOUT 10000
#define SET_ENDPOINTCONFIG_DURATION (1000 * 16) // time deCONZ needs to update Endpoints
#define OTA_LOW_PRIORITY_TIME (60 * 2)
#define CHECK_SENSOR_FAST_ROUNDS 3
#define CHECK_SENSOR_FAST_INTERVAL 100
#define CHECK_SENSOR_INTERVAL      1000
#define CHECK_SENSORS_MAX          10
#define CHECK_ZB_GOOD_INTERVAL     60

// wifi managed flags
#define WIFI_MGTM_HOSTAPD         0x01  // hostapd (by deCONZ)
#define WIFI_MGTM_WPA_SUPPLICANT  0x02  // wpa_supplicant (by deCONZ)
#define WIFI_MGTM_INTERFACES      0x04  // interfaces (by deCONZ)
#define WIFI_MGMT_ACTIVE          0x08  // 1 when accesspoint or client is active

#define DE_OTAU_ENDPOINT             0x50
#define DE_PROFILE_ID              0xDE00

// Digi Drop-In-Networking (DIN) ZigBee Profile, used by the XBee.
#define DIN_PROFILE_ID                      0xC105 // Digi Drop-In-Networking
#define DIN_DDO_ENDPOINT                    0xE6   // Digi Device Object endpoint
#define DIN_DDM_ENDPOINT                    0xE8   // Digi Data Management endpoint
#define DEV_ID_DIN_XBEE                     0x0001 // Device ID used by the XBee

// Generic devices
#define DEV_ID_ONOFF_SWITCH                 0x0000 // On/Off switch
#define DEV_ID_LEVEL_CONTROL_SWITCH         0x0001 // Level control switch
#define DEV_ID_ONOFF_OUTPUT                 0x0002 // On/Off output
#define DEV_ID_LEVEL_CONTROLLABLE_OUTPUT    0x0003 // Level controllable output
#define DEV_ID_CONFIGURATION_TOOL           0x0005 // Configuration tool
#define DEV_ID_RANGE_EXTENDER               0x0008 // Range extender
#define DEV_ID_MAINS_POWER_OUTLET           0x0009 // Mains power outlet
#define DEV_ID_CONSUMPTION_AWARENESS_DEVICE 0x000d // Consumption awareness device
#define DEV_ID_FAN                          0x000e // Fan (used by Hamption Bay fan module)
#define DEV_ID_SMART_PLUG                   0x0051 // Smart plug
// HA lighting devices
#define DEV_ID_HA_ONOFF_LIGHT               0x0100 // On/Off light
#define DEV_ID_HA_DIMMABLE_LIGHT            0x0101 // Dimmable light
#define DEV_ID_HA_COLOR_DIMMABLE_LIGHT      0x0102 // Color dimmable light
#define DEV_ID_HA_ONOFF_LIGHT_SWITCH        0x0103 // On/Off light switch
#define DEV_ID_HA_DIMMER_SWITCH             0x0104 // Dimmer switch
#define DEV_ID_HA_LIGHT_SENSOR              0x0106 // Light sensor
#define DEV_ID_HA_OCCUPANCY_SENSOR          0x0107 // Occupancy sensor

// Other HA devices
#define DEV_ID_HA_WINDOW_COVERING_DEVICE    0x0202 // Window Covering Device
#define DEV_ID_HA_WINDOW_COVERING_CONTROLLER 0x0203 // Window Covering Controller

// Danalock support
#define DEV_ID_DOOR_LOCK                    0x000a // Door Lock

//
#define DEV_ID_IAS_ZONE                     0x0402 // IAS Zone
#define DEV_ID_IAS_WARNING_DEVICE           0x0403 // IAS Warning Device
// Smart Energy devices
#define DEV_ID_SE_METERING_DEVICE           0x0501 // Smart Energy metering device

// ZLL lighting devices
#define DEV_ID_ZLL_ONOFF_LIGHT              0x0000 // On/Off light
#define DEV_ID_ZLL_ONOFF_PLUGIN_UNIT        0x0010 // On/Off plugin unit
#define DEV_ID_ZLL_DIMMABLE_LIGHT           0x0100 // Dimmable light
#define DEV_ID_ZLL_DIMMABLE_PLUGIN_UNIT     0x0110 // Dimmable plugin unit
#define DEV_ID_ZLL_COLOR_LIGHT              0x0200 // Color light
#define DEV_ID_ZLL_EXTENDED_COLOR_LIGHT     0x0210 // Extended color light
#define DEV_ID_ZLL_COLOR_TEMPERATURE_LIGHT  0x0220 // Color temperature light
// ZigBee 3.0 lighting devices
#define DEV_ID_Z30_ONOFF_PLUGIN_UNIT        0x010a // On/Off plugin unit
#define DEV_ID_Z30_DIMMABLE_PLUGIN_UNIT     0x010b // Dimmable plugin unit
#define DEV_ID_Z30_COLOR_TEMPERATURE_LIGHT  0x010c // Color temperature light
#define DEV_ID_Z30_EXTENDED_COLOR_LIGHT     0x010d // Extended color light
// ZLL controller devices
#define DEV_ID_ZLL_COLOR_CONTROLLER         0x0800 // Color controller
#define DEV_ID_ZLL_COLOR_SCENE_CONTROLLER   0x0810 // Color scene controller
#define DEV_ID_ZLL_NON_COLOR_CONTROLLER     0x0820 // Non color controller
#define DEV_ID_ZLL_NON_COLOR_SCENE_CONTROLLER 0x0830 // Non color scene controller
#define DEV_ID_ZLL_CONTROL_BRIDGE           0x0840 // Control bridge
#define DEV_ID_ZLL_ONOFF_SENSOR             0x0850 // On/Off sensor

#define DEV_ID_XIAOMI_SMART_PLUG            0xffff

#define DEFAULT_TRANSITION_TIME 4 // 400ms
#define MAX_ENHANCED_HUE 65535
#define MAX_ENHANCED_HUE_Z 65278 // max supportet ehue of all devices
#define MIN_UNIQUEID_LENGTH 26   // 00:21:2e:ff:ff:00:a6:fd-02

#define BASIC_CLUSTER_ID                      0x0000
#define POWER_CONFIGURATION_CLUSTER_ID        0x0001
#define IDENTIFY_CLUSTER_ID                   0x0003
#define GROUP_CLUSTER_ID                      0x0004
#define SCENE_CLUSTER_ID                      0x0005
#define ONOFF_CLUSTER_ID                      0x0006
#define ONOFF_SWITCH_CONFIGURATION_CLUSTER_ID 0x0007
#define LEVEL_CLUSTER_ID                      0x0008
#define TIME_CLUSTER_ID                       0x000A
#define ANALOG_INPUT_CLUSTER_ID               0x000C
#define ANALOG_OUTPUT_CLUSTER_ID              0x000D
#define BINARY_INPUT_CLUSTER_ID               0x000F
#define MULTISTATE_INPUT_CLUSTER_ID           0x0012
#define OTAU_CLUSTER_ID                       0x0019
#define POLL_CONTROL_CLUSTER_ID               0x0020
#define DOOR_LOCK_CLUSTER_ID                  0x0101
#define WINDOW_COVERING_CLUSTER_ID            0x0102
#define THERMOSTAT_CLUSTER_ID                 0x0201
#define FAN_CONTROL_CLUSTER_ID                0x0202
#define THERMOSTAT_UI_CONFIGURATION_CLUSTER_ID 0x0204
#define COLOR_CLUSTER_ID                      0x0300
#define ILLUMINANCE_MEASUREMENT_CLUSTER_ID    0x0400
#define ILLUMINANCE_LEVEL_SENSING_CLUSTER_ID  0x0401
#define TEMPERATURE_MEASUREMENT_CLUSTER_ID    0x0402
#define PRESSURE_MEASUREMENT_CLUSTER_ID       0x0403
#define RELATIVE_HUMIDITY_CLUSTER_ID          0x0405
#define OCCUPANCY_SENSING_CLUSTER_ID          0x0406
#define IAS_ZONE_CLUSTER_ID                   0x0500
#define IAS_ACE_CLUSTER_ID                    0x0501
#define IAS_WD_CLUSTER_ID                     0x0502
#define METERING_CLUSTER_ID                   0x0702
#define APPLIANCE_EVENTS_AND_ALERTS_CLUSTER_ID 0x0B02
#define ELECTRICAL_MEASUREMENT_CLUSTER_ID     0x0B04
#define DIAGNOSTICS_CLUSTER_ID                0x0B05
#define COMMISSIONING_CLUSTER_ID              0x1000
#define TUYA_CLUSTER_ID                       0xEF00
#define DE_CLUSTER_ID                         0xFC00
#define VENDOR_CLUSTER_ID                     0xFC00
#define UBISYS_DEVICE_SETUP_CLUSTER_ID        0xFC00
#define SAMJIN_CLUSTER_ID                     0xFC02
#define LEGRAND_CONTROL_CLUSTER_ID            0xFC40
#define XAL_CLUSTER_ID                        0xFCCE

#define IAS_ZONE_CLUSTER_ATTR_ZONE_STATUS_ID  0x0002

#define ONOFF_COMMAND_OFF     0x00
#define ONOFF_COMMAND_ON      0x01
#define ONOFF_COMMAND_TOGGLE  0x02
#define ONOFF_COMMAND_OFF_WITH_EFFECT  0x040
#define ONOFF_COMMAND_ON_WITH_TIMED_OFF  0x42
#define LEVEL_COMMAND_MOVE_TO_LEVEL 0x00
#define LEVEL_COMMAND_MOVE 0x01
#define LEVEL_COMMAND_STEP 0x02
#define LEVEL_COMMAND_STOP 0x03
#define LEVEL_COMMAND_MOVE_TO_LEVEL_WITH_ON_OFF 0x04
#define LEVEL_COMMAND_MOVE_WITH_ON_OFF 0x05
#define LEVEL_COMMAND_STEP_WITH_ON_OFF 0x06
#define LEVEL_COMMAND_STOP_WITH_ON_OFF 0x07
#define SCENE_COMMAND_RECALL_SCENE 0x05
#define SCENE_COMMAND_IKEA_STEP_CT 0x07
#define SCENE_COMMAND_IKEA_MOVE_CT 0x08
#define SCENE_COMMAND_IKEA_STOP_CT 0x09
#define WINDOW_COVERING_COMMAND_OPEN          0x00
#define WINDOW_COVERING_COMMAND_CLOSE         0x01
#define WINDOW_COVERING_COMMAND_STOP          0x02
#define WINDOW_COVERING_COMMAND_GOTO_LIFT_PCT 0x05
#define WINDOW_COVERING_COMMAND_GOTO_TILT_PCT 0x08


// IAS Zone Types
#define IAS_ZONE_TYPE_STANDARD_CIE            0x0000
#define IAS_ZONE_TYPE_MOTION_SENSOR           0x000d
#define IAS_ZONE_TYPE_CONTACT_SWITCH          0x0015
#define IAS_ZONE_TYPE_FIRE_SENSOR             0x0028
#define IAS_ZONE_TYPE_WATER_SENSOR            0x002a
#define IAS_ZONE_TYPE_CARBON_MONOXIDE_SENSOR  0x002b
#define IAS_ZONE_TYPE_VIBRATION_SENSOR        0x002d
#define IAS_ZONE_TYPE_WARNING_DEVICE          0x0225

// read and write flags
#define READ_MODEL_ID          (1 << 0)
#define READ_SWBUILD_ID        (1 << 1)
#define READ_ON_OFF            (1 << 2)
#define READ_LEVEL             (1 << 3)
#define READ_COLOR             (1 << 4)
#define READ_GROUPS            (1 << 5)
#define READ_SCENES            (1 << 6)
#define READ_SCENE_DETAILS     (1 << 7)
#define READ_VENDOR_NAME       (1 << 8)
#define READ_BINDING_TABLE     (1 << 9)
#define READ_OCCUPANCY_CONFIG  (1 << 10)
#define WRITE_OCCUPANCY_CONFIG (1 << 11)
#define READ_GROUP_IDENTIFIERS (1 << 12)
#define WRITE_DELAY            (1 << 13)
#define WRITE_LEDINDICATION    (1 << 14)
#define WRITE_SENSITIVITY      (1 << 15)
#define WRITE_USERTEST         (1 << 16)
#define READ_THERMOSTAT_STATE  (1 << 17)
#define READ_BATTERY           (1 << 18)
#define READ_TIME              (1 << 19)
#define WRITE_TIME             (1 << 20)
#define READ_THERMOSTAT_SCHEDULE (1 << 21)

#define READ_MODEL_ID_INTERVAL   (60 * 60) // s
#define READ_SWBUILD_ID_INTERVAL (60 * 60) // s

// manufacturer codes
// https://github.com/wireshark/wireshark/blob/master/epan/dissectors/packet-zbee.h
<<<<<<< HEAD
#define VENDOR_NONE         0x0000
#define VENDOR_EMBER        0x1002
#define VENDOR_PHILIPS      0x100B // Also used by iCasa routers
#define VENDOR_VISONIC      0x1011
#define VENDOR_ATMEL        0x1014
#define VENDOR_DEVELCO      0x1015
#define VENDOR_MAXSTREAM    0x101E // Used by Digi
#define VENDOR_VANTAGE      0x1021
#define VENDOR_LEGRAND      0x1021 // wrong name?
#define VENDOR_LGE          0x102E
#define VENDOR_JENNIC       0x1037 // Used by Xiaomi, Trust, Eurotronic
#define VENDOR_ALERTME      0x1039
#define VENDOR_CLS          0x104E
#define VENDOR_CENTRALITE   0x104E // wrong name?
#define VENDOR_SI_LABS      0x1049
#define VENDOR_4_NOKS       0x1071
#define VENDOR_BITRON       0x1071 // branded
#define VENDOR_COMPUTIME    0x1078
#define VENDOR_AXIS         0x1262 // Axis
#define VENDOR_MMB          0x109a
#define VENDOR_NETVOX       0x109F
#define VENDOR_NYCE         0x10B9
#define VENDOR_UNIVERSAL2   0x10EF
#define VENDOR_UBISYS       0x10F2
#define VENDOR_DANALOCK     0x115C
#define VENDOR_SCHLAGE      0x1236 // Used by Schlage Locks
#define VENDOR_BEGA         0x1105
#define VENDOR_PHYSICAL     0x110A // Used by SmartThings
#define VENDOR_OSRAM        0x110C
#define VENDOR_PROFALUX     0x1110
#define VENDOR_EMBERTEC     0x1112
#define VENDOR_JASCO        0x1124 // Used by GE
#define VENDOR_BUSCH_JAEGER 0x112E
#define VENDOR_SERCOMM      0x1131
#define VENDOR_BOSCH        0x1133
#define VENDOR_DDEL         0x1135
#define VENDOR_WAXMAN       0x113B
#define VENDOR_LUTRON       0x1144
#define VENDOR_ZEN          0x1158
#define VENDOR_KEEN_HOME    0x115B
#define VENDOR_XIAOMI       0x115F
#define VENDOR_SENGLED_OPTOELEC 0x1160
#define VENDOR_INNR         0x1166
#define VENDOR_LDS          0x1168 // Used by Samsung SmartPlug 2019
#define VENDOR_PLUGWISE_BV  0x1172
#define VENDOR_INSTA        0x117A
#define VENDOR_IKEA         0x117C
#define VENDOR_3A_SMART_HOME  0x117E
#define VENDOR_STELPRO      0x1185
#define VENDOR_LEDVANCE     0x1189
#define VENDOR_SINOPE       0x119C
#define VENDOR_JIUZHOU      0x119D
#define VENDOR_PAULMANN     0x119D // branded
#define VENDOR_HEIMAN       0x120B

#define VENDOR_CHINA_FIRE_SEC       0x1214

#define VENDOR_MUELLER      0x121B // Used by Mueller Licht
#define VENDOR_AURORA       0x121C // Used by Aurora Aone
#define VENDOR_SUNRICHER    0x1224 // white label used by iCasa, Illuminize, Namron ...
#define VENDOR_XAL          0x122A
#define VENDOR_THIRD_REALITY 0x1233
#define VENDOR_DSR          0x1234
#define VENDOR_HANGZHOU_IMAGIC 0x123B
#define VENDOR_SAMJIN       0x1241
#define VENDOR_DANFOSS      0x1246
#define VENDOR_NIKO_NV      0x125F
#define VENDOR_KONKE        0x1268
#define VENDOR_SHYUGJ_TECHNOLOGY 0x126A
#define VENDOR_OSRAM_STACK  0xBBAA
#define VENDOR_C2DF         0xC2DF
#define VENDOR_PHILIO       0xFFA0
=======
#define VENDOR_NONE                 0x0000
#define VENDOR_EMBER                0x1002
#define VENDOR_PHILIPS              0x100B // Also used by iCasa routers
#define VENDOR_VISONIC              0x1011
#define VENDOR_ATMEL                0x1014
#define VENDOR_DEVELCO              0x1015
#define VENDOR_MAXSTREAM            0x101E // Used by Digi
#define VENDOR_VANTAGE              0x1021
#define VENDOR_LEGRAND              0x1021 // wrong name?
#define VENDOR_LGE                  0x102E
#define VENDOR_JENNIC               0x1037 // Used by Xiaomi, Trust, Eurotronic
#define VENDOR_ALERTME              0x1039
#define VENDOR_CLS                  0x104E
#define VENDOR_CENTRALITE           0x104E // wrong name?
#define VENDOR_SI_LABS              0x1049
#define VENDOR_4_NOKS               0x1071
#define VENDOR_BITRON               0x1071 // branded
#define VENDOR_COMPUTIME            0x1078
#define VENDOR_AXIS                 0x1262 // Axis
#define VENDOR_MMB                  0x109a
#define VENDOR_NETVOX               0x109F
#define VENDOR_NYCE                 0x10B9
#define VENDOR_UNIVERSAL2           0x10EF
#define VENDOR_UBISYS               0x10F2
#define VENDOR_DANALOCK             0x115C
#define VENDOR_SCHLAGE              0x1236 // Used by Schlage Locks
#define VENDOR_BEGA                 0x1105
#define VENDOR_PHYSICAL             0x110A // Used by SmartThings
#define VENDOR_OSRAM                0x110C
#define VENDOR_PROFALUX             0x1110
#define VENDOR_EMBERTEC             0x1112
#define VENDOR_JASCO                0x1124 // Used by GE
#define VENDOR_BUSCH_JAEGER         0x112E
#define VENDOR_SERCOMM              0x1131
#define VENDOR_BOSCH                0x1133
#define VENDOR_DDEL                 0x1135
#define VENDOR_WAXMAN               0x113B
#define VENDOR_OWON                 0x113C
#define VENDOR_LUTRON               0x1144
#define VENDOR_ZEN                  0x1158
#define VENDOR_KEEN_HOME            0x115B
#define VENDOR_XIAOMI               0x115F
#define VENDOR_SENGLED_OPTOELEC     0x1160
#define VENDOR_INNR                 0x1166
#define VENDOR_LDS                  0x1168 // Used by Samsung SmartPlug 2019
#define VENDOR_PLUGWISE_BV          0x1172
#define VENDOR_INSTA                0x117A
#define VENDOR_IKEA                 0x117C
#define VENDOR_3A_SMART_HOME        0x117E
#define VENDOR_STELPRO              0x1185
#define VENDOR_LEDVANCE             0x1189
#define VENDOR_SINOPE               0x119C
#define VENDOR_JIUZHOU              0x119D
#define VENDOR_PAULMANN             0x119D // branded
#define VENDOR_HEIMAN               0x120B
#define VENDOR_MUELLER              0x121B // Used by Mueller Licht
#define VENDOR_AURORA               0x121C // Used by Aurora Aone
#define VENDOR_SUNRICHER            0x1224 // white label used by iCasa, Illuminize, Namron ...
#define VENDOR_XAL                  0x122A
#define VENDOR_THIRD_REALITY        0x1233
#define VENDOR_DSR                  0x1234
#define VENDOR_HANGZHOU_IMAGIC      0x123B
#define VENDOR_SAMJIN               0x1241
#define VENDOR_DANFOSS              0x1246
#define VENDOR_NIKO_NV              0x125F
#define VENDOR_KONKE                0x1268
#define VENDOR_SHYUGJ_TECHNOLOGY    0x126A
#define VENDOR_OSRAM_STACK          0xBBAA
#define VENDOR_C2DF                 0xC2DF
#define VENDOR_PHILIO               0xFFA0
#define VENDOR_ADUROLIGHT           0x122D
>>>>>>> 52107022

#define ANNOUNCE_INTERVAL 45 // minutes default announce interval

#define MAX_NODES 200
#define MAX_SENSORS 1000
#define MAX_GROUPS 100
#define MAX_SCENES 100
#define MAX_LIGHTSTATES 1000
#define MAX_SCHEDULES 500
#define MAX_RULES 500
#define MAX_CONDITIONS 1000
#define MAX_ACTIONS 1000
#define MAX_RESOURCELINKS 100
#define MAX_STREAMING 0
#define MAX_CHANNELS 50

#define MAX_GROUP_SEND_DELAY 5000 // ms between to requests to the same group
#define GROUP_SEND_DELAY 50 // default ms between to requests to the same group
#define MAX_TASKS_PER_NODE 2
#define MAX_BACKGROUND_TASKS 5

#define MAX_RULE_ILLUMINANCE_VALUE_AGE_MS (1000 * 60 * 20) // 20 minutes

// string lengths
#define MAX_GROUP_NAME_LENGTH 32
#define MAX_SCENE_NAME_LENGTH 32
#define MAX_RULE_NAME_LENGTH 32
#define MAX_SENSOR_NAME_LENGTH 32

// REST API return codes
#define REQ_READY_SEND   0
#define REQ_NOT_HANDLED -1

// Special application return codes
#define APP_RET_UPDATE        40
#define APP_RET_RESTART_APP   41
#define APP_RET_UPDATE_BETA   42
#define APP_RET_RESTART_SYS   43
#define APP_RET_SHUTDOWN_SYS  44
#define APP_RET_UPDATE_ALPHA  45
#define APP_RET_UPDATE_FW     46

// Firmware version related (32-bit field)
#define FW_PLATFORM_MASK          0x0000FF00UL
#define FW_PLATFORM_DERFUSB23E0X  0x00000300UL
#define FW_PLATFORM_AVR           0x00000500UL
#define FW_PLATFORM_R21           0x00000700UL

// schedules
#define SCHEDULE_CHECK_PERIOD 1000

// save database items
#define DB_LIGHTS         0x00000001
#define DB_GROUPS         0x00000002
#define DB_AUTH           0x00000004
#define DB_CONFIG         0x00000008
#define DB_SCENES         0x00000010
#define DB_SCHEDULES      0x00000020
#define DB_RULES          0x00000040
#define DB_SENSORS        0x00000080
#define DB_USERPARAM      0x00000100
#define DB_GATEWAYS       0x00000200
#define DB_RESOURCELINKS  0x00000400
#define DB_QUERY_QUEUE    0x00000800
#define DB_SYNC           0x00001000
#define DB_NOSAVE         0x00002000

#define DB_HUGE_SAVE_DELAY  (60 * 60 * 1000) // 60 minutes
#define DB_LONG_SAVE_DELAY  (15 * 60 * 1000) // 15 minutes
#define DB_SHORT_SAVE_DELAY (5 *  1 * 1000) // 5 seconds

#define DB_CONNECTION_TTL (60 * 15) // 15 minutes

// internet discovery

// network reconnect
#define DISCONNECT_CHECK_DELAY 100
#define NETWORK_ATTEMPS        10
#define RECONNECT_CHECK_DELAY  5000
#define RECONNECT_NOW          100

extern const quint64 macPrefixMask;

extern const quint64 celMacPrefix;
extern const quint64 bjeMacPrefix;
extern const quint64 davicomMacPrefix;
extern const quint64 deMacPrefix;
extern const quint64 emberMacPrefix;
extern const quint64 embertecMacPrefix;
extern const quint64 energyMiMacPrefix;
extern const quint64 heimanMacPrefix;
extern const quint64 zenMacPrefix;
extern const quint64 ikeaMacPrefix;
extern const quint64 ikea2MacPrefix;
extern const quint64 silabsMacPrefix;
extern const quint64 silabs2MacPrefix;
extern const quint64 silabs3MacPrefix;
extern const quint64 silabs4MacPrefix;
extern const quint64 silabs5MacPrefix;
extern const quint64 silabs6MacPrefix;
extern const quint64 silabs7MacPrefix;
extern const quint64 instaMacPrefix;
extern const quint64 boschMacPrefix;
extern const quint64 jennicMacPrefix;
extern const quint64 keenhomeMacPrefix;
extern const quint64 lutronMacPrefix;
extern const quint64 netvoxMacPrefix;
extern const quint64 osramMacPrefix;
extern const quint64 philipsMacPrefix;
extern const quint64 sinopeMacPrefix;
extern const quint64 stMacPrefix;
extern const quint64 samjinMacPrefix;
extern const quint64 tiMacPrefix;
extern const quint64 ubisysMacPrefix;
extern const quint64 xalMacPrefix;
extern const quint64 develcoMacPrefix;
extern const quint64 legrandMacPrefix;
extern const quint64 profaluxMacPrefix;
extern const quint64 xiaomiMacPrefix;
extern const quint64 computimeMacPrefix;
extern const quint64 konkeMacPrefix;
extern const quint64 ecozyMacPrefix;
extern const quint64 zhejiangMacPrefix;
// Danalock support
extern const quint64 danalockMacPrefix;
extern const quint64 schlageMacPrefix;

extern const QDateTime epoch;

inline bool existDevicesWithVendorCodeForMacPrefix(quint64 addr, quint16 vendor)
{
    const quint64 prefix = addr & macPrefixMask;
    switch (vendor) {
        case VENDOR_XIAOMI:
            return prefix == jennicMacPrefix ||
                   prefix == xiaomiMacPrefix;
        case VENDOR_SINOPE:
            return prefix == sinopeMacPrefix;
        case VENDOR_HEIMAN:
            return prefix == emberMacPrefix ||
                   prefix == jennicMacPrefix;
        case VENDOR_SUNRICHER:
            return prefix == emberMacPrefix ||
                   prefix == silabs3MacPrefix ||
                   prefix == silabs6MacPrefix;
        case VENDOR_3A_SMART_HOME:
            return prefix == jennicMacPrefix;
        case VENDOR_ALERTME:
            return prefix == tiMacPrefix ||
                   prefix == computimeMacPrefix;
        case VENDOR_BITRON:
            return prefix == tiMacPrefix;
        case VENDOR_BOSCH:
            return prefix == boschMacPrefix ||
                   prefix == emberMacPrefix;
        case VENDOR_BUSCH_JAEGER:
            return prefix == bjeMacPrefix;
        case VENDOR_C2DF:
            return prefix == emberMacPrefix;
        case VENDOR_CENTRALITE:
        case VENDOR_CHINA_FIRE_SEC:
            return prefix == jennicMacPrefix;
        case VENDOR_DANFOSS:
            return prefix == silabs2MacPrefix;
        case VENDOR_EMBER:
            return prefix == emberMacPrefix ||
                   prefix == konkeMacPrefix ||
                   prefix == silabs3MacPrefix ||
                   prefix == silabs5MacPrefix ||
                   prefix == silabs7MacPrefix;
        case VENDOR_EMBERTEC:
            return prefix == embertecMacPrefix;
        case VENDOR_DDEL:
            return prefix == deMacPrefix ||
                   prefix == silabs3MacPrefix;
        case VENDOR_IKEA:
            return prefix == ikeaMacPrefix ||
                   prefix == silabsMacPrefix ||
                   prefix == silabs2MacPrefix ||
                   prefix == silabs4MacPrefix ||
                   prefix == energyMiMacPrefix ||
                   prefix == emberMacPrefix;
        case VENDOR_JASCO:
            return prefix == celMacPrefix;
        case VENDOR_INNR:
            return prefix == jennicMacPrefix ||
                   prefix == silabs4MacPrefix;
        case VENDOR_LDS:
            return prefix == jennicMacPrefix ||
                   prefix == silabsMacPrefix ||
                   prefix == silabs2MacPrefix;
        case VENDOR_INSTA:
            return prefix == instaMacPrefix;
        case VENDOR_JENNIC:
            return prefix == jennicMacPrefix;
        case VENDOR_KEEN_HOME:
            return prefix == keenhomeMacPrefix;
        case VENDOR_LGE:
            return prefix == emberMacPrefix;
        case VENDOR_LUTRON:
            return prefix == lutronMacPrefix;
        case VENDOR_NIKO_NV:
            return prefix == konkeMacPrefix;
        case VENDOR_NYCE:
            return prefix == emberMacPrefix;
        case VENDOR_OSRAM:
        case VENDOR_OSRAM_STACK:
            return prefix == osramMacPrefix ||
                   prefix == heimanMacPrefix;
        case VENDOR_OWON:
            return prefix == davicomMacPrefix;
        case VENDOR_PHILIPS:
            return prefix == philipsMacPrefix;
        case VENDOR_PLUGWISE_BV:
            return prefix == emberMacPrefix;
        case VENDOR_PHYSICAL:
            return prefix == stMacPrefix;
        case VENDOR_SENGLED_OPTOELEC:
            return prefix == zhejiangMacPrefix;
        case VENDOR_SERCOMM:
            return prefix == emberMacPrefix ||
                   prefix == energyMiMacPrefix;
        case VENDOR_SI_LABS:
            return prefix == silabsMacPrefix ||
                   prefix == energyMiMacPrefix ||
                   prefix == ikeaMacPrefix; // belongs to SiLabs
        case VENDOR_STELPRO:
            return prefix == xalMacPrefix;
        case VENDOR_UBISYS:
            return prefix == ubisysMacPrefix;
        case VENDOR_UNIVERSAL2:
            return prefix == emberMacPrefix;
        case VENDOR_VISONIC:
            return prefix == emberMacPrefix;
        case VENDOR_XAL:
            return prefix == xalMacPrefix;
        case VENDOR_SAMJIN:
            return prefix == samjinMacPrefix;
        case VENDOR_DEVELCO:
            return prefix == develcoMacPrefix;
        case VENDOR_LEGRAND:
            return prefix == legrandMacPrefix;
        case VENDOR_PROFALUX:
            return prefix == profaluxMacPrefix;
        case VENDOR_NETVOX:
            return prefix == netvoxMacPrefix;
        case VENDOR_AURORA:
            return prefix == jennicMacPrefix;
        case VENDOR_COMPUTIME:
            return prefix == computimeMacPrefix;
        case VENDOR_DANALOCK:
            return prefix == danalockMacPrefix;
        case VENDOR_AXIS:
        case VENDOR_MMB:
            return prefix == zenMacPrefix;
        case VENDOR_SCHLAGE:
            return prefix == schlageMacPrefix;
        case VENDOR_ADUROLIGHT:
	        return prefix == jennicMacPrefix;
        default:
            return false;
    }
}

inline bool existDevicesWithVendorCodeForMacPrefix(const deCONZ::Address &addr, quint16 vendor)
{
    return existDevicesWithVendorCodeForMacPrefix(addr.ext(), vendor);
}

inline bool checkMacAndVendor(const deCONZ::Node *node, quint16 vendor)
{
    return node->nodeDescriptor().manufacturerCode() == vendor && existDevicesWithVendorCodeForMacPrefix(node->address(), vendor);
}

// HTTP status codes
extern const char *HttpStatusOk;
extern const char *HttpStatusAccepted;
extern const char *HttpStatusNotModified;
extern const char *HttpStatusUnauthorized;
extern const char *HttpStatusBadRequest;
extern const char *HttpStatusForbidden;
extern const char *HttpStatusNotFound;
extern const char *HttpStatusNotImplemented;
extern const char *HttpStatusServiceUnavailable;
extern const char *HttpContentHtml;
extern const char *HttpContentCss;
extern const char *HttpContentJson;
extern const char *HttpContentJS;
extern const char *HttpContentPNG;
extern const char *HttpContentJPG;
extern const char *HttpContentSVG;

// Forward declarations
class Gateway;
class GatewayScanner;
class QUdpSocket;
class QTcpSocket;
class DeRestPlugin;
class QHostInfo;
class QNetworkReply;
class QNetworkAccessManager;
class QProcess;
class PollManager;
class RestDevices;

struct Schedule
{
    enum Week
    {
        Monday    = 0x01,
        Tuesday   = 0x02,
        Wednesday = 0x04,
        Thursday  = 0x08,
        Friday    = 0x10,
        Saturday  = 0x20,
        Sunday    = 0x40,
    };

    enum Type
    {
        TypeInvalid,
        TypeAbsoluteTime,
        TypeRecurringTime,
        TypeTimer
    };

    enum State
    {
        StateNormal,
        StateDeleted
    };

    Schedule() :
        type(TypeInvalid),
        state(StateNormal),
        status(QLatin1String("enabled")),
        activation(QLatin1String("start")),
        autodelete(true),
        weekBitmap(0),
        recurring(0),
        timeout(0),
        currentTimeout(0)
    {
    }

    Type type;
    State state;
    /*! Numeric identifier as string. */
    QString id;
    /*! etag of Schedule. */
    QString etag;
    /*! Name length 0..32, if 0 default name "schedule" will be used. (Optional) */
    QString name;
    /*! Description length 0..64, default is empty string. (Optional) */
    QString description;
    /*! Command a JSON object with length 0..90. (Required) */
    QString command;
    /*! Time is given in ISO 8601:2004 format: YYYY-MM-DDTHH:mm:ss. (Required) */
    QString time;
    /*! Localtime is given in ISO 8601:2004 format: YYYY-MM-DDTHH:mm:ss. (Optional) */
    QString localtime;
    /*! UTC time that the timer was started. Only provided for timers. */
    QString starttime;
    /*! status of schedule (enabled or disabled). */
    QString status;
    /*! should activation of schedule start or end at given time (if a fading time is given) (start or end). */
    QString activation;
    /*! If set to true, the schedule will be removed automatically if expired, if set to false it will be disabled. */
    bool autodelete;
    /*! Same as time but as qt object. */
    QDateTime datetime;
    /*! Date time of last schedule activation. */
    QDateTime lastTriggerDatetime;
    /*! Whole JSON schedule as received from API as string. */
    QString jsonString;
    /*! Whole JSON schedule as received from API as map. */
    QVariantMap jsonMap;
    /*! Bitmap for recurring schedule. */
    quint8 weekBitmap;
    /*! R[nn], the recurring part, 0 means forever. */
    uint recurring;
    QDateTime endtime; /*! Localtime of timeout: for timers only. */
    /*! Timeout in seconds. */
    int timeout;
    /*! Current timeout counting down to ::timeout. */
    int currentTimeout;
};

enum TaskType
{
    TaskIdentify = 0,
    TaskGetHue = 1,
    TaskSetHue = 2,
    TaskSetEnhancedHue = 3,
    TaskSetHueAndSaturation = 4,
    TaskSetXyColor = 5,
    TaskSetColorTemperature = 6,
    TaskGetColor = 7,
    TaskGetSat = 8,
    TaskSetSat = 9,
    TaskGetLevel = 10,
    TaskSetLevel = 11,
    TaskIncColorTemperature = 12,
    TaskStopLevel = 13,
    TaskSendOnOffToggle = 14,
    TaskMoveLevel = 15,
    TaskGetOnOff = 16,
    TaskSetColorLoop = 17,
    TaskGetColorLoop = 18,
    TaskReadAttributes = 19,
    TaskWriteAttribute = 20,
    TaskGetGroupMembership = 21,
    TaskGetGroupIdentifiers = 22,
    TaskGetSceneMembership = 23,
    TaskStoreScene = 24,
    TaskCallScene = 25,
    TaskViewScene = 26,
    TaskAddScene = 27,
    TaskRemoveScene = 28,
    TaskRemoveAllScenes = 29,
    TaskAddToGroup = 30,
    TaskRemoveFromGroup = 31,
    TaskViewGroup = 32,
    TaskTriggerEffect = 33,
    TaskWarning = 34,
    TaskIncBrightness = 35,
    TaskWindowCovering = 36,
    TaskThermostat = 37,
    // Danalock support
    TaskDoorLock = 38,
    TaskDoorUnlock = 39,
    TaskSyncTime = 40,
    TaskTuyaRequest = 41
};

struct TaskItem
{
    TaskItem()
    {
        taskId = _taskCounter++;
        autoMode = false;
        onOff = false;
        client = 0;
        node = 0;
        lightNode = 0;
        cluster = 0;
        colorX = 0;
        colorY = 0;
        colorTemperature = 0;
        transitionTime = DEFAULT_TRANSITION_TIME;
        onTime = 0;
        sendTime = 0;
        ordered = false;
    }

    TaskType taskType;
    int taskId;
    deCONZ::ApsDataRequest req;
    deCONZ::ZclFrame zclFrame;
    uint8_t zclSeq;
    bool ordered; // won't be send until al prior taskIds are send
    int sendTime; // copy of idleTotalCounter
    bool confirmed;
    bool onOff;
    bool colorLoop;
    qreal hueReal;
    uint16_t identifyTime;
    uint8_t effectIdentifier;
    uint8_t options;
    uint16_t duration;
    uint8_t hue;
    uint8_t sat;
    uint8_t level;
    uint16_t enhancedHue;
    uint16_t colorX;
    uint16_t colorY;
    uint16_t colorTemperature;
    uint16_t groupId;
    uint8_t sceneId;
    qint32 inc; // bri_inc, hue_inc, sat_inc, ct_inc
    QString etag;
    uint16_t transitionTime;
    uint16_t onTime;
    QTcpSocket *client;

    bool autoMode; // true then this is a automode task
    deCONZ::Node *node;
    LightNode *lightNode;
    deCONZ::ZclCluster *cluster;

private:
    static int _taskCounter;
};

/*! \class ApiAuth

    Helper to combine serval authorisation parameters.
 */
class ApiAuth
{
public:
    enum State
    {
        StateNormal,
        StateDeleted
    };

    ApiAuth();
    void setDeviceType(const QString &devtype);

    bool needSaveDatabase;
    State state;
    QString apikey; // also called username (10..32 chars)
    QString devicetype;
    QDateTime createDate;
    QDateTime lastUseDate;
    QString useragent;
};

enum ApiVersion
{
    ApiVersion_1,      //!< common version 1.0
    ApiVersion_1_DDEL  //!< version 1.0, "Accept: application/vnd.ddel.v1"
};

enum ApiAuthorisation
{
    ApiAuthNone,
    ApiAuthLocal,
    ApiAuthInternal,
    ApiAuthFull
};

enum ApiMode
{
    ApiModeNormal,
    ApiModeStrict,
    ApiModeEcho,
    ApiModeHue
};

/*! \class ApiRequest

    Helper to simplify HTTP REST request handling.
 */
class ApiRequest
{
public:
    ApiRequest(const QHttpRequestHeader &h, const QStringList &p, QTcpSocket *s, const QString &c);
    QString apikey() const;
    ApiVersion apiVersion() const { return version; }

    const QHttpRequestHeader &hdr;
    const QStringList &path;
    QTcpSocket *sock;
    QString content;
    ApiVersion version;
    ApiAuthorisation auth;
    ApiMode mode;
};

/*! \class ApiResponse

    Helper to simplify HTTP REST request handling.
 */
struct ApiResponse
{
    QString etag;
    const char *httpStatus;
    const char *contentType;
    QList<QPair<QString, QString> > hdrFields; // extra header fields
    QVariantMap map; // json content
    QVariantList list; // json content
    QString str; // json string
};

/*! \class ApiConfig

    Provide config to the resource system.
 */
class ApiConfig : public Resource
{
public:
    ApiConfig();
};

class TcpClient
{
public:
    QHttpRequestHeader hdr;
    QDateTime created;
    int closeTimeout; // close socket in n seconds
    QTcpSocket *sock;
};

/*! \class DeWebPluginPrivate

    Pimpl of DeWebPlugin.
 */
class DeRestPluginPrivate : public QObject
{
    Q_OBJECT

public:

    struct nodeVisited {
        const deCONZ::Node* node;
        bool visited;
    };

    DeRestPluginPrivate(QObject *parent = 0);
    ~DeRestPluginPrivate();

    // REST API authorisation
    void initAuthentication();
    bool allowedToCreateApikey(const ApiRequest &req, ApiResponse &rsp, QVariantMap &map);
    void authorise(ApiRequest &req, ApiResponse &rsp);
    QString encryptString(const QString &str);

    // REST API gateways
    int handleGatewaysApi(const ApiRequest &req, ApiResponse &rsp);
    int getAllGateways(const ApiRequest &req, ApiResponse &rsp);
    int getGatewayState(const ApiRequest &req, ApiResponse &rsp);
    int setGatewayState(const ApiRequest &req, ApiResponse &rsp);
    int addCascadeGroup(const ApiRequest &req, ApiResponse &rsp);
    int deleteCascadeGroup(const ApiRequest &req, ApiResponse &rsp);
    void gatewayToMap(const ApiRequest &req, const Gateway *gw, QVariantMap &map);

    // REST API configuration
    void initConfig();
    int handleConfigBasicApi(const ApiRequest &req, ApiResponse &rsp);
    int handleConfigLocalApi(const ApiRequest &req, ApiResponse &rsp);
    int handleConfigFullApi(const ApiRequest &req, ApiResponse &rsp);
    int createUser(const ApiRequest &req, ApiResponse &rsp);
    int getFullState(const ApiRequest &req, ApiResponse &rsp);
    int getConfig(const ApiRequest &req, ApiResponse &rsp);
    int getBasicConfig(const ApiRequest &req, ApiResponse &rsp);
    int getZigbeeConfig(const ApiRequest &req, ApiResponse &rsp);
    int putZigbeeConfig(const ApiRequest &req, ApiResponse &rsp);
    int getChallenge(const ApiRequest &req, ApiResponse &rsp);
    int modifyConfig(const ApiRequest &req, ApiResponse &rsp);
    int deleteUser(const ApiRequest &req, ApiResponse &rsp);
    int updateSoftware(const ApiRequest &req, ApiResponse &rsp);
    int restartGateway(const ApiRequest &req, ApiResponse &rsp);
    int restartApp(const ApiRequest &req, ApiResponse &rsp);
    int shutDownGateway(const ApiRequest &req, ApiResponse &rsp);
    int updateFirmware(const ApiRequest &req, ApiResponse &rsp);
    int exportConfig(const ApiRequest &req, ApiResponse &rsp);
    int importConfig(const ApiRequest &req, ApiResponse &rsp);
    int resetConfig(const ApiRequest &req, ApiResponse &rsp);
    int changePassword(const ApiRequest &req, ApiResponse &rsp);
    int deletePassword(const ApiRequest &req, ApiResponse &rsp);
    int getWifiState(const ApiRequest &req, ApiResponse &rsp);
    int configureWifi(const ApiRequest &req, ApiResponse &rsp);
    int restoreWifiConfig(const ApiRequest &req, ApiResponse &rsp);
    int putWifiScanResult(const ApiRequest &req, ApiResponse &rsp);
    int putWifiUpdated(const ApiRequest &req, ApiResponse &rsp);
    int putHomebridgeUpdated(const ApiRequest &req, ApiResponse &rsp);

    void configToMap(const ApiRequest &req, QVariantMap &map);
    void basicConfigToMap(QVariantMap &map);

    // REST API userparameter
    int handleUserparameterApi(const ApiRequest &req, ApiResponse &rsp);
    int createUserParameter(const ApiRequest &req, ApiResponse &rsp);
    int addUserParameter(const ApiRequest &req, ApiResponse &rsp);
    int modifyUserParameter(const ApiRequest &req, ApiResponse &rsp);
    int getUserParameter(const ApiRequest &req, ApiResponse &rsp);
    int getAllUserParameter(const ApiRequest &req, ApiResponse &rsp);
    int deleteUserParameter(const ApiRequest &req, ApiResponse &rsp);

    // REST API lights
    int handleLightsApi(const ApiRequest &req, ApiResponse &rsp);
    int getAllLights(const ApiRequest &req, ApiResponse &rsp);
    int searchNewLights(const ApiRequest &req, ApiResponse &rsp);
    int getNewLights(const ApiRequest &req, ApiResponse &rsp);
    int getLightData(const ApiRequest &req, ApiResponse &rsp);
    int getLightState(const ApiRequest &req, ApiResponse &rsp);
    int setLightState(const ApiRequest &req, ApiResponse &rsp);
    int setWindowCoveringState(const ApiRequest &req, ApiResponse &rsp, TaskItem &taskRef, QVariantMap &map);
    int setWarningDeviceState(const ApiRequest &req, ApiResponse &rsp, TaskItem &taskRef, QVariantMap &map);
    int setTuyaDeviceState(const ApiRequest &req, ApiResponse &rsp, TaskItem &taskRef, QVariantMap &map);
    int setLightAttributes(const ApiRequest &req, ApiResponse &rsp);
    int deleteLight(const ApiRequest &req, ApiResponse &rsp);
    int removeAllScenes(const ApiRequest &req, ApiResponse &rsp);
    int removeAllGroups(const ApiRequest &req, ApiResponse &rsp);
    int getConnectivity(const ApiRequest &req, ApiResponse &rsp, bool alt);
    void handleLightEvent(const Event &e);

    bool lightToMap(const ApiRequest &req, const LightNode *webNode, QVariantMap &map);

    // REST API groups
    int handleGroupsApi(const ApiRequest &req, ApiResponse &rsp);
    int getAllGroups(const ApiRequest &req, ApiResponse &rsp);
    int createGroup(const ApiRequest &req, ApiResponse &rsp);
    int getGroupAttributes(const ApiRequest &req, ApiResponse &rsp);
    int setGroupAttributes(const ApiRequest &req, ApiResponse &rsp);
    int setGroupState(const ApiRequest &req, ApiResponse &rsp);
    int deleteGroup(const ApiRequest &req, ApiResponse &rsp);
    void handleGroupEvent(const Event &e);
    Group *addGroup();

    // REST API groups > scenes
    int createScene(const ApiRequest &req, ApiResponse &rsp);
    int getAllScenes(const ApiRequest &req, ApiResponse &rsp);
    int getSceneAttributes(const ApiRequest &req, ApiResponse &rsp);
    int setSceneAttributes(const ApiRequest &req, ApiResponse &rsp);
    int storeScene(const ApiRequest &req, ApiResponse &rsp);
    int recallScene(const ApiRequest &req, ApiResponse &rsp);
    int modifyScene(const ApiRequest &req, ApiResponse &rsp);
    int deleteScene(const ApiRequest &req, ApiResponse &rsp);

    bool groupToMap(const ApiRequest &req, const Group *group, QVariantMap &map);

    // REST API schedules
    void initSchedules();
    int handleSchedulesApi(const ApiRequest &req, ApiResponse &rsp);
    int getAllSchedules(const ApiRequest &req, ApiResponse &rsp);
    int createSchedule(const ApiRequest &req, ApiResponse &rsp);
    int getScheduleAttributes(const ApiRequest &req, ApiResponse &rsp);
    int setScheduleAttributes(const ApiRequest &req, ApiResponse &rsp);
    int deleteSchedule(const ApiRequest &req, ApiResponse &rsp);
    bool jsonToSchedule(const QString &jsonString, Schedule &schedule, ApiResponse *rsp);

    // REST API touchlink
    void initTouchlinkApi();
    int handleTouchlinkApi(const ApiRequest &req, ApiResponse &rsp);
    int touchlinkScan(const ApiRequest &req, ApiResponse &rsp);
    int getTouchlinkScanResults(const ApiRequest &req, ApiResponse &rsp);
    int identifyLight(const ApiRequest &req, ApiResponse &rsp);
    int resetLight(const ApiRequest &req, ApiResponse &rsp);

    // REST API sensors
    int handleSensorsApi(const ApiRequest &req, ApiResponse &rsp);
    int getAllSensors(const ApiRequest &req, ApiResponse &rsp);
    int getSensor(const ApiRequest &req, ApiResponse &rsp);
    int getSensorData(const ApiRequest &req, ApiResponse &rsp);
    int searchNewSensors(const ApiRequest &req, ApiResponse &rsp);
    int getNewSensors(const ApiRequest &req, ApiResponse &rsp);
    int updateSensor(const ApiRequest &req, ApiResponse &rsp);
    int deleteSensor(const ApiRequest &req, ApiResponse &rsp);
    int changeSensorConfig(const ApiRequest &req, ApiResponse &rsp);
    int changeSensorState(const ApiRequest &req, ApiResponse &rsp);
    int changeThermostatSchedule(const ApiRequest &req, ApiResponse &rsp);
    int createSensor(const ApiRequest &req, ApiResponse &rsp);
    int getGroupIdentifiers(const ApiRequest &req, ApiResponse &rsp);
    int recoverSensor(const ApiRequest &req, ApiResponse &rsp);
    bool sensorToMap(const Sensor *sensor, QVariantMap &map, const ApiRequest &req);
    void handleSensorEvent(const Event &e);

    // REST API resourcelinks
    int handleResourcelinksApi(const ApiRequest &req, ApiResponse &rsp);
    int getAllResourcelinks(const ApiRequest &req, ApiResponse &rsp);
    int getResourcelinks(const ApiRequest &req, ApiResponse &rsp);
    int createResourcelinks(const ApiRequest &req, ApiResponse &rsp);
    int updateResourcelinks(const ApiRequest &req, ApiResponse &rsp);
    int deleteResourcelinks(const ApiRequest &req, ApiResponse &rsp);

    // REST API rules
    int handleRulesApi(const ApiRequest &req, ApiResponse &rsp);
    int getAllRules(const ApiRequest &req, ApiResponse &rsp);
    int getRule(const ApiRequest &req, ApiResponse &rsp);
    int createRule(const ApiRequest &req, ApiResponse &rsp);
    int updateRule(const ApiRequest &req, ApiResponse &rsp);
    int deleteRule(const ApiRequest &req, ApiResponse &rsp);
    void queueCheckRuleBindings(const Rule &rule);
    bool evaluateRule(Rule &rule, const Event &e, Resource *eResource, ResourceItem *eItem, QDateTime now, QDateTime previousNow);
    void indexRuleTriggers(Rule &rule);
    void triggerRule(Rule &rule);
    bool ruleToMap(const Rule *rule, QVariantMap &map);
    int handleWebHook(const RuleAction &action);

    bool checkActions(QVariantList actionsList, ApiResponse &rsp);
    bool checkConditions(QVariantList conditionsList, ApiResponse &rsp);

    // REST API scenes
    int handleScenesApi(const ApiRequest &req, ApiResponse &rsp);

    // REST API info
    int handleInfoApi(const ApiRequest &req, ApiResponse &rsp);
    int getInfoTimezones(const ApiRequest &req, ApiResponse &rsp);

    // REST API capabilities
    int handleCapabilitiesApi(const ApiRequest &req, ApiResponse &rsp);
    int getCapabilities(const ApiRequest &req, ApiResponse &rsp);

    // REST API common
    QVariantMap errorToMap(int id, const QString &ressource, const QString &description);

    // UPNP discovery
    void initUpnpDiscovery();
    void initDescriptionXml();
    // Internet discovery
    void initInternetDicovery();
    bool setInternetDiscoveryInterval(int minutes);
    // Permit join
    void initPermitJoin();
    bool setPermitJoinDuration(uint8_t duration);

    // Otau
    void initOtau();
    void otauDataIndication(const deCONZ::ApsDataIndication &ind, const deCONZ::ZclFrame &zclFrame);
    void otauSendStdNotify(LightNode *node);
    bool isOtauBusy();
    bool isOtauActive();
    int otauLastBusyTimeDelta() const;

    //Channel Change
    void initChangeChannelApi();
    bool startChannelChange(quint8 channel);

    //reset Device
    void initResetDeviceApi();

    //Timezone
    // std::string getTimezone();
    QVariantList getTimezones();

    //Export/Import/Reset Configuration
    bool exportConfiguration();
    bool importConfiguration();
    bool resetConfiguration(bool resetGW, bool deleteDB);

public Q_SLOTS:
    Resource *getResource(const char *resource, const QString &id = QString());
    void announceUpnp();
    void upnpReadyRead();
    void apsdeDataIndication(const deCONZ::ApsDataIndication &ind);
    void apsdeDataConfirm(const deCONZ::ApsDataConfirm &conf);
    void gpDataIndication(const deCONZ::GpDataIndication &ind);
    void gpProcessButtonEvent(const deCONZ::GpDataIndication &ind);
    void configurationChanged();
    void networkStateChangeRequest(bool shouldConnect);
    int taskCountForAddress(const deCONZ::Address &address);
    void processTasks();
    void processGroupTasks();
    void nodeEvent(const deCONZ::NodeEvent &event);
    void initTimezone();
    void initNetworkInfo();
    void initWiFi();
    void internetDiscoveryTimerFired();
    void internetDiscoveryFinishedRequest(QNetworkReply *reply);
    void internetDiscoveryExtractVersionInfo(QNetworkReply *reply);
    void internetDiscoveryExtractGeo(QNetworkReply *reply);
    void inetProxyHostLookupDone(const QHostInfo &host);
    void inetProxyCheckHttpVia(const QString &via);
    void scheduleTimerFired();
    void permitJoinTimerFired();
    void resendPermitJoinTimerFired();
    void otauTimerFired();
    void lockGatewayTimerFired();
    void openClientTimerFired();
    void clientSocketDestroyed();
    void saveDatabaseTimerFired();
    void userActivity();
    bool sendBindRequest(BindingTask &bt);
    bool sendConfigureReportingRequest(BindingTask &bt, const std::vector<ConfigureReportingRequest> &requests);
    bool sendConfigureReportingRequest(BindingTask &bt);
    void checkLightBindingsForAttributeReporting(LightNode *lightNode);
    bool checkPollControlClusterTask(Sensor *sensor);
    bool checkSensorBindingsForAttributeReporting(Sensor *sensor);
    bool checkSensorBindingsForClientClusters(Sensor *sensor);
    void checkSensorGroup(Sensor *sensor);
    void checkOldSensorGroups(Sensor *sensor);
    void deleteGroupsWithDeviceMembership(const QString &id);
    void processUbisysBinding(Sensor *sensor, const Binding &bnd);
    void processUbisysC4Configuration(Sensor *sensor);
    void bindingTimerFired();
    void bindingToRuleTimerFired();
    void bindingTableReaderTimerFired();
    void verifyRuleBindingsTimerFired();
    void indexRulesTriggers();
    void fastRuleCheckTimerFired();
    void webhookFinishedRequest(QNetworkReply *reply);
    void daylightTimerFired();
    bool checkDaylightSensorConfiguration(Sensor *sensor, const QString &gwBridgeId, double *lat, double *lng);
    size_t calcDaylightOffsets(Sensor *daylightSensor, size_t iter);
    void handleRuleEvent(const Event &e);
    bool queueBindingTask(const BindingTask &bindingTask);
    void restartAppTimerFired();
    void pollSwUpdateStateTimerFired();
    void pollDatabaseWifiTimerFired();
    void restartGatewayTimerFired();
    void shutDownGatewayTimerFired();
    void simpleRestartAppTimerFired();
    void pushSensorInfoToCore(Sensor *sensor);
    void pollNextDevice();

    // database
#if DECONZ_LIB_VERSION >= 0x010E00
    void storeSourceRoute(const deCONZ::SourceRoute &sourceRoute);
    void deleteSourceRoute(const QString &uuid);
    void restoreSourceRoutes();
#endif

    // touchlink
    void touchlinkDisconnectNetwork();
    void checkTouchlinkNetworkDisconnected();
    void startTouchlinkMode(uint8_t channel);
    void startTouchlinkModeConfirm(deCONZ::TouchlinkStatus status);
    void sendTouchlinkConfirm(deCONZ::TouchlinkStatus status);
    void sendTouchlinkScanRequest();
    void sendTouchlinkIdentifyRequest();
    void sendTouchlinkResetRequest();
    void touchlinkTimerFired();
    void touchlinkScanTimeout();
    void interpanDataIndication(const QByteArray &data);
    void touchlinkStartReconnectNetwork(int delay);
    void touchlinkReconnectNetwork();
    bool isTouchlinkActive();

    // channel change
    void channelchangeTimerFired();
    void changeChannel(quint8 channel);
    bool verifyChannel(quint8 channel);
    void channelChangeSendConfirm(bool success);
    void channelChangeDisconnectNetwork();
    void checkChannelChangeNetworkDisconnected();
    void channelChangeStartReconnectNetwork(int delay);
    void channelChangeReconnectNetwork();
    void networkWatchdogTimerFired();

    // generic reconnect network
    void reconnectTimerFired();
    void genericDisconnectNetwork();
    void checkNetworkDisconnected();
    void startReconnectNetwork(int delay);
    void reconnectNetwork();

    //reset device
    void resetDeviceTimerFired();
    void checkResetState();
    void resetDeviceSendConfirm(bool success);

    // lights
    void startSearchLights();
    void searchLightsTimerFired();

    // sensors
    void startSearchSensors();
    void searchSensorsTimerFired();
    void checkInstaModelId(Sensor *sensor);
    void delayedFastEnddeviceProbe(const deCONZ::NodeEvent *event = nullptr);
    void checkSensorStateTimerFired();

    // events
    void initEventQueue();
    void eventQueueTimerFired();
    void enqueueEvent(const Event &event);

    // firmware update
    void initFirmwareUpdate();
    void firmwareUpdateTimerFired();
    void checkFirmwareDevices();
    void queryFirmwareVersion();
    void updateFirmwareDisconnectDevice();
    void updateFirmware();
    void updateFirmwareWaitFinished();
    bool startUpdateFirmware();

    //wifi settings
    int scanWifiNetworks(const ApiRequest &req, ApiResponse &rsp);
    void wifiPageActiveTimerFired();

    //homebridge
    int resetHomebridge(const ApiRequest &req, ApiResponse &rsp);

    // time manager
    void timeManagerTimerFired();
    void ntpqFinished();

    // gateways
    void foundGateway(const QHostAddress &host, quint16 port, const QString &uuid, const QString &name);

    // window covering
    void calibrateWindowCoveringNextStep();

    // thermostat
    void addTaskThermostatGetScheduleTimer();

public:
    void checkRfConnectState();
    bool isInNetwork();
    void generateGatewayUuid();
    void updateEtag(QString &etag);
    qint64 getUptime();
    void handleMacDataRequest(const deCONZ::NodeEvent &event);
    void addLightNode(const deCONZ::Node *node);
    void setLightNodeStaticCapabilities(LightNode *lightNode);
    void updatedLightNodeEndpoint(const deCONZ::NodeEvent &event);
    void nodeZombieStateChanged(const deCONZ::Node *node);
    LightNode *updateLightNode(const deCONZ::NodeEvent &event);
    LightNode *getLightNodeForAddress(const deCONZ::Address &addr, quint8 endpoint = 0);
    int getNumberOfEndpoints(quint64 extAddr);
    LightNode *getLightNodeForId(const QString &id);
    Rule *getRuleForId(const QString &id);
    Rule *getRuleForName(const QString &name);
    void addSensorNode(const deCONZ::Node *node, const deCONZ::NodeEvent *event = 0);
    void addSensorNode(const deCONZ::Node *node, const SensorFingerprint &fingerPrint, const QString &type, const QString &modelId, const QString &manufacturer);
    void checkUpdatedFingerPrint(const deCONZ::Node *node, quint8 endpoint, Sensor *sensorNode);
    void checkSensorNodeReachable(Sensor *sensor, const deCONZ::NodeEvent *event = 0);
    void checkSensorButtonEvent(Sensor *sensor, const deCONZ::ApsDataIndication &ind, const deCONZ::ZclFrame &zclFrame);
    void updateSensorNode(const deCONZ::NodeEvent &event);
    void updateSensorLightLevel(Sensor &sensor, quint16 measuredValue);
    bool isDeviceSupported(const deCONZ::Node *node, const QString &modelId);
    Sensor *getSensorNodeForAddressAndEndpoint(const deCONZ::Address &addr, quint8 ep, const QString &type);
    Sensor *getSensorNodeForAddressAndEndpoint(const deCONZ::Address &addr, quint8 ep);
    Sensor *getSensorNodeForAddress(quint64 extAddr);
    Sensor *getSensorNodeForAddress(const deCONZ::Address &addr);
    Sensor *getSensorNodeForFingerPrint(quint64 extAddr, const SensorFingerprint &fingerPrint, const QString &type);
    Sensor *getSensorNodeForUniqueId(const QString &uniqueId);
    Sensor *getSensorNodeForId(const QString &id);
    Group *getGroupForName(const QString &name);
    Group *getGroupForId(uint16_t id);
    Group *getGroupForId(const QString &id);
    bool deleteOldGroupOfSwitch(Sensor *sensor, quint16 newGroupId);
    Scene *getSceneForId(uint16_t gid, uint8_t sid);
    GroupInfo *getGroupInfo(LightNode *lightNode, uint16_t id);
    GroupInfo *createGroupInfo(LightNode *lightNode, uint16_t id);
    deCONZ::Node *getNodeForAddress(uint64_t extAddr);
    deCONZ::ZclCluster *getInCluster(deCONZ::Node *node, uint8_t endpoint, uint16_t clusterId);
    uint8_t getSrcEndpoint(RestNodeBase *restNode, const deCONZ::ApsDataRequest &req);
    bool processZclAttributes(LightNode *lightNode);
    bool processZclAttributes(Sensor *sensorNode);
    bool readBindingTable(RestNodeBase *node, quint8 startIndex);
    bool getGroupIdentifiers(RestNodeBase *node, quint8 endpoint, quint8 startIndex);
    bool readAttributes(RestNodeBase *restNode, quint8 endpoint, uint16_t clusterId, const std::vector<uint16_t> &attributes, uint16_t manufacturerCode = 0);
    bool writeAttribute(RestNodeBase *restNode, quint8 endpoint, uint16_t clusterId, const deCONZ::ZclAttribute &attribute, uint16_t manufacturerCode = 0);
    bool readSceneAttributes(LightNode *lightNode, uint16_t groupId, uint8_t sceneId);
    bool readGroupMembership(LightNode *lightNode, const std::vector<uint16_t> &groups);
    void foundGroupMembership(LightNode *lightNode, uint16_t groupId);
    void foundGroup(uint16_t groupId);
    bool isLightNodeInGroup(const LightNode *lightNode, uint16_t groupId) const;
    void deleteLightFromScenes(QString lightId, uint16_t groupId);
//    void readAllInGroup(Group *group);
    void setAttributeOnOffGroup(Group *group, uint8_t onOff);
    bool readSceneMembership(LightNode *lightNode, Group *group);
    void foundScene(LightNode *lightNode, Group *group, uint8_t sceneId);
    void setSceneName(Group *group, uint8_t sceneId, const QString &name);
    bool storeScene(Group *group, uint8_t sceneId);
    bool modifyScene(Group *group, uint8_t sceneId);
    bool removeScene(Group *group, uint8_t sceneId);
    bool callScene(Group *group, uint8_t sceneId);
    bool removeAllScenes(Group *group);
    void storeRecoverOnOffBri(LightNode *lightNode);
    bool flsNbMaintenance(LightNode *lightNode);
    bool pushState(QString json, QTcpSocket *sock);
    void patchNodeDescriptor(const deCONZ::ApsDataIndication &ind);
    void writeIasCieAddress(Sensor*);
    void checkIasEnrollmentStatus(Sensor*);

    void pushClientForClose(QTcpSocket *sock, int closeTimeout, const QHttpRequestHeader &hdr);

    uint8_t endpoint();
    QString generateUniqueId(quint64 extAddress, quint8 endpoint, quint16 clusterId);

    // Task interface
    bool addTask(const TaskItem &task);
    bool addTaskMoveLevel(TaskItem &task, bool withOnOff, bool upDirection, quint8 rate);
    bool addTaskSetOnOff(TaskItem &task, quint8 cmd, quint16 ontime, quint8 flags = 0);
    bool addTaskSetBrightness(TaskItem &task, uint8_t bri, bool withOnOff);
    bool addTaskIncColorTemperature(TaskItem &task, int32_t ct);
    bool addTaskIncBrightness(TaskItem &task, int16_t bri);
    bool addTaskStopBrightness(TaskItem &task);
    bool addTaskSetColorTemperature(TaskItem &task, uint16_t ct);
    bool addTaskSetEnhancedHue(TaskItem &task, uint16_t hue);
    bool addTaskSetSaturation(TaskItem &task, uint8_t sat);
    bool addTaskSetHueAndSaturation(TaskItem &task, uint8_t hue, uint8_t sat);
    bool addTaskSetXyColorAsHueAndSaturation(TaskItem &task, double x, double y);
    bool addTaskSetXyColor(TaskItem &task, double x, double y);
    bool addTaskSetColorLoop(TaskItem &task, bool colorLoopActive, uint8_t speed);
    bool addTaskIdentify(TaskItem &task, uint16_t identifyTime);
    bool addTaskTriggerEffect(TaskItem &task, uint8_t effectIdentifier);
    bool addTaskWarning(TaskItem &task, uint8_t options, uint16_t duration);
    // Danalock support. To control the lock from the REST API, you need to create a new routine addTaskDoorLock() in zcl_tasks.cpp, cf. the addTaskWarning() I created to control the Siren.
    bool addTaskDoorLockUnlock(TaskItem &task, uint8_t cmd);
    bool addTaskAddToGroup(TaskItem &task, uint16_t groupId);
    bool addTaskViewGroup(TaskItem &task, uint16_t groupId);
    bool addTaskRemoveFromGroup(TaskItem &task, uint16_t groupId);
    bool addTaskStoreScene(TaskItem &task, uint16_t groupId, uint8_t sceneId);
    bool addTaskAddEmptyScene(TaskItem &task, quint16 groupId, quint8 sceneId, quint16 transitionTime);
    bool addTaskAddScene(TaskItem &task, uint16_t groupId, uint8_t sceneId, const QString &lightId);
    bool addTaskRemoveScene(TaskItem &task, uint16_t groupId, uint8_t sceneId);
    bool addTaskWindowCovering(TaskItem &task, uint8_t cmdId, uint16_t pos, uint8_t pct);
    bool addTaskWindowCoveringSetAttr(TaskItem &task, uint16_t mfrCode, uint16_t attrId, uint8_t attrType, uint16_t attrValue);
    bool addTaskWindowCoveringCalibrate(TaskItem &task, int WindowCoveringType);
    bool addTaskUbisysConfigureSwitch(TaskItem &taskRef);
    bool addTaskThermostatCmd(TaskItem &task, uint16_t mfrCode, uint8_t cmd, int16_t setpoint, uint8_t daysToReturn);
    bool addTaskThermostatGetSchedule(TaskItem &task);
    bool addTaskThermostatSetWeeklySchedule(TaskItem &task, quint8 weekdays, const QString &transitions);
    void updateThermostatSchedule(Sensor *sensor, quint8 newWeekdays, QString &transitions);
    bool addTaskThermostatReadWriteAttribute(TaskItem &task, uint8_t readOrWriteCmd, uint16_t mfrCode, uint16_t attrId, uint8_t attrType, uint32_t attrValue);
    bool addTaskThermostatWriteAttributeList(TaskItem &task, uint16_t mfrCode, QMap<quint16, quint32> &AttributeList );
    bool addTaskControlModeCmd(TaskItem &task, uint8_t cmdId, int8_t mode);
    bool addTaskSyncTime(Sensor *sensor);
    bool addTaskThermostatUiConfigurationReadWriteAttribute(TaskItem &task, uint8_t readOrWriteCmd, uint16_t attrId, uint8_t attrType, uint32_t attrValue, uint16_t mfrCode=0);
    bool addTaskFanControlReadWriteAttribute(TaskItem &task, uint8_t readOrWriteCmd, uint16_t attrId, uint8_t attrType, uint32_t attrValue, uint16_t mfrCode=0);

    void handleGroupClusterIndication(const deCONZ::ApsDataIndication &ind, deCONZ::ZclFrame &zclFrame);
    void handleSceneClusterIndication(const deCONZ::ApsDataIndication &ind, deCONZ::ZclFrame &zclFrame);
    void handleOnOffClusterIndication(const deCONZ::ApsDataIndication &ind, deCONZ::ZclFrame &zclFrame);
    void handleClusterIndicationGateways(const deCONZ::ApsDataIndication &ind, deCONZ::ZclFrame &zclFrame);
    void handleIasZoneClusterIndication(const deCONZ::ApsDataIndication &ind, deCONZ::ZclFrame &zclFrame);
    void sendIasZoneEnrollResponse(const deCONZ::ApsDataIndication &ind, deCONZ::ZclFrame &zclFrame);
    void handleIndicationSearchSensors(const deCONZ::ApsDataIndication &ind, deCONZ::ZclFrame &zclFrame);
    bool SendTuyaRequest(TaskItem &task, TaskType taskType , qint8 Dp_type, qint8 Dp_identifier , QByteArray data );
    void handleCommissioningClusterIndication(const deCONZ::ApsDataIndication &ind, deCONZ::ZclFrame &zclFrame);
    void handleZdpIndication(const deCONZ::ApsDataIndication &ind);
    bool handleMgmtBindRspConfirm(const deCONZ::ApsDataConfirm &conf);
    void handleDeviceAnnceIndication(const deCONZ::ApsDataIndication &ind);
    void handleNodeDescriptorResponseIndication(const deCONZ::ApsDataIndication &ind);
    void handleIeeeAddressReqIndication(const deCONZ::ApsDataIndication &ind);
    void handleNwkAddressReqIndication(const deCONZ::ApsDataIndication &ind);
    void handleMgmtBindRspIndication(const deCONZ::ApsDataIndication &ind);
    void handleBindAndUnbindRspIndication(const deCONZ::ApsDataIndication &ind);
    void handleMgmtLeaveRspIndication(const deCONZ::ApsDataIndication &ind);
    void handleMgmtLqiRspIndication(const deCONZ::ApsDataIndication &ind);
    void handleDEClusterIndication(const deCONZ::ApsDataIndication &ind, deCONZ::ZclFrame &zclFrame);
    void handleXalClusterIndication(const deCONZ::ApsDataIndication &ind, deCONZ::ZclFrame &zclFrame);
    void handleWindowCoveringClusterIndication(const deCONZ::ApsDataIndication &ind, deCONZ::ZclFrame &zclFrame);
    void handlePollControlIndication(const deCONZ::ApsDataIndication &ind, deCONZ::ZclFrame &zclFrame);
    // Danalock support
    void handleDoorLockClusterIndication(const deCONZ::ApsDataIndication &ind, deCONZ::ZclFrame &zclFrame);
    void handleThermostatClusterIndication(const deCONZ::ApsDataIndication &ind, deCONZ::ZclFrame &zclFrame);
    void handleThermostatUiConfigurationClusterIndication(const deCONZ::ApsDataIndication &ind, deCONZ::ZclFrame &zclFrame);
    void handleTimeClusterIndication(const deCONZ::ApsDataIndication &ind, deCONZ::ZclFrame &zclFrame);
    void handleDiagnosticsClusterIndication(const deCONZ::ApsDataIndication &ind, deCONZ::ZclFrame &zclFrame);
    void handleFanControlClusterIndication(const deCONZ::ApsDataIndication &ind, deCONZ::ZclFrame &zclFrame);
    void sendTimeClusterResponse(const deCONZ::ApsDataIndication &ind, deCONZ::ZclFrame &zclFrame);
    void handleBasicClusterIndication(const deCONZ::ApsDataIndication &ind, deCONZ::ZclFrame &zclFrame);
    void sendBasicClusterResponse(const deCONZ::ApsDataIndication &ind, deCONZ::ZclFrame &zclFrame);
    void handlePhilipsClusterIndication(const deCONZ::ApsDataIndication &ind, deCONZ::ZclFrame &zclFrame);
    void handleTuyaClusterIndication(const deCONZ::ApsDataIndication &ind, deCONZ::ZclFrame &zclFrame);
    void handleZclAttributeReportIndication(const deCONZ::ApsDataIndication &ind, deCONZ::ZclFrame &zclFrame);
    void handleZclConfigureReportingResponseIndication(const deCONZ::ApsDataIndication &ind, deCONZ::ZclFrame &zclFrame);
    void sendZclDefaultResponse(const deCONZ::ApsDataIndication &ind, deCONZ::ZclFrame &zclFrame, quint8 status);
    void taskToLocalData(const TaskItem &task);
    void handleZclAttributeReportIndicationXiaomiSpecial(const deCONZ::ApsDataIndication &ind, deCONZ::ZclFrame &zclFrame);
    void queuePollNode(RestNodeBase *node);
    void handleApplianceAlertClusterIndication(const deCONZ::ApsDataIndication &ind, deCONZ::ZclFrame &zclFrame);
    bool serialiseThermostatTransitions(const QVariantList &transitions, QString *s);
    bool deserialiseThermostatTransitions(const QString &s, QVariantList *transitions);
    bool serialiseThermostatSchedule(const QVariantMap &schedule, QString *s);
    bool deserialiseThermostatSchedule(const QString &s, QVariantMap *schedule);

    // Modify node attributes
    void setAttributeOnOff(LightNode *lightNode);
    void setAttributeLevel(LightNode *lightNode);
    void setAttributeEnhancedHue(LightNode *lightNode);
    void setAttributeSaturation(LightNode *lightNode);
    void setAttributeColorXy(LightNode *lightNode);
    void setAttributeColorTemperature(LightNode *lightNode);
    void setAttributeColorLoopActive(LightNode *lightNode);

    // Etag helper
    void updateSensorEtag(Sensor *sensorNode);
    void updateLightEtag(LightNode *lightNode);
    void updateGroupEtag(Group *group);

    // Database interface
    void initDb();
    void checkDbUserVersion();
    void cleanUpDb();
    void createTempViews();
    int getDbPragmaInteger(const char *sql);
    bool setDbUserVersion(int userVersion);
    bool upgradeDbToUserVersion1();
    bool upgradeDbToUserVersion2();
    bool upgradeDbToUserVersion6();
    bool upgradeDbToUserVersion7();
    void refreshDeviceDb(const deCONZ::Address &addr);
    void pushZdpDescriptorDb(quint64 extAddress, quint8 endpoint, quint16 type, const QByteArray &data);
    void pushZclValueDb(quint64 extAddress, quint8 endpoint, quint16 clusterId, quint16 attributeId, qint64 data);
    void openDb();
    void readDb();
    void loadAuthFromDb();
    void loadConfigFromDb();
    void loadUserparameterFromDb();
    void loadAllGroupsFromDb();
    void loadAllResourcelinksFromDb();
    void loadAllScenesFromDb();
    void loadAllSchedulesFromDb();
    void loadLightNodeFromDb(LightNode *lightNode);
    QString loadDataForLightNodeFromDb(QString extAddress);
    void loadGroupFromDb(Group *group);
    void loadSceneFromDb(Scene *scene);
    void loadSwUpdateStateFromDb();
    void loadWifiInformationFromDb();
    void loadAllRulesFromDb();
    void loadAllSensorsFromDb();
    void loadSensorDataFromDb(Sensor *sensor, QVariantList &ls, qint64 fromTime, int max);
    void loadLightDataFromDb(LightNode *lightNode, QVariantList &ls, qint64 fromTime, int max);
    void loadAllGatewaysFromDb();
    int getFreeLightId();
    int getFreeSensorId();
    void saveDb();
    void saveApiKey(QString apikey);
    void closeDb();
    void queSaveDb(int items, int msec);
    void updateZigBeeConfigDb();
    void getLastZigBeeConfigDb(QString &out);
    void getZigbeeConfigDb(QVariantList &out);

    void checkConsistency();

    sqlite3 *db;
    int ttlDataBaseConnection; // when idleTotalCounter becomes greater the DB will be closed
    int saveDatabaseItems;
    int saveDatabaseIdleTotalCounter;
    QString sqliteDatabaseName;
    std::vector<int> lightIds;
    std::vector<int> sensorIds;
    std::vector<QString> dbQueryQueue;
    qint64 dbZclValueMaxAge;
    QTimer *databaseTimer;
    QString emptyString;

    // JSON support
    QMap<QString, std::vector<Sensor::ButtonMap>> buttonMapData;
    QMap<QString, quint16> btnMapClusters;
    QMap<QString, QMap<QString, quint16>> btnMapClusterCommands;
    QMap<QString, QString> buttonMapForModelId;

    // gateways
    std::vector<Gateway*> gateways;
    GatewayScanner *gwScanner;

    // authorisation
    QElapsedTimer apiAuthSaveDatabaseTime;
    size_t apiAuthCurrent;
    std::vector<ApiAuth> apiAuths;
    QString gwAdminUserName;
    QString gwAdminPasswordHash;

    struct SwUpdateState {
     QString noUpdate;
     QString readyToInstall;
     QString transferring;
     QString installing;
    } swUpdateState = {"noupdates","allreadytoinstall","transferring","installing"};

    // configuration
    bool gwLinkButton;
    bool gwWebSocketNotifyAll;  // include all attributes in websocket notification
    bool gwdisablePermitJoinAutoOff; // Stop the periodic verification for closed network
    bool gwRfConnectedExpected;  // the state which should be hold
    bool gwRfConnected;  // to detect changes
    int gwAnnounceInterval; // used by internet discovery [minutes]
    QString gwAnnounceUrl;
    int gwAnnounceVital; // 0 not tried, > 0 success attemps, < 0 failed attemps
    uint8_t gwPermitJoinDuration; // global permit join state (last set)
    int gwPermitJoinResend; // permit join of values > 255
    uint16_t gwNetworkOpenDuration; // user setting how long network remains open
    QString gwWifi;     // configured | not-configured | not-available | new-configured | deactivated
    QString gwWifiActive;
    uint gwWifiLastUpdated;
    QString gwWifiEth0;
    QString gwWifiWlan0;
    QVariantList gwWifiAvailable;
    enum WifiState {
        WifiStateInitMgmt,
        WifiStateIdle
    };
    WifiState gwWifiState;
    QString gwWifiStateString;
    quint32 gwWifiMgmt;
    QString gwWifiType; // accesspoint | ad-hoc | client
    QString gwWifiName;
    QString gwWifiBackupName;
    QString gwWifiWorkingType;
    QString gwWifiWorkingName;
    QString gwWifiWorkingPw;
    QString gwWifiWorkingPwEnc;
    QString gwWifiClientName;
    QString gwWifiChannel;
    QString gwWifiIp;
    QString gwWifiPw;
    QString gwWifiPwEnc;
    QString gwWifiBackupPw;
    QString gwWifiBackupPwEnc;
    QString gwWifiClientPw;
    //QString gwWifiApPw;
    pid_t gwWifiPID;
    QTimer *wifiPageActiveTimer;
    bool gwWifiPageActive;
    QString gwProxyAddress;
    quint16 gwProxyPort;
    QString gwTimezone;
    QString gwTimeFormat;
    QString gwMAC;
    QString gwIPAddress;
    uint16_t gwPort;
    bool gwAllowLocal;
    QString gwNetMask;
    QString gwHomebridge;
    QString gwHomebridgePin;
    QString gwHomebridgeVersion;
    QString gwHomebridgeUpdateVersion;
    bool gwHomebridgeUpdate;
    QString gwName;
    bool gwLANBridgeId;
    QString gwBridgeId;
    QString gwUuid;
    QString gwUpdateVersion;
    QString gwUpdateDate;
    QString gwSwUpdateState;
    QString gwRgbwDisplay;
    QString gwFirmwareVersion;
    QString gwFirmwareVersionUpdate; // for local update of the firmware if it doesn't fit the GW_MIN_<platform>_FW_VERSION
    bool gwFirmwareNeedUpdate;
    QString gwUpdateChannel;
    int gwGroupSendDelay;
    uint gwZigbeeChannel;
    uint16_t gwGroup0;
    QVariantMap gwConfig;
    QString gwSensorsEtag;
    QString gwLightsEtag;
    QString gwGroupsEtag;
    QString gwConfigEtag;
    QByteArray gwChallenge;
    QDateTime gwLastChallenge;
    bool gwRunFromShellScript;
    QString gwRunMode;
    bool gwDeleteUnknownRules;
    bool groupDeviceMembershipChecked;
    QVariantMap gwUserParameter;
    std::vector<QString> gwUserParameterToDelete;
    deCONZ::Address gwDeviceAddress;
    QString gwSdImageVersion;
    QDateTime globalLastMotion; // last time any physical PIR has detected motion
    QDateTime zbConfigGood; // timestamp incoming ZCL reports/read attribute responses are received, indication that network is operational

    // time manager
    enum TimeManagerState {
        TM_Init,
        TM_WaitNtpq,
        TM_NtpRunning
    };
    TimeManagerState timeManagerState;
    QProcess *ntpqProcess;

    // firmware update
    enum FW_UpdateState {
        FW_Idle,
        FW_CheckVersion,
        FW_CheckDevices,
        FW_WaitUserConfirm,
        FW_DisconnectDevice,
        FW_Update,
        FW_UpdateWaitFinished
    };
    QTimer *fwUpdateTimer;
    QTimer *pollSwUpdateStateTimer;
    QTimer *pollDatabaseWifiTimer;
    int fwUpdateIdleTimeout;
    bool fwUpdateStartedByUser;
    FW_UpdateState fwUpdateState;
    QString fwUpdateFile;
    QProcess *fwProcess;
    QProcess *zipProcess;
    QProcess *archProcess;
    QStringList fwProcessArgs;
    QString fwDeviceName;

    // Helper to reference nodes in containers.
    // This is needed since the pointer might change due container resize / item removal.
    struct PollNodeItem
    {
        PollNodeItem(const QString &_uuid, const char *rt) :
        uuid(_uuid),
        resourceType(rt)
        { }
        bool operator==(const PollNodeItem &other) const
        {
            return resourceType == other.resourceType && uuid == other.uuid;
        }
        const QString uuid;
        const char* resourceType = nullptr; // back ref to the container RLights, RSensors
    };

    std::deque<PollNodeItem> pollNodes;
    PollManager *pollManager = nullptr;

    // upnp
    QByteArray descriptionXml;

    // gateway lock (link button)
    QTimer *lockGatewayTimer;

    // permit join
    // used by searchLights()
    QTimer *permitJoinTimer;
    QTime permitJoinLastSendTime;
    bool permitJoinFlag; // indicates that permitJoin changed from greater than 0 to 0
    QTimer *resendPermitJoinTimer;

    // schedules
    QTimer *scheduleTimer;
    std::vector<Schedule> schedules;

    // webhooks
    QNetworkAccessManager *webhookManager = nullptr;

    // internet discovery
    QNetworkAccessManager *inetDiscoveryManager;
    QTimer *inetDiscoveryTimer;
    QNetworkReply *inetDiscoveryResponse;
    QString osPrettyName;
    QString piRevision;

    // otau
    QTimer *otauTimer;
    int otauIdleTicks;
    int otauBusyTicks;
    int otauIdleTotalCounter;
    int otauUnbindIdleTotalCounter;
    uint otauNotifyIter; // iterator over nodes
    int otauNotifyDelay;

    // touchlink

    // touchlink state machine
    enum TouchlinkState
    {
        // general
        TL_Idle,
        TL_DisconnectingNetwork,
        TL_StartingInterpanMode,
        TL_StoppingInterpanMode,
        TL_ReconnectNetwork,
        // scanning
        TL_SendingScanRequest,
        TL_WaitScanResponses,
        // identify
        TL_SendingIdentifyRequest,
        // reset
        TL_SendingResetRequest
    };

    enum TouchlinkAction
    {
        TouchlinkScan,
        TouchlinkIdentify,
        TouchlinkReset
    };

    struct ScanResponse
    {
        QString id;
        deCONZ::Address address;
        bool factoryNew;
        uint8_t channel;
        uint16_t panid;
        uint32_t transactionId;
        int8_t rssi;
    };

    int touchlinkNetworkDisconnectAttempts; // disconnect attemps before touchlink
    int touchlinkNetworkReconnectAttempts; // reconnect attemps after touchlink
    bool touchlinkNetworkConnectedBefore;
    uint8_t touchlinkChannel;
    uint8_t touchlinkScanCount;
    deCONZ::TouchlinkController *touchlinkCtrl;
    TouchlinkAction touchlinkAction;
    TouchlinkState touchlinkState;
    deCONZ::TouchlinkRequest touchlinkReq;
    QTimer *touchlinkTimer;
    QDateTime touchlinkScanTime;
    std::vector<ScanResponse> touchlinkScanResponses;
    ScanResponse touchlinkDevice; // device of interrest (identify, reset, ...)

    // channel change state machine
    enum ChannelChangeState
    {
        CC_Idle,
        CC_Verify_Channel,
        CC_WaitConfirm,
        CC_Change_Channel,
        CC_DisconnectingNetwork,
        CC_ReconnectNetwork
    };

    ChannelChangeState channelChangeState;
    QTimer *channelchangeTimer;
    quint8 ccRetries;
    int ccNetworkDisconnectAttempts; // disconnect attemps before chanelchange
    int ccNetworkReconnectAttempts; // reconnect attemps after channelchange
    bool ccNetworkConnectedBefore;
    uint8_t channelChangeApsRequestId;

    // generic network reconnect state machine
    enum NetworkReconnectState
    {
        DisconnectingNetwork,
        ReconnectNetwork,
        MaintainNetwork
    };

    QTimer *reconnectTimer = nullptr;
    NetworkReconnectState networkState = MaintainNetwork;
    int networkDisconnectAttempts;
    int networkReconnectAttempts;
    bool networkConnectedBefore;
    bool needRestartApp = false;

    // delete device state machine
    enum ResetDeviceState
    {
        ResetIdle,
        ResetWaitConfirm,
        ResetWaitIndication
    };

    QTimer *resetDeviceTimer;
    ResetDeviceState resetDeviceState;
    uint8_t zdpResetSeq;
    uint64_t lastNodeAddressExt;
    uint8_t resetDeviceApsRequestId;

    // lights
    enum SearchLightsState
    {
        SearchLightsIdle,
        SearchLightsActive,
        SearchLightsDone,
    };

    // sensors
    enum SearchSensorsState
    {
        SearchSensorsIdle,
        SearchSensorsActive,
        SearchSensorsDone,
    };

    RestDevices *restDevices;

    int sensorIndIdleTotalCounter;

    class SensorCommand
    {
    public:
        bool operator ==(const SensorCommand &other) const
        {
            return endpoint == other.endpoint &&
                    cluster == other.cluster &&
                    zclCommand == other.zclCommand &&
                    zclCommandParameter == other.zclCommandParameter &&
                    dstGroup == other.dstGroup;
        }
        quint8 endpoint;
        quint16 cluster;
        quint8 zclCommand;
        quint16 dstGroup;
        uint zclCommandParameter;
    };

    class SensorCandidate
    {
    public:
        SensorCandidate() :
            macCapabilities(0),
            waitIndicationClusterId(0)
        {

        }
        deCONZ::Address address;
        quint8 macCapabilities;
        QElapsedTimer timeout;
        quint16 waitIndicationClusterId;
        std::vector<quint8> endpoints;
        std::vector<SensorCommand> rxCommands;
    };

    SearchLightsState searchLightsState;
    QVariantMap searchLightsResult;
    int searchLightsTimeout;
    QString lastLightsScan;

    SearchSensorsState searchSensorsState;
    deCONZ::Address fastProbeAddr;
    std::vector<deCONZ::ApsDataIndication> fastProbeIndications;
    QVariantMap searchSensorsResult;
    QTimer *fastProbeTimer;
    int searchSensorsTimeout;
    QString lastSensorsScan;
    std::vector<SensorCandidate> searchSensorsCandidates;

    class RecoverOnOff
    {
    public:
        deCONZ::Address address;
        bool onOff;
        uint bri;
        int idleTotalCounterCopy;
    };
    std::vector<RecoverOnOff> recoverOnOff;

    // resourcelinks
    std::vector<Resourcelinks> resourcelinks;

    // rules
    std::vector<int> fastRuleCheck;
    QTimer *fastRuleCheckTimer;

    // general
    ApiConfig config;
    QTime queryTime;
    deCONZ::ApsController *apsCtrl;
    uint groupTaskNodeIter; // Iterates through nodes array
    int idleTotalCounter; // sys timer
    int idleLimit;
    int idleUpdateZigBeeConf; //
    int idleLastActivity; // delta in seconds
    bool supportColorModeXyForGroups;
    size_t lightIter;
    size_t sensorIter;
    size_t lightAttrIter;
    size_t sensorAttrIter;
    size_t sensorCheckIter;
    int sensorCheckFast;
    std::vector<Group> groups;
    std::vector<LightNode> nodes;
    std::vector<Rule> rules;
    QString daylightSensorId;
    size_t daylightOffsetIter = 0;
    std::vector<DL_Result> daylightTimes;
    std::vector<Sensor> sensors;
    std::list<TaskItem> tasks;
    std::list<TaskItem> runningTasks;
    QTimer *verifyRulesTimer;
    QTimer *taskTimer;
    QTimer *groupTaskTimer;
    QTimer *checkSensorsTimer;
    uint8_t zclSeq;
    std::list<QTcpSocket*> eventListeners;
    bool joinedMulticastGroup;
    QTimer *upnpTimer;
    QUdpSocket *udpSock;
    QUdpSocket *udpSockOut;
    uint8_t haEndpoint;

    // events
    QTimer *eventTimer;
    std::deque<Event> eventQueue;

    // bindings
    size_t verifyRuleIter;
    bool gwReportingEnabled;
    QTimer *bindingToRuleTimer;
    QTimer *bindingTimer;
    QTimer *bindingTableReaderTimer;
    std::list<Binding> bindingToRuleQueue; // check if rule exists for discovered bindings
    std::list<BindingTask> bindingQueue; // bind/unbind queue
    std::vector<BindingTableReader> bindingTableReaders;

    // TCP connection watcher
    QTimer *openClientTimer;
    std::vector<TcpClient> openClients;

    WebSocketServer *webSocketServer;

    // will be set at startup to calculate the uptime
    QElapsedTimer starttimeRef;

    Q_DECLARE_PUBLIC(DeRestPlugin)
    DeRestPlugin *q_ptr; // public interface

};

extern DeRestPluginPrivate *plugin;

#endif // DE_WEB_PLUGIN_PRIVATE_H<|MERGE_RESOLUTION|>--- conflicted
+++ resolved
@@ -277,80 +277,6 @@
 
 // manufacturer codes
 // https://github.com/wireshark/wireshark/blob/master/epan/dissectors/packet-zbee.h
-<<<<<<< HEAD
-#define VENDOR_NONE         0x0000
-#define VENDOR_EMBER        0x1002
-#define VENDOR_PHILIPS      0x100B // Also used by iCasa routers
-#define VENDOR_VISONIC      0x1011
-#define VENDOR_ATMEL        0x1014
-#define VENDOR_DEVELCO      0x1015
-#define VENDOR_MAXSTREAM    0x101E // Used by Digi
-#define VENDOR_VANTAGE      0x1021
-#define VENDOR_LEGRAND      0x1021 // wrong name?
-#define VENDOR_LGE          0x102E
-#define VENDOR_JENNIC       0x1037 // Used by Xiaomi, Trust, Eurotronic
-#define VENDOR_ALERTME      0x1039
-#define VENDOR_CLS          0x104E
-#define VENDOR_CENTRALITE   0x104E // wrong name?
-#define VENDOR_SI_LABS      0x1049
-#define VENDOR_4_NOKS       0x1071
-#define VENDOR_BITRON       0x1071 // branded
-#define VENDOR_COMPUTIME    0x1078
-#define VENDOR_AXIS         0x1262 // Axis
-#define VENDOR_MMB          0x109a
-#define VENDOR_NETVOX       0x109F
-#define VENDOR_NYCE         0x10B9
-#define VENDOR_UNIVERSAL2   0x10EF
-#define VENDOR_UBISYS       0x10F2
-#define VENDOR_DANALOCK     0x115C
-#define VENDOR_SCHLAGE      0x1236 // Used by Schlage Locks
-#define VENDOR_BEGA         0x1105
-#define VENDOR_PHYSICAL     0x110A // Used by SmartThings
-#define VENDOR_OSRAM        0x110C
-#define VENDOR_PROFALUX     0x1110
-#define VENDOR_EMBERTEC     0x1112
-#define VENDOR_JASCO        0x1124 // Used by GE
-#define VENDOR_BUSCH_JAEGER 0x112E
-#define VENDOR_SERCOMM      0x1131
-#define VENDOR_BOSCH        0x1133
-#define VENDOR_DDEL         0x1135
-#define VENDOR_WAXMAN       0x113B
-#define VENDOR_LUTRON       0x1144
-#define VENDOR_ZEN          0x1158
-#define VENDOR_KEEN_HOME    0x115B
-#define VENDOR_XIAOMI       0x115F
-#define VENDOR_SENGLED_OPTOELEC 0x1160
-#define VENDOR_INNR         0x1166
-#define VENDOR_LDS          0x1168 // Used by Samsung SmartPlug 2019
-#define VENDOR_PLUGWISE_BV  0x1172
-#define VENDOR_INSTA        0x117A
-#define VENDOR_IKEA         0x117C
-#define VENDOR_3A_SMART_HOME  0x117E
-#define VENDOR_STELPRO      0x1185
-#define VENDOR_LEDVANCE     0x1189
-#define VENDOR_SINOPE       0x119C
-#define VENDOR_JIUZHOU      0x119D
-#define VENDOR_PAULMANN     0x119D // branded
-#define VENDOR_HEIMAN       0x120B
-
-#define VENDOR_CHINA_FIRE_SEC       0x1214
-
-#define VENDOR_MUELLER      0x121B // Used by Mueller Licht
-#define VENDOR_AURORA       0x121C // Used by Aurora Aone
-#define VENDOR_SUNRICHER    0x1224 // white label used by iCasa, Illuminize, Namron ...
-#define VENDOR_XAL          0x122A
-#define VENDOR_THIRD_REALITY 0x1233
-#define VENDOR_DSR          0x1234
-#define VENDOR_HANGZHOU_IMAGIC 0x123B
-#define VENDOR_SAMJIN       0x1241
-#define VENDOR_DANFOSS      0x1246
-#define VENDOR_NIKO_NV      0x125F
-#define VENDOR_KONKE        0x1268
-#define VENDOR_SHYUGJ_TECHNOLOGY 0x126A
-#define VENDOR_OSRAM_STACK  0xBBAA
-#define VENDOR_C2DF         0xC2DF
-#define VENDOR_PHILIO       0xFFA0
-=======
 #define VENDOR_NONE                 0x0000
 #define VENDOR_EMBER                0x1002
 #define VENDOR_PHILIPS              0x100B // Also used by iCasa routers
@@ -406,6 +332,7 @@
 #define VENDOR_JIUZHOU              0x119D
 #define VENDOR_PAULMANN             0x119D // branded
 #define VENDOR_HEIMAN               0x120B
+#define VENDOR_CHINA_FIRE_SEC       0x1214
 #define VENDOR_MUELLER              0x121B // Used by Mueller Licht
 #define VENDOR_AURORA               0x121C // Used by Aurora Aone
 #define VENDOR_SUNRICHER            0x1224 // white label used by iCasa, Illuminize, Namron ...
@@ -422,7 +349,6 @@
 #define VENDOR_C2DF                 0xC2DF
 #define VENDOR_PHILIO               0xFFA0
 #define VENDOR_ADUROLIGHT           0x122D
->>>>>>> 52107022
 
 #define ANNOUNCE_INTERVAL 45 // minutes default announce interval
 
@@ -583,6 +509,7 @@
         case VENDOR_C2DF:
             return prefix == emberMacPrefix;
         case VENDOR_CENTRALITE:
+            return prefix == emberMacPrefix;
         case VENDOR_CHINA_FIRE_SEC:
             return prefix == jennicMacPrefix;
         case VENDOR_DANFOSS:
