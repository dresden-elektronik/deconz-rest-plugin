/*
 * Copyright (c) 2017-2020 dresden elektronik ingenieurtechnik gmbh.
 * All rights reserved.
 *
 * The software in this package is published under the terms of the BSD
 * style license a copy of which has been included with this distribution in
 * the LICENSE.txt file.
 *
 */

#ifndef DE_WEB_PLUGIN_PRIVATE_H
#define DE_WEB_PLUGIN_PRIVATE_H
#include <QtGlobal>
#include <QObject>
#include <QTime>
#include <QTimer>
#include <QElapsedTimer>
#include <stdint.h>
#include <queue>
#if QT_VERSION < 0x050000
#include <QHttpRequestHeader>
#endif
#include <sqlite3.h>
#include <deconz.h>
#include "resource.h"
#include "daylight.h"
#include "event.h"
#include "resource.h"
#include "rest_node_base.h"
#include "light_node.h"
#include "group.h"
#include "group_info.h"
#include "scene.h"
#include "sensor.h"
#include "resourcelinks.h"
#include "rule.h"
#include "bindings.h"
#include <math.h>
#include "websocket_server.h"

/*! JSON generic error message codes */
#define ERR_UNAUTHORIZED_USER          1
#define ERR_INVALID_JSON               2
#define ERR_RESOURCE_NOT_AVAILABLE     3
#define ERR_METHOD_NOT_AVAILABLE       4
#define ERR_MISSING_PARAMETER          5
#define ERR_PARAMETER_NOT_AVAILABLE    6
#define ERR_INVALID_VALUE              7
#define ERR_PARAMETER_NOT_MODIFIEABLE  8
#define ERR_TOO_MANY_ITEMS             11
#define ERR_DUPLICATE_EXIST            100 // de extension
#define ERR_NOT_ALLOWED_SENSOR_TYPE    501
#define ERR_SENSOR_LIST_FULL           502
#define ERR_RULE_ENGINE_FULL           601
#define ERR_CONDITION_ERROR            607
#define ERR_ACTION_ERROR               608
#define ERR_INTERNAL_ERROR             901

#define ERR_NOT_CONNECTED              950 // de extension
#define ERR_BRIDGE_BUSY                951 // de extension

#define ERR_LINK_BUTTON_NOT_PRESSED    101
#define ERR_DEVICE_OFF                 201
#define ERR_BRIDGE_GROUP_TABLE_FULL    301
#define ERR_DEVICE_GROUP_TABLE_FULL    302

#define ERR_DEVICE_SCENES_TABLE_FULL   402 // de extension

#define IDLE_LIMIT 30
#define IDLE_READ_LIMIT 120
#define IDLE_USER_LIMIT 20
#define IDLE_ATTR_REPORT_BIND_LIMIT 1800
#define IDLE_ATTR_REPORT_BIND_LIMIT_SHORT 5
#define BUTTON_ATTR_REPORT_BIND_LIMIT 120
#define WARMUP_TIME 120

#define MAX_UNLOCK_GATEWAY_TIME 600
#define MAX_RECOVER_ENTRY_AGE 600
#define PERMIT_JOIN_SEND_INTERVAL (1000 * 1800)
#define EXT_PROCESS_TIMEOUT 10000
#define SET_ENDPOINTCONFIG_DURATION (1000 * 16) // time deCONZ needs to update Endpoints
#define OTA_LOW_PRIORITY_TIME (60 * 2)
#define CHECK_SENSOR_FAST_ROUNDS 3
#define CHECK_SENSOR_FAST_INTERVAL 100
#define CHECK_SENSOR_INTERVAL      1000
#define CHECK_SENSORS_MAX          10
#define CHECK_ZB_GOOD_INTERVAL     60

// wifi managed flags
#define WIFI_MGTM_HOSTAPD         0x01  // hostapd (by deCONZ)
#define WIFI_MGTM_WPA_SUPPLICANT  0x02  // wpa_supplicant (by deCONZ)
#define WIFI_MGTM_INTERFACES      0x04  // interfaces (by deCONZ)
#define WIFI_MGMT_ACTIVE          0x08  // 1 when accesspoint or client is active

#define DE_OTAU_ENDPOINT             0x50
#define DE_PROFILE_ID              0xDE00

// Digi Drop-In-Networking (DIN) ZigBee Profile, used by the XBee.
#define DIN_PROFILE_ID                      0xC105 // Digi Drop-In-Networking
#define DIN_DDO_ENDPOINT                    0xE6   // Digi Device Object endpoint
#define DIN_DDM_ENDPOINT                    0xE8   // Digi Data Management endpoint
#define DEV_ID_DIN_XBEE                     0x0001 // Device ID used by the XBee

// Generic devices
#define DEV_ID_ONOFF_SWITCH                 0x0000 // On/Off switch
#define DEV_ID_LEVEL_CONTROL_SWITCH         0x0001 // Level control switch
#define DEV_ID_ONOFF_OUTPUT                 0x0002 // On/Off output
#define DEV_ID_LEVEL_CONTROLLABLE_OUTPUT    0x0003 // Level controllable output
#define DEV_ID_CONFIGURATION_TOOL           0x0005 // Configuration tool
#define DEV_ID_RANGE_EXTENDER               0x0008 // Range extender
#define DEV_ID_MAINS_POWER_OUTLET           0x0009 // Mains power outlet
#define DEV_ID_CONSUMPTION_AWARENESS_DEVICE 0x000d // Consumption awareness device
#define DEV_ID_FAN                          0x000e // Fan (used by Hamption Bay fan module)
#define DEV_ID_SMART_PLUG                   0x0051 // Smart plug
// HA lighting devices
#define DEV_ID_HA_ONOFF_LIGHT               0x0100 // On/Off light
#define DEV_ID_HA_DIMMABLE_LIGHT            0x0101 // Dimmable light
#define DEV_ID_HA_COLOR_DIMMABLE_LIGHT      0x0102 // Color dimmable light
#define DEV_ID_HA_ONOFF_LIGHT_SWITCH        0x0103 // On/Off light switch
#define DEV_ID_HA_DIMMER_SWITCH             0x0104 // Dimmer switch
#define DEV_ID_HA_LIGHT_SENSOR              0x0106 // Light sensor
#define DEV_ID_HA_OCCUPANCY_SENSOR          0x0107 // Occupancy sensor

// Other HA devices
#define DEV_ID_HA_WINDOW_COVERING_DEVICE    0x0202 // Window Covering Device
#define DEV_ID_HA_WINDOW_COVERING_CONTROLLER 0x0203 // Window Covering Controller

// Danalock support
#define DEV_ID_DOOR_LOCK                    0x000a // Door Lock

//
#define DEV_ID_IAS_ZONE                     0x0402 // IAS Zone
#define DEV_ID_IAS_WARNING_DEVICE           0x0403 // IAS Warning Device
// Smart Energy devices
#define DEV_ID_SE_METERING_DEVICE           0x0501 // Smart Energy metering device

// ZLL lighting devices
#define DEV_ID_ZLL_ONOFF_LIGHT              0x0000 // On/Off light
#define DEV_ID_ZLL_ONOFF_PLUGIN_UNIT        0x0010 // On/Off plugin unit
#define DEV_ID_ZLL_DIMMABLE_LIGHT           0x0100 // Dimmable light
#define DEV_ID_ZLL_DIMMABLE_PLUGIN_UNIT     0x0110 // Dimmable plugin unit
#define DEV_ID_ZLL_COLOR_LIGHT              0x0200 // Color light
#define DEV_ID_ZLL_EXTENDED_COLOR_LIGHT     0x0210 // Extended color light
#define DEV_ID_ZLL_COLOR_TEMPERATURE_LIGHT  0x0220 // Color temperature light
// ZigBee 3.0 lighting devices
#define DEV_ID_Z30_ONOFF_PLUGIN_UNIT        0x010a // On/Off plugin unit
#define DEV_ID_Z30_DIMMABLE_PLUGIN_UNIT     0x010b // Dimmable plugin unit
#define DEV_ID_Z30_COLOR_TEMPERATURE_LIGHT  0x010c // Color temperature light
#define DEV_ID_Z30_EXTENDED_COLOR_LIGHT     0x010d // Extended color light
// ZLL controller devices
#define DEV_ID_ZLL_COLOR_CONTROLLER         0x0800 // Color controller
#define DEV_ID_ZLL_COLOR_SCENE_CONTROLLER   0x0810 // Color scene controller
#define DEV_ID_ZLL_NON_COLOR_CONTROLLER     0x0820 // Non color controller
#define DEV_ID_ZLL_NON_COLOR_SCENE_CONTROLLER 0x0830 // Non color scene controller
#define DEV_ID_ZLL_CONTROL_BRIDGE           0x0840 // Control bridge
#define DEV_ID_ZLL_ONOFF_SENSOR             0x0850 // On/Off sensor

#define DEV_ID_XIAOMI_SMART_PLUG            0xffff

#define DEFAULT_TRANSITION_TIME 4 // 400ms
#define MAX_ENHANCED_HUE 65535
#define MAX_ENHANCED_HUE_Z 65278 // max supportet ehue of all devices
#define MIN_UNIQUEID_LENGTH 26   // 00:21:2e:ff:ff:00:a6:fd-02

#define BASIC_CLUSTER_ID                      0x0000
#define POWER_CONFIGURATION_CLUSTER_ID        0x0001
#define IDENTIFY_CLUSTER_ID                   0x0003
#define GROUP_CLUSTER_ID                      0x0004
#define SCENE_CLUSTER_ID                      0x0005
#define ONOFF_CLUSTER_ID                      0x0006
#define ONOFF_SWITCH_CONFIGURATION_CLUSTER_ID 0x0007
#define LEVEL_CLUSTER_ID                      0x0008
#define TIME_CLUSTER_ID                       0x000A
#define ANALOG_INPUT_CLUSTER_ID               0x000C
#define ANALOG_OUTPUT_CLUSTER_ID              0x000D
#define BINARY_INPUT_CLUSTER_ID               0x000F
#define MULTISTATE_INPUT_CLUSTER_ID           0x0012
#define OTAU_CLUSTER_ID                       0x0019
#define POLL_CONTROL_CLUSTER_ID               0x0020
#define GREEN_POWER_CLUSTER_ID                0x0021
#define DOOR_LOCK_CLUSTER_ID                  0x0101
#define WINDOW_COVERING_CLUSTER_ID            0x0102
#define THERMOSTAT_CLUSTER_ID                 0x0201
#define FAN_CONTROL_CLUSTER_ID                0x0202
#define COLOR_CLUSTER_ID                      0x0300
#define ILLUMINANCE_MEASUREMENT_CLUSTER_ID    0x0400
#define ILLUMINANCE_LEVEL_SENSING_CLUSTER_ID  0x0401
#define TEMPERATURE_MEASUREMENT_CLUSTER_ID    0x0402
#define PRESSURE_MEASUREMENT_CLUSTER_ID       0x0403
#define RELATIVE_HUMIDITY_CLUSTER_ID          0x0405
#define OCCUPANCY_SENSING_CLUSTER_ID          0x0406
#define IAS_ZONE_CLUSTER_ID                   0x0500
#define IAS_ACE_CLUSTER_ID                    0x0501
#define IAS_WD_CLUSTER_ID                     0x0502
#define METERING_CLUSTER_ID                   0x0702
#define APPLIANCE_EVENTS_AND_ALERTS_CLUSTER_ID 0x0B02
#define ELECTRICAL_MEASUREMENT_CLUSTER_ID     0x0B04
#define COMMISSIONING_CLUSTER_ID              0x1000
#define DE_CLUSTER_ID                         0xFC00
#define VENDOR_CLUSTER_ID                     0xFC00
#define UBISYS_DEVICE_SETUP_CLUSTER_ID        0xFC00
#define SAMJIN_CLUSTER_ID                     0xFC02
#define LEGRAND_CONTROL_CLUSTER_ID            0xFC40
#define XAL_CLUSTER_ID                        0xFCCE

#define IAS_ZONE_CLUSTER_ATTR_ZONE_STATUS_ID  0x0002

#define GREEN_POWER_ENDPOINT 0xf2

#define ONOFF_COMMAND_OFF     0x00
#define ONOFF_COMMAND_ON      0x01
#define ONOFF_COMMAND_TOGGLE  0x02
#define ONOFF_COMMAND_OFF_WITH_EFFECT  0x040
#define ONOFF_COMMAND_ON_WITH_TIMED_OFF  0x42
#define LEVEL_COMMAND_MOVE_TO_LEVEL 0x00
#define LEVEL_COMMAND_MOVE 0x01
#define LEVEL_COMMAND_STEP 0x02
#define LEVEL_COMMAND_STOP 0x03
#define LEVEL_COMMAND_MOVE_TO_LEVEL_WITH_ON_OFF 0x04
#define LEVEL_COMMAND_MOVE_WITH_ON_OFF 0x05
#define LEVEL_COMMAND_STEP_WITH_ON_OFF 0x06
#define LEVEL_COMMAND_STOP_WITH_ON_OFF 0x07
#define SCENE_COMMAND_RECALL_SCENE 0x05
#define SCENE_COMMAND_IKEA_STEP_CT 0x07
#define SCENE_COMMAND_IKEA_MOVE_CT 0x08
#define SCENE_COMMAND_IKEA_STOP_CT 0x09
#define WINDOW_COVERING_COMMAND_OPEN          0x00
#define WINDOW_COVERING_COMMAND_CLOSE         0x01
#define WINDOW_COVERING_COMMAND_STOP          0x02
#define WINDOW_COVERING_COMMAND_GOTO_LIFT_PCT 0x05
#define WINDOW_COVERING_COMMAND_GOTO_TILT_PCT 0x08


// IAS Zone Types
#define IAS_ZONE_TYPE_STANDARD_CIE            0x0000
#define IAS_ZONE_TYPE_MOTION_SENSOR           0x000d
#define IAS_ZONE_TYPE_CONTACT_SWITCH          0x0015
#define IAS_ZONE_TYPE_FIRE_SENSOR             0x0028
#define IAS_ZONE_TYPE_WATER_SENSOR            0x002a
#define IAS_ZONE_TYPE_CARBON_MONOXIDE_SENSOR  0x002b
#define IAS_ZONE_TYPE_VIBRATION_SENSOR        0x002d
#define IAS_ZONE_TYPE_WARNING_DEVICE          0x0225

// read and write flags
#define READ_MODEL_ID          (1 << 0)
#define READ_SWBUILD_ID        (1 << 1)
#define READ_ON_OFF            (1 << 2)
#define READ_LEVEL             (1 << 3)
#define READ_COLOR             (1 << 4)
#define READ_GROUPS            (1 << 5)
#define READ_SCENES            (1 << 6)
#define READ_SCENE_DETAILS     (1 << 7)
#define READ_VENDOR_NAME       (1 << 8)
#define READ_BINDING_TABLE     (1 << 9)
#define READ_OCCUPANCY_CONFIG  (1 << 10)
#define WRITE_OCCUPANCY_CONFIG (1 << 11)
#define READ_GROUP_IDENTIFIERS (1 << 12)
#define WRITE_DELAY            (1 << 13)
#define WRITE_LEDINDICATION    (1 << 14)
#define WRITE_SENSITIVITY      (1 << 15)
#define WRITE_USERTEST         (1 << 16)
#define READ_THERMOSTAT_STATE  (1 << 17)
#define READ_BATTERY           (1 << 18)
#define READ_TIME              (1 << 19)
#define WRITE_TIME             (1 << 20)
#define READ_THERMOSTAT_SCHEDULE (1 << 21)

#define READ_MODEL_ID_INTERVAL   (60 * 60) // s
#define READ_SWBUILD_ID_INTERVAL (60 * 60) // s

// manufacturer codes
// https://github.com/wireshark/wireshark/blob/master/epan/dissectors/packet-zbee.h
#define VENDOR_NONE         0x0000
#define VENDOR_EMBER        0x1002
#define VENDOR_PHILIPS      0x100B // Also used by iCasa routers
#define VENDOR_VISONIC      0x1011
#define VENDOR_ATMEL        0x1014
#define VENDOR_DEVELCO      0x1015
#define VENDOR_MAXSTREAM    0x101E // Used by Digi
#define VENDOR_VANTAGE      0x1021
#define VENDOR_LEGRAND      0x1021 // wrong name?
#define VENDOR_LGE          0x102E
#define VENDOR_JENNIC       0x1037 // Used by Xiaomi, Trust, Eurotronic
#define VENDOR_ALERTME      0x1039
#define VENDOR_CLS          0x104E
#define VENDOR_CENTRALITE   0x104E // wrong name?
#define VENDOR_SI_LABS      0x1049
#define VENDOR_4_NOKS       0x1071
#define VENDOR_BITRON       0x1071 // branded
#define VENDOR_COMPUTIME    0x1078
#define VENDOR_AXIS         0x109A //Axis
#define VENDOR_NETVOX       0x109F
#define VENDOR_NYCE         0x10B9
#define VENDOR_UBISYS       0x10F2
#define VENDOR_DANALOCK     0x115C
#define VENDOR_SCHLAGE      0x1236 // Used by Schlage Locks
#define VENDOR_BEGA         0x1105
#define VENDOR_PHYSICAL     0x110A // Used by SmartThings
#define VENDOR_OSRAM        0x110C
#define VENDOR_PROFALUX     0x1110
#define VENDOR_EMBERTEC     0x1112
#define VENDOR_JASCO        0x1124 // Used by GE
#define VENDOR_BUSCH_JAEGER 0x112E
#define VENDOR_SERCOMM      0x1131
#define VENDOR_BOSCH        0x1133
#define VENDOR_DDEL         0x1135
#define VENDOR_WAXMAN       0x113B
#define VENDOR_LUTRON       0x1144
#define VENDOR_ZEN          0x1158
#define VENDOR_KEEN_HOME    0x115B
#define VENDOR_XIAOMI       0x115F
#define VENDOR_SENGLED_OPTOELEC 0x1160
#define VENDOR_INNR         0x1166
#define VENDOR_LDS          0x1168 // Used by Samsung SmartPlug 2019
#define VENDOR_PLUGWISE_BV  0x1172
#define VENDOR_INSTA        0x117A
#define VENDOR_IKEA         0x117C
#define VENDOR_3A_SMART_HOME  0x117E
#define VENDOR_STELPRO      0x1185
#define VENDOR_LEDVANCE     0x1189
#define VENDOR_SINOPE       0x119C
#define VENDOR_JIUZHOU      0x119D
#define VENDOR_PAULMANN     0x119D // branded
#define VENDOR_HEIMAN       0x120B
#define VENDOR_MUELLER      0x121B // Used by Mueller Licht
#define VENDOR_AURORA       0x121C // Used by Aurora Aone
#define VENDOR_SUNRICHER    0x1224 // white label used by iCasa, Illuminize, Namron ...
#define VENDOR_XAL          0x122A
#define VENDOR_THIRD_REALITY 0x1233
#define VENDOR_DSR          0x1234
#define VENDOR_HANGZHOU_IMAGIC 0x123B
#define VENDOR_SAMJIN       0x1241
#define VENDOR_DANFOSS      0x1246
#define VENDOR_NIKO_NV      0x125F
#define VENDOR_KONKE        0x1268
#define VENDOR_OSRAM_STACK  0xBBAA
#define VENDOR_C2DF         0xC2DF
#define VENDOR_PHILIO       0xFFA0

#define ANNOUNCE_INTERVAL 10 // minutes default announce interval

#define MAX_NODES 200
#define MAX_SENSORS 1000
#define MAX_GROUPS 100
#define MAX_SCENES 100
#define MAX_LIGHTSTATES 1000
#define MAX_SCHEDULES 500
#define MAX_RULES 500
#define MAX_CONDITIONS 1000
#define MAX_ACTIONS 1000
#define MAX_RESOURCELINKS 100
#define MAX_STREAMING 0
#define MAX_CHANNELS 50

#define MAX_GROUP_SEND_DELAY 5000 // ms between to requests to the same group
#define GROUP_SEND_DELAY 50 // default ms between to requests to the same group
#define MAX_TASKS_PER_NODE 2
#define MAX_BACKGROUND_TASKS 5

#define MAX_RULE_ILLUMINANCE_VALUE_AGE_MS (1000 * 60 * 20) // 20 minutes

// string lengths
#define MAX_GROUP_NAME_LENGTH 32
#define MAX_SCENE_NAME_LENGTH 32
#define MAX_RULE_NAME_LENGTH 32
#define MAX_SENSOR_NAME_LENGTH 32

// REST API return codes
#define REQ_READY_SEND   0
#define REQ_NOT_HANDLED -1

// Special application return codes
#define APP_RET_UPDATE        40
#define APP_RET_RESTART_APP   41
#define APP_RET_UPDATE_BETA   42
#define APP_RET_RESTART_SYS   43
#define APP_RET_SHUTDOWN_SYS  44
#define APP_RET_UPDATE_ALPHA  45
#define APP_RET_UPDATE_FW     46

// Firmware version related (32-bit field)
#define FW_PLATFORM_MASK          0x0000FF00UL
#define FW_PLATFORM_DERFUSB23E0X  0x00000300UL
#define FW_PLATFORM_AVR           0x00000500UL
#define FW_PLATFORM_R21           0x00000700UL

// schedules
#define SCHEDULE_CHECK_PERIOD 1000

// save database items
#define DB_LIGHTS         0x00000001
#define DB_GROUPS         0x00000002
#define DB_AUTH           0x00000004
#define DB_CONFIG         0x00000008
#define DB_SCENES         0x00000010
#define DB_SCHEDULES      0x00000020
#define DB_RULES          0x00000040
#define DB_SENSORS        0x00000080
#define DB_USERPARAM      0x00000100
#define DB_GATEWAYS       0x00000200
#define DB_RESOURCELINKS  0x00000400
#define DB_QUERY_QUEUE    0x00000800
#define DB_SYNC           0x00001000
#define DB_NOSAVE         0x00002000

#define DB_HUGE_SAVE_DELAY  (60 * 60 * 1000) // 60 minutes
#define DB_LONG_SAVE_DELAY  (15 * 60 * 1000) // 15 minutes
#define DB_SHORT_SAVE_DELAY (5 *  1 * 1000) // 5 seconds

#define DB_CONNECTION_TTL (60 * 15) // 15 minutes

// internet discovery

// network reconnect
#define DISCONNECT_CHECK_DELAY 100
#define NETWORK_ATTEMPS        10
#define RECONNECT_CHECK_DELAY  5000
#define RECONNECT_NOW          100

extern const quint64 macPrefixMask;

extern const quint64 celMacPrefix;
extern const quint64 bjeMacPrefix;
extern const quint64 deMacPrefix;
extern const quint64 emberMacPrefix;
extern const quint64 embertecMacPrefix;
extern const quint64 energyMiMacPrefix;
extern const quint64 heimanMacPrefix;
extern const quint64 zenMacPrefix;
extern const quint64 ikeaMacPrefix;
extern const quint64 ikea2MacPrefix;
extern const quint64 silabsMacPrefix;
extern const quint64 silabs2MacPrefix;
extern const quint64 silabs3MacPrefix;
extern const quint64 silabs4MacPrefix;
extern const quint64 silabs5MacPrefix;
extern const quint64 silabs6MacPrefix;
extern const quint64 silabs7MacPrefix;
extern const quint64 instaMacPrefix;
extern const quint64 boschMacPrefix;
extern const quint64 jennicMacPrefix;
extern const quint64 keenhomeMacPrefix;
extern const quint64 lutronMacPrefix;
extern const quint64 netvoxMacPrefix;
extern const quint64 osramMacPrefix;
extern const quint64 philipsMacPrefix;
extern const quint64 sinopeMacPrefix;
extern const quint64 stMacPrefix;
extern const quint64 samjinMacPrefix;
extern const quint64 tiMacPrefix;
extern const quint64 ubisysMacPrefix;
extern const quint64 xalMacPrefix;
extern const quint64 develcoMacPrefix;
extern const quint64 legrandMacPrefix;
extern const quint64 profaluxMacPrefix;
extern const quint64 xiaomiMacPrefix;
extern const quint64 computimeMacPrefix;
extern const quint64 konkeMacPrefix;
extern const quint64 ecozyMacPrefix;
extern const quint64 zhejiangMacPrefix;
// Danalock support
extern const quint64 danalockMacPrefix;
extern const quint64 schlageMacPrefix;

extern const QDateTime epoch;

inline bool checkMacVendor(quint64 addr, quint16 vendor)
{
    const quint64 prefix = addr & macPrefixMask;
    switch (vendor) {
        case VENDOR_XIAOMI:
            return prefix == jennicMacPrefix ||
                   prefix == xiaomiMacPrefix;
        case VENDOR_SINOPE:
            return prefix == sinopeMacPrefix;
        case VENDOR_HEIMAN:
            return prefix == emberMacPrefix ||
                   prefix == jennicMacPrefix;
        case VENDOR_SUNRICHER:
            return prefix == emberMacPrefix ||
                   prefix == silabs3MacPrefix ||
                   prefix == silabs6MacPrefix;
        case VENDOR_ALERTME:
            return prefix == tiMacPrefix ||
                   prefix == computimeMacPrefix;
        case VENDOR_BITRON:
            return prefix == tiMacPrefix;
        case VENDOR_BOSCH:
            return prefix == boschMacPrefix ||
                   prefix == emberMacPrefix;
        case VENDOR_BUSCH_JAEGER:
            return prefix == bjeMacPrefix;
        case VENDOR_CENTRALITE:
            return prefix == emberMacPrefix;
        case VENDOR_DANFOSS:
            return prefix == silabs2MacPrefix;
        case VENDOR_EMBER:
            return prefix == emberMacPrefix ||
                   prefix == konkeMacPrefix ||
                   prefix == silabs3MacPrefix ||
                   prefix == silabs5MacPrefix ||
                   prefix == silabs7MacPrefix;
        case VENDOR_EMBERTEC:
            return prefix == embertecMacPrefix;
        case VENDOR_DDEL:
            return prefix == deMacPrefix ||
                   prefix == silabs3MacPrefix;
        case VENDOR_IKEA:
            return prefix == ikeaMacPrefix ||
                   prefix == silabsMacPrefix ||
                   prefix == silabs2MacPrefix ||
                   prefix == silabs4MacPrefix ||
                   prefix == energyMiMacPrefix ||
                   prefix == emberMacPrefix;
        case VENDOR_JASCO:
            return prefix == celMacPrefix;
        case VENDOR_INNR:
            return prefix == jennicMacPrefix ||
                   prefix == silabs4MacPrefix;
        case VENDOR_LDS:
            return prefix == jennicMacPrefix ||
                   prefix == silabs2MacPrefix;
        case VENDOR_INSTA:
            return prefix == instaMacPrefix;
        case VENDOR_JENNIC:
            return prefix == jennicMacPrefix ||
                   prefix == silabs2MacPrefix;
        case VENDOR_KEEN_HOME:
            return prefix == keenhomeMacPrefix;
        case VENDOR_LGE:
            return prefix == emberMacPrefix;
        case VENDOR_LUTRON:
            return prefix == lutronMacPrefix;
        case VENDOR_NIKO_NV:
            return prefix == konkeMacPrefix;
        case VENDOR_NYCE:
            return prefix == emberMacPrefix;
        case VENDOR_OSRAM:
        case VENDOR_OSRAM_STACK:
            return prefix == osramMacPrefix ||
                   prefix == heimanMacPrefix;
        case VENDOR_PHILIPS:
            return prefix == philipsMacPrefix;
        case VENDOR_PLUGWISE_BV:
            return prefix == emberMacPrefix;
        case VENDOR_PHYSICAL:
            return prefix == stMacPrefix;
        case VENDOR_SENGLED_OPTOELEC:
            return prefix == zhejiangMacPrefix;
        case VENDOR_SERCOMM:
            return prefix == emberMacPrefix ||
                   prefix == energyMiMacPrefix;
        case VENDOR_SI_LABS:
            return prefix == silabsMacPrefix ||
                   prefix == energyMiMacPrefix ||
                   prefix == ikeaMacPrefix; // belongs to SiLabs
        case VENDOR_STELPRO:
            return prefix == xalMacPrefix;
        case VENDOR_UBISYS:
            return prefix == ubisysMacPrefix;
        case VENDOR_VISONIC:
            return prefix == emberMacPrefix;
        case VENDOR_XAL:
            return prefix == xalMacPrefix;
        case VENDOR_SAMJIN:
            return prefix == samjinMacPrefix;
        case VENDOR_DEVELCO:
            return prefix == develcoMacPrefix;
        case VENDOR_LEGRAND:
            return prefix == legrandMacPrefix;
        case VENDOR_PROFALUX:
            return prefix == profaluxMacPrefix;
        case VENDOR_NETVOX:
            return prefix == netvoxMacPrefix;
        case VENDOR_AURORA:
            return prefix == jennicMacPrefix;
        case VENDOR_COMPUTIME:
            return prefix == computimeMacPrefix;
        case VENDOR_DANALOCK:
            return prefix == danalockMacPrefix;
<<<<<<< HEAD
        case VENDOR_AXIS:
            return prefix == zenMacPrefix;
=======
        case VENDOR_SCHLAGE:
            return prefix == schlageMacPrefix;
>>>>>>> bf8c3135
        default:
            return false;
    }
}

inline bool checkMacVendor(const deCONZ::Address &addr, quint16 vendor)
{
    return checkMacVendor(addr.ext(), vendor);
}

// HTTP status codes
extern const char *HttpStatusOk;
extern const char *HttpStatusAccepted;
extern const char *HttpStatusNotModified;
extern const char *HttpStatusUnauthorized;
extern const char *HttpStatusBadRequest;
extern const char *HttpStatusForbidden;
extern const char *HttpStatusNotFound;
extern const char *HttpStatusNotImplemented;
extern const char *HttpStatusServiceUnavailable;
extern const char *HttpContentHtml;
extern const char *HttpContentCss;
extern const char *HttpContentJson;
extern const char *HttpContentJS;
extern const char *HttpContentPNG;
extern const char *HttpContentJPG;
extern const char *HttpContentSVG;

// Forward declarations
class Gateway;
class GatewayScanner;
class QUdpSocket;
class QTcpSocket;
class DeRestPlugin;
class QHostInfo;
class QNetworkReply;
class QNetworkAccessManager;
class QProcess;
class PollManager;
class RestDevices;

struct Schedule
{
    enum Week
    {
        Monday    = 0x01,
        Tuesday   = 0x02,
        Wednesday = 0x04,
        Thursday  = 0x08,
        Friday    = 0x10,
        Saturday  = 0x20,
        Sunday    = 0x40,
    };

    enum Type
    {
        TypeInvalid,
        TypeAbsoluteTime,
        TypeRecurringTime,
        TypeTimer
    };

    enum State
    {
        StateNormal,
        StateDeleted
    };

    Schedule() :
        type(TypeInvalid),
        state(StateNormal),
        status(QLatin1String("enabled")),
        activation(QLatin1String("start")),
        autodelete(true),
        weekBitmap(0),
        recurring(0),
        timeout(0),
        currentTimeout(0)
    {
    }

    Type type;
    State state;
    /*! Numeric identifier as string. */
    QString id;
    /*! etag of Schedule. */
    QString etag;
    /*! Name length 0..32, if 0 default name "schedule" will be used. (Optional) */
    QString name;
    /*! Description length 0..64, default is empty string. (Optional) */
    QString description;
    /*! Command a JSON object with length 0..90. (Required) */
    QString command;
    /*! Time is given in ISO 8601:2004 format: YYYY-MM-DDTHH:mm:ss. (Required) */
    QString time;
    /*! Localtime is given in ISO 8601:2004 format: YYYY-MM-DDTHH:mm:ss. (Optional) */
    QString localtime;
    /*! UTC time that the timer was started. Only provided for timers. */
    QString starttime;
    /*! status of schedule (enabled or disabled). */
    QString status;
    /*! should activation of schedule start or end at given time (if a fading time is given) (start or end). */
    QString activation;
    /*! If set to true, the schedule will be removed automatically if expired, if set to false it will be disabled. */
    bool autodelete;
    /*! Same as time but as qt object. */
    QDateTime datetime;
    /*! Date time of last schedule activation. */
    QDateTime lastTriggerDatetime;
    /*! Whole JSON schedule as received from API as string. */
    QString jsonString;
    /*! Whole JSON schedule as received from API as map. */
    QVariantMap jsonMap;
    /*! Bitmap for recurring schedule. */
    quint8 weekBitmap;
    /*! R[nn], the recurring part, 0 means forever. */
    uint recurring;
    QDateTime endtime; /*! Localtime of timeout: for timers only. */
    /*! Timeout in seconds. */
    int timeout;
    /*! Current timeout counting down to ::timeout. */
    int currentTimeout;
};

enum TaskType
{
    TaskIdentify = 0,
    TaskGetHue = 1,
    TaskSetHue = 2,
    TaskSetEnhancedHue = 3,
    TaskSetHueAndSaturation = 4,
    TaskSetXyColor = 5,
    TaskSetColorTemperature = 6,
    TaskGetColor = 7,
    TaskGetSat = 8,
    TaskSetSat = 9,
    TaskGetLevel = 10,
    TaskSetLevel = 11,
    TaskIncColorTemperature = 12,
    TaskStopLevel = 13,
    TaskSendOnOffToggle = 14,
    TaskMoveLevel = 15,
    TaskGetOnOff = 16,
    TaskSetColorLoop = 17,
    TaskGetColorLoop = 18,
    TaskReadAttributes = 19,
    TaskWriteAttribute = 20,
    TaskGetGroupMembership = 21,
    TaskGetGroupIdentifiers = 22,
    TaskGetSceneMembership = 23,
    TaskStoreScene = 24,
    TaskCallScene = 25,
    TaskViewScene = 26,
    TaskAddScene = 27,
    TaskRemoveScene = 28,
    TaskRemoveAllScenes = 29,
    TaskAddToGroup = 30,
    TaskRemoveFromGroup = 31,
    TaskViewGroup = 32,
    TaskTriggerEffect = 33,
    TaskWarning = 34,
    TaskIncBrightness = 35,
    TaskWindowCovering = 36,
    TaskThermostat = 37,
    // Danalock support
    TaskDoorLock = 38,
    TaskDoorUnlock = 39,
    TaskSyncTime = 40
};

struct TaskItem
{
    TaskItem()
    {
        taskId = _taskCounter++;
        autoMode = false;
        onOff = false;
        client = 0;
        node = 0;
        lightNode = 0;
        cluster = 0;
        colorX = 0;
        colorY = 0;
        colorTemperature = 0;
        transitionTime = DEFAULT_TRANSITION_TIME;
        onTime = 0;
        sendTime = 0;
        ordered = false;
    }

    TaskType taskType;
    int taskId;
    deCONZ::ApsDataRequest req;
    deCONZ::ZclFrame zclFrame;
    uint8_t zclSeq;
    bool ordered; // won't be send until al prior taskIds are send
    int sendTime; // copy of idleTotalCounter
    bool confirmed;
    bool onOff;
    bool colorLoop;
    qreal hueReal;
    uint16_t identifyTime;
    uint8_t effectIdentifier;
    uint8_t options;
    uint16_t duration;
    uint8_t hue;
    uint8_t sat;
    uint8_t level;
    uint16_t enhancedHue;
    uint16_t colorX;
    uint16_t colorY;
    uint16_t colorTemperature;
    uint16_t groupId;
    uint8_t sceneId;
    qint32 inc; // bri_inc, hue_inc, sat_inc, ct_inc
    QString etag;
    uint16_t transitionTime;
    uint16_t onTime;
    QTcpSocket *client;

    bool autoMode; // true then this is a automode task
    deCONZ::Node *node;
    LightNode *lightNode;
    deCONZ::ZclCluster *cluster;

private:
    static int _taskCounter;
};

/*! \class ApiAuth

    Helper to combine serval authorisation parameters.
 */
class ApiAuth
{
public:
    enum State
    {
        StateNormal,
        StateDeleted
    };

    ApiAuth();
    void setDeviceType(const QString &devtype);

    bool needSaveDatabase;
    State state;
    QString apikey; // also called username (10..32 chars)
    QString devicetype;
    QDateTime createDate;
    QDateTime lastUseDate;
    QString useragent;
};

enum ApiVersion
{
    ApiVersion_1,      //!< common version 1.0
    ApiVersion_1_DDEL  //!< version 1.0, "Accept: application/vnd.ddel.v1"
};

enum ApiAuthorisation
{
    ApiAuthNone,
    ApiAuthLocal,
    ApiAuthInternal,
    ApiAuthFull
};

enum ApiMode
{
    ApiModeNormal,
    ApiModeStrict,
    ApiModeEcho,
    ApiModeHue
};

/*! \class ApiRequest

    Helper to simplify HTTP REST request handling.
 */
class ApiRequest
{
public:
    ApiRequest(const QHttpRequestHeader &h, const QStringList &p, QTcpSocket *s, const QString &c);
    QString apikey() const;
    ApiVersion apiVersion() const { return version; }

    const QHttpRequestHeader &hdr;
    const QStringList &path;
    QTcpSocket *sock;
    QString content;
    ApiVersion version;
    ApiAuthorisation auth;
    ApiMode mode;
};

/*! \class ApiResponse

    Helper to simplify HTTP REST request handling.
 */
struct ApiResponse
{
    QString etag;
    const char *httpStatus;
    const char *contentType;
    QList<QPair<QString, QString> > hdrFields; // extra header fields
    QVariantMap map; // json content
    QVariantList list; // json content
    QString str; // json string
};

/*! \class ApiConfig

    Provide config to the resource system.
 */
class ApiConfig : public Resource
{
public:
    ApiConfig();
};

class TcpClient
{
public:
    QHttpRequestHeader hdr;
    QDateTime created;
    int closeTimeout; // close socket in n seconds
    QTcpSocket *sock;
};

/*! \class DeWebPluginPrivate

    Pimpl of DeWebPlugin.
 */
class DeRestPluginPrivate : public QObject
{
    Q_OBJECT

public:

    struct nodeVisited {
        const deCONZ::Node* node;
        bool visited;
    };

    DeRestPluginPrivate(QObject *parent = 0);
    ~DeRestPluginPrivate();

    // REST API authorisation
    void initAuthentication();
    bool allowedToCreateApikey(const ApiRequest &req, ApiResponse &rsp, QVariantMap &map);
    void authorise(ApiRequest &req, ApiResponse &rsp);
    QString encryptString(const QString &str);

    // REST API gateways
    int handleGatewaysApi(const ApiRequest &req, ApiResponse &rsp);
    int getAllGateways(const ApiRequest &req, ApiResponse &rsp);
    int getGatewayState(const ApiRequest &req, ApiResponse &rsp);
    int setGatewayState(const ApiRequest &req, ApiResponse &rsp);
    int addCascadeGroup(const ApiRequest &req, ApiResponse &rsp);
    int deleteCascadeGroup(const ApiRequest &req, ApiResponse &rsp);
    void gatewayToMap(const ApiRequest &req, const Gateway *gw, QVariantMap &map);

    // REST API configuration
    void initConfig();
    int handleConfigBasicApi(const ApiRequest &req, ApiResponse &rsp);
    int handleConfigLocalApi(const ApiRequest &req, ApiResponse &rsp);
    int handleConfigFullApi(const ApiRequest &req, ApiResponse &rsp);
    int createUser(const ApiRequest &req, ApiResponse &rsp);
    int getFullState(const ApiRequest &req, ApiResponse &rsp);
    int getConfig(const ApiRequest &req, ApiResponse &rsp);
    int getBasicConfig(const ApiRequest &req, ApiResponse &rsp);
    int getZigbeeConfig(const ApiRequest &req, ApiResponse &rsp);
    int putZigbeeConfig(const ApiRequest &req, ApiResponse &rsp);
    int getChallenge(const ApiRequest &req, ApiResponse &rsp);
    int modifyConfig(const ApiRequest &req, ApiResponse &rsp);
    int deleteUser(const ApiRequest &req, ApiResponse &rsp);
    int updateSoftware(const ApiRequest &req, ApiResponse &rsp);
    int restartGateway(const ApiRequest &req, ApiResponse &rsp);
    int restartApp(const ApiRequest &req, ApiResponse &rsp);
    int shutDownGateway(const ApiRequest &req, ApiResponse &rsp);
    int updateFirmware(const ApiRequest &req, ApiResponse &rsp);
    int exportConfig(const ApiRequest &req, ApiResponse &rsp);
    int importConfig(const ApiRequest &req, ApiResponse &rsp);
    int resetConfig(const ApiRequest &req, ApiResponse &rsp);
    int changePassword(const ApiRequest &req, ApiResponse &rsp);
    int deletePassword(const ApiRequest &req, ApiResponse &rsp);
    int getWifiState(const ApiRequest &req, ApiResponse &rsp);
    int configureWifi(const ApiRequest &req, ApiResponse &rsp);
    int restoreWifiConfig(const ApiRequest &req, ApiResponse &rsp);
    int putWifiScanResult(const ApiRequest &req, ApiResponse &rsp);
    int putWifiUpdated(const ApiRequest &req, ApiResponse &rsp);
    int putHomebridgeUpdated(const ApiRequest &req, ApiResponse &rsp);

    void configToMap(const ApiRequest &req, QVariantMap &map);
    void basicConfigToMap(QVariantMap &map);

    // REST API userparameter
    int handleUserparameterApi(const ApiRequest &req, ApiResponse &rsp);
    int createUserParameter(const ApiRequest &req, ApiResponse &rsp);
    int addUserParameter(const ApiRequest &req, ApiResponse &rsp);
    int modifyUserParameter(const ApiRequest &req, ApiResponse &rsp);
    int getUserParameter(const ApiRequest &req, ApiResponse &rsp);
    int getAllUserParameter(const ApiRequest &req, ApiResponse &rsp);
    int deleteUserParameter(const ApiRequest &req, ApiResponse &rsp);

    // REST API lights
    int handleLightsApi(const ApiRequest &req, ApiResponse &rsp);
    int getAllLights(const ApiRequest &req, ApiResponse &rsp);
    int searchNewLights(const ApiRequest &req, ApiResponse &rsp);
    int getNewLights(const ApiRequest &req, ApiResponse &rsp);
    int getLightData(const ApiRequest &req, ApiResponse &rsp);
    int getLightState(const ApiRequest &req, ApiResponse &rsp);
    int setLightState(const ApiRequest &req, ApiResponse &rsp);
    int setWindowCoveringState(const ApiRequest &req, ApiResponse &rsp, TaskItem &taskRef, QVariantMap &map);
    int setWarningDeviceState(const ApiRequest &req, ApiResponse &rsp, TaskItem &taskRef, QVariantMap &map);
    int setLightAttributes(const ApiRequest &req, ApiResponse &rsp);
    int deleteLight(const ApiRequest &req, ApiResponse &rsp);
    int removeAllScenes(const ApiRequest &req, ApiResponse &rsp);
    int removeAllGroups(const ApiRequest &req, ApiResponse &rsp);
    int getConnectivity(const ApiRequest &req, ApiResponse &rsp, bool alt);
    void handleLightEvent(const Event &e);

    bool lightToMap(const ApiRequest &req, const LightNode *webNode, QVariantMap &map);

    // REST API groups
    int handleGroupsApi(const ApiRequest &req, ApiResponse &rsp);
    int getAllGroups(const ApiRequest &req, ApiResponse &rsp);
    int createGroup(const ApiRequest &req, ApiResponse &rsp);
    int getGroupAttributes(const ApiRequest &req, ApiResponse &rsp);
    int setGroupAttributes(const ApiRequest &req, ApiResponse &rsp);
    int setGroupState(const ApiRequest &req, ApiResponse &rsp);
    int deleteGroup(const ApiRequest &req, ApiResponse &rsp);
    void handleGroupEvent(const Event &e);
    Group *addGroup();

    // REST API groups > scenes
    int createScene(const ApiRequest &req, ApiResponse &rsp);
    int getAllScenes(const ApiRequest &req, ApiResponse &rsp);
    int getSceneAttributes(const ApiRequest &req, ApiResponse &rsp);
    int setSceneAttributes(const ApiRequest &req, ApiResponse &rsp);
    int storeScene(const ApiRequest &req, ApiResponse &rsp);
    int recallScene(const ApiRequest &req, ApiResponse &rsp);
    int modifyScene(const ApiRequest &req, ApiResponse &rsp);
    int deleteScene(const ApiRequest &req, ApiResponse &rsp);

    bool groupToMap(const ApiRequest &req, const Group *group, QVariantMap &map);

    // REST API schedules
    void initSchedules();
    int handleSchedulesApi(const ApiRequest &req, ApiResponse &rsp);
    int getAllSchedules(const ApiRequest &req, ApiResponse &rsp);
    int createSchedule(const ApiRequest &req, ApiResponse &rsp);
    int getScheduleAttributes(const ApiRequest &req, ApiResponse &rsp);
    int setScheduleAttributes(const ApiRequest &req, ApiResponse &rsp);
    int deleteSchedule(const ApiRequest &req, ApiResponse &rsp);
    bool jsonToSchedule(const QString &jsonString, Schedule &schedule, ApiResponse *rsp);

    // REST API touchlink
    void initTouchlinkApi();
    int handleTouchlinkApi(const ApiRequest &req, ApiResponse &rsp);
    int touchlinkScan(const ApiRequest &req, ApiResponse &rsp);
    int getTouchlinkScanResults(const ApiRequest &req, ApiResponse &rsp);
    int identifyLight(const ApiRequest &req, ApiResponse &rsp);
    int resetLight(const ApiRequest &req, ApiResponse &rsp);

    // REST API sensors
    int handleSensorsApi(const ApiRequest &req, ApiResponse &rsp);
    int getAllSensors(const ApiRequest &req, ApiResponse &rsp);
    int getSensor(const ApiRequest &req, ApiResponse &rsp);
    int getSensorData(const ApiRequest &req, ApiResponse &rsp);
    int searchNewSensors(const ApiRequest &req, ApiResponse &rsp);
    int getNewSensors(const ApiRequest &req, ApiResponse &rsp);
    int updateSensor(const ApiRequest &req, ApiResponse &rsp);
    int deleteSensor(const ApiRequest &req, ApiResponse &rsp);
    int changeSensorConfig(const ApiRequest &req, ApiResponse &rsp);
    int changeSensorState(const ApiRequest &req, ApiResponse &rsp);
    int createSensor(const ApiRequest &req, ApiResponse &rsp);
    int getGroupIdentifiers(const ApiRequest &req, ApiResponse &rsp);
    int recoverSensor(const ApiRequest &req, ApiResponse &rsp);
    bool sensorToMap(const Sensor *sensor, QVariantMap &map, const ApiRequest &req);
    void handleSensorEvent(const Event &e);

    // REST API resourcelinks
    int handleResourcelinksApi(const ApiRequest &req, ApiResponse &rsp);
    int getAllResourcelinks(const ApiRequest &req, ApiResponse &rsp);
    int getResourcelinks(const ApiRequest &req, ApiResponse &rsp);
    int createResourcelinks(const ApiRequest &req, ApiResponse &rsp);
    int updateResourcelinks(const ApiRequest &req, ApiResponse &rsp);
    int deleteResourcelinks(const ApiRequest &req, ApiResponse &rsp);

    // REST API rules
    int handleRulesApi(const ApiRequest &req, ApiResponse &rsp);
    int getAllRules(const ApiRequest &req, ApiResponse &rsp);
    int getRule(const ApiRequest &req, ApiResponse &rsp);
    int createRule(const ApiRequest &req, ApiResponse &rsp);
    int updateRule(const ApiRequest &req, ApiResponse &rsp);
    int deleteRule(const ApiRequest &req, ApiResponse &rsp);
    void queueCheckRuleBindings(const Rule &rule);
    bool evaluateRule(Rule &rule, const Event &e, Resource *eResource, ResourceItem *eItem, QDateTime now, QDateTime previousNow);
    void indexRuleTriggers(Rule &rule);
    void triggerRule(Rule &rule);
    bool ruleToMap(const Rule *rule, QVariantMap &map);
    int handleWebHook(const RuleAction &action);

    bool checkActions(QVariantList actionsList, ApiResponse &rsp);
    bool checkConditions(QVariantList conditionsList, ApiResponse &rsp);

    // REST API scenes
    int handleScenesApi(const ApiRequest &req, ApiResponse &rsp);

    // REST API info
    int handleInfoApi(const ApiRequest &req, ApiResponse &rsp);
    int getInfoTimezones(const ApiRequest &req, ApiResponse &rsp);

    // REST API capabilities
    int handleCapabilitiesApi(const ApiRequest &req, ApiResponse &rsp);
    int getCapabilities(const ApiRequest &req, ApiResponse &rsp);

    // REST API common
    QVariantMap errorToMap(int id, const QString &ressource, const QString &description);

    // UPNP discovery
    void initUpnpDiscovery();
    void initDescriptionXml();
    // Internet discovery
    void initInternetDicovery();
    bool setInternetDiscoveryInterval(int minutes);
    // Permit join
    void initPermitJoin();
    bool setPermitJoinDuration(uint8_t duration);
    bool sendGPProxyCommissioningMode();
    bool sendGPPairing(quint32 gpdSrcId, quint16 sinkGroupId, quint8 deviceId, quint32 frameCounter, const quint8 *key);

    // Otau
    void initOtau();
    void otauDataIndication(const deCONZ::ApsDataIndication &ind, const deCONZ::ZclFrame &zclFrame);
    void otauSendStdNotify(LightNode *node);
    bool isOtauBusy();
    bool isOtauActive();
    int otauLastBusyTimeDelta() const;

    //Channel Change
    void initChangeChannelApi();
    bool startChannelChange(quint8 channel);

    //reset Device
    void initResetDeviceApi();

    //Timezone
    // std::string getTimezone();
    QVariantList getTimezones();

    //Export/Import/Reset Configuration
    bool exportConfiguration();
    bool importConfiguration();
    bool resetConfiguration(bool resetGW, bool deleteDB);

public Q_SLOTS:
    Resource *getResource(const char *resource, const QString &id = QString());
    void announceUpnp();
    void upnpReadyRead();
    void apsdeDataIndication(const deCONZ::ApsDataIndication &ind);
    void apsdeDataConfirm(const deCONZ::ApsDataConfirm &conf);
    void gpDataIndication(const deCONZ::GpDataIndication &ind);
    void gpProcessButtonEvent(const deCONZ::GpDataIndication &ind);
    void configurationChanged();
    void networkStateChangeRequest(bool shouldConnect);
    int taskCountForAddress(const deCONZ::Address &address);
    void processTasks();
    void processGroupTasks();
    void nodeEvent(const deCONZ::NodeEvent &event);
    void initTimezone();
    void initNetworkInfo();
    void initWiFi();
    void internetDiscoveryTimerFired();
    void internetDiscoveryFinishedRequest(QNetworkReply *reply);
    void internetDiscoveryExtractVersionInfo(QNetworkReply *reply);
    void internetDiscoveryExtractGeo(QNetworkReply *reply);
    void inetProxyHostLookupDone(const QHostInfo &host);
    void inetProxyCheckHttpVia(const QString &via);
    void scheduleTimerFired();
    void permitJoinTimerFired();
    void resendPermitJoinTimerFired();
    void otauTimerFired();
    void lockGatewayTimerFired();
    void openClientTimerFired();
    void clientSocketDestroyed();
    void saveDatabaseTimerFired();
    void userActivity();
    bool sendBindRequest(BindingTask &bt);
    bool sendConfigureReportingRequest(BindingTask &bt, const std::vector<ConfigureReportingRequest> &requests);
    bool sendConfigureReportingRequest(BindingTask &bt);
    void checkLightBindingsForAttributeReporting(LightNode *lightNode);
    bool checkPollControlClusterTask(Sensor *sensor);
    bool checkSensorBindingsForAttributeReporting(Sensor *sensor);
    bool checkSensorBindingsForClientClusters(Sensor *sensor);
    void checkSensorGroup(Sensor *sensor);
    void checkOldSensorGroups(Sensor *sensor);
    void deleteGroupsWithDeviceMembership(const QString &id);
    void processUbisysBinding(Sensor *sensor, const Binding &bnd);
    void processUbisysC4Configuration(Sensor *sensor);
    void bindingTimerFired();
    void bindingToRuleTimerFired();
    void bindingTableReaderTimerFired();
    void verifyRuleBindingsTimerFired();
    void indexRulesTriggers();
    void fastRuleCheckTimerFired();
    void webhookFinishedRequest(QNetworkReply *reply);
    void daylightTimerFired();
    bool checkDaylightSensorConfiguration(Sensor *sensor, const QString &gwBridgeId, double *lat, double *lng);
    size_t calcDaylightOffsets(Sensor *daylightSensor, size_t iter);
    void handleRuleEvent(const Event &e);
    bool queueBindingTask(const BindingTask &bindingTask);
    void restartAppTimerFired();
    void pollSwUpdateStateTimerFired();
    void pollDatabaseWifiTimerFired();
    void restartGatewayTimerFired();
    void shutDownGatewayTimerFired();
    void simpleRestartAppTimerFired();
    void pushSensorInfoToCore(Sensor *sensor);
    void pollNextDevice();

    // touchlink
    void touchlinkDisconnectNetwork();
    void checkTouchlinkNetworkDisconnected();
    void startTouchlinkMode(uint8_t channel);
    void startTouchlinkModeConfirm(deCONZ::TouchlinkStatus status);
    void sendTouchlinkConfirm(deCONZ::TouchlinkStatus status);
    void sendTouchlinkScanRequest();
    void sendTouchlinkIdentifyRequest();
    void sendTouchlinkResetRequest();
    void touchlinkTimerFired();
    void touchlinkScanTimeout();
    void interpanDataIndication(const QByteArray &data);
    void touchlinkStartReconnectNetwork(int delay);
    void touchlinkReconnectNetwork();
    bool isTouchlinkActive();

    // channel change
    void channelchangeTimerFired();
    void changeChannel(quint8 channel);
    bool verifyChannel(quint8 channel);
    void channelChangeSendConfirm(bool success);
    void channelChangeDisconnectNetwork();
    void checkChannelChangeNetworkDisconnected();
    void channelChangeStartReconnectNetwork(int delay);
    void channelChangeReconnectNetwork();
    void networkWatchdogTimerFired();

    // generic reconnect network
    void reconnectTimerFired();
    void genericDisconnectNetwork();
    void checkNetworkDisconnected();
    void startReconnectNetwork(int delay);
    void reconnectNetwork();

    //reset device
    void resetDeviceTimerFired();
    void checkResetState();
    void resetDeviceSendConfirm(bool success);

    // lights
    void startSearchLights();
    void searchLightsTimerFired();

    // sensors
    void startSearchSensors();
    void searchSensorsTimerFired();
    void checkInstaModelId(Sensor *sensor);
    void delayedFastEnddeviceProbe(const deCONZ::NodeEvent *event = nullptr);
    void checkSensorStateTimerFired();

    // events
    void initEventQueue();
    void eventQueueTimerFired();
    void enqueueEvent(const Event &event);

    // firmware update
    void initFirmwareUpdate();
    void firmwareUpdateTimerFired();
    void checkFirmwareDevices();
    void queryFirmwareVersion();
    void updateFirmwareDisconnectDevice();
    void updateFirmware();
    void updateFirmwareWaitFinished();
    bool startUpdateFirmware();

    //wifi settings
    int scanWifiNetworks(const ApiRequest &req, ApiResponse &rsp);
    void wifiPageActiveTimerFired();

    //homebridge
    int resetHomebridge(const ApiRequest &req, ApiResponse &rsp);

    // time manager
    void timeManagerTimerFired();
    void ntpqFinished();

    // gateways
    void foundGateway(const QHostAddress &host, quint16 port, const QString &uuid, const QString &name);

    // window covering
    void calibrateWindowCoveringNextStep();

    // thermostat
    void addTaskThermostatGetScheduleTimer();

public:
    void checkRfConnectState();
    bool isInNetwork();
    void generateGatewayUuid();
    void updateEtag(QString &etag);
    qint64 getUptime();
    void handleMacDataRequest(const deCONZ::NodeEvent &event);
    void addLightNode(const deCONZ::Node *node);
    void setLightNodeStaticCapabilities(LightNode *lightNode);
    void updatedLightNodeEndpoint(const deCONZ::NodeEvent &event);
    void nodeZombieStateChanged(const deCONZ::Node *node);
    LightNode *updateLightNode(const deCONZ::NodeEvent &event);
    LightNode *getLightNodeForAddress(const deCONZ::Address &addr, quint8 endpoint = 0);
    int getNumberOfEndpoints(quint64 extAddr);
    LightNode *getLightNodeForId(const QString &id);
    Rule *getRuleForId(const QString &id);
    Rule *getRuleForName(const QString &name);
    void addSensorNode(const deCONZ::Node *node, const deCONZ::NodeEvent *event = 0);
    void addSensorNode(const deCONZ::Node *node, const SensorFingerprint &fingerPrint, const QString &type, const QString &modelId, const QString &manufacturer);
    void checkUpdatedFingerPrint(const deCONZ::Node *node, quint8 endpoint, Sensor *sensorNode);
    void checkSensorNodeReachable(Sensor *sensor, const deCONZ::NodeEvent *event = 0);
    void checkSensorButtonEvent(Sensor *sensor, const deCONZ::ApsDataIndication &ind, const deCONZ::ZclFrame &zclFrame);
    void updateSensorNode(const deCONZ::NodeEvent &event);
    void updateSensorLightLevel(Sensor &sensor, quint16 measuredValue);
    bool isDeviceSupported(const deCONZ::Node *node, const QString &modelId);
    Sensor *getSensorNodeForAddressAndEndpoint(const deCONZ::Address &addr, quint8 ep);
    Sensor *getSensorNodeForAddress(quint64 extAddr);
    Sensor *getSensorNodeForAddress(const deCONZ::Address &addr);
    Sensor *getSensorNodeForFingerPrint(quint64 extAddr, const SensorFingerprint &fingerPrint, const QString &type);
    Sensor *getSensorNodeForUniqueId(const QString &uniqueId);
    Sensor *getSensorNodeForId(const QString &id);
    Group *getGroupForName(const QString &name);
    Group *getGroupForId(uint16_t id);
    Group *getGroupForId(const QString &id);
    bool deleteOldGroupOfSwitch(Sensor *sensor, quint16 newGroupId);
    Scene *getSceneForId(uint16_t gid, uint8_t sid);
    GroupInfo *getGroupInfo(LightNode *lightNode, uint16_t id);
    GroupInfo *createGroupInfo(LightNode *lightNode, uint16_t id);
    deCONZ::Node *getNodeForAddress(uint64_t extAddr);
    deCONZ::ZclCluster *getInCluster(deCONZ::Node *node, uint8_t endpoint, uint16_t clusterId);
    uint8_t getSrcEndpoint(RestNodeBase *restNode, const deCONZ::ApsDataRequest &req);
    bool processZclAttributes(LightNode *lightNode);
    bool processZclAttributes(Sensor *sensorNode);
    bool readBindingTable(RestNodeBase *node, quint8 startIndex);
    bool getGroupIdentifiers(RestNodeBase *node, quint8 endpoint, quint8 startIndex);
    bool readAttributes(RestNodeBase *restNode, quint8 endpoint, uint16_t clusterId, const std::vector<uint16_t> &attributes, uint16_t manufacturerCode = 0);
    bool writeAttribute(RestNodeBase *restNode, quint8 endpoint, uint16_t clusterId, const deCONZ::ZclAttribute &attribute, uint16_t manufacturerCode = 0);
    bool readSceneAttributes(LightNode *lightNode, uint16_t groupId, uint8_t sceneId);
    bool readGroupMembership(LightNode *lightNode, const std::vector<uint16_t> &groups);
    void foundGroupMembership(LightNode *lightNode, uint16_t groupId);
    void foundGroup(uint16_t groupId);
    bool isLightNodeInGroup(const LightNode *lightNode, uint16_t groupId) const;
    void deleteLightFromScenes(QString lightId, uint16_t groupId);
//    void readAllInGroup(Group *group);
    void setAttributeOnOffGroup(Group *group, uint8_t onOff);
    bool readSceneMembership(LightNode *lightNode, Group *group);
    void foundScene(LightNode *lightNode, Group *group, uint8_t sceneId);
    void setSceneName(Group *group, uint8_t sceneId, const QString &name);
    bool storeScene(Group *group, uint8_t sceneId);
    bool modifyScene(Group *group, uint8_t sceneId);
    bool removeScene(Group *group, uint8_t sceneId);
    bool callScene(Group *group, uint8_t sceneId);
    bool removeAllScenes(Group *group);
    void storeRecoverOnOffBri(LightNode *lightNode);
    bool flsNbMaintenance(LightNode *lightNode);
    bool pushState(QString json, QTcpSocket *sock);
    void patchNodeDescriptor(const deCONZ::ApsDataIndication &ind);
    void writeIasCieAddress(Sensor*);
    void checkIasEnrollmentStatus(Sensor*);

    void pushClientForClose(QTcpSocket *sock, int closeTimeout, const QHttpRequestHeader &hdr);

    uint8_t endpoint();
    QString generateUniqueId(quint64 extAddress, quint8 endpoint, quint16 clusterId);

    // Task interface
    bool addTask(const TaskItem &task);
    bool addTaskMoveLevel(TaskItem &task, bool withOnOff, bool upDirection, quint8 rate);
    bool addTaskSetOnOff(TaskItem &task, quint8 cmd, quint16 ontime, quint8 flags = 0);
    bool addTaskSetBrightness(TaskItem &task, uint8_t bri, bool withOnOff);
    bool addTaskIncColorTemperature(TaskItem &task, int32_t ct);
    bool addTaskIncBrightness(TaskItem &task, int16_t bri);
    bool addTaskStopBrightness(TaskItem &task);
    bool addTaskSetColorTemperature(TaskItem &task, uint16_t ct);
    bool addTaskSetEnhancedHue(TaskItem &task, uint16_t hue);
    bool addTaskSetSaturation(TaskItem &task, uint8_t sat);
    bool addTaskSetHueAndSaturation(TaskItem &task, uint8_t hue, uint8_t sat);
    bool addTaskSetXyColorAsHueAndSaturation(TaskItem &task, double x, double y);
    bool addTaskSetXyColor(TaskItem &task, double x, double y);
    bool addTaskSetColorLoop(TaskItem &task, bool colorLoopActive, uint8_t speed);
    bool addTaskIdentify(TaskItem &task, uint16_t identifyTime);
    bool addTaskTriggerEffect(TaskItem &task, uint8_t effectIdentifier);
    bool addTaskWarning(TaskItem &task, uint8_t options, uint16_t duration);
    // Danalock support. To control the lock from the REST API, you need to create a new routine addTaskDoorLock() in zcl_tasks.cpp, cf. the addTaskWarning() I created to control the Siren.
    bool addTaskDoorLockUnlock(TaskItem &task, uint8_t cmd);
    bool addTaskAddToGroup(TaskItem &task, uint16_t groupId);
    bool addTaskViewGroup(TaskItem &task, uint16_t groupId);
    bool addTaskRemoveFromGroup(TaskItem &task, uint16_t groupId);
    bool addTaskStoreScene(TaskItem &task, uint16_t groupId, uint8_t sceneId);
    bool addTaskAddEmptyScene(TaskItem &task, quint16 groupId, quint8 sceneId, quint16 transitionTime);
    bool addTaskAddScene(TaskItem &task, uint16_t groupId, uint8_t sceneId, const QString &lightId);
    bool addTaskRemoveScene(TaskItem &task, uint16_t groupId, uint8_t sceneId);
    bool addTaskWindowCovering(TaskItem &task, uint8_t cmdId, uint16_t pos, uint8_t pct);
    bool addTaskWindowCoveringSetAttr(TaskItem &task, uint16_t mfrCode, uint16_t attrId, uint8_t attrType, uint16_t attrValue);
    bool addTaskWindowCoveringCalibrate(TaskItem &task, int WindowCoveringType);
    bool addTaskUbisysConfigureSwitch(TaskItem &taskRef);
    bool addTaskThermostatCmd(TaskItem &task, uint8_t cmd, int8_t setpoint, const QString &schedule, uint8_t daysToReturn);
    bool addTaskThermostatSetAndGetSchedule(TaskItem &task, const QString &sched);
    bool addTaskThermostatReadWriteAttribute(TaskItem &task, uint8_t readOrWriteCmd, uint16_t mfrCode, uint16_t attrId, uint8_t attrType, uint32_t attrValue);
    bool addTaskThermostatWriteAttributeList(TaskItem &task, uint16_t mfrCode, QMap<quint16, quint32> &AttributeList );
    bool addTaskControlModeCmd(TaskItem &task, uint8_t cmdId, int8_t mode);
    bool addTaskSyncTime(Sensor *sensor);

    void handleGroupClusterIndication(TaskItem &task, const deCONZ::ApsDataIndication &ind, deCONZ::ZclFrame &zclFrame);
    void handleSceneClusterIndication(TaskItem &task, const deCONZ::ApsDataIndication &ind, deCONZ::ZclFrame &zclFrame);
    void handleOnOffClusterIndication(TaskItem &task, const deCONZ::ApsDataIndication &ind, deCONZ::ZclFrame &zclFrame);
    void handleClusterIndicationGateways(const deCONZ::ApsDataIndication &ind, deCONZ::ZclFrame &zclFrame);
    void handleIasZoneClusterIndication(const deCONZ::ApsDataIndication &ind, deCONZ::ZclFrame &zclFrame);
    void sendIasZoneEnrollResponse(const deCONZ::ApsDataIndication &ind, deCONZ::ZclFrame &zclFrame);
    void handleIndicationSearchSensors(const deCONZ::ApsDataIndication &ind, deCONZ::ZclFrame &zclFrame);
    void handleCommissioningClusterIndication(TaskItem &task, const deCONZ::ApsDataIndication &ind, deCONZ::ZclFrame &zclFrame);
    void handleZdpIndication(const deCONZ::ApsDataIndication &ind);
    bool handleMgmtBindRspConfirm(const deCONZ::ApsDataConfirm &conf);
    void handleDeviceAnnceIndication(const deCONZ::ApsDataIndication &ind);
    void handleNodeDescriptorResponseIndication(const deCONZ::ApsDataIndication &ind);
    void handleIeeeAddressReqIndication(const deCONZ::ApsDataIndication &ind);
    void handleNwkAddressReqIndication(const deCONZ::ApsDataIndication &ind);
    void handleMgmtBindRspIndication(const deCONZ::ApsDataIndication &ind);
    void handleBindAndUnbindRspIndication(const deCONZ::ApsDataIndication &ind);
    void handleMgmtLeaveRspIndication(const deCONZ::ApsDataIndication &ind);
    void handleMgmtLqiRspIndication(const deCONZ::ApsDataIndication &ind);
    void handleDEClusterIndication(const deCONZ::ApsDataIndication &ind, deCONZ::ZclFrame &zclFrame);
    void handleXalClusterIndication(const deCONZ::ApsDataIndication &ind, deCONZ::ZclFrame &zclFrame);
    void handleWindowCoveringClusterIndication(const deCONZ::ApsDataIndication &ind, deCONZ::ZclFrame &zclFrame);
    // Danalock support
    void handleDoorLockClusterIndication(const deCONZ::ApsDataIndication &ind, deCONZ::ZclFrame &zclFrame);
    void handleThermostatClusterIndication(const deCONZ::ApsDataIndication &ind, deCONZ::ZclFrame &zclFrame);
    void handleTimeClusterIndication(const deCONZ::ApsDataIndication &ind, deCONZ::ZclFrame &zclFrame);
    void sendTimeClusterResponse(const deCONZ::ApsDataIndication &ind, deCONZ::ZclFrame &zclFrame);
    void handleBasicClusterIndication(const deCONZ::ApsDataIndication &ind, deCONZ::ZclFrame &zclFrame);
    void sendBasicClusterResponse(const deCONZ::ApsDataIndication &ind, deCONZ::ZclFrame &zclFrame);
    void handlePhilipsClusterIndication(const deCONZ::ApsDataIndication &ind, deCONZ::ZclFrame &zclFrame);
    void handleZclAttributeReportIndication(const deCONZ::ApsDataIndication &ind, deCONZ::ZclFrame &zclFrame);
    void handleZclConfigureReportingResponseIndication(const deCONZ::ApsDataIndication &ind, deCONZ::ZclFrame &zclFrame);
    void sendZclDefaultResponse(const deCONZ::ApsDataIndication &ind, deCONZ::ZclFrame &zclFrame, quint8 status);
    void taskToLocalData(const TaskItem &task);
    void handleZclAttributeReportIndicationXiaomiSpecial(const deCONZ::ApsDataIndication &ind, deCONZ::ZclFrame &zclFrame);
    void queuePollNode(RestNodeBase *node);
    void handleApplianceAlertClusterIndication(const deCONZ::ApsDataIndication &ind, deCONZ::ZclFrame &zclFrame);
    bool serialiseThermostatTransitions(const QVariantList &transitions, QString *s);
    bool deserialiseThermostatTransitions(const QString &s, QVariantList *transitions);
    bool serialiseThermostatSchedule(const QVariantMap &schedule, QString *s);
    bool deserialiseThermostatSchedule(const QString &s, QVariantMap *schedule);

    // Modify node attributes
    void setAttributeOnOff(LightNode *lightNode);
    void setAttributeLevel(LightNode *lightNode);
    void setAttributeEnhancedHue(LightNode *lightNode);
    void setAttributeSaturation(LightNode *lightNode);
    void setAttributeColorXy(LightNode *lightNode);
    void setAttributeColorTemperature(LightNode *lightNode);
    void setAttributeColorLoopActive(LightNode *lightNode);

    // Etag helper
    void updateSensorEtag(Sensor *sensorNode);
    void updateLightEtag(LightNode *lightNode);
    void updateGroupEtag(Group *group);

    // Database interface
    void initDb();
    void checkDbUserVersion();
    void cleanUpDb();
    void createTempViews();
    int getDbPragmaInteger(const char *sql);
    bool setDbUserVersion(int userVersion);
    bool upgradeDbToUserVersion1();
    bool upgradeDbToUserVersion2();
    bool upgradeDbToUserVersion6();
    void refreshDeviceDb(const deCONZ::Address &addr);
    void pushZdpDescriptorDb(quint64 extAddress, quint8 endpoint, quint16 type, const QByteArray &data);
    void pushZclValueDb(quint64 extAddress, quint8 endpoint, quint16 clusterId, quint16 attributeId, qint64 data);
    void openDb();
    void readDb();
    void loadAuthFromDb();
    void loadConfigFromDb();
    void loadUserparameterFromDb();
    void loadAllGroupsFromDb();
    void loadAllResourcelinksFromDb();
    void loadAllScenesFromDb();
    void loadAllSchedulesFromDb();
    void loadLightNodeFromDb(LightNode *lightNode);
    void loadGroupFromDb(Group *group);
    void loadSceneFromDb(Scene *scene);
    void loadSwUpdateStateFromDb();
    void loadWifiInformationFromDb();
    void loadAllRulesFromDb();
    void loadAllSensorsFromDb();
    void loadSensorDataFromDb(Sensor *sensor, QVariantList &ls, qint64 fromTime, int max);
    void loadLightDataFromDb(LightNode *lightNode, QVariantList &ls, qint64 fromTime, int max);
    void loadAllGatewaysFromDb();
    int getFreeLightId();
    int getFreeSensorId();
    void saveDb();
    void saveApiKey(QString apikey);
    void closeDb();
    void queSaveDb(int items, int msec);
    void updateZigBeeConfigDb();
    void getLastZigBeeConfigDb(QString &out);
    void getZigbeeConfigDb(QVariantList &out);

    void checkConsistency();

    sqlite3 *db;
    int ttlDataBaseConnection; // when idleTotalCounter becomes greater the DB will be closed
    int saveDatabaseItems;
    int saveDatabaseIdleTotalCounter;
    QString sqliteDatabaseName;
    std::vector<int> lightIds;
    std::vector<int> sensorIds;
    std::vector<QString> dbQueryQueue;
    qint64 dbZclValueMaxAge;
    QTimer *databaseTimer;
    QString emptyString;

    // gateways
    std::vector<Gateway*> gateways;
    GatewayScanner *gwScanner;

    // authorisation
    QElapsedTimer apiAuthSaveDatabaseTime;
    size_t apiAuthCurrent;
    std::vector<ApiAuth> apiAuths;
    QString gwAdminUserName;
    QString gwAdminPasswordHash;

    struct SwUpdateState {
     QString noUpdate;
     QString readyToInstall;
     QString transferring;
     QString installing;
    } swUpdateState = {"noupdates","allreadytoinstall","transferring","installing"};

    // configuration
    bool gwLinkButton;
    bool gwWebSocketNotifyAll;  // include all attributes in websocket notification
    bool gwRfConnectedExpected;  // the state which should be hold
    bool gwRfConnected;  // to detect changes
    int gwAnnounceInterval; // used by internet discovery [minutes]
    QString gwAnnounceUrl;
    int gwAnnounceVital; // 0 not tried, > 0 success attemps, < 0 failed attemps
    uint8_t gwPermitJoinDuration; // global permit join state (last set)
    int gwPermitJoinResend; // permit join of values > 255
    uint16_t gwNetworkOpenDuration; // user setting how long network remains open
    QString gwWifi;     // configured | not-configured | not-available | new-configured | deactivated
    QString gwWifiActive;
    uint gwWifiLastUpdated;
    QString gwWifiEth0;
    QString gwWifiWlan0;
    QVariantList gwWifiAvailable;
    enum WifiState {
        WifiStateInitMgmt,
        WifiStateIdle
    };
    WifiState gwWifiState;
    QString gwWifiStateString;
    quint32 gwWifiMgmt;
    QString gwWifiType; // accesspoint | ad-hoc | client
    QString gwWifiName;
    QString gwWifiBackupName;
    QString gwWifiWorkingType;
    QString gwWifiWorkingName;
    QString gwWifiWorkingPw;
    QString gwWifiWorkingPwEnc;
    QString gwWifiClientName;
    QString gwWifiChannel;
    QString gwWifiIp;
    QString gwWifiPw;
    QString gwWifiPwEnc;
    QString gwWifiBackupPw;
    QString gwWifiBackupPwEnc;
    QString gwWifiClientPw;
    //QString gwWifiApPw;
    pid_t gwWifiPID;
    QTimer *wifiPageActiveTimer;
    bool gwWifiPageActive;
    QString gwProxyAddress;
    quint16 gwProxyPort;
    QString gwTimezone;
    QString gwTimeFormat;
    QString gwMAC;
    QString gwIPAddress;
    uint16_t gwPort;
    bool gwAllowLocal;
    QString gwNetMask;
    QString gwHomebridge;
    QString gwHomebridgePin;
    QString gwHomebridgeVersion;
    QString gwHomebridgeUpdateVersion;
    bool gwHomebridgeUpdate;
    QString gwName;
    bool gwLANBridgeId;
    QString gwBridgeId;
    QString gwUuid;
    QString gwUpdateVersion;
    QString gwUpdateDate;
    QString gwSwUpdateState;
    QString gwRgbwDisplay;
    QString gwFirmwareVersion;
    QString gwFirmwareVersionUpdate; // for local update of the firmware if it doesn't fit the GW_MIN_<platform>_FW_VERSION
    bool gwFirmwareNeedUpdate;
    QString gwUpdateChannel;
    int gwGroupSendDelay;
    uint gwZigbeeChannel;
    uint16_t gwGroup0;
    QVariantMap gwConfig;
    QString gwSensorsEtag;
    QString gwLightsEtag;
    QString gwGroupsEtag;
    QString gwConfigEtag;
    QByteArray gwChallenge;
    QDateTime gwLastChallenge;
    bool gwRunFromShellScript;
    QString gwRunMode;
    bool gwDeleteUnknownRules;
    bool groupDeviceMembershipChecked;
    QVariantMap gwUserParameter;
    std::vector<QString> gwUserParameterToDelete;
    deCONZ::Address gwDeviceAddress;
    QString gwSdImageVersion;
    QString gwDeviceName;
    QDateTime globalLastMotion; // last time any physical PIR has detected motion
    QDateTime zbConfigGood; // timestamp incoming ZCL reports/read attribute responses are received, indication that network is operational

    // time manager
    enum TimeManagerState {
        TM_Init,
        TM_WaitNtpq,
        TM_NtpRunning
    };
    TimeManagerState timeManagerState;
    QProcess *ntpqProcess;

    // firmware update
    enum FW_UpdateState {
        FW_Idle,
        FW_CheckVersion,
        FW_CheckDevices,
        FW_WaitUserConfirm,
        FW_DisconnectDevice,
        FW_Update,
        FW_UpdateWaitFinished
    };
    QTimer *fwUpdateTimer;
    QTimer *pollSwUpdateStateTimer;
    QTimer *pollDatabaseWifiTimer;
    int fwUpdateIdleTimeout;
    bool fwUpdateStartedByUser;
    FW_UpdateState fwUpdateState;
    QString fwUpdateFile;
    QProcess *fwProcess;
    QProcess *zipProcess;
    QProcess *archProcess;
    QStringList fwProcessArgs;
    QString fwDeviceName;

    std::deque<RestNodeBase*> pollNodes;
    PollManager *pollManager;

    // upnp
    QByteArray descriptionXml;

    // gateway lock (link button)
    QTimer *lockGatewayTimer;

    // permit join
    // used by searchLights()
    QTimer *permitJoinTimer;
    QTime permitJoinLastSendTime;
    bool permitJoinFlag; // indicates that permitJoin changed from greater than 0 to 0
    QTimer *resendPermitJoinTimer;

    // schedules
    QTimer *scheduleTimer;
    std::vector<Schedule> schedules;

    // webhooks
    QNetworkAccessManager *webhookManager = nullptr;

    // internet discovery
    QNetworkAccessManager *inetDiscoveryManager;
    QTimer *inetDiscoveryTimer;
    QNetworkReply *inetDiscoveryResponse;
    QString osPrettyName;
    QString piRevision;

    // otau
    QTimer *otauTimer;
    int otauIdleTicks;
    int otauBusyTicks;
    int otauIdleTotalCounter;
    int otauUnbindIdleTotalCounter;
    uint otauNotifyIter; // iterator over nodes
    int otauNotifyDelay;

    // touchlink

    // touchlink state machine
    enum TouchlinkState
    {
        // general
        TL_Idle,
        TL_DisconnectingNetwork,
        TL_StartingInterpanMode,
        TL_StoppingInterpanMode,
        TL_ReconnectNetwork,
        // scanning
        TL_SendingScanRequest,
        TL_WaitScanResponses,
        // identify
        TL_SendingIdentifyRequest,
        // reset
        TL_SendingResetRequest
    };

    enum TouchlinkAction
    {
        TouchlinkScan,
        TouchlinkIdentify,
        TouchlinkReset
    };

    struct ScanResponse
    {
        QString id;
        deCONZ::Address address;
        bool factoryNew;
        uint8_t channel;
        uint16_t panid;
        uint32_t transactionId;
        int8_t rssi;
    };

    int touchlinkNetworkDisconnectAttempts; // disconnect attemps before touchlink
    int touchlinkNetworkReconnectAttempts; // reconnect attemps after touchlink
    bool touchlinkNetworkConnectedBefore;
    uint8_t touchlinkChannel;
    uint8_t touchlinkScanCount;
    deCONZ::TouchlinkController *touchlinkCtrl;
    TouchlinkAction touchlinkAction;
    TouchlinkState touchlinkState;
    deCONZ::TouchlinkRequest touchlinkReq;
    QTimer *touchlinkTimer;
    QDateTime touchlinkScanTime;
    std::vector<ScanResponse> touchlinkScanResponses;
    ScanResponse touchlinkDevice; // device of interrest (identify, reset, ...)

    // channel change state machine
    enum ChannelChangeState
    {
        CC_Idle,
        CC_Verify_Channel,
        CC_WaitConfirm,
        CC_Change_Channel,
        CC_DisconnectingNetwork,
        CC_ReconnectNetwork
    };

    ChannelChangeState channelChangeState;
    QTimer *channelchangeTimer;
    quint8 ccRetries;
    int ccNetworkDisconnectAttempts; // disconnect attemps before chanelchange
    int ccNetworkReconnectAttempts; // reconnect attemps after channelchange
    bool ccNetworkConnectedBefore;
    uint8_t channelChangeApsRequestId;

    // generic network reconnect state machine
    enum NetworkReconnectState
    {
        DisconnectingNetwork,
        ReconnectNetwork,
        MaintainNetwork
    };

    QTimer *reconnectTimer = nullptr;
    NetworkReconnectState networkState = MaintainNetwork;
    int networkDisconnectAttempts;
    int networkReconnectAttempts;
    bool networkConnectedBefore;
    bool needRestartApp = false;

    // delete device state machine
    enum ResetDeviceState
    {
        ResetIdle,
        ResetWaitConfirm,
        ResetWaitIndication
    };

    QTimer *resetDeviceTimer;
    ResetDeviceState resetDeviceState;
    uint8_t zdpResetSeq;
    uint64_t lastNodeAddressExt;
    uint8_t resetDeviceApsRequestId;

    // lights
    enum SearchLightsState
    {
        SearchLightsIdle,
        SearchLightsActive,
        SearchLightsDone,
    };

    // sensors
    enum SearchSensorsState
    {
        SearchSensorsIdle,
        SearchSensorsActive,
        SearchSensorsDone,
    };

    RestDevices *restDevices;

    int sensorIndIdleTotalCounter;

    class SensorCommand
    {
    public:
        bool operator ==(const SensorCommand &other) const
        {
            return endpoint == other.endpoint &&
                    cluster == other.cluster &&
                    zclCommand == other.zclCommand &&
                    zclCommandParameter == other.zclCommandParameter &&
                    dstGroup == other.dstGroup;
        }
        quint8 endpoint;
        quint16 cluster;
        quint8 zclCommand;
        quint16 dstGroup;
        uint zclCommandParameter;
    };

    class SensorCandidate
    {
    public:
        SensorCandidate() :
            macCapabilities(0),
            waitIndicationClusterId(0)
        {

        }
        deCONZ::Address address;
        quint8 macCapabilities;
        QElapsedTimer timeout;
        quint16 waitIndicationClusterId;
        std::vector<quint8> endpoints;
        std::vector<SensorCommand> rxCommands;
    };

    SearchLightsState searchLightsState;
    QVariantMap searchLightsResult;
    int searchLightsTimeout;
    QString lastLightsScan;

    SearchSensorsState searchSensorsState;
    deCONZ::Address fastProbeAddr;
    std::vector<deCONZ::ApsDataIndication> fastProbeIndications;
    QVariantMap searchSensorsResult;
    QTimer *fastProbeTimer;
    int searchSensorsTimeout;
    QString lastSensorsScan;
    std::vector<SensorCandidate> searchSensorsCandidates;

    class RecoverOnOff
    {
    public:
        deCONZ::Address address;
        bool onOff;
        uint bri;
        int idleTotalCounterCopy;
    };
    std::vector<RecoverOnOff> recoverOnOff;

    // resourcelinks
    std::vector<Resourcelinks> resourcelinks;

    // rules
    std::vector<int> fastRuleCheck;
    QTimer *fastRuleCheckTimer;

    // general
    ApiConfig config;
    QTime queryTime;
    deCONZ::ApsController *apsCtrl;
    uint groupTaskNodeIter; // Iterates through nodes array
    int idleTotalCounter; // sys timer
    int idleLimit;
    int idleUpdateZigBeeConf; //
    int idleLastActivity; // delta in seconds
    bool supportColorModeXyForGroups;
    size_t lightIter;
    size_t sensorIter;
    size_t lightAttrIter;
    size_t sensorAttrIter;
    size_t sensorCheckIter;
    int sensorCheckFast;
    std::vector<Group> groups;
    std::vector<LightNode> nodes;
    std::vector<Rule> rules;
    QString daylightSensorId;
    size_t daylightOffsetIter = 0;
    std::vector<DL_Result> daylightTimes;
    std::vector<Sensor> sensors;
    std::list<TaskItem> tasks;
    std::list<TaskItem> runningTasks;
    QTimer *verifyRulesTimer;
    QTimer *taskTimer;
    QTimer *groupTaskTimer;
    QTimer *checkSensorsTimer;
    uint8_t zclSeq;
    std::list<QTcpSocket*> eventListeners;
    bool joinedMulticastGroup;
    QTimer *upnpTimer;
    QUdpSocket *udpSock;
    QUdpSocket *udpSockOut;
    uint8_t haEndpoint;

    // events
    QTimer *eventTimer;
    std::deque<Event> eventQueue;

    // bindings
    size_t verifyRuleIter;
    bool gwReportingEnabled;
    QTimer *bindingToRuleTimer;
    QTimer *bindingTimer;
    QTimer *bindingTableReaderTimer;
    std::list<Binding> bindingToRuleQueue; // check if rule exists for discovered bindings
    std::list<BindingTask> bindingQueue; // bind/unbind queue
    std::vector<BindingTableReader> bindingTableReaders;

    // TCP connection watcher
    QTimer *openClientTimer;
    std::vector<TcpClient> openClients;

    WebSocketServer *webSocketServer;

    // will be set at startup to calculate the uptime
    QElapsedTimer starttimeRef;

    Q_DECLARE_PUBLIC(DeRestPlugin)
    DeRestPlugin *q_ptr; // public interface

};

extern DeRestPluginPrivate *plugin;

#endif // DE_WEB_PLUGIN_PRIVATE_H<|MERGE_RESOLUTION|>--- conflicted
+++ resolved
@@ -578,13 +578,10 @@
             return prefix == computimeMacPrefix;
         case VENDOR_DANALOCK:
             return prefix == danalockMacPrefix;
-<<<<<<< HEAD
         case VENDOR_AXIS:
             return prefix == zenMacPrefix;
-=======
         case VENDOR_SCHLAGE:
             return prefix == schlageMacPrefix;
->>>>>>> bf8c3135
         default:
             return false;
     }
