/*
 * Copyright (c) 2017-2020 dresden elektronik ingenieurtechnik gmbh.
 * All rights reserved.
 *
 * The software in this package is published under the terms of the BSD
 * style license a copy of which has been included with this distribution in
 * the LICENSE.txt file.
 *
 */

#ifndef DE_WEB_PLUGIN_PRIVATE_H
#define DE_WEB_PLUGIN_PRIVATE_H
#include <QtGlobal>
#include <QObject>
#include <QTime>
#include <QTimer>
#include <QElapsedTimer>
#include <stdint.h>
#include <queue>
#if QT_VERSION < 0x050000
#include <QHttpRequestHeader>
#endif
#include <sqlite3.h>
#include <deconz.h>
#include "resource.h"
#include "daylight.h"
#include "event.h"
#include "resource.h"
#include "rest_node_base.h"
#include "light_node.h"
#include "group.h"
#include "group_info.h"
#include "scene.h"
#include "sensor.h"
#include "resourcelinks.h"
#include "rule.h"
#include "bindings.h"
#include <math.h>
#include "websocket_server.h"

/*! JSON generic error message codes */
#define ERR_UNAUTHORIZED_USER          1
#define ERR_INVALID_JSON               2
#define ERR_RESOURCE_NOT_AVAILABLE     3
#define ERR_METHOD_NOT_AVAILABLE       4
#define ERR_MISSING_PARAMETER          5
#define ERR_PARAMETER_NOT_AVAILABLE    6
#define ERR_INVALID_VALUE              7
#define ERR_PARAMETER_NOT_MODIFIEABLE  8
#define ERR_TOO_MANY_ITEMS             11
#define ERR_DUPLICATE_EXIST            100 // de extension
#define ERR_NOT_ALLOWED_SENSOR_TYPE    501
#define ERR_SENSOR_LIST_FULL           502
#define ERR_RULE_ENGINE_FULL           601
#define ERR_CONDITION_ERROR            607
#define ERR_ACTION_ERROR               608
#define ERR_INTERNAL_ERROR             901

#define ERR_NOT_CONNECTED              950 // de extension
#define ERR_BRIDGE_BUSY                951 // de extension

#define ERR_LINK_BUTTON_NOT_PRESSED    101
#define ERR_DEVICE_OFF                 201
#define ERR_BRIDGE_GROUP_TABLE_FULL    301
#define ERR_DEVICE_GROUP_TABLE_FULL    302

#define ERR_DEVICE_SCENES_TABLE_FULL   402 // de extension

#define IDLE_LIMIT 30
#define IDLE_READ_LIMIT 120
#define IDLE_USER_LIMIT 20
#define IDLE_ATTR_REPORT_BIND_LIMIT 1800
#define IDLE_ATTR_REPORT_BIND_LIMIT_SHORT 5
#define BUTTON_ATTR_REPORT_BIND_LIMIT 120
#define WARMUP_TIME 120

#define MAX_UNLOCK_GATEWAY_TIME 600
#define MAX_RECOVER_ENTRY_AGE 600
#define PERMIT_JOIN_SEND_INTERVAL (1000 * 1800)
#define EXT_PROCESS_TIMEOUT 10000
#define SET_ENDPOINTCONFIG_DURATION (1000 * 16) // time deCONZ needs to update Endpoints
#define OTA_LOW_PRIORITY_TIME (60 * 2)
#define CHECK_SENSOR_FAST_ROUNDS 3
#define CHECK_SENSOR_FAST_INTERVAL 100
#define CHECK_SENSOR_INTERVAL      1000
#define CHECK_SENSORS_MAX          10
#define CHECK_ZB_GOOD_INTERVAL     60

// wifi managed flags
#define WIFI_MGTM_HOSTAPD         0x01  // hostapd (by deCONZ)
#define WIFI_MGTM_WPA_SUPPLICANT  0x02  // wpa_supplicant (by deCONZ)
#define WIFI_MGTM_INTERFACES      0x04  // interfaces (by deCONZ)
#define WIFI_MGMT_ACTIVE          0x08  // 1 when accesspoint or client is active

#define DE_OTAU_ENDPOINT             0x50
#define DE_PROFILE_ID              0xDE00

// Digi Drop-In-Networking (DIN) ZigBee Profile, used by the XBee.
#define DIN_PROFILE_ID                      0xC105 // Digi Drop-In-Networking
#define DIN_DDO_ENDPOINT                    0xE6   // Digi Device Object endpoint
#define DIN_DDM_ENDPOINT                    0xE8   // Digi Data Management endpoint
#define DEV_ID_DIN_XBEE                     0x0001 // Device ID used by the XBee

// Generic devices
#define DEV_ID_ONOFF_SWITCH                 0x0000 // On/Off switch
#define DEV_ID_LEVEL_CONTROL_SWITCH         0x0001 // Level control switch
#define DEV_ID_ONOFF_OUTPUT                 0x0002 // On/Off output
#define DEV_ID_LEVEL_CONTROLLABLE_OUTPUT    0x0003 // Level controllable output
#define DEV_ID_CONFIGURATION_TOOL           0x0005 // Configuration tool
#define DEV_ID_RANGE_EXTENDER               0x0008 // Range extender
#define DEV_ID_MAINS_POWER_OUTLET           0x0009 // Mains power outlet
#define DEV_ID_CONSUMPTION_AWARENESS_DEVICE 0x000d // Consumption awareness device
#define DEV_ID_FAN                          0x000e // Fan (used by Hamption Bay fan module)
#define DEV_ID_SMART_PLUG                   0x0051 // Smart plug
// HA lighting devices
#define DEV_ID_HA_ONOFF_LIGHT               0x0100 // On/Off light
#define DEV_ID_HA_DIMMABLE_LIGHT            0x0101 // Dimmable light
#define DEV_ID_HA_COLOR_DIMMABLE_LIGHT      0x0102 // Color dimmable light
#define DEV_ID_HA_ONOFF_LIGHT_SWITCH        0x0103 // On/Off light switch
#define DEV_ID_HA_DIMMER_SWITCH             0x0104 // Dimmer switch
#define DEV_ID_HA_LIGHT_SENSOR              0x0106 // Light sensor
#define DEV_ID_HA_OCCUPANCY_SENSOR          0x0107 // Occupancy sensor

// Other HA devices
#define DEV_ID_HA_WINDOW_COVERING_DEVICE    0x0202 // Window Covering Device
#define DEV_ID_HA_WINDOW_COVERING_CONTROLLER 0x0203 // Window Covering Controller
//
#define DEV_ID_IAS_ZONE                     0x0402 // IAS Zone
#define DEV_ID_IAS_WARNING_DEVICE           0x0403 // IAS Warning Device
// Smart Energy devices
#define DEV_ID_SE_METERING_DEVICE           0x0501 // Smart Energy metering device

// ZLL lighting devices
#define DEV_ID_ZLL_ONOFF_LIGHT              0x0000 // On/Off light
#define DEV_ID_ZLL_ONOFF_PLUGIN_UNIT        0x0010 // On/Off plugin unit
#define DEV_ID_ZLL_DIMMABLE_LIGHT           0x0100 // Dimmable light
#define DEV_ID_ZLL_DIMMABLE_PLUGIN_UNIT     0x0110 // Dimmable plugin unit
#define DEV_ID_ZLL_COLOR_LIGHT              0x0200 // Color light
#define DEV_ID_ZLL_EXTENDED_COLOR_LIGHT     0x0210 // Extended color light
#define DEV_ID_ZLL_COLOR_TEMPERATURE_LIGHT  0x0220 // Color temperature light
// ZigBee 3.0 lighting devices
#define DEV_ID_Z30_ONOFF_PLUGIN_UNIT        0x010a // On/Off plugin unit
#define DEV_ID_Z30_DIMMABLE_PLUGIN_UNIT     0x010b // Dimmable plugin unit
#define DEV_ID_Z30_COLOR_TEMPERATURE_LIGHT  0x010c // Color temperature light
#define DEV_ID_Z30_EXTENDED_COLOR_LIGHT     0x010d // Extended color light
// ZLL controller devices
#define DEV_ID_ZLL_COLOR_CONTROLLER         0x0800 // Color controller
#define DEV_ID_ZLL_COLOR_SCENE_CONTROLLER   0x0810 // Color scene controller
#define DEV_ID_ZLL_NON_COLOR_CONTROLLER     0x0820 // Non color controller
#define DEV_ID_ZLL_NON_COLOR_SCENE_CONTROLLER 0x0830 // Non color scene controller
#define DEV_ID_ZLL_CONTROL_BRIDGE           0x0840 // Control bridge
#define DEV_ID_ZLL_ONOFF_SENSOR             0x0850 // On/Off sensor

#define DEV_ID_XIAOMI_SMART_PLUG            0xffff

#define DEFAULT_TRANSITION_TIME 4 // 400ms
#define MAX_ENHANCED_HUE 65535
#define MAX_ENHANCED_HUE_Z 65278 // max supportet ehue of all devices
#define MIN_UNIQUEID_LENGTH 26   // 00:21:2e:ff:ff:00:a6:fd-02

#define BASIC_CLUSTER_ID                      0x0000
#define POWER_CONFIGURATION_CLUSTER_ID        0x0001
#define IDENTIFY_CLUSTER_ID                   0x0003
#define GROUP_CLUSTER_ID                      0x0004
#define SCENE_CLUSTER_ID                      0x0005
#define ONOFF_CLUSTER_ID                      0x0006
#define ONOFF_SWITCH_CONFIGURATION_CLUSTER_ID 0x0007
#define LEVEL_CLUSTER_ID                      0x0008
#define TIME_CLUSTER_ID                       0x000A
#define ANALOG_INPUT_CLUSTER_ID               0x000C
#define ANALOG_OUTPUT_CLUSTER_ID              0x000D
#define BINARY_INPUT_CLUSTER_ID               0x000F
#define MULTISTATE_INPUT_CLUSTER_ID           0x0012
#define OTAU_CLUSTER_ID                       0x0019
#define POLL_CONTROL_CLUSTER_ID               0x0020
#define GREEN_POWER_CLUSTER_ID                0x0021
#define DOOR_LOCK_CLUSTER_ID                  0x0101
#define WINDOW_COVERING_CLUSTER_ID            0x0102
#define THERMOSTAT_CLUSTER_ID                 0x0201
#define FAN_CONTROL_CLUSTER_ID                0x0202
#define COLOR_CLUSTER_ID                      0x0300
#define ILLUMINANCE_MEASUREMENT_CLUSTER_ID    0x0400
#define ILLUMINANCE_LEVEL_SENSING_CLUSTER_ID  0x0401
#define TEMPERATURE_MEASUREMENT_CLUSTER_ID    0x0402
#define PRESSURE_MEASUREMENT_CLUSTER_ID       0x0403
#define RELATIVE_HUMIDITY_CLUSTER_ID          0x0405
#define OCCUPANCY_SENSING_CLUSTER_ID          0x0406
#define IAS_ZONE_CLUSTER_ID                   0x0500
#define IAS_WD_CLUSTER_ID                     0x0502
#define METERING_CLUSTER_ID                   0x0702
#define ELECTRICAL_MEASUREMENT_CLUSTER_ID     0x0B04
#define COMMISSIONING_CLUSTER_ID              0x1000
#define DE_CLUSTER_ID                         0xFC00
#define VENDOR_CLUSTER_ID                     0xFC00
#define UBISYS_DEVICE_SETUP_CLUSTER_ID        0xFC00
#define SAMJIN_CLUSTER_ID                     0xFC02
#define LEGRAND_CONTROL_CLUSTER_ID            0xFC40
#define XAL_CLUSTER_ID                        0xFCCE

#define IAS_ZONE_CLUSTER_ATTR_ZONE_STATUS_ID  0x0002

#define GREEN_POWER_ENDPOINT 0xf2

#define ONOFF_COMMAND_OFF     0x00
#define ONOFF_COMMAND_ON      0x01
#define ONOFF_COMMAND_TOGGLE  0x02
#define ONOFF_COMMAND_OFF_WITH_EFFECT  0x040
#define ONOFF_COMMAND_ON_WITH_TIMED_OFF  0x42
#define LEVEL_COMMAND_MOVE_TO_LEVEL 0x00
#define LEVEL_COMMAND_MOVE 0x01
#define LEVEL_COMMAND_STEP 0x02
#define LEVEL_COMMAND_STOP 0x03
#define LEVEL_COMMAND_MOVE_TO_LEVEL_WITH_ON_OFF 0x04
#define LEVEL_COMMAND_MOVE_WITH_ON_OFF 0x05
#define LEVEL_COMMAND_STEP_WITH_ON_OFF 0x06
#define LEVEL_COMMAND_STOP_WITH_ON_OFF 0x07
#define SCENE_COMMAND_RECALL_SCENE 0x05
#define SCENE_COMMAND_IKEA_STEP_CT 0x07
#define SCENE_COMMAND_IKEA_MOVE_CT 0x08
#define SCENE_COMMAND_IKEA_STOP_CT 0x09
#define WINDOW_COVERING_COMMAND_OPEN          0x00
#define WINDOW_COVERING_COMMAND_CLOSE         0x01
#define WINDOW_COVERING_COMMAND_STOP          0x02
#define WINDOW_COVERING_COMMAND_GOTO_LIFT_PCT 0x05
#define WINDOW_COVERING_COMMAND_GOTO_TILT_PCT 0x08


// IAS Zone Types
#define IAS_ZONE_TYPE_STANDARD_CIE            0x0000
#define IAS_ZONE_TYPE_MOTION_SENSOR           0x000d
#define IAS_ZONE_TYPE_CONTACT_SWITCH          0x0015
#define IAS_ZONE_TYPE_FIRE_SENSOR             0x0028
#define IAS_ZONE_TYPE_WATER_SENSOR            0x002a
#define IAS_ZONE_TYPE_CARBON_MONOXIDE_SENSOR  0x002b
#define IAS_ZONE_TYPE_VIBRATION_SENSOR        0x002d
#define IAS_ZONE_TYPE_WARNING_DEVICE          0x0225

// read flags
#define READ_MODEL_ID          (1 << 0)
#define READ_SWBUILD_ID        (1 << 1)
#define READ_ON_OFF            (1 << 2)
#define READ_LEVEL             (1 << 3)
#define READ_COLOR             (1 << 4)
#define READ_GROUPS            (1 << 5)
#define READ_SCENES            (1 << 6)
#define READ_SCENE_DETAILS     (1 << 7)
#define READ_VENDOR_NAME       (1 << 8)
#define READ_BINDING_TABLE     (1 << 9)
#define READ_OCCUPANCY_CONFIG  (1 << 10)
#define READ_GROUP_IDENTIFIERS (1 << 12)
#define READ_MODE_CONFIG       (1 << 13)
#define READ_THERMOSTAT_STATE  (1 << 17)
#define READ_BATTERY           (1 << 18)

#define READ_MODEL_ID_INTERVAL   (60 * 60) // s
#define READ_SWBUILD_ID_INTERVAL (60 * 60) // s

// write flags
#define WRITE_OCCUPANCY_CONFIG  (1 << 11)
#define WRITE_DELAY             (1 << 13)
#define WRITE_LEDINDICATION     (1 << 14)
#define WRITE_SENSITIVITY       (1 << 15)
#define WRITE_USERTEST          (1 << 16)

// manufacturer codes
// https://github.com/wireshark/wireshark/blob/master/epan/dissectors/packet-zbee.h
#define VENDOR_NONE         0x0000
#define VENDOR_EMBER        0x1002
#define VENDOR_PHILIPS      0x100B // Also used by iCasa routers
#define VENDOR_VISONIC      0x1011
#define VENDOR_ATMEL        0x1014
#define VENDOR_DEVELCO      0x1015
#define VENDOR_MAXSTREAM    0x101E // Used by Digi
#define VENDOR_VANTAGE      0x1021
#define VENDOR_LEGRAND      0x1021 // wrong name?
#define VENDOR_LGE          0x102E
#define VENDOR_JENNIC       0x1037 // Used by Xiaomi, Trust, Eurotronic
#define VENDOR_CLS          0x104E
#define VENDOR_CENTRALITE   0x104E // wrong name?
#define VENDOR_SI_LABS      0x1049
#define VENDOR_4_NOKS       0x1071
#define VENDOR_BITRON       0x1071 // branded
#define VENDOR_COMPUTIME    0x1078
#define VENDOR_NETVOX       0x109F
#define VENDOR_NYCE         0x10B9
#define VENDOR_UBISYS       0x10F2
#define VENDOR_BEGA         0x1105
#define VENDOR_PHYSICAL     0x110A // Used by SmartThings
#define VENDOR_OSRAM        0x110C
#define VENDOR_JASCO        0x1124 // Used by GE
#define VENDOR_BUSCH_JAEGER 0x112E
#define VENDOR_SERCOMM      0x1131
#define VENDOR_BOSCH        0x1133
#define VENDOR_DDEL         0x1135
#define VENDOR_LUTRON       0x1144
#define VENDOR_ZEN          0x1158
#define VENDOR_KEEN_HOME    0x115B
#define VENDOR_XIAOMI       0x115F
#define VENDOR_INNR         0x1166
#define VENDOR_LDS          0x1168 // Used by Samsung SmartPlug 2019
#define VENDOR_INSTA        0x117A
#define VENDOR_IKEA         0x117C
#define VENDOR_3A_SMART_HOME  0x117E
#define VENDOR_STELPRO      0x1185
#define VENDOR_LEDVANCE     0x1189
#define VENDOR_SINOPE       0x119C
#define VENDOR_JIUZHOU      0x119D
#define VENDOR_PAULMANN     0x119D // branded
#define VENDOR_HEIMAN       0x120B
#define VENDOR_MUELLER      0x121B // Used by Mueller Licht
#define VENDOR_AURORA       0x121C // Used by Aurora Aone
<<<<<<< HEAD
#define VENDOR_SUNRICHER    0x1224 // Used by iCasa and Namron keypads
=======
#define VENDOR_SUNRICHER    0x1224 // white label used by iCasa, Illuminize ...
>>>>>>> 171a1971
#define VENDOR_XAL          0x122A
#define VENDOR_THIRD_REALITY 0x1233
#define VENDOR_DSR          0x1234
#define VENDOR_HANGZHOU_IMAGIC 0x123B
#define VENDOR_SAMJIN       0x1241
#define VENDOR_KONKE        0x1268
#define VENDOR_OSRAM_STACK  0xBBAA
#define VENDOR_C2DF         0xC2DF

#define ANNOUNCE_INTERVAL 10 // minutes default announce interval

#define MAX_NODES 200
#define MAX_SENSORS 1000
#define MAX_GROUPS 100
#define MAX_SCENES 100
#define MAX_LIGHTSTATES 1000
#define MAX_SCHEDULES 500
#define MAX_RULES 500
#define MAX_CONDITIONS 1000
#define MAX_ACTIONS 1000
#define MAX_RESOURCELINKS 100
#define MAX_STREAMING 0
#define MAX_CHANNELS 50

#define MAX_GROUP_SEND_DELAY 5000 // ms between to requests to the same group
#define GROUP_SEND_DELAY 50 // default ms between to requests to the same group
#define MAX_TASKS_PER_NODE 2
#define MAX_BACKGROUND_TASKS 5

#define MAX_RULE_ILLUMINANCE_VALUE_AGE_MS (1000 * 60 * 20) // 20 minutes

// string lengths
#define MAX_GROUP_NAME_LENGTH 32
#define MAX_SCENE_NAME_LENGTH 32
#define MAX_RULE_NAME_LENGTH 32
#define MAX_SENSOR_NAME_LENGTH 32

// REST API return codes
#define REQ_READY_SEND   0
#define REQ_NOT_HANDLED -1

// Special application return codes
#define APP_RET_UPDATE        40
#define APP_RET_RESTART_APP   41
#define APP_RET_UPDATE_BETA   42
#define APP_RET_RESTART_SYS   43
#define APP_RET_SHUTDOWN_SYS  44
#define APP_RET_UPDATE_ALPHA  45
#define APP_RET_UPDATE_FW     46

// Firmware version related (32-bit field)
#define FW_PLATFORM_MASK          0x0000FF00UL
#define FW_PLATFORM_DERFUSB23E0X  0x00000300UL
#define FW_PLATFORM_AVR           0x00000500UL
#define FW_PLATFORM_R21           0x00000700UL

// schedules
#define SCHEDULE_CHECK_PERIOD 1000

// save database items
#define DB_LIGHTS         0x00000001
#define DB_GROUPS         0x00000002
#define DB_AUTH           0x00000004
#define DB_CONFIG         0x00000008
#define DB_SCENES         0x00000010
#define DB_SCHEDULES      0x00000020
#define DB_RULES          0x00000040
#define DB_SENSORS        0x00000080
#define DB_USERPARAM      0x00000100
#define DB_GATEWAYS       0x00000200
#define DB_RESOURCELINKS  0x00000400
#define DB_QUERY_QUEUE    0x00000800
#define DB_SYNC           0x00001000
#define DB_NOSAVE         0x00002000

#define DB_HUGE_SAVE_DELAY  (60 * 60 * 1000) // 60 minutes
#define DB_LONG_SAVE_DELAY  (15 * 60 * 1000) // 15 minutes
#define DB_SHORT_SAVE_DELAY (5 *  1 * 1000) // 5 seconds

#define DB_CONNECTION_TTL (60 * 15) // 15 minutes

// internet discovery

// network reconnect
#define DISCONNECT_CHECK_DELAY 100
#define NETWORK_ATTEMPS        10
#define RECONNECT_CHECK_DELAY  5000
#define RECONNECT_NOW          100

extern const quint64 macPrefixMask;

extern const quint64 celMacPrefix;
extern const quint64 bjeMacPrefix;
extern const quint64 deMacPrefix;
extern const quint64 emberMacPrefix;
extern const quint64 energyMiMacPrefix;
extern const quint64 heimanMacPrefix;
extern const quint64 ikeaMacPrefix;
extern const quint64 ikea2MacPrefix;
extern const quint64 silabsMacPrefix;
extern const quint64 silabs2MacPrefix;
extern const quint64 silabs3MacPrefix;
extern const quint64 instaMacPrefix;
extern const quint64 boschMacPrefix;
extern const quint64 jennicMacPrefix;
extern const quint64 keenhomeMacPrefix;
extern const quint64 lutronMacPrefix;
extern const quint64 netvoxMacPrefix;
extern const quint64 osramMacPrefix;
extern const quint64 philipsMacPrefix;
extern const quint64 sinopeMacPrefix;
extern const quint64 stMacPrefix;
extern const quint64 samjinMacPrefix;
extern const quint64 tiMacPrefix;
extern const quint64 ubisysMacPrefix;
extern const quint64 xalMacPrefix;
extern const quint64 develcoMacPrefix;
extern const quint64 legrandMacPrefix;
extern const quint64 xiaomiMacPrefix;
extern const quint64 computimeMacPrefix;
extern const quint64 konkeMacPrefix;
extern const quint64 ecozyMacPrefix;

inline bool checkMacVendor(quint64 addr, quint16 vendor)
{
    const quint64 prefix = addr & macPrefixMask;
    switch (vendor) {
        case VENDOR_XIAOMI:
            return prefix == jennicMacPrefix ||
                   prefix == xiaomiMacPrefix;
        case VENDOR_SINOPE:
            return prefix == sinopeMacPrefix;
        case VENDOR_HEIMAN:
            return prefix == emberMacPrefix ||
                   prefix == jennicMacPrefix;
        case VENDOR_SUNRICHER:
            return prefix == emberMacPrefix ||
                   prefix == silabs2MacPrefix;
        case VENDOR_BITRON:
            return prefix == tiMacPrefix;
        case VENDOR_BOSCH:
            return prefix == boschMacPrefix ||
                   prefix == emberMacPrefix;
        case VENDOR_BUSCH_JAEGER:
            return prefix == bjeMacPrefix;
        case VENDOR_CENTRALITE:
            return prefix == emberMacPrefix;
        case VENDOR_EMBER:
            return prefix == emberMacPrefix ||
                   prefix == konkeMacPrefix ||
                   prefix == silabs3MacPrefix;
        case VENDOR_DDEL:
            return prefix == deMacPrefix ||
                   prefix == silabs3MacPrefix;
        case VENDOR_IKEA:
            return prefix == ikeaMacPrefix ||
                   prefix == silabsMacPrefix ||
                   prefix == silabs2MacPrefix ||
                   prefix == energyMiMacPrefix ||
                   prefix == emberMacPrefix;
        case VENDOR_JASCO:
            return prefix == celMacPrefix;
        case VENDOR_INNR:
        case VENDOR_LDS:
            return prefix == jennicMacPrefix ||
                   prefix == silabs2MacPrefix;
        case VENDOR_INSTA:
            return prefix == instaMacPrefix;
        case VENDOR_JENNIC:
            return prefix == jennicMacPrefix;
        case VENDOR_KEEN_HOME:
            return prefix == keenhomeMacPrefix;
        case VENDOR_LGE:
            return prefix == emberMacPrefix;
        case VENDOR_LUTRON:
            return prefix == lutronMacPrefix;
        case VENDOR_NYCE:
            return prefix == emberMacPrefix;
        case VENDOR_OSRAM:
        case VENDOR_OSRAM_STACK:
            return prefix == osramMacPrefix ||
                   prefix == heimanMacPrefix;
        case VENDOR_PHILIPS:
            return prefix == philipsMacPrefix;
        case VENDOR_PHYSICAL:
            return prefix == stMacPrefix;
        case VENDOR_SI_LABS:
            return prefix == silabsMacPrefix ||
                   prefix == energyMiMacPrefix ||
                   prefix == ikeaMacPrefix; // belongs to SiLabs
        case VENDOR_STELPRO:
            return prefix == xalMacPrefix;
        case VENDOR_UBISYS:
            return prefix == ubisysMacPrefix;
        case VENDOR_VISONIC:
            return prefix == emberMacPrefix;
        case VENDOR_XAL:
            return prefix == xalMacPrefix;
        case VENDOR_SAMJIN:
            return prefix == samjinMacPrefix;
        case VENDOR_DEVELCO:
            return prefix == develcoMacPrefix;
        case VENDOR_LEGRAND:
            return prefix == legrandMacPrefix;
        case VENDOR_NETVOX:
            return prefix == netvoxMacPrefix;
        case VENDOR_AURORA:
            return prefix == jennicMacPrefix;
        case VENDOR_COMPUTIME:
            return prefix == computimeMacPrefix;
        default:
            return false;
    }
}

inline bool checkMacVendor(const deCONZ::Address &addr, quint16 vendor)
{
    return checkMacVendor(addr.ext(), vendor);
}

// HTTP status codes
extern const char *HttpStatusOk;
extern const char *HttpStatusAccepted;
extern const char *HttpStatusNotModified;
extern const char *HttpStatusUnauthorized;
extern const char *HttpStatusBadRequest;
extern const char *HttpStatusForbidden;
extern const char *HttpStatusNotFound;
extern const char *HttpStatusNotImplemented;
extern const char *HttpStatusServiceUnavailable;
extern const char *HttpContentHtml;
extern const char *HttpContentCss;
extern const char *HttpContentJson;
extern const char *HttpContentJS;
extern const char *HttpContentPNG;
extern const char *HttpContentJPG;
extern const char *HttpContentSVG;

// Forward declarations
class Gateway;
class GatewayScanner;
class QUdpSocket;
class QTcpSocket;
class DeRestPlugin;
class QHostInfo;
class QNetworkReply;
class QNetworkAccessManager;
class QProcess;
class PollManager;
class RestDevices;

struct Schedule
{
    enum Week
    {
        Monday    = 0x01,
        Tuesday   = 0x02,
        Wednesday = 0x04,
        Thursday  = 0x08,
        Friday    = 0x10,
        Saturday  = 0x20,
        Sunday    = 0x40,
    };

    enum Type
    {
        TypeInvalid,
        TypeAbsoluteTime,
        TypeRecurringTime,
        TypeTimer
    };

    enum State
    {
        StateNormal,
        StateDeleted
    };

    Schedule() :
        type(TypeInvalid),
        state(StateNormal),
        status(QLatin1String("enabled")),
        activation(QLatin1String("start")),
        autodelete(true),
        weekBitmap(0),
        recurring(0),
        timeout(0),
        currentTimeout(0)
    {
    }

    Type type;
    State state;
    /*! Numeric identifier as string. */
    QString id;
    /*! etag of Schedule. */
    QString etag;
    /*! Name length 0..32, if 0 default name "schedule" will be used. (Optional) */
    QString name;
    /*! Description length 0..64, default is empty string. (Optional) */
    QString description;
    /*! Command a JSON object with length 0..90. (Required) */
    QString command;
    /*! Time is given in ISO 8601:2004 format: YYYY-MM-DDTHH:mm:ss. (Required) */
    QString time;
    /*! Localtime is given in ISO 8601:2004 format: YYYY-MM-DDTHH:mm:ss. (Optional) */
    QString localtime;
    /*! UTC time that the timer was started. Only provided for timers. */
    QString starttime;
    /*! status of schedule (enabled or disabled). */
    QString status;
    /*! should activation of schedule start or end at given time (if a fading time is given) (start or end). */
    QString activation;
    /*! If set to true, the schedule will be removed automatically if expired, if set to false it will be disabled. */
    bool autodelete;
    /*! Same as time but as qt object. */
    QDateTime datetime;
    /*! Date time of last schedule activation. */
    QDateTime lastTriggerDatetime;
    /*! Whole JSON schedule as received from API as string. */
    QString jsonString;
    /*! Whole JSON schedule as received from API as map. */
    QVariantMap jsonMap;
    /*! Bitmap for recurring schedule. */
    quint8 weekBitmap;
    /*! R[nn], the recurring part, 0 means forever. */
    uint recurring;
    QDateTime endtime; /*! Localtime of timeout: for timers only. */
    /*! Timeout in seconds. */
    int timeout;
    /*! Current timeout counting down to ::timeout. */
    int currentTimeout;
};

enum TaskType
{
    TaskIdentify = 0,
    TaskGetHue = 1,
    TaskSetHue = 2,
    TaskSetEnhancedHue = 3,
    TaskSetHueAndSaturation = 4,
    TaskSetXyColor = 5,
    TaskSetColorTemperature = 6,
    TaskGetColor = 7,
    TaskGetSat = 8,
    TaskSetSat = 9,
    TaskGetLevel = 10,
    TaskSetLevel = 11,
    TaskIncColorTemperature = 12,
    TaskStopLevel = 13,
    TaskSendOnOffToggle = 14,
    TaskMoveLevel = 15,
    TaskGetOnOff = 16,
    TaskSetColorLoop = 17,
    TaskGetColorLoop = 18,
    TaskReadAttributes = 19,
    TaskWriteAttribute = 20,
    TaskGetGroupMembership = 21,
    TaskGetGroupIdentifiers = 22,
    TaskGetSceneMembership = 23,
    TaskStoreScene = 24,
    TaskCallScene = 25,
    TaskViewScene = 26,
    TaskAddScene = 27,
    TaskRemoveScene = 28,
    TaskRemoveAllScenes = 29,
    TaskAddToGroup = 30,
    TaskRemoveFromGroup = 31,
    TaskViewGroup = 32,
    TaskTriggerEffect = 33,
    TaskWarning = 34,
    TaskIncBrightness = 35,
    TaskWindowCovering = 36,
    TaskThermostat = 37
};

struct TaskItem
{
    TaskItem()
    {
        taskId = _taskCounter++;
        autoMode = false;
        onOff = false;
        client = 0;
        node = 0;
        lightNode = 0;
        cluster = 0;
        colorX = 0;
        colorY = 0;
        colorTemperature = 0;
        transitionTime = DEFAULT_TRANSITION_TIME;
        onTime = 0;
        sendTime = 0;
        ordered = false;
    }

    TaskType taskType;
    int taskId;
    deCONZ::ApsDataRequest req;
    deCONZ::ZclFrame zclFrame;
    uint8_t zclSeq;
    bool ordered; // won't be send until al prior taskIds are send
    int sendTime; // copy of idleTotalCounter
    bool confirmed;
    bool onOff;
    bool colorLoop;
    qreal hueReal;
    uint16_t identifyTime;
    uint8_t effectIdentifier;
    uint8_t options;
    uint16_t duration;
    uint8_t hue;
    uint8_t sat;
    uint8_t level;
    uint16_t enhancedHue;
    uint16_t colorX;
    uint16_t colorY;
    uint16_t colorTemperature;
    uint16_t groupId;
    uint8_t sceneId;
    qint32 inc; // bri_inc, hue_inc, sat_inc, ct_inc
    QString etag;
    uint16_t transitionTime;
    uint16_t onTime;
    QTcpSocket *client;

    bool autoMode; // true then this is a automode task
    deCONZ::Node *node;
    LightNode *lightNode;
    deCONZ::ZclCluster *cluster;

private:
    static int _taskCounter;
};

/*! \class ApiAuth

    Helper to combine serval authorisation parameters.
 */
class ApiAuth
{
public:
    enum State
    {
        StateNormal,
        StateDeleted
    };

    ApiAuth();
    void setDeviceType(const QString &devtype);

    bool needSaveDatabase;
    State state;
    QString apikey; // also called username (10..32 chars)
    QString devicetype;
    QDateTime createDate;
    QDateTime lastUseDate;
    QString useragent;
};

enum ApiVersion
{
    ApiVersion_1,      //!< common version 1.0
    ApiVersion_1_DDEL  //!< version 1.0, "Accept: application/vnd.ddel.v1"
};

enum ApiAuthorisation
{
    ApiAuthNone,
    ApiAuthLocal,
    ApiAuthInternal,
    ApiAuthFull
};

enum ApiMode
{
    ApiModeNormal,
    ApiModeStrict,
    ApiModeEcho,
    ApiModeHue
};

/*! \class ApiRequest

    Helper to simplify HTTP REST request handling.
 */
class ApiRequest
{
public:
    ApiRequest(const QHttpRequestHeader &h, const QStringList &p, QTcpSocket *s, const QString &c);
    QString apikey() const;
    ApiVersion apiVersion() const { return version; }

    const QHttpRequestHeader &hdr;
    const QStringList &path;
    QTcpSocket *sock;
    QString content;
    ApiVersion version;
    ApiAuthorisation auth;
    ApiMode mode;
};

/*! \class ApiResponse

    Helper to simplify HTTP REST request handling.
 */
struct ApiResponse
{
    QString etag;
    const char *httpStatus;
    const char *contentType;
    QList<QPair<QString, QString> > hdrFields; // extra header fields
    QVariantMap map; // json content
    QVariantList list; // json content
    QString str; // json string
};

/*! \class ApiConfig

    Provide config to the resource system.
 */
class ApiConfig : public Resource
{
public:
    ApiConfig();
};

class TcpClient
{
public:
    QHttpRequestHeader hdr;
    QDateTime created;
    int closeTimeout; // close socket in n seconds
    QTcpSocket *sock;
};

/*! \class DeWebPluginPrivate

    Pimpl of DeWebPlugin.
 */
class DeRestPluginPrivate : public QObject
{
    Q_OBJECT

public:

    struct nodeVisited {
        const deCONZ::Node* node;
        bool visited;
    };

    DeRestPluginPrivate(QObject *parent = 0);
    ~DeRestPluginPrivate();

    // REST API authorisation
    void initAuthentication();
    bool allowedToCreateApikey(const ApiRequest &req, ApiResponse &rsp, QVariantMap &map);
    void authorise(ApiRequest &req, ApiResponse &rsp);
    QString encryptString(const QString &str);

    // REST API gateways
    int handleGatewaysApi(const ApiRequest &req, ApiResponse &rsp);
    int getAllGateways(const ApiRequest &req, ApiResponse &rsp);
    int getGatewayState(const ApiRequest &req, ApiResponse &rsp);
    int setGatewayState(const ApiRequest &req, ApiResponse &rsp);
    int addCascadeGroup(const ApiRequest &req, ApiResponse &rsp);
    int deleteCascadeGroup(const ApiRequest &req, ApiResponse &rsp);
    void gatewayToMap(const ApiRequest &req, const Gateway *gw, QVariantMap &map);

    // REST API configuration
    void initConfig();
    int handleConfigBasicApi(const ApiRequest &req, ApiResponse &rsp);
    int handleConfigLocalApi(const ApiRequest &req, ApiResponse &rsp);
    int handleConfigFullApi(const ApiRequest &req, ApiResponse &rsp);
    int createUser(const ApiRequest &req, ApiResponse &rsp);
    int getFullState(const ApiRequest &req, ApiResponse &rsp);
    int getConfig(const ApiRequest &req, ApiResponse &rsp);
    int getBasicConfig(const ApiRequest &req, ApiResponse &rsp);
    int getZigbeeConfig(const ApiRequest &req, ApiResponse &rsp);
    int putZigbeeConfig(const ApiRequest &req, ApiResponse &rsp);
    int getChallenge(const ApiRequest &req, ApiResponse &rsp);
    int modifyConfig(const ApiRequest &req, ApiResponse &rsp);
    int deleteUser(const ApiRequest &req, ApiResponse &rsp);
    int updateSoftware(const ApiRequest &req, ApiResponse &rsp);
    int restartGateway(const ApiRequest &req, ApiResponse &rsp);
    int restartApp(const ApiRequest &req, ApiResponse &rsp);
    int shutDownGateway(const ApiRequest &req, ApiResponse &rsp);
    int updateFirmware(const ApiRequest &req, ApiResponse &rsp);
    int exportConfig(const ApiRequest &req, ApiResponse &rsp);
    int importConfig(const ApiRequest &req, ApiResponse &rsp);
    int resetConfig(const ApiRequest &req, ApiResponse &rsp);
    int changePassword(const ApiRequest &req, ApiResponse &rsp);
    int deletePassword(const ApiRequest &req, ApiResponse &rsp);
    int getWifiState(const ApiRequest &req, ApiResponse &rsp);
    int configureWifi(const ApiRequest &req, ApiResponse &rsp);
    int restoreWifiConfig(const ApiRequest &req, ApiResponse &rsp);
    int putWifiScanResult(const ApiRequest &req, ApiResponse &rsp);
    int putWifiUpdated(const ApiRequest &req, ApiResponse &rsp);
    int putHomebridgeUpdated(const ApiRequest &req, ApiResponse &rsp);

    void configToMap(const ApiRequest &req, QVariantMap &map);
    void basicConfigToMap(QVariantMap &map);

    // REST API userparameter
    int handleUserparameterApi(const ApiRequest &req, ApiResponse &rsp);
    int createUserParameter(const ApiRequest &req, ApiResponse &rsp);
    int addUserParameter(const ApiRequest &req, ApiResponse &rsp);
    int modifyUserParameter(const ApiRequest &req, ApiResponse &rsp);
    int getUserParameter(const ApiRequest &req, ApiResponse &rsp);
    int getAllUserParameter(const ApiRequest &req, ApiResponse &rsp);
    int deleteUserParameter(const ApiRequest &req, ApiResponse &rsp);

    // REST API lights
    int handleLightsApi(const ApiRequest &req, ApiResponse &rsp);
    int getAllLights(const ApiRequest &req, ApiResponse &rsp);
    int searchNewLights(const ApiRequest &req, ApiResponse &rsp);
    int getNewLights(const ApiRequest &req, ApiResponse &rsp);
    int getLightData(const ApiRequest &req, ApiResponse &rsp);
    int getLightState(const ApiRequest &req, ApiResponse &rsp);
    int setLightState(const ApiRequest &req, ApiResponse &rsp);
    int setWindowCoveringState(const ApiRequest &req, ApiResponse &rsp, TaskItem &taskRef, QVariantMap &map);
    int setWarningDeviceState(const ApiRequest &req, ApiResponse &rsp, TaskItem &taskRef, QVariantMap &map);
    int setLightAttributes(const ApiRequest &req, ApiResponse &rsp);
    int deleteLight(const ApiRequest &req, ApiResponse &rsp);
    int removeAllScenes(const ApiRequest &req, ApiResponse &rsp);
    int removeAllGroups(const ApiRequest &req, ApiResponse &rsp);
    int getConnectivity(const ApiRequest &req, ApiResponse &rsp, bool alt);
    void handleLightEvent(const Event &e);

    bool lightToMap(const ApiRequest &req, const LightNode *webNode, QVariantMap &map);

    // REST API groups
    int handleGroupsApi(const ApiRequest &req, ApiResponse &rsp);
    int getAllGroups(const ApiRequest &req, ApiResponse &rsp);
    int createGroup(const ApiRequest &req, ApiResponse &rsp);
    int getGroupAttributes(const ApiRequest &req, ApiResponse &rsp);
    int setGroupAttributes(const ApiRequest &req, ApiResponse &rsp);
    int setGroupState(const ApiRequest &req, ApiResponse &rsp);
    int deleteGroup(const ApiRequest &req, ApiResponse &rsp);
    void handleGroupEvent(const Event &e);
    Group *addGroup();

    // REST API groups > scenes
    int createScene(const ApiRequest &req, ApiResponse &rsp);
    int getAllScenes(const ApiRequest &req, ApiResponse &rsp);
    int getSceneAttributes(const ApiRequest &req, ApiResponse &rsp);
    int setSceneAttributes(const ApiRequest &req, ApiResponse &rsp);
    int storeScene(const ApiRequest &req, ApiResponse &rsp);
    int recallScene(const ApiRequest &req, ApiResponse &rsp);
    int modifyScene(const ApiRequest &req, ApiResponse &rsp);
    int deleteScene(const ApiRequest &req, ApiResponse &rsp);

    bool groupToMap(const ApiRequest &req, const Group *group, QVariantMap &map);

    // REST API schedules
    void initSchedules();
    int handleSchedulesApi(const ApiRequest &req, ApiResponse &rsp);
    int getAllSchedules(const ApiRequest &req, ApiResponse &rsp);
    int createSchedule(const ApiRequest &req, ApiResponse &rsp);
    int getScheduleAttributes(const ApiRequest &req, ApiResponse &rsp);
    int setScheduleAttributes(const ApiRequest &req, ApiResponse &rsp);
    int deleteSchedule(const ApiRequest &req, ApiResponse &rsp);
    bool jsonToSchedule(const QString &jsonString, Schedule &schedule, ApiResponse *rsp);

    // REST API touchlink
    void initTouchlinkApi();
    int handleTouchlinkApi(const ApiRequest &req, ApiResponse &rsp);
    int touchlinkScan(const ApiRequest &req, ApiResponse &rsp);
    int getTouchlinkScanResults(const ApiRequest &req, ApiResponse &rsp);
    int identifyLight(const ApiRequest &req, ApiResponse &rsp);
    int resetLight(const ApiRequest &req, ApiResponse &rsp);

    // REST API sensors
    int handleSensorsApi(const ApiRequest &req, ApiResponse &rsp);
    int getAllSensors(const ApiRequest &req, ApiResponse &rsp);
    int getSensor(const ApiRequest &req, ApiResponse &rsp);
    int getSensorData(const ApiRequest &req, ApiResponse &rsp);
    int searchNewSensors(const ApiRequest &req, ApiResponse &rsp);
    int getNewSensors(const ApiRequest &req, ApiResponse &rsp);
    int updateSensor(const ApiRequest &req, ApiResponse &rsp);
    int deleteSensor(const ApiRequest &req, ApiResponse &rsp);
    int changeSensorConfig(const ApiRequest &req, ApiResponse &rsp);
    int changeSensorState(const ApiRequest &req, ApiResponse &rsp);
    int createSensor(const ApiRequest &req, ApiResponse &rsp);
    int getGroupIdentifiers(const ApiRequest &req, ApiResponse &rsp);
    int recoverSensor(const ApiRequest &req, ApiResponse &rsp);
    bool sensorToMap(const Sensor *sensor, QVariantMap &map, const ApiRequest &req);
    void handleSensorEvent(const Event &e);

    // REST API resourcelinks
    int handleResourcelinksApi(const ApiRequest &req, ApiResponse &rsp);
    int getAllResourcelinks(const ApiRequest &req, ApiResponse &rsp);
    int getResourcelinks(const ApiRequest &req, ApiResponse &rsp);
    int createResourcelinks(const ApiRequest &req, ApiResponse &rsp);
    int updateResourcelinks(const ApiRequest &req, ApiResponse &rsp);
    int deleteResourcelinks(const ApiRequest &req, ApiResponse &rsp);

    // REST API rules
    int handleRulesApi(const ApiRequest &req, ApiResponse &rsp);
    int getAllRules(const ApiRequest &req, ApiResponse &rsp);
    int getRule(const ApiRequest &req, ApiResponse &rsp);
    int createRule(const ApiRequest &req, ApiResponse &rsp);
    int updateRule(const ApiRequest &req, ApiResponse &rsp);
    int deleteRule(const ApiRequest &req, ApiResponse &rsp);
    void queueCheckRuleBindings(const Rule &rule);
    bool evaluateRule(Rule &rule, const Event &e, Resource *eResource, ResourceItem *eItem, QDateTime now);
    void indexRuleTriggers(Rule &rule);
    void triggerRule(Rule &rule);
    bool ruleToMap(const Rule *rule, QVariantMap &map);
    int handleWebHook(const RuleAction &action);

    bool checkActions(QVariantList actionsList, ApiResponse &rsp);
    bool checkConditions(QVariantList conditionsList, ApiResponse &rsp);

    // REST API scenes
    int handleScenesApi(const ApiRequest &req, ApiResponse &rsp);

    // REST API info
    int handleInfoApi(const ApiRequest &req, ApiResponse &rsp);
    int getInfoTimezones(const ApiRequest &req, ApiResponse &rsp);

    // REST API capabilities
    int handleCapabilitiesApi(const ApiRequest &req, ApiResponse &rsp);
    int getCapabilities(const ApiRequest &req, ApiResponse &rsp);

    // REST API common
    QVariantMap errorToMap(int id, const QString &ressource, const QString &description);

    // UPNP discovery
    void initUpnpDiscovery();
    void initDescriptionXml();
    // Internet discovery
    void initInternetDicovery();
    bool setInternetDiscoveryInterval(int minutes);
    // Permit join
    void initPermitJoin();
    bool setPermitJoinDuration(uint8_t duration);
    bool sendGPProxyCommissioningMode();
    bool sendGPPairing(quint32 gpdSrcId, quint16 sinkGroupId, quint8 deviceId, quint32 frameCounter, const quint8 *key);

    // Otau
    void initOtau();
    void otauDataIndication(const deCONZ::ApsDataIndication &ind, const deCONZ::ZclFrame &zclFrame);
    void otauSendStdNotify(LightNode *node);
    bool isOtauBusy();
    bool isOtauActive();
    int otauLastBusyTimeDelta() const;

    //Channel Change
    void initChangeChannelApi();
    bool startChannelChange(quint8 channel);

    //reset Device
    void initResetDeviceApi();

    //Timezone
    // std::string getTimezone();
    QVariantList getTimezones();

    //Export/Import/Reset Configuration
    bool exportConfiguration();
    bool importConfiguration();
    bool resetConfiguration(bool resetGW, bool deleteDB);

public Q_SLOTS:
    Resource *getResource(const char *resource, const QString &id = QString());
    void announceUpnp();
    void upnpReadyRead();
    void apsdeDataIndication(const deCONZ::ApsDataIndication &ind);
    void apsdeDataConfirm(const deCONZ::ApsDataConfirm &conf);
    void gpDataIndication(const deCONZ::GpDataIndication &ind);
    void gpProcessButtonEvent(const deCONZ::GpDataIndication &ind);
    void configurationChanged();
    void networkStateChangeRequest(bool shouldConnect);
    int taskCountForAddress(const deCONZ::Address &address);
    void processTasks();
    void processGroupTasks();
    void nodeEvent(const deCONZ::NodeEvent &event);
    void initTimezone();
    void initNetworkInfo();
    void initWiFi();
    void internetDiscoveryTimerFired();
    void internetDiscoveryFinishedRequest(QNetworkReply *reply);
    void internetDiscoveryExtractVersionInfo(QNetworkReply *reply);
    void internetDiscoveryExtractGeo(QNetworkReply *reply);
    void inetProxyHostLookupDone(const QHostInfo &host);
    void inetProxyCheckHttpVia(const QString &via);
    void scheduleTimerFired();
    void permitJoinTimerFired();
    void resendPermitJoinTimerFired();
    void otauTimerFired();
    void lockGatewayTimerFired();
    void openClientTimerFired();
    void clientSocketDestroyed();
    void saveDatabaseTimerFired();
    void userActivity();
    bool sendBindRequest(BindingTask &bt);
    bool sendConfigureReportingRequest(BindingTask &bt, const std::vector<ConfigureReportingRequest> &requests);
    bool sendConfigureReportingRequest(BindingTask &bt);
    void checkLightBindingsForAttributeReporting(LightNode *lightNode);
    bool checkPollControlClusterTask(Sensor *sensor);
    bool checkSensorBindingsForAttributeReporting(Sensor *sensor);
    bool checkSensorBindingsForClientClusters(Sensor *sensor);
    void checkSensorGroup(Sensor *sensor);
    void checkOldSensorGroups(Sensor *sensor);
    void deleteGroupsWithDeviceMembership(const QString &id);
    void processUbisysBinding(Sensor *sensor, const Binding &bnd);
    void processUbisysC4Configuration(Sensor *sensor);
    void bindingTimerFired();
    void bindingToRuleTimerFired();
    void bindingTableReaderTimerFired();
    void verifyRuleBindingsTimerFired();
    void indexRulesTriggers();
    void fastRuleCheckTimerFired();
    void webhookFinishedRequest(QNetworkReply *reply);
    void daylightTimerFired();
    bool checkDaylightSensorConfiguration(Sensor *sensor, const QString &gwBridgeId, double *lat, double *lng);
    size_t calcDaylightOffsets(Sensor *daylightSensor, size_t iter);
    void handleRuleEvent(const Event &e);
    bool queueBindingTask(const BindingTask &bindingTask);
    void restartAppTimerFired();
    void pollSwUpdateStateTimerFired();
    void pollDatabaseWifiTimerFired();
    void restartGatewayTimerFired();
    void shutDownGatewayTimerFired();
    void simpleRestartAppTimerFired();
    void pushSensorInfoToCore(Sensor *sensor);
    void pollNextDevice();

    // touchlink
    void touchlinkDisconnectNetwork();
    void checkTouchlinkNetworkDisconnected();
    void startTouchlinkMode(uint8_t channel);
    void startTouchlinkModeConfirm(deCONZ::TouchlinkStatus status);
    void sendTouchlinkConfirm(deCONZ::TouchlinkStatus status);
    void sendTouchlinkScanRequest();
    void sendTouchlinkIdentifyRequest();
    void sendTouchlinkResetRequest();
    void touchlinkTimerFired();
    void touchlinkScanTimeout();
    void interpanDataIndication(const QByteArray &data);
    void touchlinkStartReconnectNetwork(int delay);
    void touchlinkReconnectNetwork();
    bool isTouchlinkActive();

    // channel change
    void channelchangeTimerFired();
    void changeChannel(quint8 channel);
    bool verifyChannel(quint8 channel);
    void channelChangeSendConfirm(bool success);
    void channelChangeDisconnectNetwork();
    void checkChannelChangeNetworkDisconnected();
    void channelChangeStartReconnectNetwork(int delay);
    void channelChangeReconnectNetwork();
    void networkWatchdogTimerFired();

    // generic reconnect network
    void reconnectTimerFired();
    void genericDisconnectNetwork();
    void checkNetworkDisconnected();
    void startReconnectNetwork(int delay);
    void reconnectNetwork();

    //reset device
    void resetDeviceTimerFired();
    void checkResetState();
    void resetDeviceSendConfirm(bool success);

    // lights
    void startSearchLights();
    void searchLightsTimerFired();

    // sensors
    void startSearchSensors();
    void searchSensorsTimerFired();
    void checkInstaModelId(Sensor *sensor);
    void delayedFastEnddeviceProbe(const deCONZ::NodeEvent *event = nullptr);
    void checkSensorStateTimerFired();

    // events
    void initEventQueue();
    void eventQueueTimerFired();
    void enqueueEvent(const Event &event);

    // firmware update
    void initFirmwareUpdate();
    void firmwareUpdateTimerFired();
    void checkFirmwareDevices();
    void queryFirmwareVersion();
    void updateFirmwareDisconnectDevice();
    void updateFirmware();
    void updateFirmwareWaitFinished();
    bool startUpdateFirmware();

    //wifi settings
    int scanWifiNetworks(const ApiRequest &req, ApiResponse &rsp);
    void wifiPageActiveTimerFired();

    //homebridge
    int resetHomebridge(const ApiRequest &req, ApiResponse &rsp);

    // time manager
    void timeManagerTimerFired();
    void ntpqFinished();

    // gateways
    void foundGateway(const QHostAddress &host, quint16 port, const QString &uuid, const QString &name);

    // window covering
    void calibrateWindowCoveringNextStep();

    // thermostat
    void addTaskThermostatGetScheduleTimer();

public:
    void checkRfConnectState();
    bool isInNetwork();
    void generateGatewayUuid();
    void updateEtag(QString &etag);
    qint64 getUptime();
    void handleMacDataRequest(const deCONZ::NodeEvent &event);
    void addLightNode(const deCONZ::Node *node);
    void setLightNodeStaticCapabilities(LightNode *lightNode);
    void updatedLightNodeEndpoint(const deCONZ::NodeEvent &event);
    void nodeZombieStateChanged(const deCONZ::Node *node);
    LightNode *updateLightNode(const deCONZ::NodeEvent &event);
    LightNode *getLightNodeForAddress(const deCONZ::Address &addr, quint8 endpoint = 0);
    int getNumberOfEndpoints(quint64 extAddr);
    LightNode *getLightNodeForId(const QString &id);
    Rule *getRuleForId(const QString &id);
    Rule *getRuleForName(const QString &name);
    void addSensorNode(const deCONZ::Node *node, const deCONZ::NodeEvent *event = 0);
    void addSensorNode(const deCONZ::Node *node, const SensorFingerprint &fingerPrint, const QString &type, const QString &modelId, const QString &manufacturer);
    void checkUpdatedFingerPrint(const deCONZ::Node *node, quint8 endpoint, Sensor *sensorNode);
    void checkSensorNodeReachable(Sensor *sensor, const deCONZ::NodeEvent *event = 0);
    void checkSensorButtonEvent(Sensor *sensor, const deCONZ::ApsDataIndication &ind, const deCONZ::ZclFrame &zclFrame);
    void updateSensorNode(const deCONZ::NodeEvent &event);
    void updateSensorLightLevel(Sensor &sensor, quint16 measuredValue);
    bool isDeviceSupported(const deCONZ::Node *node, const QString &modelId);
    Sensor *getSensorNodeForAddressAndEndpoint(const deCONZ::Address &addr, quint8 ep);
    Sensor *getSensorNodeForAddress(quint64 extAddr);
    Sensor *getSensorNodeForAddress(const deCONZ::Address &addr);
    Sensor *getSensorNodeForFingerPrint(quint64 extAddr, const SensorFingerprint &fingerPrint, const QString &type);
    Sensor *getSensorNodeForUniqueId(const QString &uniqueId);
    Sensor *getSensorNodeForId(const QString &id);
    Group *getGroupForName(const QString &name);
    Group *getGroupForId(uint16_t id);
    Group *getGroupForId(const QString &id);
    bool deleteOldGroupOfSwitch(Sensor *sensor, quint16 newGroupId);
    Scene *getSceneForId(uint16_t gid, uint8_t sid);
    GroupInfo *getGroupInfo(LightNode *lightNode, uint16_t id);
    GroupInfo *createGroupInfo(LightNode *lightNode, uint16_t id);
    deCONZ::Node *getNodeForAddress(uint64_t extAddr);
    deCONZ::ZclCluster *getInCluster(deCONZ::Node *node, uint8_t endpoint, uint16_t clusterId);
    uint8_t getSrcEndpoint(RestNodeBase *restNode, const deCONZ::ApsDataRequest &req);
    bool processZclAttributes(LightNode *lightNode);
    bool processZclAttributes(Sensor *sensorNode);
    bool readBindingTable(RestNodeBase *node, quint8 startIndex);
    bool getGroupIdentifiers(RestNodeBase *node, quint8 endpoint, quint8 startIndex);
    bool readAttributes(RestNodeBase *restNode, quint8 endpoint, uint16_t clusterId, const std::vector<uint16_t> &attributes, uint16_t manufacturerCode = 0);
    bool writeAttribute(RestNodeBase *restNode, quint8 endpoint, uint16_t clusterId, const deCONZ::ZclAttribute &attribute, uint16_t manufacturerCode = 0);
    bool readSceneAttributes(LightNode *lightNode, uint16_t groupId, uint8_t sceneId);
    bool readGroupMembership(LightNode *lightNode, const std::vector<uint16_t> &groups);
    void foundGroupMembership(LightNode *lightNode, uint16_t groupId);
    void foundGroup(uint16_t groupId);
    bool isLightNodeInGroup(const LightNode *lightNode, uint16_t groupId) const;
    void deleteLightFromScenes(QString lightId, uint16_t groupId);
//    void readAllInGroup(Group *group);
    void setAttributeOnOffGroup(Group *group, uint8_t onOff);
    bool readSceneMembership(LightNode *lightNode, Group *group);
    void foundScene(LightNode *lightNode, Group *group, uint8_t sceneId);
    void setSceneName(Group *group, uint8_t sceneId, const QString &name);
    bool storeScene(Group *group, uint8_t sceneId);
    bool modifyScene(Group *group, uint8_t sceneId);
    bool removeScene(Group *group, uint8_t sceneId);
    bool callScene(Group *group, uint8_t sceneId);
    bool removeAllScenes(Group *group);
    void storeRecoverOnOffBri(LightNode *lightNode);
    bool flsNbMaintenance(LightNode *lightNode);
    bool pushState(QString json, QTcpSocket *sock);

    void pushClientForClose(QTcpSocket *sock, int closeTimeout, const QHttpRequestHeader &hdr);

    uint8_t endpoint();
    QString generateUniqueId(quint64 extAddress, quint8 endpoint, quint16 clusterId);

    // Task interface
    bool addTask(const TaskItem &task);
    bool addTaskMoveLevel(TaskItem &task, bool withOnOff, bool upDirection, quint8 rate);
    bool addTaskSetOnOff(TaskItem &task, quint8 cmd, quint16 ontime, quint8 flags = 0);
    bool addTaskSetBrightness(TaskItem &task, uint8_t bri, bool withOnOff);
    bool addTaskIncColorTemperature(TaskItem &task, int32_t ct);
    bool addTaskIncBrightness(TaskItem &task, int16_t bri);
    bool addTaskStopBrightness(TaskItem &task);
    bool addTaskSetColorTemperature(TaskItem &task, uint16_t ct);
    bool addTaskSetEnhancedHue(TaskItem &task, uint16_t hue);
    bool addTaskSetSaturation(TaskItem &task, uint8_t sat);
    bool addTaskSetHueAndSaturation(TaskItem &task, uint8_t hue, uint8_t sat);
    bool addTaskSetXyColorAsHueAndSaturation(TaskItem &task, double x, double y);
    bool addTaskSetXyColor(TaskItem &task, double x, double y);
    bool addTaskSetColorLoop(TaskItem &task, bool colorLoopActive, uint8_t speed);
    bool addTaskIdentify(TaskItem &task, uint16_t identifyTime);
    bool addTaskTriggerEffect(TaskItem &task, uint8_t effectIdentifier);
    bool addTaskWarning(TaskItem &task, uint8_t options, uint16_t duration);
    bool addTaskAddToGroup(TaskItem &task, uint16_t groupId);
    bool addTaskViewGroup(TaskItem &task, uint16_t groupId);
    bool addTaskRemoveFromGroup(TaskItem &task, uint16_t groupId);
    bool addTaskStoreScene(TaskItem &task, uint16_t groupId, uint8_t sceneId);
    bool addTaskAddEmptyScene(TaskItem &task, quint16 groupId, quint8 sceneId, quint16 transitionTime);
    bool addTaskAddScene(TaskItem &task, uint16_t groupId, uint8_t sceneId, const QString &lightId);
    bool addTaskRemoveScene(TaskItem &task, uint16_t groupId, uint8_t sceneId);
    bool addTaskWindowCovering(TaskItem &task, uint8_t cmdId, uint16_t pos, uint8_t pct);
    bool addTaskWindowCoveringSetAttr(TaskItem &task, uint16_t mfrCode, uint16_t attrId, uint8_t attrType, uint16_t attrValue);
    bool addTaskWindowCoveringCalibrate(TaskItem &task, int WindowCoveringType);
    bool addTaskUbisysConfigureSwitch(TaskItem &taskRef);
    bool addTaskThermostatCmd(TaskItem &task, uint8_t cmd, int8_t setpoint, const QString &schedule, uint8_t daysToReturn);
    bool addTaskThermostatSetAndGetSchedule(TaskItem &task, const QString &sched);
    bool addTaskThermostatReadWriteAttribute(TaskItem &task, uint8_t readOrWriteCmd, uint16_t mfrCode, uint16_t attrId, uint8_t attrType, uint32_t attrValue);
    bool addTaskControlModeCmd(TaskItem &task, uint8_t cmdId, int8_t mode);
    void handleGroupClusterIndication(TaskItem &task, const deCONZ::ApsDataIndication &ind, deCONZ::ZclFrame &zclFrame);
    void handleSceneClusterIndication(TaskItem &task, const deCONZ::ApsDataIndication &ind, deCONZ::ZclFrame &zclFrame);
    void handleOnOffClusterIndication(TaskItem &task, const deCONZ::ApsDataIndication &ind, deCONZ::ZclFrame &zclFrame);
    void handleClusterIndicationGateways(const deCONZ::ApsDataIndication &ind, deCONZ::ZclFrame &zclFrame);
    void handleIasZoneClusterIndication(const deCONZ::ApsDataIndication &ind, deCONZ::ZclFrame &zclFrame);
    void sendIasZoneEnrollResponse(const deCONZ::ApsDataIndication &ind, deCONZ::ZclFrame &zclFrame);
    void handleIndicationSearchSensors(const deCONZ::ApsDataIndication &ind, deCONZ::ZclFrame &zclFrame);
    void handleCommissioningClusterIndication(TaskItem &task, const deCONZ::ApsDataIndication &ind, deCONZ::ZclFrame &zclFrame);
    void handleZdpIndication(const deCONZ::ApsDataIndication &ind);
    bool handleMgmtBindRspConfirm(const deCONZ::ApsDataConfirm &conf);
    void handleDeviceAnnceIndication(const deCONZ::ApsDataIndication &ind);
    void handleIeeeAddressReqIndication(const deCONZ::ApsDataIndication &ind);
    void handleNwkAddressReqIndication(const deCONZ::ApsDataIndication &ind);
    void handleMgmtBindRspIndication(const deCONZ::ApsDataIndication &ind);
    void handleBindAndUnbindRspIndication(const deCONZ::ApsDataIndication &ind);
    void handleMgmtLeaveRspIndication(const deCONZ::ApsDataIndication &ind);
    void handleMgmtLqiRspIndication(const deCONZ::ApsDataIndication &ind);
    void handleDEClusterIndication(const deCONZ::ApsDataIndication &ind, deCONZ::ZclFrame &zclFrame);
    void handleXalClusterIndication(const deCONZ::ApsDataIndication &ind, deCONZ::ZclFrame &zclFrame);
    void handleWindowCoveringClusterIndication(const deCONZ::ApsDataIndication &ind, deCONZ::ZclFrame &zclFrame);
    void handleThermostatClusterIndication(const deCONZ::ApsDataIndication &ind, deCONZ::ZclFrame &zclFrame);
    void handleTimeClusterIndication(const deCONZ::ApsDataIndication &ind, deCONZ::ZclFrame &zclFrame);
    void sendTimeClusterResponse(const deCONZ::ApsDataIndication &ind, deCONZ::ZclFrame &zclFrame);
    void handleBasicClusterIndication(const deCONZ::ApsDataIndication &ind, deCONZ::ZclFrame &zclFrame);
    void sendBasicClusterResponse(const deCONZ::ApsDataIndication &ind, deCONZ::ZclFrame &zclFrame);
    void handlePhilipsClusterIndication(const deCONZ::ApsDataIndication &ind, deCONZ::ZclFrame &zclFrame);
    void handleZclAttributeReportIndication(const deCONZ::ApsDataIndication &ind, deCONZ::ZclFrame &zclFrame);
    void handleZclConfigureReportingResponseIndication(const deCONZ::ApsDataIndication &ind, deCONZ::ZclFrame &zclFrame);
    void sendZclDefaultResponse(const deCONZ::ApsDataIndication &ind, deCONZ::ZclFrame &zclFrame, quint8 status);
    void taskToLocalData(const TaskItem &task);
    void handleZclAttributeReportIndicationXiaomiSpecial(const deCONZ::ApsDataIndication &ind, deCONZ::ZclFrame &zclFrame);
    void queuePollNode(RestNodeBase *node);

    // Modify node attributes
    void setAttributeOnOff(LightNode *lightNode);
    void setAttributeLevel(LightNode *lightNode);
    void setAttributeEnhancedHue(LightNode *lightNode);
    void setAttributeSaturation(LightNode *lightNode);
    void setAttributeColorXy(LightNode *lightNode);
    void setAttributeColorTemperature(LightNode *lightNode);
    void setAttributeColorLoopActive(LightNode *lightNode);

    // Etag helper
    void updateSensorEtag(Sensor *sensorNode);
    void updateLightEtag(LightNode *lightNode);
    void updateGroupEtag(Group *group);

    // Database interface
    void initDb();
    void checkDbUserVersion();
    void cleanUpDb();
    void createTempViews();
    int getDbPragmaInteger(const char *sql);
    bool setDbUserVersion(int userVersion);
    bool upgradeDbToUserVersion1();
    bool upgradeDbToUserVersion2();
    bool upgradeDbToUserVersion6();
    void refreshDeviceDb(const deCONZ::Address &addr);
    void pushZdpDescriptorDb(quint64 extAddress, quint8 endpoint, quint16 type, const QByteArray &data);
    void pushZclValueDb(quint64 extAddress, quint8 endpoint, quint16 clusterId, quint16 attributeId, qint64 data);
    void clearDb();
    void openDb();
    void readDb();
    void loadAuthFromDb();
    void loadConfigFromDb();
    void loadUserparameterFromDb();
    void loadAllGroupsFromDb();
    void loadAllResourcelinksFromDb();
    void loadAllScenesFromDb();
    void loadAllSchedulesFromDb();
    void loadLightNodeFromDb(LightNode *lightNode);
    void loadGroupFromDb(Group *group);
    void loadSceneFromDb(Scene *scene);
    void loadSwUpdateStateFromDb();
    void loadWifiInformationFromDb();
    void loadAllRulesFromDb();
    void loadAllSensorsFromDb();
    void loadSensorDataFromDb(Sensor *sensor, QVariantList &ls, qint64 fromTime, int max);
    void loadLightDataFromDb(LightNode *lightNode, QVariantList &ls, qint64 fromTime, int max);
    void loadAllGatewaysFromDb();
    int getFreeLightId();
    int getFreeSensorId();
    void saveDb();
    void saveApiKey(QString apikey);
    void closeDb();
    void queSaveDb(int items, int msec);
    void updateZigBeeConfigDb();
    void getLastZigBeeConfigDb(QString &out);
    void getZigbeeConfigDb(QVariantList &out);

    void checkConsistency();

    sqlite3 *db;
    int ttlDataBaseConnection; // when idleTotalCounter becomes greater the DB will be closed
    int saveDatabaseItems;
    int saveDatabaseIdleTotalCounter;
    QString sqliteDatabaseName;
    std::vector<int> lightIds;
    std::vector<int> sensorIds;
    std::vector<QString> dbQueryQueue;
    qint64 dbZclValueMaxAge;
    QTimer *databaseTimer;
    QString emptyString;

    // gateways
    std::vector<Gateway*> gateways;
    GatewayScanner *gwScanner;

    // authorisation
    QElapsedTimer apiAuthSaveDatabaseTime;
    size_t apiAuthCurrent;
    std::vector<ApiAuth> apiAuths;
    QString gwAdminUserName;
    QString gwAdminPasswordHash;

    struct SwUpdateState {
     QString noUpdate;
     QString readyToInstall;
     QString transferring;
     QString installing;
    } swUpdateState = {"noupdates","allreadytoinstall","transferring","installing"};

    // configuration
    bool gwLinkButton;
    bool gwWebSocketNotifyAll;  // include all attributes in websocket notification
    bool gwRfConnectedExpected;  // the state which should be hold
    bool gwRfConnected;  // to detect changes
    int gwAnnounceInterval; // used by internet discovery [minutes]
    QString gwAnnounceUrl;
    int gwAnnounceVital; // 0 not tried, > 0 success attemps, < 0 failed attemps
    uint8_t gwPermitJoinDuration; // global permit join state (last set)
    int gwPermitJoinResend; // permit join of values > 255
    uint16_t gwNetworkOpenDuration; // user setting how long network remains open
    QString gwWifi;     // configured | not-configured | not-available | new-configured | deactivated
    QString gwWifiActive;
    uint gwWifiLastUpdated;
    QString gwWifiEth0;
    QString gwWifiWlan0;
    QVariantList gwWifiAvailable;
    enum WifiState {
        WifiStateInitMgmt,
        WifiStateIdle
    };
    WifiState gwWifiState;
    QString gwWifiStateString;
    quint32 gwWifiMgmt;
    QString gwWifiType; // accesspoint | ad-hoc | client
    QString gwWifiName;
    QString gwWifiBackupName;
    QString gwWifiWorkingType;
    QString gwWifiWorkingName;
    QString gwWifiWorkingPw;
    QString gwWifiWorkingPwEnc;
    QString gwWifiClientName;
    QString gwWifiChannel;
    QString gwWifiIp;
    QString gwWifiPw;
    QString gwWifiPwEnc;
    QString gwWifiBackupPw;
    QString gwWifiBackupPwEnc;
    QString gwWifiClientPw;
    //QString gwWifiApPw;
    pid_t gwWifiPID;
    QTimer *wifiPageActiveTimer;
    bool gwWifiPageActive;
    QString gwProxyAddress;
    quint16 gwProxyPort;
    QString gwTimezone;
    QString gwTimeFormat;
    QString gwMAC;
    QString gwIPAddress;
    uint16_t gwPort;
    bool gwAllowLocal;
    QString gwNetMask;
    QString gwHomebridge;
    QString gwHomebridgePin;
    QString gwHomebridgeVersion;
    QString gwHomebridgeUpdateVersion;
    bool gwHomebridgeUpdate;
    QString gwName;
    bool gwLANBridgeId;
    QString gwBridgeId;
    QString gwUuid;
    QString gwUpdateVersion;
    QString gwUpdateDate;
    QString gwSwUpdateState;
    QString gwRgbwDisplay;
    QString gwFirmwareVersion;
    QString gwFirmwareVersionUpdate; // for local update of the firmware if it doesn't fit the GW_MIN_<platform>_FW_VERSION
    bool gwFirmwareNeedUpdate;
    QString gwUpdateChannel;
    int gwGroupSendDelay;
    uint gwZigbeeChannel;
    uint16_t gwGroup0;
    QVariantMap gwConfig;
    QString gwSensorsEtag;
    QString gwLightsEtag;
    QString gwGroupsEtag;
    QString gwConfigEtag;
    QByteArray gwChallenge;
    QDateTime gwLastChallenge;
    bool gwRunFromShellScript;
    QString gwRunMode;
    bool gwDeleteUnknownRules;
    bool groupDeviceMembershipChecked;
    QVariantMap gwUserParameter;
    std::vector<QString> gwUserParameterToDelete;
    deCONZ::Address gwDeviceAddress;
    QString gwSdImageVersion;
    QString gwDeviceName;
    QDateTime globalLastMotion; // last time any physical PIR has detected motion
    QDateTime zbConfigGood; // timestamp incoming ZCL reports/read attribute responses are received, indication that network is operational

    // time manager
    enum TimeManagerState {
        TM_Init,
        TM_WaitNtpq,
        TM_NtpRunning
    };
    TimeManagerState timeManagerState;
    QProcess *ntpqProcess;

    // firmware update
    enum FW_UpdateState {
        FW_Idle,
        FW_CheckVersion,
        FW_CheckDevices,
        FW_WaitUserConfirm,
        FW_DisconnectDevice,
        FW_Update,
        FW_UpdateWaitFinished
    };
    QTimer *fwUpdateTimer;
    QTimer *pollSwUpdateStateTimer;
    QTimer *pollDatabaseWifiTimer;
    int fwUpdateIdleTimeout;
    bool fwUpdateStartedByUser;
    FW_UpdateState fwUpdateState;
    QString fwUpdateFile;
    QProcess *fwProcess;
    QProcess *zipProcess;
    QProcess *archProcess;
    QStringList fwProcessArgs;
    QString fwDeviceName;

    std::deque<RestNodeBase*> pollNodes;
    PollManager *pollManager;

    // upnp
    QByteArray descriptionXml;

    // gateway lock (link button)
    QTimer *lockGatewayTimer;

    // permit join
    // used by searchLights()
    QTimer *permitJoinTimer;
    QTime permitJoinLastSendTime;
    bool permitJoinFlag; // indicates that permitJoin changed from greater than 0 to 0
    QTimer *resendPermitJoinTimer;

    // schedules
    QTimer *scheduleTimer;
    std::vector<Schedule> schedules;

    // webhooks
    QNetworkAccessManager *webhookManager = nullptr;

    // internet discovery
    QNetworkAccessManager *inetDiscoveryManager;
    QTimer *inetDiscoveryTimer;
    QNetworkReply *inetDiscoveryResponse;
    QString osPrettyName;
    QString piRevision;

    // otau
    QTimer *otauTimer;
    int otauIdleTicks;
    int otauBusyTicks;
    int otauIdleTotalCounter;
    int otauUnbindIdleTotalCounter;
    uint otauNotifyIter; // iterator over nodes
    int otauNotifyDelay;

    // touchlink

    // touchlink state machine
    enum TouchlinkState
    {
        // general
        TL_Idle,
        TL_DisconnectingNetwork,
        TL_StartingInterpanMode,
        TL_StoppingInterpanMode,
        TL_ReconnectNetwork,
        // scanning
        TL_SendingScanRequest,
        TL_WaitScanResponses,
        // identify
        TL_SendingIdentifyRequest,
        // reset
        TL_SendingResetRequest
    };

    enum TouchlinkAction
    {
        TouchlinkScan,
        TouchlinkIdentify,
        TouchlinkReset
    };

    struct ScanResponse
    {
        QString id;
        deCONZ::Address address;
        bool factoryNew;
        uint8_t channel;
        uint16_t panid;
        uint32_t transactionId;
        int8_t rssi;
    };

    int touchlinkNetworkDisconnectAttempts; // disconnect attemps before touchlink
    int touchlinkNetworkReconnectAttempts; // reconnect attemps after touchlink
    bool touchlinkNetworkConnectedBefore;
    uint8_t touchlinkChannel;
    uint8_t touchlinkScanCount;
    deCONZ::TouchlinkController *touchlinkCtrl;
    TouchlinkAction touchlinkAction;
    TouchlinkState touchlinkState;
    deCONZ::TouchlinkRequest touchlinkReq;
    QTimer *touchlinkTimer;
    QDateTime touchlinkScanTime;
    std::vector<ScanResponse> touchlinkScanResponses;
    ScanResponse touchlinkDevice; // device of interrest (identify, reset, ...)

    // channel change state machine
    enum ChannelChangeState
    {
        CC_Idle,
        CC_Verify_Channel,
        CC_WaitConfirm,
        CC_Change_Channel,
        CC_DisconnectingNetwork,
        CC_ReconnectNetwork
    };

    ChannelChangeState channelChangeState;
    QTimer *channelchangeTimer;
    quint8 ccRetries;
    int ccNetworkDisconnectAttempts; // disconnect attemps before chanelchange
    int ccNetworkReconnectAttempts; // reconnect attemps after channelchange
    bool ccNetworkConnectedBefore;
    uint8_t channelChangeApsRequestId;

    // generic network reconnect state machine
    enum NetworkReconnectState
    {
        DisconnectingNetwork,
        ReconnectNetwork,
        MaintainNetwork
    };

    QTimer *reconnectTimer = nullptr;
    NetworkReconnectState networkState = MaintainNetwork;
    int networkDisconnectAttempts;
    int networkReconnectAttempts;
    bool networkConnectedBefore;
    bool needRestartApp = false;

    // delete device state machine
    enum ResetDeviceState
    {
        ResetIdle,
        ResetWaitConfirm,
        ResetWaitIndication
    };

    QTimer *resetDeviceTimer;
    ResetDeviceState resetDeviceState;
    uint8_t zdpResetSeq;
    uint64_t lastNodeAddressExt;
    uint8_t resetDeviceApsRequestId;

    // lights
    enum SearchLightsState
    {
        SearchLightsIdle,
        SearchLightsActive,
        SearchLightsDone,
    };

    // sensors
    enum SearchSensorsState
    {
        SearchSensorsIdle,
        SearchSensorsActive,
        SearchSensorsDone,
    };

    RestDevices *restDevices;

    int sensorIndIdleTotalCounter;

    class SensorCommand
    {
    public:
        bool operator ==(const SensorCommand &other) const
        {
            return endpoint == other.endpoint &&
                    cluster == other.cluster &&
                    zclCommand == other.zclCommand &&
                    zclCommandParameter == other.zclCommandParameter &&
                    dstGroup == other.dstGroup;
        }
        quint8 endpoint;
        quint16 cluster;
        quint8 zclCommand;
        quint16 dstGroup;
        uint zclCommandParameter;
    };

    class SensorCandidate
    {
    public:
        SensorCandidate() :
            macCapabilities(0),
            waitIndicationClusterId(0)
        {

        }
        deCONZ::Address address;
        quint8 macCapabilities;
        QElapsedTimer timeout;
        quint16 waitIndicationClusterId;
        std::vector<quint8> endpoints;
        std::vector<SensorCommand> rxCommands;
    };

    SearchLightsState searchLightsState;
    QVariantMap searchLightsResult;
    int searchLightsTimeout;
    QString lastLightsScan;

    SearchSensorsState searchSensorsState;
    deCONZ::Address fastProbeAddr;
    std::vector<deCONZ::ApsDataIndication> fastProbeIndications;
    QVariantMap searchSensorsResult;
    QTimer *fastProbeTimer;
    int searchSensorsTimeout;
    QString lastSensorsScan;
    std::vector<SensorCandidate> searchSensorsCandidates;

    class RecoverOnOff
    {
    public:
        deCONZ::Address address;
        bool onOff;
        uint bri;
        int idleTotalCounterCopy;
    };
    std::vector<RecoverOnOff> recoverOnOff;

    // resourcelinks
    std::vector<Resourcelinks> resourcelinks;

    // rules
    std::vector<int> fastRuleCheck;
    QTimer *fastRuleCheckTimer;

    // general
    ApiConfig config;
    QTime queryTime;
    deCONZ::ApsController *apsCtrl;
    uint groupTaskNodeIter; // Iterates through nodes array
    int idleTotalCounter; // sys timer
    int idleLimit;
    int idleUpdateZigBeeConf; //
    int idleLastActivity; // delta in seconds
    bool supportColorModeXyForGroups;
    size_t lightIter;
    size_t sensorIter;
    size_t lightAttrIter;
    size_t sensorAttrIter;
    size_t sensorCheckIter;
    int sensorCheckFast;
    std::vector<Group> groups;
    std::vector<LightNode> nodes;
    std::vector<Rule> rules;
    QString daylightSensorId;
    size_t daylightOffsetIter = 0;
    std::vector<DL_Result> daylightTimes;
    std::vector<Sensor> sensors;
    std::list<TaskItem> tasks;
    std::list<TaskItem> runningTasks;
    QTimer *verifyRulesTimer;
    QTimer *taskTimer;
    QTimer *groupTaskTimer;
    QTimer *checkSensorsTimer;
    uint8_t zclSeq;
    std::list<QTcpSocket*> eventListeners;
    bool joinedMulticastGroup;
    QTimer *upnpTimer;
    QUdpSocket *udpSock;
    QUdpSocket *udpSockOut;
    uint8_t haEndpoint;

    // events
    QTimer *eventTimer;
    std::deque<Event> eventQueue;

    // bindings
    size_t verifyRuleIter;
    bool gwReportingEnabled;
    QTimer *bindingToRuleTimer;
    QTimer *bindingTimer;
    QTimer *bindingTableReaderTimer;
    std::list<Binding> bindingToRuleQueue; // check if rule exists for discovered bindings
    std::list<BindingTask> bindingQueue; // bind/unbind queue
    std::vector<BindingTableReader> bindingTableReaders;

    // TCP connection watcher
    QTimer *openClientTimer;
    std::vector<TcpClient> openClients;

    WebSocketServer *webSocketServer;

    // will be set at startup to calculate the uptime
    QElapsedTimer starttimeRef;

    Q_DECLARE_PUBLIC(DeRestPlugin)
    DeRestPlugin *q_ptr; // public interface

};

#endif // DE_WEB_PLUGIN_PRIVATE_H<|MERGE_RESOLUTION|>--- conflicted
+++ resolved
@@ -309,11 +309,7 @@
 #define VENDOR_HEIMAN       0x120B
 #define VENDOR_MUELLER      0x121B // Used by Mueller Licht
 #define VENDOR_AURORA       0x121C // Used by Aurora Aone
-<<<<<<< HEAD
-#define VENDOR_SUNRICHER    0x1224 // Used by iCasa and Namron keypads
-=======
-#define VENDOR_SUNRICHER    0x1224 // white label used by iCasa, Illuminize ...
->>>>>>> 171a1971
+#define VENDOR_SUNRICHER    0x1224 // white label used by iCasa, Illuminize, Namron ...
 #define VENDOR_XAL          0x122A
 #define VENDOR_THIRD_REALITY 0x1233
 #define VENDOR_DSR          0x1234
