--- conflicted
+++ resolved
@@ -252,8 +252,7 @@
 #define VENDOR_NONE         0x0000
 #define VENDOR_EMBER        0x1002
 #define VENDOR_PHILIPS      0x100B // Also used by iCasa routers
-#define VENDOR_VISIONIC     0x1011
-#define VENDOR_VISONIC      0x1011 // spelling error?
+#define VENDOR_VISONIC      0x1011
 #define VENDOR_ATMEL        0x1014
 #define VENDOR_DEVELCO      0x1015
 #define VENDOR_VANTAGE      0x1021
@@ -263,13 +262,9 @@
 #define VENDOR_CLS          0x104E
 #define VENDOR_CENTRALITE   0x104E // wrong name?
 #define VENDOR_SI_LABS      0x1049
-<<<<<<< HEAD
 #define VENDOR_4_NOKS       0x1071
-#define VENDOR_BITRON       0x1071 // wrong name?
-=======
-#define VENDOR_BITRON       0x1071
+#define VENDOR_BITRON       0x1071 // branded
 #define VENDOR_COMPUTIME    0x1078
->>>>>>> c3727bb1
 #define VENDOR_NETVOX       0x109F
 #define VENDOR_NYCE         0x10B9
 #define VENDOR_UBISYS       0x10F2
@@ -282,7 +277,7 @@
 #define VENDOR_LUTRON       0x1144
 #define VENDOR_ZEN          0x1158
 #define VENDOR_KEEN_HOME    0x115B
-#define VENDOR_LUMI         0x115F
+#define VENDOR_XIAOMI       0x115F
 #define VENDOR_115F         0x115F // Used by Xiaomi Aqara
 #define VENDOR_INNR         0x1166
 #define VENDOR_LDS          0x1168 // Used by Samsung SmartPlug 2019
@@ -292,13 +287,13 @@
 #define VENDOR_SINOPE       0x119C
 #define VENDOR_119C         0x119C // Used by Sinope
 #define VENDOR_JIUZHOU      0x119D
-#define VENDOR_PAULMANN     0x119D // wrong name?
+#define VENDOR_PAULMANN     0x119D // branded
 #define VENDOR_HEIMAN       0x120B
 #define VENDOR_120B         0x120B // Used by Heiman
 #define VENDOR_MUELLER      0x121B // Used by Mueller Licht
 #define VENDOR_AURORA       0x121C // Used by Aurora Aone
 #define VENDOR_SHENZHEN     0x1224 // Used by iCasa keypads
-#define VENDOR_SUNRICHER    0x1224 // wrong name?
+#define VENDOR_SUNRICHER    0x1224 // white label used by iCasa, Illuminize ...
 #define VENDOR_XAL          0x122A
 #define VENDOR_THIRD_REALITY 0x1233
 #define VENDOR_1233         0x1233 // Used by Third Reality
@@ -306,15 +301,8 @@
 #define VENDOR_1234         0x1234 // Used by Xiaomi Mi
 #define VENDOR_SAMJIN       0x1241
 #define VENDOR_KONKE        0x1268
-<<<<<<< HEAD
-
-=======
-#define VENDOR_XIAOMI       0x126E
 #define VENDOR_OSRAM_STACK  0xBBAA
-#define VENDOR_LEGRAND      0x1021
->>>>>>> c3727bb1
 #define VENDOR_C2DF         0xC2DF
-#define VENDOR_OSRAM_STACK  0xBBAA
 
 #define ANNOUNCE_INTERVAL 10 // minutes default announce interval
 
