/*
 * Copyright (c) 2017-2021 dresden elektronik ingenieurtechnik gmbh.
 * All rights reserved.
 *
 * The software in this package is published under the terms of the BSD
 * style license a copy of which has been included with this distribution in
 * the LICENSE.txt file.
 *
 */

#ifndef DE_WEB_PLUGIN_PRIVATE_H
#define DE_WEB_PLUGIN_PRIVATE_H
#include <QtGlobal>
#include <QObject>
#include <QTime>
#include <QTimer>
#include <QElapsedTimer>
#include <stdint.h>
#include <queue>
#include <memory>
#if QT_VERSION < 0x050000
#include <QHttpRequestHeader>
#endif
#include <sqlite3.h>
#include <deconz.h>
#include "device.h"
#include "aps_controller_wrapper.h"
#include "alarm_system.h"
#include "resource.h"
#include "daylight.h"
#include "event_emitter.h"
#include "green_power.h"
#include "resource.h"
#include "rest_node_base.h"
#include "light_node.h"
#include "group.h"
#include "group_info.h"
#include "ias_zone.h"
#include "scene.h"
#include "sensor.h"
#include "resourcelinks.h"
#include "rule.h"
#include "bindings.h"
#include <math.h>
#include "websocket_server.h"
#include "tuya.h"

// enable domain specific string literals
using namespace deCONZ::literals;

#if defined(Q_OS_LINUX) && !defined(Q_PROCESSOR_X86)
  // Workaround to detect ARM and AARCH64 in older Qt versions.
  #define ARCH_ARM
#endif

/*! JSON generic error message codes */
#define ERR_UNAUTHORIZED_USER          1
#define ERR_INVALID_JSON               2
#define ERR_RESOURCE_NOT_AVAILABLE     3
#define ERR_METHOD_NOT_AVAILABLE       4
#define ERR_MISSING_PARAMETER          5
#define ERR_PARAMETER_NOT_AVAILABLE    6
#define ERR_INVALID_VALUE              7
#define ERR_PARAMETER_NOT_MODIFIABLE   8
#define ERR_TOO_MANY_ITEMS             11
#define ERR_DUPLICATE_EXIST            100 // de extension
#define ERR_NOT_ALLOWED_SENSOR_TYPE    501
#define ERR_SENSOR_LIST_FULL           502
#define ERR_RULE_ENGINE_FULL           601
#define ERR_CONDITION_ERROR            607
#define ERR_ACTION_ERROR               608
#define ERR_INTERNAL_ERROR             901

#define ERR_NOT_CONNECTED              950 // de extension
#define ERR_BRIDGE_BUSY                951 // de extension

#define ERR_LINK_BUTTON_NOT_PRESSED    101
#define ERR_DEVICE_OFF                 201
#define ERR_DEVICE_NOT_REACHABLE       202
#define ERR_BRIDGE_GROUP_TABLE_FULL    301
#define ERR_DEVICE_GROUP_TABLE_FULL    302

#define ERR_DEVICE_SCENES_TABLE_FULL   402 // de extension

#define IDLE_TIMER_INTERVAL 1000
#define IDLE_LIMIT 30
#define IDLE_READ_LIMIT 120
#define IDLE_USER_LIMIT 20
#define IDLE_ATTR_REPORT_BIND_LIMIT 1800
#define IDLE_ATTR_REPORT_BIND_LIMIT_SHORT 5
#define BUTTON_ATTR_REPORT_BIND_LIMIT 120
#define WARMUP_TIME 120

#define MAX_UNLOCK_GATEWAY_TIME 600
#define MAX_RECOVER_ENTRY_AGE 600
#define PERMIT_JOIN_SEND_INTERVAL (1000 * 1800)
#define SET_ENDPOINTCONFIG_DURATION (1000 * 16) // time deCONZ needs to update Endpoints
#define OTA_LOW_PRIORITY_TIME (60 * 2)
#define CHECK_SENSOR_FAST_ROUNDS 3
#define CHECK_SENSOR_FAST_INTERVAL 100
#define CHECK_SENSOR_INTERVAL      1000
#define CHECK_SENSORS_MAX          10
#define CHECK_ZB_GOOD_INTERVAL     60

// wifi managed flags
#define WIFI_MGTM_HOSTAPD         0x01  // hostapd (by deCONZ)
#define WIFI_MGTM_WPA_SUPPLICANT  0x02  // wpa_supplicant (by deCONZ)
#define WIFI_MGTM_INTERFACES      0x04  // interfaces (by deCONZ)
#define WIFI_MGMT_ACTIVE          0x08  // 1 when accesspoint or client is active

#define DE_OTAU_ENDPOINT             0x50
#define DE_PROFILE_ID              0xDE00

// Digi Drop-In-Networking (DIN) ZigBee Profile, used by the XBee.
#define DIN_PROFILE_ID                      0xC105 // Digi Drop-In-Networking
#define DIN_DDO_ENDPOINT                    0xE6   // Digi Device Object endpoint
#define DIN_DDM_ENDPOINT                    0xE8   // Digi Data Management endpoint
#define DEV_ID_DIN_XBEE                     0x0001 // Device ID used by the XBee

// Generic devices
#define DEV_ID_ONOFF_SWITCH                 0x0000 // On/Off switch
#define DEV_ID_LEVEL_CONTROL_SWITCH         0x0001 // Level control switch
#define DEV_ID_ONOFF_OUTPUT                 0x0002 // On/Off output
#define DEV_ID_LEVEL_CONTROLLABLE_OUTPUT    0x0003 // Level controllable output
#define DEV_ID_CONFIGURATION_TOOL           0x0005 // Configuration tool
#define DEV_ID_RANGE_EXTENDER               0x0008 // Range extender
#define DEV_ID_MAINS_POWER_OUTLET           0x0009 // Mains power outlet
#define DEV_ID_CONSUMPTION_AWARENESS_DEVICE 0x000d // Consumption awareness device
#define DEV_ID_FAN                          0x000e // Fan (used by Hamption Bay fan module)
#define DEV_ID_SMART_PLUG                   0x0051 // Smart plug
// HA lighting devices
#define DEV_ID_HA_ONOFF_LIGHT               0x0100 // On/Off light
#define DEV_ID_HA_DIMMABLE_LIGHT            0x0101 // Dimmable light
#define DEV_ID_HA_COLOR_DIMMABLE_LIGHT      0x0102 // Color dimmable light
#define DEV_ID_HA_ONOFF_LIGHT_SWITCH        0x0103 // On/Off light switch
#define DEV_ID_HA_DIMMER_SWITCH             0x0104 // Dimmer switch
#define DEV_ID_HA_LIGHT_SENSOR              0x0106 // Light sensor
#define DEV_ID_HA_OCCUPANCY_SENSOR          0x0107 // Occupancy sensor

// Other HA devices
#define DEV_ID_HA_WINDOW_COVERING_DEVICE    0x0202 // Window Covering Device
#define DEV_ID_HA_WINDOW_COVERING_CONTROLLER 0x0203 // Window Covering Controller

// Door lock device
#define DEV_ID_DOOR_LOCK                    0x000a // Door Lock
#define DEV_ID_DOOR_LOCK_UNIT               0x000b // Door Lock controller

//
#define DEV_ID_IAS_ZONE                     0x0402 // IAS Zone
#define DEV_ID_IAS_WARNING_DEVICE           0x0403 // IAS Warning Device
// Smart Energy devices
#define DEV_ID_SE_METERING_DEVICE           0x0501 // Smart Energy metering device

// ZLL lighting devices
#define DEV_ID_ZLL_ONOFF_LIGHT              0x0000 // On/Off light
#define DEV_ID_ZLL_ONOFF_PLUGIN_UNIT        0x0010 // On/Off plugin unit
#define DEV_ID_ZLL_DIMMABLE_LIGHT           0x0100 // Dimmable light
#define DEV_ID_ZLL_DIMMABLE_PLUGIN_UNIT     0x0110 // Dimmable plugin unit
#define DEV_ID_ZLL_COLOR_LIGHT              0x0200 // Color light
#define DEV_ID_ZLL_EXTENDED_COLOR_LIGHT     0x0210 // Extended color light
#define DEV_ID_ZLL_COLOR_TEMPERATURE_LIGHT  0x0220 // Color temperature light
// ZigBee 3.0 lighting devices
#define DEV_ID_Z30_ONOFF_PLUGIN_UNIT        0x010a // On/Off plugin unit
#define DEV_ID_Z30_DIMMABLE_PLUGIN_UNIT     0x010b // Dimmable plugin unit
#define DEV_ID_Z30_COLOR_TEMPERATURE_LIGHT  0x010c // Color temperature light
#define DEV_ID_Z30_EXTENDED_COLOR_LIGHT     0x010d // Extended color light
// ZLL controller devices
#define DEV_ID_ZLL_COLOR_CONTROLLER         0x0800 // Color controller
#define DEV_ID_ZLL_COLOR_SCENE_CONTROLLER   0x0810 // Color scene controller
#define DEV_ID_ZLL_NON_COLOR_CONTROLLER     0x0820 // Non color controller
#define DEV_ID_ZLL_NON_COLOR_SCENE_CONTROLLER 0x0830 // Non color scene controller
#define DEV_ID_ZLL_CONTROL_BRIDGE           0x0840 // Control bridge
#define DEV_ID_ZLL_ONOFF_SENSOR             0x0850 // On/Off sensor

#define DEV_ID_XIAOMI_SMART_PLUG            0xffff

#define DEFAULT_TRANSITION_TIME 4 // 400ms
#define MAX_ENHANCED_HUE 65535
#define MAX_ENHANCED_HUE_Z 65278 // max supportet ehue of all devices
#define MIN_UNIQUEID_LENGTH 26   // 00:21:2e:ff:ff:00:a6:fd-02

#define BASIC_CLUSTER_ID                      0x0000
#define POWER_CONFIGURATION_CLUSTER_ID        0x0001
#define IDENTIFY_CLUSTER_ID                   0x0003
#define GROUP_CLUSTER_ID                      0x0004
#define SCENE_CLUSTER_ID                      0x0005
#define ONOFF_CLUSTER_ID                      0x0006
#define ONOFF_SWITCH_CONFIGURATION_CLUSTER_ID 0x0007
#define LEVEL_CLUSTER_ID                      0x0008
#define TIME_CLUSTER_ID                       0x000A
#define ANALOG_INPUT_CLUSTER_ID               0x000C
#define ANALOG_OUTPUT_CLUSTER_ID              0x000D
#define BINARY_INPUT_CLUSTER_ID               0x000F
#define MULTISTATE_INPUT_CLUSTER_ID           0x0012
#define OTAU_CLUSTER_ID                       0x0019
#define POLL_CONTROL_CLUSTER_ID               0x0020
#define DOOR_LOCK_CLUSTER_ID                  0x0101
#define WINDOW_COVERING_CLUSTER_ID            0x0102
#define THERMOSTAT_CLUSTER_ID                 0x0201
#define FAN_CONTROL_CLUSTER_ID                0x0202
#define THERMOSTAT_UI_CONFIGURATION_CLUSTER_ID 0x0204
#define COLOR_CLUSTER_ID                      0x0300
#define ILLUMINANCE_MEASUREMENT_CLUSTER_ID    0x0400
#define ILLUMINANCE_LEVEL_SENSING_CLUSTER_ID  0x0401
#define TEMPERATURE_MEASUREMENT_CLUSTER_ID    0x0402
#define PRESSURE_MEASUREMENT_CLUSTER_ID       0x0403
#define RELATIVE_HUMIDITY_CLUSTER_ID          0x0405
#define OCCUPANCY_SENSING_CLUSTER_ID          0x0406
#define IAS_ZONE_CLUSTER_ID                   0x0500
#define IAS_ACE_CLUSTER_ID                    0x0501
#define IAS_WD_CLUSTER_ID                     0x0502
#define METERING_CLUSTER_ID                   0x0702
#define APPLIANCE_EVENTS_AND_ALERTS_CLUSTER_ID 0x0B02
#define ELECTRICAL_MEASUREMENT_CLUSTER_ID     0x0B04
#define DIAGNOSTICS_CLUSTER_ID                0x0B05
#define COMMISSIONING_CLUSTER_ID              0x1000
#define TUYA_CLUSTER_ID                       0xEF00
#define DE_CLUSTER_ID                         0xFC00
#define VENDOR_CLUSTER_ID                     0xFC00
#define UBISYS_DEVICE_SETUP_CLUSTER_ID        0xFC00
#define SAMJIN_CLUSTER_ID                     0xFC02
#define DEVELCO_AIR_QUALITY_CLUSTER_ID        0xFC03
#define SENGLED_CLUSTER_ID                    0xFC10
#define LEGRAND_CONTROL_CLUSTER_ID            0xFC40
#define ADUROLIGHT_CLUSTER_ID                 0xFCCC
#define XAL_CLUSTER_ID                        0xFCCE
#define BOSCH_AIR_QUALITY_CLUSTER_ID          quint16(0xFDEF)

#define IAS_ZONE_CLUSTER_ATTR_ZONE_STATUS_ID  0x0002

#define ONOFF_COMMAND_OFF     0x00
#define ONOFF_COMMAND_ON      0x01
#define ONOFF_COMMAND_TOGGLE  0x02
#define ONOFF_COMMAND_OFF_WITH_EFFECT  0x040
#define ONOFF_COMMAND_ON_WITH_TIMED_OFF  0x42
#define LEVEL_COMMAND_MOVE_TO_LEVEL 0x00
#define LEVEL_COMMAND_MOVE 0x01
#define LEVEL_COMMAND_STEP 0x02
#define LEVEL_COMMAND_STOP 0x03
#define LEVEL_COMMAND_MOVE_TO_LEVEL_WITH_ON_OFF 0x04
#define LEVEL_COMMAND_MOVE_WITH_ON_OFF 0x05
#define LEVEL_COMMAND_STEP_WITH_ON_OFF 0x06
#define LEVEL_COMMAND_STOP_WITH_ON_OFF 0x07
#define SCENE_COMMAND_RECALL_SCENE 0x05
#define SCENE_COMMAND_IKEA_STEP_CT 0x07
#define SCENE_COMMAND_IKEA_MOVE_CT 0x08
#define SCENE_COMMAND_IKEA_STOP_CT 0x09
#define WINDOW_COVERING_COMMAND_OPEN          0x00
#define WINDOW_COVERING_COMMAND_CLOSE         0x01
#define WINDOW_COVERING_COMMAND_STOP          0x02
#define WINDOW_COVERING_COMMAND_GOTO_LIFT_PCT 0x05
#define WINDOW_COVERING_COMMAND_GOTO_TILT_PCT 0x08

#define MULTI_STATE_INPUT_PRESENT_VALUE_ATTRIBUTE_ID quint16(0x0055)

// IAS Zone Types
#define IAS_ZONE_TYPE_STANDARD_CIE            0x0000
#define IAS_ZONE_TYPE_MOTION_SENSOR           0x000d
#define IAS_ZONE_TYPE_CONTACT_SWITCH          0x0015
#define IAS_ZONE_TYPE_FIRE_SENSOR             0x0028
#define IAS_ZONE_TYPE_WATER_SENSOR            0x002a
#define IAS_ZONE_TYPE_CARBON_MONOXIDE_SENSOR  0x002b
#define IAS_ZONE_TYPE_VIBRATION_SENSOR        0x002d
#define IAS_ZONE_TYPE_WARNING_DEVICE          0x0225

// IAS Setup states
#define IAS_STATE_INIT                 0
#define IAS_STATE_ENROLLED             1 // finished
#define IAS_STATE_READ                 2
#define IAS_STATE_WAIT_READ            3
#define IAS_STATE_WRITE_CIE_ADDR       4
#define IAS_STATE_WAIT_WRITE_CIE_ADDR  5
#define IAS_STATE_DELAY_ENROLL         6
#define IAS_STATE_ENROLL               7
#define IAS_STATE_WAIT_ENROLL          8
#define IAS_STATE_MAX                  9 // invalid

#ifndef DBG_IAS
  #define DBG_IAS DBG_INFO  // DBG_IAS didn't exist before version v2.10.x
#endif

// read and write flags
#define READ_MODEL_ID          (1 << 0)
#define READ_SWBUILD_ID        (1 << 1)
#define READ_ON_OFF            (1 << 2)
#define READ_LEVEL             (1 << 3)
#define READ_COLOR             (1 << 4)
#define READ_GROUPS            (1 << 5)
#define READ_SCENES            (1 << 6)
#define READ_SCENE_DETAILS     (1 << 7)
#define READ_VENDOR_NAME       (1 << 8)
#define READ_BINDING_TABLE     (1 << 9)
#define READ_OCCUPANCY_CONFIG  (1 << 10)
#define WRITE_OCCUPANCY_CONFIG (1 << 11)
#define READ_GROUP_IDENTIFIERS (1 << 12)
#define WRITE_DELAY            (1 << 13)
#define WRITE_LEDINDICATION    (1 << 14)
#define WRITE_SENSITIVITY      (1 << 15)
#define WRITE_USERTEST         (1 << 16)
#define READ_THERMOSTAT_STATE  (1 << 17)
#define READ_BATTERY           (1 << 18)
#define READ_TIME              (1 << 19)
#define WRITE_TIME             (1 << 20)
#define READ_THERMOSTAT_SCHEDULE (1 << 21)
#define WRITE_DEVICEMODE       (1 << 22)

#define READ_MODEL_ID_INTERVAL   (60 * 60) // s
#define READ_SWBUILD_ID_INTERVAL (60 * 60) // s

// manufacturer codes
// https://github.com/wireshark/wireshark/blob/master/epan/dissectors/packet-zbee.h
#define VENDOR_NONE                 0x0000
#define VENDOR_EMBER                0x1002
#define VENDOR_PHILIPS              0x100B // Also used by iCasa routers
#define VENDOR_VISONIC              0x1011
#define VENDOR_ATMEL                0x1014
#define VENDOR_DEVELCO              0x1015
#define VENDOR_YALE                 0x101D
#define VENDOR_MAXSTREAM            0x101E // Used by Digi
#define VENDOR_VANTAGE              0x1021
#define VENDOR_LEGRAND              0x1021 // wrong name?
#define VENDOR_LGE                  0x102E
#define VENDOR_JENNIC               0x1037 // Used by Xiaomi, Trust, Eurotronic
#define VENDOR_ALERTME              0x1039
#define VENDOR_CLS                  0x104E
#define VENDOR_CENTRALITE           0x104E // wrong name?
#define VENDOR_SI_LABS              0x1049
#define VENDOR_SCHNEIDER            0x105E
#define VENDOR_4_NOKS               0x1071
#define VENDOR_BITRON               0x1071 // branded
#define VENDOR_COMPUTIME            0x1078
#define VENDOR_XFINITY              0x10EF // Xfinity
#define VENDOR_AXIS                 0x1262 // Axis
#define VENDOR_KWIKSET              0x1092
#define VENDOR_MMB                  0x109a
#define VENDOR_NETVOX               0x109F
#define VENDOR_NYCE                 0x10B9
#define VENDOR_UNIVERSAL2           0x10EF
#define VENDOR_UBISYS               0x10F2
#define VENDOR_DATEK_WIRLESS        0x1337
#define VENDOR_DANALOCK             0x115C
#define VENDOR_SCHLAGE              0x1236 // Used by Schlage Locks
#define VENDOR_BEGA                 0x1105
#define VENDOR_PHYSICAL             0x110A // Used by SmartThings
#define VENDOR_OSRAM                0x110C
#define VENDOR_PROFALUX             0x1110
#define VENDOR_EMBERTEC             0x1112
#define VENDOR_JASCO                0x1124 // Used by GE
#define VENDOR_BUSCH_JAEGER         0x112E
#define VENDOR_SERCOMM              0x1131
#define VENDOR_BOSCH                0x1133
#define VENDOR_DDEL                 0x1135
#define VENDOR_WAXMAN               0x113B
#define VENDOR_OWON                 0x113C
#define VENDOR_TUYA                 0x1141
#define VENDOR_LUTRON               0x1144
#define VENDOR_BOSCH2               0x1155
#define VENDOR_ZEN                  0x1158
#define VENDOR_KEEN_HOME            0x115B
#define VENDOR_XIAOMI               0x115F
#define VENDOR_SENGLED_OPTOELEC     0x1160
#define VENDOR_INNR                 0x1166
#define VENDOR_LDS                  0x1168 // Used by Samsung SmartPlug 2019
#define VENDOR_PLUGWISE_BV          0x1172
#define VENDOR_D_LINK               0x1175
#define VENDOR_INSTA                0x117A
#define VENDOR_IKEA                 0x117C
#define VENDOR_3A_SMART_HOME        0x117E
#define VENDOR_STELPRO              0x1185
#define VENDOR_LEDVANCE             0x1189
#define VENDOR_SINOPE               0x119C
#define VENDOR_JIUZHOU              0x119D
#define VENDOR_PAULMANN             0x119D // branded
#define VENDOR_HEIMAN               0x120B
#define VENDOR_CHINA_FIRE_SEC       0x1214
#define VENDOR_MUELLER              0x121B // Used by Mueller Licht
#define VENDOR_AURORA               0x121C // Used by Aurora Aone
#define VENDOR_SUNRICHER            0x1224 // white label used by iCasa, Illuminize, Namron, SLC ...
#define VENDOR_XIAOYAN              0x1228
#define VENDOR_XAL                  0x122A
#define VENDOR_ADUROLIGHT           0x122D
#define VENDOR_THIRD_REALITY        0x1233
#define VENDOR_DSR                  0x1234
#define VENDOR_HANGZHOU_IMAGIC      0x123B
#define VENDOR_SAMJIN               0x1241
#define VENDOR_DANFOSS              0x1246
#define VENDOR_NIKO_NV              0x125F
#define VENDOR_KONKE                0x1268
#define VENDOR_SHYUGJ_TECHNOLOGY    0x126A
#define VENDOR_ADEO                 0x1277
#define VENDOR_XIAOMI2              0x126E
#define VENDOR_DATEK                0x1337
#define VENDOR_OSRAM_STACK          0xBBAA
#define VENDOR_C2DF                 0xC2DF
#define VENDOR_PHILIO               0xFFA0

#define ANNOUNCE_INTERVAL 45 // minutes default announce interval

#define MAX_NODES 200
#define MAX_SENSORS 1000
#define MAX_GROUPS 100
#define MAX_SCENES 100
#define MAX_LIGHTSTATES 1000
#define MAX_SCHEDULES 500
#define MAX_RULES 500
#define MAX_CONDITIONS 1000
#define MAX_ACTIONS 1000
#define MAX_RESOURCELINKS 100
#define MAX_STREAMING 0
#define MAX_CHANNELS 50

#define MAX_GROUP_SEND_DELAY 5000 // ms between to requests to the same group
#define GROUP_SEND_DELAY 50 // default ms between to requests to the same group
#define MAX_TASKS_PER_NODE 2
#define MAX_BACKGROUND_TASKS 5

#define MAX_RULE_ILLUMINANCE_VALUE_AGE_MS (1000 * 60 * 20) // 20 minutes

// string lengths
#define MAX_GROUP_NAME_LENGTH 32
#define MAX_SCENE_NAME_LENGTH 32
#define MAX_RULE_NAME_LENGTH 64
#define MAX_SENSOR_NAME_LENGTH 32

// REST API return codes
#define REQ_READY_SEND   0
#define REQ_NOT_HANDLED -1

// Special application return codes
#define APP_RET_UPDATE        40
#define APP_RET_RESTART_APP   41
#define APP_RET_UPDATE_BETA   42
#define APP_RET_RESTART_SYS   43
#define APP_RET_SHUTDOWN_SYS  44
#define APP_RET_UPDATE_ALPHA  45
#define APP_RET_UPDATE_FW     46

// Firmware version related (32-bit field)
#define FW_PLATFORM_MASK          0x0000FF00UL
#define FW_PLATFORM_DERFUSB23E0X  0x00000300UL
#define FW_PLATFORM_AVR           0x00000500UL
#define FW_PLATFORM_R21           0x00000700UL

// schedules
#define SCHEDULE_CHECK_PERIOD 1000

// save database items
#define DB_LIGHTS         0x00000001
#define DB_GROUPS         0x00000002
#define DB_AUTH           0x00000004
#define DB_CONFIG         0x00000008
#define DB_SCENES         0x00000010
#define DB_SCHEDULES      0x00000020
#define DB_RULES          0x00000040
#define DB_SENSORS        0x00000080
#define DB_USERPARAM      0x00000100
#define DB_GATEWAYS       0x00000200
#define DB_RESOURCELINKS  0x00000400
#define DB_QUERY_QUEUE    0x00000800
#define DB_SYNC           0x00001000
#define DB_NOSAVE         0x00002000

#define DB_HUGE_SAVE_DELAY  (60 * 60 * 1000) // 60 minutes
#define DB_LONG_SAVE_DELAY  (15 * 60 * 1000) // 15 minutes
#define DB_SHORT_SAVE_DELAY (1 *  60 * 1000) // 1 minute

#define DB_CONNECTION_TTL (60 * 15) // 15 minutes

// internet discovery

// network reconnect
#define DISCONNECT_CHECK_DELAY 100
#define NETWORK_ATTEMPS        10
#define RECONNECT_CHECK_DELAY  5000
#define RECONNECT_NOW          100

//Epoch mode
#define UNIX_EPOCH 0
#define J2000_EPOCH 1

void getTime(quint32 *time, qint32 *tz, quint32 *dstStart, quint32 *dstEnd, qint32 *dstShift, quint32 *standardTime, quint32 *localTime, quint8 mode);
int getFreeSensorId(); // TODO needs to be part of a Database class
int getFreeLightId();  // TODO needs to be part of a Database class

// REST API common
QVariantMap errorToMap(int id, const QString &ressource, const QString &description);

extern const quint64 macPrefixMask;

extern const quint64 celMacPrefix;
extern const quint64 bjeMacPrefix;
extern const quint64 davicomMacPrefix;
extern const quint64 dlinkMacPrefix;
extern const quint64 deMacPrefix;
extern const quint64 emberMacPrefix;
extern const quint64 embertecMacPrefix;
extern const quint64 energyMiMacPrefix;
extern const quint64 heimanMacPrefix;
extern const quint64 zenMacPrefix;
extern const quint64 silabs1MacPrefix;
extern const quint64 ikea2MacPrefix;
extern const quint64 silabsMacPrefix;
extern const quint64 silabs2MacPrefix;
extern const quint64 silabs3MacPrefix;
extern const quint64 silabs4MacPrefix;
extern const quint64 silabs5MacPrefix;
extern const quint64 silabs6MacPrefix;
extern const quint64 silabs7MacPrefix;
extern const quint64 silabs8MacPrefix;
extern const quint64 silabs9MacPrefix;
extern const quint64 silabs10MacPrefix;
extern const quint64 instaMacPrefix;
extern const quint64 boschMacPrefix;
extern const quint64 jennicMacPrefix;
extern const quint64 lutronMacPrefix;
extern const quint64 netvoxMacPrefix;
extern const quint64 osramMacPrefix;
extern const quint64 philipsMacPrefix;
extern const quint64 sinopeMacPrefix;
extern const quint64 stMacPrefix;
extern const quint64 samjinMacPrefix;
extern const quint64 tiMacPrefix;
extern const quint64 ubisysMacPrefix;
extern const quint64 xalMacPrefix;
extern const quint64 onestiPrefix;
extern const quint64 develcoMacPrefix;
extern const quint64 legrandMacPrefix;
extern const quint64 YooksmartMacPrefix;
extern const quint64 profaluxMacPrefix;
extern const quint64 xiaomiMacPrefix;
extern const quint64 computimeMacPrefix;
extern const quint64 konkeMacPrefix;
extern const quint64 ecozyMacPrefix;
extern const quint64 zhejiangMacPrefix;
extern const quint64 schlageMacPrefix;
extern const quint64 lumiMacPrefix;

inline bool existDevicesWithVendorCodeForMacPrefix(quint64 addr, quint16 vendor)
{
    const quint64 prefix = addr & macPrefixMask;
    switch (vendor) {
        case VENDOR_XIAOMI:
            return prefix == jennicMacPrefix ||
                   prefix == xiaomiMacPrefix ||
                   prefix == lumiMacPrefix;
        case VENDOR_SINOPE:
            return prefix == sinopeMacPrefix;
        case VENDOR_HEIMAN:
            return prefix == emberMacPrefix ||
                   prefix == jennicMacPrefix;
        case VENDOR_SUNRICHER:
            return prefix == emberMacPrefix ||
                   prefix == silabs3MacPrefix ||
                   prefix == silabs6MacPrefix;
        case VENDOR_3A_SMART_HOME:
            return prefix == jennicMacPrefix;
        case VENDOR_ADEO:
            return prefix == emberMacPrefix ||
                   prefix == silabs9MacPrefix ||
                   prefix == konkeMacPrefix;
        case VENDOR_ALERTME:
            return prefix == tiMacPrefix ||
                   prefix == computimeMacPrefix;
        case VENDOR_BITRON:
            return prefix == tiMacPrefix;
        case VENDOR_BOSCH:
            return prefix == boschMacPrefix ||
                   prefix == emberMacPrefix;
        case VENDOR_BUSCH_JAEGER:
            return prefix == bjeMacPrefix;
        case VENDOR_C2DF:
            return prefix == emberMacPrefix;
        case VENDOR_CENTRALITE:
            return prefix == emberMacPrefix;
        case VENDOR_CHINA_FIRE_SEC:
            return prefix == jennicMacPrefix;
        case VENDOR_DANFOSS:
            return prefix == silabs2MacPrefix;
        case VENDOR_EMBER:
            return prefix == emberMacPrefix ||
                   prefix == konkeMacPrefix ||
                   prefix == silabs3MacPrefix ||
                   prefix == silabs5MacPrefix ||
                   prefix == silabs10MacPrefix ||
                   prefix == silabs7MacPrefix;
        case VENDOR_EMBERTEC:
            return prefix == embertecMacPrefix;
        case VENDOR_DDEL:
            return prefix == deMacPrefix ||
                   prefix == silabs3MacPrefix;
        case VENDOR_IKEA:
            return prefix == silabs1MacPrefix ||
                   prefix == silabsMacPrefix ||
                   prefix == silabs2MacPrefix ||
                   prefix == silabs4MacPrefix ||
                   prefix == energyMiMacPrefix ||
                   prefix == emberMacPrefix;
        case VENDOR_JASCO:
            return prefix == celMacPrefix;
        case VENDOR_INNR:
            return prefix == jennicMacPrefix ||
                   prefix == silabs4MacPrefix;
        case VENDOR_LDS:
            return prefix == jennicMacPrefix ||
                   prefix == silabsMacPrefix ||
                   prefix == silabs2MacPrefix;
        case VENDOR_INSTA:
            return prefix == instaMacPrefix;
        case VENDOR_JENNIC:
            return prefix == jennicMacPrefix;
        case VENDOR_KEEN_HOME:
            return prefix == celMacPrefix;
        case VENDOR_LGE:
            return prefix == emberMacPrefix;
        case VENDOR_LUTRON:
            return prefix == lutronMacPrefix;
        case VENDOR_NIKO_NV:
            return prefix == konkeMacPrefix;
        case VENDOR_NYCE:
            return prefix == emberMacPrefix;
        case VENDOR_OSRAM:
        case VENDOR_OSRAM_STACK:
            return prefix == osramMacPrefix ||
                   prefix == heimanMacPrefix;
        case VENDOR_OWON:
            return prefix == davicomMacPrefix;
        case VENDOR_PHILIPS:
            return prefix == philipsMacPrefix;
        case VENDOR_PLUGWISE_BV:
            return prefix == emberMacPrefix;
        case VENDOR_PHYSICAL:
            return prefix == stMacPrefix;
        case VENDOR_SENGLED_OPTOELEC:
            return prefix == zhejiangMacPrefix;
        case VENDOR_SERCOMM:
            return prefix == emberMacPrefix ||
                   prefix == energyMiMacPrefix;
        case VENDOR_SI_LABS:
            return prefix == silabsMacPrefix ||
                   prefix == energyMiMacPrefix ||
                   prefix == silabs1MacPrefix;
        case VENDOR_STELPRO:
            return prefix == xalMacPrefix;
        case VENDOR_UBISYS:
            return prefix == ubisysMacPrefix;
        case VENDOR_UNIVERSAL2:
            return prefix == emberMacPrefix;
        case VENDOR_VISONIC:
            return prefix == emberMacPrefix;
        case VENDOR_XAL:
            return prefix == xalMacPrefix;
        case VENDOR_SAMJIN:
            return prefix == samjinMacPrefix;
        case VENDOR_DEVELCO:
            return prefix == develcoMacPrefix;
        case VENDOR_LEGRAND:
            return prefix == legrandMacPrefix;
        case VENDOR_PROFALUX:
            return prefix == profaluxMacPrefix;
        case VENDOR_NETVOX:
            return prefix == netvoxMacPrefix;
        case VENDOR_AURORA:
            return prefix == jennicMacPrefix;
        case VENDOR_COMPUTIME:
            return prefix == computimeMacPrefix;
        case VENDOR_DANALOCK:
            return prefix == silabs1MacPrefix;
        case VENDOR_AXIS:
        case VENDOR_MMB:
            return prefix == zenMacPrefix;
        case VENDOR_SCHLAGE:
            return prefix == schlageMacPrefix;
        case VENDOR_ADUROLIGHT:
	        return prefix == jennicMacPrefix;
        case VENDOR_D_LINK:
            return prefix == dlinkMacPrefix;
        default:
            return false;
    }
}

inline bool existDevicesWithVendorCodeForMacPrefix(const deCONZ::Address &addr, quint16 vendor)
{
    return existDevicesWithVendorCodeForMacPrefix(addr.ext(), vendor);
}

inline bool checkMacAndVendor(const deCONZ::Node *node, quint16 vendor)
{
    return node->nodeDescriptor().manufacturerCode() == vendor && existDevicesWithVendorCodeForMacPrefix(node->address(), vendor);
}

quint8 zclNextSequenceNumber();
const deCONZ::Node *getCoreNode(uint64_t extAddress);

// HTTP status codes
extern const char *HttpStatusOk;
extern const char *HttpStatusAccepted;
extern const char *HttpStatusNotModified;
extern const char *HttpStatusUnauthorized;
extern const char *HttpStatusBadRequest;
extern const char *HttpStatusForbidden;
extern const char *HttpStatusNotFound;
extern const char *HttpStatusNotImplemented;
extern const char *HttpStatusServiceUnavailable;
extern const char *HttpContentHtml;
extern const char *HttpContentCss;
extern const char *HttpContentJson;
extern const char *HttpContentJS;
extern const char *HttpContentPNG;
extern const char *HttpContentJPG;
extern const char *HttpContentSVG;

// Forward declarations
class DeviceDescriptions;
class Gateway;
class GatewayScanner;
class QUdpSocket;
class QTcpSocket;
class DeRestPlugin;
class QHostInfo;
class QNetworkReply;
class QNetworkAccessManager;
class QProcess;
class PollManager;
class RestDevices;

struct Schedule
{
    enum Week
    {
        Monday    = 0x01,
        Tuesday   = 0x02,
        Wednesday = 0x04,
        Thursday  = 0x08,
        Friday    = 0x10,
        Saturday  = 0x20,
        Sunday    = 0x40,
    };

    enum Type
    {
        TypeInvalid,
        TypeAbsoluteTime,
        TypeRecurringTime,
        TypeTimer
    };

    enum State
    {
        StateNormal,
        StateDeleted
    };

    Schedule() :
        type(TypeInvalid),
        state(StateNormal),
        status(QLatin1String("enabled")),
        activation(QLatin1String("start")),
        autodelete(true),
        weekBitmap(0),
        recurring(0),
        timeout(0),
        currentTimeout(0)
    {
    }

    Type type;
    State state;
    /*! Numeric identifier as string. */
    QString id;
    /*! etag of Schedule. */
    QString etag;
    /*! Name length 0..32, if 0 default name "schedule" will be used. (Optional) */
    QString name;
    /*! Description length 0..64, default is empty string. (Optional) */
    QString description;
    /*! Command a JSON object with length 0..90. (Required) */
    QString command;
    /*! Time is given in ISO 8601:2004 format: YYYY-MM-DDTHH:mm:ss. (Required) */
    QString time;
    /*! Localtime is given in ISO 8601:2004 format: YYYY-MM-DDTHH:mm:ss. (Optional) */
    QString localtime;
    /*! UTC time that the timer was started. Only provided for timers. */
    QString starttime;
    /*! status of schedule (enabled or disabled). */
    QString status;
    /*! should activation of schedule start or end at given time (if a fading time is given) (start or end). */
    QString activation;
    /*! If set to true, the schedule will be removed automatically if expired, if set to false it will be disabled. */
    bool autodelete;
    /*! Same as time but as qt object. */
    QDateTime datetime;
    /*! Date time of last schedule activation. */
    QDateTime lastTriggerDatetime;
    /*! Whole JSON schedule as received from API as string. */
    QString jsonString;
    /*! Whole JSON schedule as received from API as map. */
    QVariantMap jsonMap;
    /*! Bitmap for recurring schedule. */
    quint8 weekBitmap;
    /*! R[nn], the recurring part, 0 means forever. */
    uint recurring;
    QDateTime endtime; /*! Localtime of timeout: for timers only. */
    /*! Timeout in seconds. */
    int timeout;
    /*! Current timeout counting down to ::timeout. */
    int currentTimeout;
};

enum TaskType
{
    TaskIdentify = 0,
    TaskGetHue = 1,
    TaskSetHue = 2,
    TaskSetEnhancedHue = 3,
    TaskSetHueAndSaturation = 4,
    TaskSetXyColor = 5,
    TaskSetColorTemperature = 6,
    TaskGetColor = 7,
    TaskGetSat = 8,
    TaskSetSat = 9,
    TaskGetLevel = 10,
    TaskSetLevel = 11,
    TaskIncColorTemperature = 12,
    TaskStopLevel = 13,
    TaskSendOnOffToggle = 14,
    TaskMoveLevel = 15,
    TaskGetOnOff = 16,
    TaskSetColorLoop = 17,
    TaskGetColorLoop = 18,
    TaskReadAttributes = 19,
    TaskWriteAttribute = 20,
    TaskGetGroupMembership = 21,
    TaskGetGroupIdentifiers = 22,
    TaskGetSceneMembership = 23,
    TaskStoreScene = 24,
    TaskCallScene = 25,
    TaskViewScene = 26,
    TaskAddScene = 27,
    TaskRemoveScene = 28,
    TaskRemoveAllScenes = 29,
    TaskAddToGroup = 30,
    TaskRemoveFromGroup = 31,
    TaskViewGroup = 32,
    TaskTriggerEffect = 33,
    TaskWarning = 34,
    TaskIncBrightness = 35,
    TaskWindowCovering = 36,
    TaskThermostat = 37,
    // Danalock support
    TaskDoorLock = 38,
    TaskDoorUnlock = 39,
    TaskSyncTime = 40,
    TaskTuyaRequest = 41,
    TaskXmasLightStrip = 42,
    TaskSimpleMetering = 43
};

enum XmasLightStripMode
{
    ModeWhite = 0,
    ModeColour = 1,
    ModeEffect = 2
};

enum XmasLightStripEffect
{
    EffectSteady = 0x00,
    EffectSnow = 0x01,
    EffectRainbow = 0x02,
    EffectSnake = 0x03,
    EffectTwinkle = 0x04,
    EffectFireworks = 0x05,
    EffectFlag = 0x06,
    EffectWaves = 0x07,
    EffectUpdown = 0x08,
    EffectVintage = 0x09,
    EffectFading = 0x0a,
    EffectCollide = 0x0b,
    EffectStrobe = 0x0c,
    EffectSparkles = 0x0d,
    EffectCarnaval = 0x0e,
    EffectGlow = 0x0f
};

struct TaskItem
{
    TaskItem()
    {
        taskId = _taskCounter++;
        autoMode = false;
        onOff = false;
        client = 0;
        node = 0;
        lightNode = 0;
        cluster = 0;
        colorX = 0;
        colorY = 0;
        colorTemperature = 0;
        transitionTime = DEFAULT_TRANSITION_TIME;
        onTime = 0;
        sendTime = 0;
        ordered = false;
    }

    TaskType taskType;
    int taskId;
    deCONZ::ApsDataRequest req;
    deCONZ::ZclFrame zclFrame;
    uint8_t zclSeq;
    bool ordered; // won't be send until al prior taskIds are send
    int sendTime; // copy of idleTotalCounter
    bool confirmed;
    bool onOff;
    bool colorLoop;
    qreal hueReal;
    uint16_t identifyTime;
    uint8_t effectIdentifier;
    uint8_t options;
    uint16_t duration;
    uint8_t hue;
    uint8_t sat;
    uint8_t level;
    uint16_t enhancedHue;
    uint16_t colorX;
    uint16_t colorY;
    uint16_t colorTemperature;
    uint16_t groupId;
    uint8_t sceneId;
    qint32 inc; // bri_inc, hue_inc, sat_inc, ct_inc
    QString etag;
    uint16_t transitionTime;
    uint16_t onTime;
    QTcpSocket *client;

    bool autoMode; // true then this is a automode task
    deCONZ::Node *node;
    LightNode *lightNode;
    deCONZ::ZclCluster *cluster;

private:
    static int _taskCounter;
};

/*! \class ApiAuth

    Helper to combine serval authorisation parameters.
 */
class ApiAuth
{
public:
    enum State
    {
        StateNormal,
        StateDeleted
    };

    ApiAuth();
    void setDeviceType(const QString &devtype);

    bool needSaveDatabase;
    State state;
    QString apikey; // also called username (10..32 chars)
    QString devicetype;
    QDateTime createDate;
    QDateTime lastUseDate;
    QString useragent;
};

enum ApiVersion
{
    ApiVersion_1,        //!< common version 1.0
    ApiVersion_1_DDEL,   //!< version 1.0, "Accept: application/vnd.ddel.v1"
    ApiVersion_1_1_DDEL, //!< version 1.1, "Accept: application/vnd.ddel.v1.1"
    ApiVersion_2_DDEL,   //!< version 2.0, "Accept: application/vnd.ddel.v2"
};

enum ApiAuthorisation
{
    ApiAuthNone,
    ApiAuthLocal,
    ApiAuthInternal,
    ApiAuthFull
};

enum ApiMode
{
    ApiModeNormal,
    ApiModeStrict,
    ApiModeEcho,
    ApiModeHue
};

/*! \class ApiRequest

    Helper to simplify HTTP REST request handling.
 */
class ApiRequest
{
public:
    ApiRequest(const QHttpRequestHeader &h, const QStringList &p, QTcpSocket *s, const QString &c);
    QString apikey() const;
    ApiVersion apiVersion() const { return version; }

    const QHttpRequestHeader &hdr;
    const QStringList &path;
    QTcpSocket *sock;
    QString content;
    ApiVersion version;
    ApiAuthorisation auth;
    ApiMode mode;
};

/*! \class ApiResponse

    Helper to simplify HTTP REST request handling.
 */
class ApiResponse
{
public:
    QString etag;
    const char *httpStatus;
    const char *contentType;
    QList<QPair<QString, QString> > hdrFields; // extra header fields
    QVariantMap map; // json content
    QVariantList list; // json content
    QString str; // json string
};

/*! \class ApiConfig

    Provide config to the resource system.
 */
class ApiConfig : public Resource
{
public:
    ApiConfig();
};

class TcpClient
{
public:
    int closeTimeout; // close socket in n seconds
    QTcpSocket *sock;
};

/*! \class DeWebPluginPrivate

    Pimpl of DeWebPlugin.
 */
class DeRestPluginPrivate : public QObject
{
    Q_OBJECT

public:

    struct nodeVisited {
        const deCONZ::Node* node;
        bool visited;
    };

    DeRestPluginPrivate(QObject *parent = 0);
    ~DeRestPluginPrivate();

    static DeRestPluginPrivate *instance();

    // REST API authorisation
    void initAuthentication();
    bool allowedToCreateApikey(const ApiRequest &req, ApiResponse &rsp, QVariantMap &map);
    void authorise(ApiRequest &req, ApiResponse &rsp);
    QString encryptString(const QString &str);

    // REST API gateways
    int handleGatewaysApi(const ApiRequest &req, ApiResponse &rsp);
    int getAllGateways(const ApiRequest &req, ApiResponse &rsp);
    int getGatewayState(const ApiRequest &req, ApiResponse &rsp);
    int setGatewayState(const ApiRequest &req, ApiResponse &rsp);
    int addCascadeGroup(const ApiRequest &req, ApiResponse &rsp);
    int deleteCascadeGroup(const ApiRequest &req, ApiResponse &rsp);
    void gatewayToMap(const ApiRequest &req, const Gateway *gw, QVariantMap &map);

    // REST API configuration
    void initConfig();
    int handleConfigBasicApi(const ApiRequest &req, ApiResponse &rsp);
    int handleConfigLocalApi(const ApiRequest &req, ApiResponse &rsp);
    int handleConfigFullApi(const ApiRequest &req, ApiResponse &rsp);
    int createUser(const ApiRequest &req, ApiResponse &rsp);
    int getFullState(const ApiRequest &req, ApiResponse &rsp);
    int getConfig(const ApiRequest &req, ApiResponse &rsp);
    int getBasicConfig(const ApiRequest &req, ApiResponse &rsp);
    int getZigbeeConfig(const ApiRequest &req, ApiResponse &rsp);
    int putZigbeeConfig(const ApiRequest &req, ApiResponse &rsp);
    int getChallenge(const ApiRequest &req, ApiResponse &rsp);
    int modifyConfig(const ApiRequest &req, ApiResponse &rsp);
    int deleteUser(const ApiRequest &req, ApiResponse &rsp);
    int updateSoftware(const ApiRequest &req, ApiResponse &rsp);
    int restartGateway(const ApiRequest &req, ApiResponse &rsp);
    int restartApp(const ApiRequest &req, ApiResponse &rsp);
    int shutDownGateway(const ApiRequest &req, ApiResponse &rsp);
    int updateFirmware(const ApiRequest &req, ApiResponse &rsp);
    int exportConfig(const ApiRequest &req, ApiResponse &rsp);
    int importConfig(const ApiRequest &req, ApiResponse &rsp);
    int resetConfig(const ApiRequest &req, ApiResponse &rsp);
    int changePassword(const ApiRequest &req, ApiResponse &rsp);
    int deletePassword(const ApiRequest &req, ApiResponse &rsp);
    int getWifiState(const ApiRequest &req, ApiResponse &rsp);
    int configureWifi(const ApiRequest &req, ApiResponse &rsp);
    int restoreWifiConfig(const ApiRequest &req, ApiResponse &rsp);
    int putWifiScanResult(const ApiRequest &req, ApiResponse &rsp);
    int putWifiUpdated(const ApiRequest &req, ApiResponse &rsp);
    int putHomebridgeUpdated(const ApiRequest &req, ApiResponse &rsp);

    void configToMap(const ApiRequest &req, QVariantMap &map);
    void basicConfigToMap(const ApiRequest &req, QVariantMap &map);

    // REST API userparameter
    int handleUserparameterApi(const ApiRequest &req, ApiResponse &rsp);
    int createUserParameter(const ApiRequest &req, ApiResponse &rsp);
    int addUserParameter(const ApiRequest &req, ApiResponse &rsp);
    int modifyUserParameter(const ApiRequest &req, ApiResponse &rsp);
    int getUserParameter(const ApiRequest &req, ApiResponse &rsp);
    int getAllUserParameter(const ApiRequest &req, ApiResponse &rsp);
    int deleteUserParameter(const ApiRequest &req, ApiResponse &rsp);

    // REST API lights
    int handleLightsApi(const ApiRequest &req, ApiResponse &rsp);
    int getAllLights(const ApiRequest &req, ApiResponse &rsp);
    int searchNewLights(const ApiRequest &req, ApiResponse &rsp);
    int getNewLights(const ApiRequest &req, ApiResponse &rsp);
    int getLightData(const ApiRequest &req, ApiResponse &rsp);
    int getLightState(const ApiRequest &req, ApiResponse &rsp);
    int setLightState(const ApiRequest &req, ApiResponse &rsp);
    int setWindowCoveringState(const ApiRequest &req, ApiResponse &rsp, TaskItem &taskRef, QVariantMap &map);
    int setWarningDeviceState(const ApiRequest &req, ApiResponse &rsp, TaskItem &taskRef, QVariantMap &map);
    int setTuyaDeviceState(const ApiRequest &req, ApiResponse &rsp, TaskItem &taskRef, QVariantMap &map);
    int setLightAttributes(const ApiRequest &req, ApiResponse &rsp);
    int deleteLight(const ApiRequest &req, ApiResponse &rsp);
    int removeAllScenes(const ApiRequest &req, ApiResponse &rsp);
    int removeAllGroups(const ApiRequest &req, ApiResponse &rsp);
    int getConnectivity(const ApiRequest &req, ApiResponse &rsp, bool alt);
    void handleLightEvent(const Event &e);

    bool lightToMap(const ApiRequest &req, const LightNode *webNode, QVariantMap &map);

    // REST API groups
    int handleGroupsApi(const ApiRequest &req, ApiResponse &rsp);
    int getAllGroups(const ApiRequest &req, ApiResponse &rsp);
    int createGroup(const ApiRequest &req, ApiResponse &rsp);
    int getGroupAttributes(const ApiRequest &req, ApiResponse &rsp);
    int setGroupAttributes(const ApiRequest &req, ApiResponse &rsp);
    int setGroupState(const ApiRequest &req, ApiResponse &rsp);
    int deleteGroup(const ApiRequest &req, ApiResponse &rsp);
    void handleGroupEvent(const Event &e);
    Group *addGroup();

    // REST API groups > scenes
    int createScene(const ApiRequest &req, ApiResponse &rsp);
    int getAllScenes(const ApiRequest &req, ApiResponse &rsp);
    int getSceneAttributes(const ApiRequest &req, ApiResponse &rsp);
    int setSceneAttributes(const ApiRequest &req, ApiResponse &rsp);
    int storeScene(const ApiRequest &req, ApiResponse &rsp);
    int recallScene(const ApiRequest &req, ApiResponse &rsp);
    int modifyScene(const ApiRequest &req, ApiResponse &rsp);
    int deleteScene(const ApiRequest &req, ApiResponse &rsp);

    bool groupToMap(const ApiRequest &req, const Group *group, QVariantMap &map);

    // REST API schedules
    void initSchedules();
    int handleSchedulesApi(const ApiRequest &req, ApiResponse &rsp);
    int getAllSchedules(const ApiRequest &req, ApiResponse &rsp);
    int createSchedule(const ApiRequest &req, ApiResponse &rsp);
    int getScheduleAttributes(const ApiRequest &req, ApiResponse &rsp);
    int setScheduleAttributes(const ApiRequest &req, ApiResponse &rsp);
    int deleteSchedule(const ApiRequest &req, ApiResponse &rsp);
    bool jsonToSchedule(const QString &jsonString, Schedule &schedule, ApiResponse *rsp);

    // REST API touchlink
    void initTouchlinkApi();
    int handleTouchlinkApi(const ApiRequest &req, ApiResponse &rsp);
    int touchlinkScan(const ApiRequest &req, ApiResponse &rsp);
    int getTouchlinkScanResults(const ApiRequest &req, ApiResponse &rsp);
    int identifyLight(const ApiRequest &req, ApiResponse &rsp);
    int resetLight(const ApiRequest &req, ApiResponse &rsp);

    // REST API sensors
    int handleSensorsApi(const ApiRequest &req, ApiResponse &rsp);
    int getAllSensors(const ApiRequest &req, ApiResponse &rsp);
    int getSensor(const ApiRequest &req, ApiResponse &rsp);
    int getSensorData(const ApiRequest &req, ApiResponse &rsp);
    int searchNewSensors(const ApiRequest &req, ApiResponse &rsp);
    int getNewSensors(const ApiRequest &req, ApiResponse &rsp);
    int updateSensor(const ApiRequest &req, ApiResponse &rsp);
    int deleteSensor(const ApiRequest &req, ApiResponse &rsp);
    int changeSensorConfig(const ApiRequest &req, ApiResponse &rsp);
    int changeSensorState(const ApiRequest &req, ApiResponse &rsp);
    int changeThermostatSchedule(const ApiRequest &req, ApiResponse &rsp);
    int createSensor(const ApiRequest &req, ApiResponse &rsp);
    int getGroupIdentifiers(const ApiRequest &req, ApiResponse &rsp);
    int recoverSensor(const ApiRequest &req, ApiResponse &rsp);
    bool sensorToMap(const Sensor *sensor, QVariantMap &map, const ApiRequest &req);
    void handleSensorEvent(const Event &e);

    // REST API resourcelinks
    int handleResourcelinksApi(const ApiRequest &req, ApiResponse &rsp);
    int getAllResourcelinks(const ApiRequest &req, ApiResponse &rsp);
    int getResourcelinks(const ApiRequest &req, ApiResponse &rsp);
    int createResourcelinks(const ApiRequest &req, ApiResponse &rsp);
    int updateResourcelinks(const ApiRequest &req, ApiResponse &rsp);
    int deleteResourcelinks(const ApiRequest &req, ApiResponse &rsp);

    // REST API rules
    int handleRulesApi(const ApiRequest &req, ApiResponse &rsp);
    int getAllRules(const ApiRequest &req, ApiResponse &rsp);
    int getRule(const ApiRequest &req, ApiResponse &rsp);
    int createRule(const ApiRequest &req, ApiResponse &rsp);
    int updateRule(const ApiRequest &req, ApiResponse &rsp);
    int deleteRule(const ApiRequest &req, ApiResponse &rsp);
    void queueCheckRuleBindings(const Rule &rule);
    bool evaluateRule(Rule &rule, const Event &e, Resource *eResource, ResourceItem *eItem, QDateTime now, QDateTime previousNow);
    void indexRuleTriggers(Rule &rule);
    void triggerRule(Rule &rule);
    bool ruleToMap(const Rule *rule, QVariantMap &map);
    int handleWebHook(const RuleAction &action);

    bool checkActions(QVariantList actionsList, ApiResponse &rsp);
    bool checkConditions(QVariantList conditionsList, ApiResponse &rsp);

    // REST API scenes
    int handleScenesApi(const ApiRequest &req, ApiResponse &rsp);

    // REST API info
    int handleInfoApi(const ApiRequest &req, ApiResponse &rsp);
    int getInfoTimezones(const ApiRequest &req, ApiResponse &rsp);

    // REST API capabilities
    int handleCapabilitiesApi(const ApiRequest &req, ApiResponse &rsp);
    int getCapabilities(const ApiRequest &req, ApiResponse &rsp);

    // UPNP discovery
    void initUpnpDiscovery();
    void initDescriptionXml();
    // Internet discovery
    void initInternetDicovery();
    bool setInternetDiscoveryInterval(int minutes);
    // Permit join
    void initPermitJoin();
    bool setPermitJoinDuration(uint8_t duration);

    // Otau
    void initOtau();
    void otauDataIndication(const deCONZ::ApsDataIndication &ind, const deCONZ::ZclFrame &zclFrame);
    void otauSendStdNotify(LightNode *node);
    bool isOtauBusy();
    bool isOtauActive();
    int otauLastBusyTimeDelta() const;

    //Channel Change
    void initChangeChannelApi();
    bool startChannelChange(quint8 channel);

    //reset Device
    void initResetDeviceApi();

    //Timezone
    QVariantList getTimezones();

Q_SIGNALS:
    void eventNotify(const Event&);

public Q_SLOTS:
    Resource *getResource(const char *resource, const QString &id = QString());
    void announceUpnp();
    void upnpReadyRead();
    void apsdeDataIndicationDevice(const deCONZ::ApsDataIndication &ind, Device *device);
    void apsdeDataIndication(const deCONZ::ApsDataIndication &ind);
    void apsdeDataConfirm(const deCONZ::ApsDataConfirm &conf);
    void gpDataIndication(const deCONZ::GpDataIndication &ind);
    void gpProcessButtonEvent(const deCONZ::GpDataIndication &ind);
    void configurationChanged();
    void networkStateChangeRequest(bool shouldConnect);
    int taskCountForAddress(const deCONZ::Address &address);
    void processTasks();
    void processGroupTasks();
    void nodeEvent(const deCONZ::NodeEvent &event);
    void initTimezone();
    void initNetworkInfo();
    void initWiFi();
    void internetDiscoveryTimerFired();
    void internetDiscoveryFinishedRequest(QNetworkReply *reply);
    void internetDiscoveryExtractVersionInfo(QNetworkReply *reply);
    void internetDiscoveryExtractGeo(QNetworkReply *reply);
    void inetProxyHostLookupDone(const QHostInfo &host);
    void inetProxyCheckHttpVia(const QString &via);
    void scheduleTimerFired();
    void permitJoinTimerFired();
    void resendPermitJoinTimerFired();
    void otauTimerFired();
    void lockGatewayTimerFired();
    void openClientTimerFired();
    void clientSocketDestroyed();
    void saveDatabaseTimerFired();
    void userActivity();
    bool sendBindRequest(BindingTask &bt);
    bool sendConfigureReportingRequest(BindingTask &bt, const std::vector<ConfigureReportingRequest> &requests);
    bool sendConfigureReportingRequest(BindingTask &bt);
    void checkLightBindingsForAttributeReporting(LightNode *lightNode);
    bool checkPollControlClusterTask(Sensor *sensor);
    bool checkSensorBindingsForAttributeReporting(Sensor *sensor);
    bool checkSensorBindingsForClientClusters(Sensor *sensor);
    void checkSensorGroup(Sensor *sensor);
    void checkOldSensorGroups(Sensor *sensor);
    void deleteGroupsWithDeviceMembership(const QString &id);
    void processUbisysBinding(Sensor *sensor, const Binding &bnd);
    void processUbisysC4Configuration(Sensor *sensor);
    void bindingTimerFired();
    void bindingToRuleTimerFired();
    void bindingTableReaderTimerFired();
    void verifyRuleBindingsTimerFired();
    void indexRulesTriggers();
    void fastRuleCheckTimerFired();
    void webhookFinishedRequest(QNetworkReply *reply);
    void daylightTimerFired();
    bool checkDaylightSensorConfiguration(Sensor *sensor, const QString &gwBridgeId, double *lat, double *lng);
    size_t calcDaylightOffsets(Sensor *daylightSensor, size_t iter);
    void handleRuleEvent(const Event &e);
    bool queueBindingTask(const BindingTask &bindingTask);
    void restartAppTimerFired();
    void pollSwUpdateStateTimerFired();
    void pollDatabaseWifiTimerFired();
    void restartGatewayTimerFired();
    void shutDownGatewayTimerFired();
    void simpleRestartAppTimerFired();
    void pushSensorInfoToCore(Sensor *sensor);
    void pollNextDevice();

    // database
#if DECONZ_LIB_VERSION >= 0x010E00
    void storeSourceRoute(const deCONZ::SourceRoute &sourceRoute);
    void deleteSourceRoute(const QString &uuid);
    void restoreSourceRoutes();
#endif

    // touchlink
    void touchlinkDisconnectNetwork();
    void checkTouchlinkNetworkDisconnected();
    void startTouchlinkMode(uint8_t channel);
    void startTouchlinkModeConfirm(deCONZ::TouchlinkStatus status);
    void sendTouchlinkConfirm(deCONZ::TouchlinkStatus status);
    void sendTouchlinkScanRequest();
    void sendTouchlinkIdentifyRequest();
    void sendTouchlinkResetRequest();
    void touchlinkTimerFired();
    void touchlinkScanTimeout();
    void interpanDataIndication(const QByteArray &data);
    void touchlinkStartReconnectNetwork(int delay);
    void touchlinkReconnectNetwork();
    bool isTouchlinkActive();

    // channel change
    void channelchangeTimerFired();
    void changeChannel(quint8 channel);
    bool verifyChannel(quint8 channel);
    void channelChangeSendConfirm(bool success);
    void channelChangeDisconnectNetwork();
    void checkChannelChangeNetworkDisconnected();
    void channelChangeStartReconnectNetwork(int delay);
    void channelChangeReconnectNetwork();
    void networkWatchdogTimerFired();

    // generic reconnect network
    void reconnectTimerFired();
    void genericDisconnectNetwork();
    void checkNetworkDisconnected();
    void startReconnectNetwork(int delay);
    void reconnectNetwork();

    //reset device
    void resetDeviceTimerFired();
    void checkResetState();
    void resetDeviceSendConfirm(bool success);

    // lights
    void startSearchLights();
    void searchLightsTimerFired();

    // sensors
    void startSearchSensors();
    void searchSensorsTimerFired();
    void checkInstaModelId(Sensor *sensor);
    void delayedFastEnddeviceProbe(const deCONZ::NodeEvent *event = nullptr);
    void checkSensorStateTimerFired();

    // events
    void handleEvent(const Event &e);

    // firmware update
    void initFirmwareUpdate();
    void firmwareUpdateTimerFired();
    void checkFirmwareDevices();
    void queryFirmwareVersion();
    void updateFirmwareDisconnectDevice();
    void updateFirmware();
    void updateFirmwareWaitFinished();
    bool startUpdateFirmware();

    //wifi settings
    int scanWifiNetworks(const ApiRequest &req, ApiResponse &rsp);
    void wifiPageActiveTimerFired();

    //homebridge
    int resetHomebridge(const ApiRequest &req, ApiResponse &rsp);

    // time manager
    void timeManagerTimerFired();
    void ntpqFinished();

    // gateways
    void foundGateway(const QHostAddress &host, quint16 port, const QString &uuid, const QString &name);

    // window covering
    void calibrateWindowCoveringNextStep();

    // thermostat
    void addTaskThermostatGetScheduleTimer();

public:
    void checkRfConnectState();
    bool isInNetwork();
    void generateGatewayUuid();
    void updateEtag(QString &etag);
    qint64 getUptime();
    void handleMacDataRequest(const deCONZ::NodeEvent &event);
    void addLightNode(const deCONZ::Node *node);
    void setLightNodeStaticCapabilities(LightNode *lightNode);
    void updatedLightNodeEndpoint(const deCONZ::NodeEvent &event);
    void nodeZombieStateChanged(const deCONZ::Node *node);
    LightNode *updateLightNode(const deCONZ::NodeEvent &event);
    LightNode *getLightNodeForAddress(const deCONZ::Address &addr, quint8 endpoint = 0);
    int getNumberOfEndpoints(quint64 extAddr);
    LightNode *getLightNodeForId(const QString &id);
    Rule *getRuleForId(const QString &id);
    Rule *getRuleForName(const QString &name);
    void addSensorNode(const deCONZ::Node *node, const deCONZ::NodeEvent *event = 0);
    void addSensorNode(const deCONZ::Node *node, const SensorFingerprint &fingerPrint, const QString &type, const QString &modelId, const QString &manufacturer);
    void checkUpdatedFingerPrint(const deCONZ::Node *node, quint8 endpoint, Sensor *sensorNode);
    void checkSensorNodeReachable(Sensor *sensor, const deCONZ::NodeEvent *event = 0);
    void checkSensorButtonEvent(Sensor *sensor, const deCONZ::ApsDataIndication &ind, const deCONZ::ZclFrame &zclFrame);
    void updateSensorNode(const deCONZ::NodeEvent &event);
    void updateSensorLightLevel(Sensor &sensor, quint16 measuredValue);
    bool isDeviceSupported(const deCONZ::Node *node, const QString &modelId);
    Sensor *getSensorNodeForAddressEndpointAndCluster(const deCONZ::Address &addr, quint8 ep, quint16 cluster);
    Sensor *getSensorNodeForAddressAndEndpoint(const deCONZ::Address &addr, quint8 ep, const QString &type);
    Sensor *getSensorNodeForAddressAndEndpoint(const deCONZ::Address &addr, quint8 ep);
    Sensor *getSensorNodeForAddress(quint64 extAddr);
    Sensor *getSensorNodeForAddress(const deCONZ::Address &addr);
    Sensor *getSensorNodeForFingerPrint(quint64 extAddr, const SensorFingerprint &fingerPrint, const QString &type);
    Sensor *getSensorNodeForUniqueId(const QString &uniqueId);
    Sensor *getSensorNodeForId(const QString &id);
    Group *getGroupForName(const QString &name);
    Group *getGroupForId(uint16_t id);
    Group *getGroupForId(const QString &id);
    bool deleteOldGroupOfSwitch(Sensor *sensor, quint16 newGroupId);
    Scene *getSceneForId(uint16_t gid, uint8_t sid);
    GroupInfo *getGroupInfo(LightNode *lightNode, uint16_t id);
    GroupInfo *createGroupInfo(LightNode *lightNode, uint16_t id);
    deCONZ::Node *getNodeForAddress(uint64_t extAddr);
    deCONZ::ZclCluster *getInCluster(deCONZ::Node *node, uint8_t endpoint, uint16_t clusterId);
    uint8_t getSrcEndpoint(RestNodeBase *restNode, const deCONZ::ApsDataRequest &req);
    bool processZclAttributes(LightNode *lightNode);
    bool processZclAttributes(Sensor *sensorNode);
    bool readBindingTable(RestNodeBase *node, quint8 startIndex);
    bool getGroupIdentifiers(RestNodeBase *node, quint8 endpoint, quint8 startIndex);
    bool readAttributes(RestNodeBase *restNode, quint8 endpoint, uint16_t clusterId, const std::vector<uint16_t> &attributes, uint16_t manufacturerCode = 0);
    bool writeAttribute(RestNodeBase *restNode, quint8 endpoint, uint16_t clusterId, const deCONZ::ZclAttribute &attribute, uint16_t manufacturerCode = 0);
    bool readSceneAttributes(LightNode *lightNode, uint16_t groupId, uint8_t sceneId);
    bool readGroupMembership(LightNode *lightNode, const std::vector<uint16_t> &groups);
    void foundGroupMembership(LightNode *lightNode, uint16_t groupId);
    void foundGroup(uint16_t groupId);
    bool isLightNodeInGroup(const LightNode *lightNode, uint16_t groupId) const;
    void deleteLightFromScenes(QString lightId, uint16_t groupId);
//    void readAllInGroup(Group *group);
    void setAttributeOnOffGroup(Group *group, uint8_t onOff);
    bool readSceneMembership(LightNode *lightNode, Group *group);
    void foundScene(LightNode *lightNode, Group *group, uint8_t sceneId);
    void setSceneName(Group *group, uint8_t sceneId, const QString &name);
    bool storeScene(Group *group, uint8_t sceneId);
    bool modifyScene(Group *group, uint8_t sceneId);
    bool removeScene(Group *group, uint8_t sceneId);
    bool callScene(Group *group, uint8_t sceneId);
    bool removeAllScenes(Group *group);
    void storeRecoverOnOffBri(LightNode *lightNode);
    bool flsNbMaintenance(LightNode *lightNode);
    bool pushState(QString json, QTcpSocket *sock);
    void patchNodeDescriptor(const deCONZ::ApsDataIndication &ind);
    bool writeIasCieAddress(Sensor*);
    void checkIasEnrollmentStatus(Sensor*);
    void processIasZoneStatus(Sensor *sensor, quint16 zoneStatus, NodeValue::UpdateType updateType);

    void pushClientForClose(QTcpSocket *sock, int closeTimeout);

    uint8_t endpoint();

    // Task interface
    bool addTask(const TaskItem &task);
    bool addTaskMoveLevel(TaskItem &task, bool withOnOff, bool upDirection, quint8 rate);
    bool addTaskSetOnOff(TaskItem &task, quint8 cmd, quint16 ontime, quint8 flags = 0);
    bool addTaskSetBrightness(TaskItem &task, uint8_t bri, bool withOnOff);
    bool addTaskIncColorTemperature(TaskItem &task, int32_t ct);
    bool addTaskIncBrightness(TaskItem &task, int16_t bri);
    bool addTaskStopBrightness(TaskItem &task);
    bool addTaskSetColorTemperature(TaskItem &task, uint16_t ct);
    bool addTaskSetEnhancedHue(TaskItem &task, uint16_t hue);
    bool addTaskSetSaturation(TaskItem &task, uint8_t sat);
    bool addTaskSetHueAndSaturation(TaskItem &task, uint8_t hue, uint8_t sat);
    bool addTaskSetXyColorAsHueAndSaturation(TaskItem &task, double x, double y);
    bool addTaskSetXyColor(TaskItem &task, double x, double y);
    bool addTaskSetColorLoop(TaskItem &task, bool colorLoopActive, uint8_t speed);
    bool addTaskIdentify(TaskItem &task, uint16_t identifyTime);
    bool addTaskTriggerEffect(TaskItem &task, uint8_t effectIdentifier);
    bool addTaskWarning(TaskItem &task, uint8_t options, uint16_t duration);
    // Danalock support. To control the lock from the REST API, you need to create a new routine addTaskDoorLock() in zcl_tasks.cpp, cf. the addTaskWarning() I created to control the Siren.
    bool addTaskDoorLockUnlock(TaskItem &task, uint8_t cmd);
    bool addTaskAddToGroup(TaskItem &task, uint16_t groupId);
    bool addTaskViewGroup(TaskItem &task, uint16_t groupId);
    bool addTaskRemoveFromGroup(TaskItem &task, uint16_t groupId);
    bool addTaskStoreScene(TaskItem &task, uint16_t groupId, uint8_t sceneId);
    bool addTaskAddEmptyScene(TaskItem &task, quint16 groupId, quint8 sceneId, quint16 transitionTime);
    bool addTaskAddScene(TaskItem &task, uint16_t groupId, uint8_t sceneId, const QString &lightId);
    bool addTaskRemoveScene(TaskItem &task, uint16_t groupId, uint8_t sceneId);
    bool addTaskWindowCovering(TaskItem &task, uint8_t cmdId, uint16_t pos, uint8_t pct);
    bool addTaskWindowCoveringSetAttr(TaskItem &task, uint16_t mfrCode, uint16_t attrId, uint8_t attrType, uint16_t attrValue);
    bool addTaskWindowCoveringCalibrate(TaskItem &task, int WindowCoveringType);
    bool addTaskUbisysConfigureSwitch(TaskItem &taskRef);
    bool addTaskThermostatCmd(TaskItem &task, uint16_t mfrCode, uint8_t cmd, int16_t setpoint, uint8_t daysToReturn);
    bool addTaskThermostatGetSchedule(TaskItem &task);
    bool addTaskThermostatSetWeeklySchedule(TaskItem &task, quint8 weekdays, const QString &transitions);
    void updateThermostatSchedule(Sensor *sensor, quint8 newWeekdays, QString &transitions);
    bool addTaskThermostatReadWriteAttribute(TaskItem &task, uint8_t readOrWriteCmd, uint16_t mfrCode, uint16_t attrId, uint8_t attrType, uint32_t attrValue);
    bool addTaskThermostatWriteAttributeList(TaskItem &task, uint16_t mfrCode, QMap<quint16, quint32> &AttributeList );
    bool addTaskControlModeCmd(TaskItem &task, uint8_t cmdId, int8_t mode);
    bool addTaskSyncTime(Sensor *sensor);
    bool addTaskThermostatUiConfigurationReadWriteAttribute(TaskItem &task, uint8_t readOrWriteCmd, uint16_t attrId, uint8_t attrType, uint32_t attrValue, uint16_t mfrCode=0);
    bool addTaskFanControlReadWriteAttribute(TaskItem &task, uint8_t readOrWriteCmd, uint16_t attrId, uint8_t attrType, uint32_t attrValue, uint16_t mfrCode=0);
    bool addTaskSimpleMeteringReadWriteAttribute(TaskItem &task, uint8_t readOrWriteCmd, uint16_t attrId, uint8_t attrType, uint32_t attrValue, uint16_t mfrCode=0);

    // Merry Christmas!
    bool isXmasLightStrip(LightNode *lightNode);
    bool addTaskXmasLightStripOn(TaskItem &task, bool on);
    bool addTaskXmasLightStripMode(TaskItem &task, XmasLightStripMode mode);
    bool addTaskXmasLightStripWhite(TaskItem &task, quint8 bri);
    bool addTaskXmasLightStripColour(TaskItem &task, quint16 hue, quint8 sat, quint8 bri);
    bool addTaskXmasLightStripEffect(TaskItem &task, XmasLightStripEffect effect, quint8 speed, QList<QList<quint8>> &colours);
    int setXmasLightStripState(const ApiRequest &req, ApiResponse &rsp, TaskItem &taskRef, QVariantMap &map);

    void handleGroupClusterIndication(const deCONZ::ApsDataIndication &ind, deCONZ::ZclFrame &zclFrame);
    void handleSceneClusterIndication(const deCONZ::ApsDataIndication &ind, deCONZ::ZclFrame &zclFrame);
    void handleOnOffClusterIndication(const deCONZ::ApsDataIndication &ind, deCONZ::ZclFrame &zclFrame);
    void handleClusterIndicationGateways(const deCONZ::ApsDataIndication &ind, deCONZ::ZclFrame &zclFrame);
    void handleIasZoneClusterIndication(const deCONZ::ApsDataIndication &ind, deCONZ::ZclFrame &zclFrame);
    bool sendIasZoneEnrollResponse(Sensor *sensor);
    bool sendIasZoneEnrollResponse(const deCONZ::ApsDataIndication &ind, deCONZ::ZclFrame &zclFrame);
    void handleIndicationSearchSensors(const deCONZ::ApsDataIndication &ind, deCONZ::ZclFrame &zclFrame);
    bool sendTuyaRequest(TaskItem &task, TaskType taskType, qint8 Dp_type, qint8 Dp_identifier, const QByteArray &data);
    bool sendTuyaRequest(deCONZ::Address srcAddress, quint8 srcEndpoint, qint8 Dp_type, qint8 Dp_identifier, const QByteArray &data);
    bool sendTuyaCommand(const deCONZ::ApsDataIndication &ind, qint8 commandId, const QByteArray &data);
    void handleCommissioningClusterIndication(const deCONZ::ApsDataIndication &ind, deCONZ::ZclFrame &zclFrame);
    bool sendTuyaRequestThermostatSetWeeklySchedule(TaskItem &taskRef, quint8 weekdays, const QString &transitions, qint8 Dp_identifier);
    bool handleMgmtBindRspConfirm(const deCONZ::ApsDataConfirm &conf);
    void handleDeviceAnnceIndication(const deCONZ::ApsDataIndication &ind);
    void handleNodeDescriptorResponseIndication(const deCONZ::ApsDataIndication &ind);
    void handleIeeeAddressReqIndication(const deCONZ::ApsDataIndication &ind);
    void handleNwkAddressReqIndication(const deCONZ::ApsDataIndication &ind);
    void handleMgmtBindRspIndication(const deCONZ::ApsDataIndication &ind);
    void handleBindAndUnbindRspIndication(const deCONZ::ApsDataIndication &ind);
    void handleMgmtLeaveRspIndication(const deCONZ::ApsDataIndication &ind);
    void handleMgmtLqiRspIndication(const deCONZ::ApsDataIndication &ind);
    void handleDEClusterIndication(const deCONZ::ApsDataIndication &ind, deCONZ::ZclFrame &zclFrame);
    void handleXalClusterIndication(const deCONZ::ApsDataIndication &ind, deCONZ::ZclFrame &zclFrame);
    void handleWindowCoveringClusterIndication(const deCONZ::ApsDataIndication &ind, deCONZ::ZclFrame &zclFrame);
    void handlePollControlIndication(const deCONZ::ApsDataIndication &ind, deCONZ::ZclFrame &zclFrame);
    // Danalock support
    void handleDoorLockClusterIndication(const deCONZ::ApsDataIndication &ind, deCONZ::ZclFrame &zclFrame);
    void handleThermostatClusterIndication(const deCONZ::ApsDataIndication &ind, deCONZ::ZclFrame &zclFrame);
    void handleThermostatUiConfigurationClusterIndication(const deCONZ::ApsDataIndication &ind, deCONZ::ZclFrame &zclFrame);
    void handleAirQualityClusterIndication(const deCONZ::ApsDataIndication &ind, deCONZ::ZclFrame &zclFrame);
    void handleTimeClusterIndication(const deCONZ::ApsDataIndication &ind, deCONZ::ZclFrame &zclFrame);
    void handleDiagnosticsClusterIndication(const deCONZ::ApsDataIndication &ind, deCONZ::ZclFrame &zclFrame);
    void handleFanControlClusterIndication(const deCONZ::ApsDataIndication &ind, deCONZ::ZclFrame &zclFrame);
    void handleIdentifyClusterIndication(const deCONZ::ApsDataIndication &ind, deCONZ::ZclFrame &zclFrame);
    void sendTimeClusterResponse(const deCONZ::ApsDataIndication &ind, deCONZ::ZclFrame &zclFrame);
    void handleBasicClusterIndication(const deCONZ::ApsDataIndication &ind, deCONZ::ZclFrame &zclFrame);
    void sendBasicClusterResponse(const deCONZ::ApsDataIndication &ind, deCONZ::ZclFrame &zclFrame);
    void handlePhilipsClusterIndication(const deCONZ::ApsDataIndication &ind, deCONZ::ZclFrame &zclFrame, Device *device);
    void handleTuyaClusterIndication(const deCONZ::ApsDataIndication &ind, deCONZ::ZclFrame &zclFrame);
    void handleZclAttributeReportIndication(const deCONZ::ApsDataIndication &ind, deCONZ::ZclFrame &zclFrame);
    void handleZclConfigureReportingResponseIndication(const deCONZ::ApsDataIndication &ind, deCONZ::ZclFrame &zclFrame);
    void taskToLocalData(const TaskItem &task);
    void handleZclAttributeReportIndicationXiaomiSpecial(const deCONZ::ApsDataIndication &ind, deCONZ::ZclFrame &zclFrame);
    void queuePollNode(RestNodeBase *node);
    void handleApplianceAlertClusterIndication(const deCONZ::ApsDataIndication &ind, deCONZ::ZclFrame &zclFrame);
    bool serialiseThermostatTransitions(const QVariantList &transitions, QString *s);
    bool deserialiseThermostatTransitions(const QString &s, QVariantList *transitions);
    bool serialiseThermostatSchedule(const QVariantMap &schedule, QString *s);
    bool deserialiseThermostatSchedule(const QString &s, QVariantMap *schedule);
    void handleSimpleMeteringClusterIndication(const deCONZ::ApsDataIndication &ind, const deCONZ::ZclFrame &zclFrame);
    void handleElectricalMeasurementClusterIndication(const deCONZ::ApsDataIndication &ind, const deCONZ::ZclFrame &zclFrame);
    void handleXiaoyanClusterIndication(const deCONZ::ApsDataIndication &ind, deCONZ::ZclFrame &zclFrame);
    void handleXiaomiLumiClusterIndication(const deCONZ::ApsDataIndication &ind, deCONZ::ZclFrame &zclFrame);
    void handleOccupancySensingClusterIndication(const deCONZ::ApsDataIndication &ind, const deCONZ::ZclFrame &zclFrame);

    // Modify node attributes
    void setAttributeOnOff(LightNode *lightNode);
    void setAttributeLevel(LightNode *lightNode);
    void setAttributeEnhancedHue(LightNode *lightNode);
    void setAttributeSaturation(LightNode *lightNode);
    void setAttributeColorXy(LightNode *lightNode);
    void setAttributeColorTemperature(LightNode *lightNode);
    void setAttributeColorLoopActive(LightNode *lightNode);

    // Etag helper
    void updateSensorEtag(Sensor *sensorNode);
    void updateLightEtag(LightNode *lightNode);
    void updateGroupEtag(Group *group);

    // Database interface
    void initDb();
    void checkDbUserVersion();
    void cleanUpDb();
    void createTempViews();
    int getDbPragmaInteger(const char *sql);
    bool setDbUserVersion(int userVersion);
    bool upgradeDbToUserVersion1();
    bool upgradeDbToUserVersion2();
    bool upgradeDbToUserVersion6();
    bool upgradeDbToUserVersion7();
    bool upgradeDbToUserVersion8();
    void refreshDeviceDb(const deCONZ::Address &addr);
    void pushZdpDescriptorDb(quint64 extAddress, quint8 endpoint, quint16 type, const QByteArray &data);
    void pushZclValueDb(quint64 extAddress, quint8 endpoint, quint16 clusterId, quint16 attributeId, qint64 data);
    bool dbIsOpen() const;
    void openDb();
    void readDb();
    void loadAuthFromDb();
    void loadConfigFromDb();
    void loadUserparameterFromDb();
    void loadAllGroupsFromDb();
    void loadAllResourcelinksFromDb();
    void loadAllScenesFromDb();
    void loadAllSchedulesFromDb();
    void loadLightNodeFromDb(LightNode *lightNode);
    QString loadDataForLightNodeFromDb(QString extAddress);
    void loadGroupFromDb(Group *group);
    void loadSceneFromDb(Scene *scene);
    void loadSwUpdateStateFromDb();
    void loadWifiInformationFromDb();
    void loadAllRulesFromDb();
    void loadAllSensorsFromDb();
    void loadSensorDataFromDb(Sensor *sensor, QVariantList &ls, qint64 fromTime, int max);
    void loadLightDataFromDb(LightNode *lightNode, QVariantList &ls, qint64 fromTime, int max);
    void loadAllGatewaysFromDb();
    void saveDb();
    void saveApiKey(QString apikey);
    void closeDb();
    void queSaveDb(int items, int msec);
    void updateZigBeeConfigDb();
    void getLastZigBeeConfigDb(QString &out);
    void getZigbeeConfigDb(QVariantList &out);
    void deleteDeviceDb(const QString &uniqueId);

    void checkConsistency();

    int ttlDataBaseConnection; // when idleTotalCounter becomes greater the DB will be closed
    int saveDatabaseItems;
    int saveDatabaseIdleTotalCounter;
    QString sqliteDatabaseName;
    std::vector<QString> dbQueryQueue;
    qint64 dbZclValueMaxAge;
    QTimer *databaseTimer;
    QString emptyString;

    // JSON support
    std::vector<ButtonMeta> buttonMeta;
    std::vector<ButtonMap> buttonMaps;
    QMap<QString, quint16> btnMapClusters;
    QMap<QString, QMap<QString, quint16>> btnMapClusterCommands;
    std::vector<ButtonProduct> buttonProductMap;

    // gateways
    std::vector<Gateway*> gateways;
    GatewayScanner *gwScanner;

    // authorisation
    QElapsedTimer apiAuthSaveDatabaseTime;
    size_t apiAuthCurrent;
    std::vector<ApiAuth> apiAuths;
    QString gwAdminUserName;
    QString gwAdminPasswordHash;

    struct SwUpdateState {
     QString noUpdate;
     QString readyToInstall;
     QString transferring;
     QString installing;
    } swUpdateState = {"noupdates","allreadytoinstall","transferring","installing"};

    // configuration
    bool gwLinkButton;
    bool gwWebSocketNotifyAll;  // include all attributes in websocket notification
    bool gwdisablePermitJoinAutoOff; // Stop the periodic verification for closed network
    bool gwRfConnectedExpected;  // the state which should be hold
    bool gwRfConnected;  // to detect changes
    int gwAnnounceInterval; // used by internet discovery [minutes]
    QString gwAnnounceUrl;
    int gwAnnounceVital; // 0 not tried, > 0 success attemps, < 0 failed attemps
    uint8_t gwPermitJoinDuration; // global permit join state (last set)
    int gwPermitJoinResend; // permit join of values > 255
    uint16_t gwNetworkOpenDuration; // user setting how long network remains open
    QString gwWifi;     // configured | not-configured | not-available | new-configured | deactivated
    QString gwWifiActive;
    uint gwWifiLastUpdated;
    QString gwWifiEth0;
    QString gwWifiWlan0;
    QVariantList gwWifiAvailable;
    int gwLightLastSeenInterval; // Intervall to throttle lastseen updates
    enum WifiState {
        WifiStateInitMgmt,
        WifiStateIdle
    };
    WifiState gwWifiState;
    QString gwWifiStateString;
    quint32 gwWifiMgmt;
    QString gwWifiType; // accesspoint | ad-hoc | client
    QString gwWifiName;
    QString gwWifiBackupName;
    QString gwWifiWorkingType;
    QString gwWifiWorkingName;
    QString gwWifiWorkingPw;
    QString gwWifiWorkingPwEnc;
    QString gwWifiClientName;
    QString gwWifiChannel;
    QString gwWifiIp;
    QString gwWifiPw;
    QString gwWifiPwEnc;
    QString gwWifiBackupPw;
    QString gwWifiBackupPwEnc;
    QString gwWifiClientPw;
    //QString gwWifiApPw;
    pid_t gwWifiPID;
    QTimer *wifiPageActiveTimer;
    bool gwWifiPageActive;
    QString gwProxyAddress;
    quint16 gwProxyPort;
    QString gwTimezone;
    QString gwTimeFormat;
    QString gwMAC;
    QString gwIPAddress;
    uint16_t gwPort;
    bool gwAllowLocal;
    QString gwNetMask;
    QString gwHomebridge;
    QString gwHomebridgePin;
    QString gwHomebridgeVersion;
    QString gwHomebridgeUpdateVersion;
    bool gwHomebridgeUpdate;
    QString gwName;
    bool gwHueMode;
    bool gwLANBridgeId;
    QString gwBridgeId;
    QString gwUuid;
    QString gwUpdateVersion;
    QString gwUpdateDate;
    QString gwSwUpdateState;
    QString gwRgbwDisplay;
    QString gwFirmwareVersion;
    QString gwFirmwareVersionUpdate; // for local update of the firmware if it doesn't fit the GW_MIN_<platform>_FW_VERSION
    bool gwFirmwareNeedUpdate;
    QString gwUpdateChannel;
    int gwGroupSendDelay;
    uint gwZigbeeChannel;
    uint16_t gwGroup0;
    QVariantMap gwConfig;
    QString gwSensorsEtag;
    QString gwLightsEtag;
    QString gwGroupsEtag;
    QString gwConfigEtag;
    QByteArray gwChallenge;
    QDateTime gwLastChallenge;
    bool gwRunFromShellScript;
    QString gwRunMode;
    bool gwDeleteUnknownRules;
    bool groupDeviceMembershipChecked;
    QVariantMap gwUserParameter;
    std::vector<QString> gwUserParameterToDelete;
    deCONZ::Address gwDeviceAddress;
    QString gwSdImageVersion;
    QDateTime globalLastMotion; // last time any physical PIR has detected motion
    QDateTime zbConfigGood; // timestamp incoming ZCL reports/read attribute responses are received, indication that network is operational

    // time manager
    enum TimeManagerState {
        TM_Init,
        TM_WaitNtpq,
        TM_NtpRunning
    };
    TimeManagerState timeManagerState;
    QProcess *ntpqProcess;

    // firmware update
    enum FW_UpdateState {
        FW_Idle,
        FW_CheckVersion,
        FW_CheckDevices,
        FW_WaitUserConfirm,
        FW_DisconnectDevice,
        FW_Update,
        FW_UpdateWaitFinished
    };
    QTimer *fwUpdateTimer;
    QTimer *pollSwUpdateStateTimer;
    QTimer *pollDatabaseWifiTimer;
    int fwUpdateIdleTimeout;
    bool fwUpdateStartedByUser;
    FW_UpdateState fwUpdateState;
    QString fwUpdateFile;
    QProcess *fwProcess;
    QProcess *zipProcess;
    QProcess *archProcess;
    QStringList fwProcessArgs;
    QString fwDeviceName;

    // Helper to reference nodes in containers.
    // This is needed since the pointer might change due container resize / item removal.
    struct PollNodeItem
    {
        PollNodeItem(const QString &_uuid, const char *rt) :
        uuid(_uuid),
        resourceType(rt)
        { }
        bool operator==(const PollNodeItem &other) const
        {
            return resourceType == other.resourceType && uuid == other.uuid;
        }
        const QString uuid;
        const char* resourceType = nullptr; // back ref to the container RLights, RSensors
    };

    std::deque<PollNodeItem> pollNodes;
    PollManager *pollManager = nullptr;

    // upnp
    QByteArray descriptionXml;

    // gateway lock (link button)
    QTimer *lockGatewayTimer;

    // permit join
    // used by searchLights()
    QTimer *permitJoinTimer;
    QTime permitJoinLastSendTime;
    bool permitJoinFlag; // indicates that permitJoin changed from greater than 0 to 0
    QTimer *resendPermitJoinTimer;

    // schedules
    QTimer *scheduleTimer;
    std::vector<Schedule> schedules;
    TaskItem taskScheduleTimer;

    // window covering
    TaskItem calibrationTask;

    // webhooks
    QNetworkAccessManager *webhookManager = nullptr;

    // internet discovery
    QNetworkAccessManager *inetDiscoveryManager;
    QTimer *inetDiscoveryTimer;
    QNetworkReply *inetDiscoveryResponse;
    QString osPrettyName;
    QString piRevision;

    // otau
    QTimer *otauTimer;
    int otauIdleTicks;
    int otauBusyTicks;
    int otauIdleTotalCounter;
    int otauUnbindIdleTotalCounter;
    uint otauNotifyIter; // iterator over nodes
    int otauNotifyDelay;

    // touchlink

    // touchlink state machine
    enum TouchlinkState
    {
        // general
        TL_Idle,
        TL_DisconnectingNetwork,
        TL_StartingInterpanMode,
        TL_StoppingInterpanMode,
        TL_ReconnectNetwork,
        // scanning
        TL_SendingScanRequest,
        TL_WaitScanResponses,
        // identify
        TL_SendingIdentifyRequest,
        // reset
        TL_SendingResetRequest
    };

    enum TouchlinkAction
    {
        TouchlinkScan,
        TouchlinkIdentify,
        TouchlinkReset
    };

    struct ScanResponse
    {
        QString id;
        deCONZ::Address address;
        bool factoryNew;
        uint8_t channel;
        uint16_t panid;
        uint32_t transactionId;
        int8_t rssi;
    };

    int touchlinkNetworkDisconnectAttempts; // disconnect attemps before touchlink
    int touchlinkNetworkReconnectAttempts; // reconnect attemps after touchlink
    bool touchlinkNetworkConnectedBefore;
    uint8_t touchlinkChannel;
    uint8_t touchlinkScanCount;
    deCONZ::TouchlinkController *touchlinkCtrl;
    TouchlinkAction touchlinkAction;
    TouchlinkState touchlinkState;
    deCONZ::TouchlinkRequest touchlinkReq;
    QTimer *touchlinkTimer;
    QDateTime touchlinkScanTime;
    std::vector<ScanResponse> touchlinkScanResponses;
    ScanResponse touchlinkDevice; // device of interrest (identify, reset, ...)

    // channel change state machine
    enum ChannelChangeState
    {
        CC_Idle,
        CC_Verify_Channel,
        CC_WaitConfirm,
        CC_Change_Channel,
        CC_DisconnectingNetwork,
        CC_ReconnectNetwork
    };

    ChannelChangeState channelChangeState;
    QTimer *channelchangeTimer;
    quint8 ccRetries;
    int ccNetworkDisconnectAttempts; // disconnect attemps before chanelchange
    int ccNetworkReconnectAttempts; // reconnect attemps after channelchange
    bool ccNetworkConnectedBefore;
    uint8_t channelChangeApsRequestId;

    // generic network reconnect state machine
    enum NetworkReconnectState
    {
        DisconnectingNetwork,
        ReconnectNetwork,
        MaintainNetwork
    };

    QTimer *reconnectTimer = nullptr;
    NetworkReconnectState networkState = MaintainNetwork;
    int networkDisconnectAttempts;
    int networkReconnectAttempts;
    bool networkConnectedBefore;
    bool needRestartApp = false;

    // delete device state machine
    enum ResetDeviceState
    {
        ResetIdle,
        ResetWaitConfirm,
        ResetWaitIndication
    };

    QTimer *resetDeviceTimer;
    ResetDeviceState resetDeviceState;
    uint8_t zdpResetSeq;
    uint64_t lastNodeAddressExt;
    uint8_t resetDeviceApsRequestId;

    // lights
    enum SearchLightsState
    {
        SearchLightsIdle,
        SearchLightsActive,
        SearchLightsDone,
    };

    // sensors
    enum SearchSensorsState
    {
        SearchSensorsIdle,
        SearchSensorsActive,
        SearchSensorsDone,
    };

    RestDevices *restDevices;

    int sensorIndIdleTotalCounter;

    class SensorCommand
    {
    public:
        bool operator ==(const SensorCommand &other) const
        {
            return endpoint == other.endpoint &&
                    cluster == other.cluster &&
                    zclCommand == other.zclCommand &&
                    zclCommandParameter == other.zclCommandParameter &&
                    dstGroup == other.dstGroup;
        }
        quint8 endpoint;
        quint16 cluster;
        quint8 zclCommand;
        quint16 dstGroup;
        uint zclCommandParameter;
    };

    class SensorCandidate
    {
    public:
        SensorCandidate() :
            macCapabilities(0),
            waitIndicationClusterId(0)
        {

        }
        deCONZ::Address address;
        quint8 macCapabilities;
        QElapsedTimer timeout;
        quint16 waitIndicationClusterId;
        std::vector<quint8> endpoints;
        std::vector<SensorCommand> rxCommands;
    };

    SearchLightsState searchLightsState;
    QVariantMap searchLightsResult;
    int searchLightsTimeout;
    QString lastLightsScan;

    SearchSensorsState searchSensorsState;
    size_t searchSensorGppPairCounter = 0;
    deCONZ::Address fastProbeAddr;
    std::vector<deCONZ::ApsDataIndication> fastProbeIndications;
    QVariantMap searchSensorsResult;
    QTimer *fastProbeTimer;
    int searchSensorsTimeout;
    QString lastSensorsScan;
    std::vector<SensorCandidate> searchSensorsCandidates;

    class RecoverOnOff
    {
    public:
        deCONZ::Address address;
        bool onOff;
        uint bri;
        int idleTotalCounterCopy;
    };
    std::vector<RecoverOnOff> recoverOnOff;

    // resourcelinks
    std::vector<Resourcelinks> resourcelinks;

    // rules
    std::vector<int> fastRuleCheck;
    QTimer *fastRuleCheckTimer;

    // general
    ApiConfig config;
    QTime queryTime;
    ApsControllerWrapper apsCtrlWrapper;
    deCONZ::ApsController *apsCtrl = nullptr;
    uint groupTaskNodeIter; // Iterates through nodes array
    QElapsedTimer idleTimer;
    int idleTotalCounter; // sys timer
    int idleLimit;
    int idleUpdateZigBeeConf; //
    int idleLastActivity; // delta in seconds
    bool supportColorModeXyForGroups;
    size_t lightIter;
    size_t sensorIter;
    size_t lightAttrIter;
    size_t sensorAttrIter;
    size_t sensorCheckIter;
    int sensorCheckFast;
    DeviceContainer m_devices;
    std::vector<Group> groups;
    std::vector<LightNode> nodes;
    std::vector<Rule> rules;
    QString daylightSensorId;
    size_t daylightOffsetIter = 0;
    std::vector<DL_Result> daylightTimes;
    std::vector<Sensor> sensors;
    std::list<TaskItem> tasks;
    std::list<TaskItem> runningTasks;
    QTimer *verifyRulesTimer;
    QTimer *taskTimer;
    QTimer *groupTaskTimer;
    QTimer *checkSensorsTimer;
    uint8_t zclSeq;
    std::list<QTcpSocket*> eventListeners;
    bool joinedMulticastGroup;
    QTimer *upnpTimer;
    QUdpSocket *udpSock;
    QUdpSocket *udpSockOut;
    uint8_t haEndpoint;

    // events
    EventEmitter *eventEmitter = nullptr;

    // bindings
    size_t verifyRuleIter;
    bool gwReportingEnabled;
    QTimer *bindingToRuleTimer;
    QTimer *bindingTimer;
    QTimer *bindingTableReaderTimer;
    std::list<Binding> bindingToRuleQueue; // check if rule exists for discovered bindings
    std::list<BindingTask> bindingQueue; // bind/unbind queue
    std::vector<BindingTableReader> bindingTableReaders;

<<<<<<< HEAD
    DeviceDescriptions *deviceDescriptions = nullptr;
=======
    // IAS
    std::unique_ptr<AS_DeviceTable> alarmSystemDeviceTable;
    std::unique_ptr<AlarmSystems> alarmSystems;
>>>>>>> d1298938

    // TCP connection watcher
    QTimer *openClientTimer;
    std::vector<TcpClient> openClients;

    WebSocketServer *webSocketServer;

    // will be set at startup to calculate the uptime
    QElapsedTimer starttimeRef;

    Q_DECLARE_PUBLIC(DeRestPlugin)
    DeRestPlugin *q_ptr; // public interface

};

extern DeRestPluginPrivate *plugin;

#endif // DE_WEB_PLUGIN_PRIVATE_H<|MERGE_RESOLUTION|>--- conflicted
+++ resolved
@@ -1635,6 +1635,7 @@
     bool upgradeDbToUserVersion6();
     bool upgradeDbToUserVersion7();
     bool upgradeDbToUserVersion8();
+    bool upgradeDbToUserVersion9();
     void refreshDeviceDb(const deCONZ::Address &addr);
     void pushZdpDescriptorDb(quint64 extAddress, quint8 endpoint, quint16 type, const QByteArray &data);
     void pushZclValueDb(quint64 extAddress, quint8 endpoint, quint16 clusterId, quint16 attributeId, qint64 data);
@@ -2128,13 +2129,11 @@
     std::list<BindingTask> bindingQueue; // bind/unbind queue
     std::vector<BindingTableReader> bindingTableReaders;
 
-<<<<<<< HEAD
     DeviceDescriptions *deviceDescriptions = nullptr;
-=======
+
     // IAS
     std::unique_ptr<AS_DeviceTable> alarmSystemDeviceTable;
     std::unique_ptr<AlarmSystems> alarmSystems;
->>>>>>> d1298938
 
     // TCP connection watcher
     QTimer *openClientTimer;
