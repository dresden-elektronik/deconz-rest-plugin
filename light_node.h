--- conflicted
+++ resolved
@@ -37,16 +37,10 @@
         StateDeleted
     };
 
-    enum UpdateMode
-    {
-        ForceUpdate,
-        DontForceUpdate
-    };
-
     LightNode();
     State state() const;
     void setState(State state);
-    bool isAvailable() const;
+    bool isAvailable() const override;
     uint16_t manufacturerCode() const;
     void setManufacturerCode(uint16_t code);
     const QString &manufacturer() const;
@@ -68,14 +62,7 @@
     bool supportsColorLoop() const;
     void setColorLoopSpeed(uint8_t speed);
     uint8_t colorLoopSpeed() const;
-<<<<<<< HEAD
-    void didSetValue(ResourceItem *i);
-    bool setValue(const char *suffix, qint64 val, UpdateMode forceUpdate = DontForceUpdate, ResourceItem::ValueSource source = ResourceItem::SourceUnknown);
-    bool setValue(const char *suffix, const QString &val, UpdateMode forceUpdate = DontForceUpdate, ResourceItem::ValueSource source = ResourceItem::SourceUnknown);
-    bool setValue(const char *suffix, const QVariant &val, UpdateMode forceUpdate = DontForceUpdate, ResourceItem::ValueSource source = ResourceItem::SourceUnknown);
-=======
     void didSetValue(ResourceItem *i) override;
->>>>>>> d1298938
     void rx();
     const deCONZ::SimpleDescriptor &haEndpoint() const;
     void setHaEndpoint(const deCONZ::SimpleDescriptor &endpoint);
