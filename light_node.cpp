/*
 * Copyright (c) 2016-2020 dresden elektronik ingenieurtechnik gmbh.
 * All rights reserved.
 *
 * The software in this package is published under the terms of the BSD
 * style license a copy of which has been included with this distribution in
 * the LICENSE.txt file.
 *
 */

#include "de_web_plugin_private.h"
#include "product_match.h"

/*! Constructor.
 */
LightNode::LightNode() :
    Resource(RLights),
    m_state(StateNormal),
    m_resetRetryCount(0),
    m_zdpResetSeq(0),
    m_groupCapacity(0),
    m_manufacturerCode(0),
    m_otauClusterId(0), // unknown
    m_colorLoopActive(false),
    m_colorLoopSpeed(0),
    m_groupCount(0),
    m_sceneCapacity(16)

{
    // add common items
    addItem(DataTypeBool, RStateOn);
    addItem(DataTypeString, RStateAlert);
    addItem(DataTypeBool, RStateReachable);
    addItem(DataTypeString, RAttrName);
    addItem(DataTypeString, RAttrManufacturerName);
    addItem(DataTypeString, RAttrModelId);
    addItem(DataTypeString, RAttrType);
    addItem(DataTypeString, RAttrSwVersion);
    addItem(DataTypeString, RAttrId);
    addItem(DataTypeString, RAttrUniqueId);
    addItem(DataTypeTime, RAttrLastAnnounced);
    addItem(DataTypeTime, RAttrLastSeen);

    setManufacturerName(QLatin1String("Unknown"));
}

/*! Returns the LightNode state.
 */
LightNode::State LightNode::state() const
{
    return m_state;
}

/*! Sets the LightNode state.
    \param state the LightNode state
 */
void LightNode::setState(State state)
{
    m_state = state;
}

/*! Returns true if the light is reachable.
 */
bool LightNode::isAvailable() const
{
    return item(RStateReachable)->toBool();
}

/*! Returns the ZigBee Alliance manufacturer code.
 */
uint16_t LightNode::manufacturerCode() const
{
    return m_manufacturerCode;
}

/*! Sets the ZigBee Alliance manufacturer code.
    \param code the vendor specific manufacturer code
 */
void LightNode::setManufacturerCode(uint16_t code)
{
    if (m_manufacturerCode != code)
    {
        m_manufacturerCode = code;

        if (!manufacturer().isEmpty() && (manufacturer() != QLatin1String("Unknown")))
        {
            return;
        }

        QString name;
        switch (code)
        {
        case VENDOR_ATMEL: // fall through
        case VENDOR_DDEL:    name = QLatin1String("dresden elektronik"); break;
        case VENDOR_BEGA:    name = QLatin1String("BEGA"); break;
        case VENDOR_IKEA:    name = QLatin1String("IKEA of Sweden"); break;
        case VENDOR_INNR:    name = QLatin1String("innr"); break;
        case VENDOR_LDS:     name = QLatin1String("LDS"); break;
        case VENDOR_INSTA:   name = QLatin1String("Insta"); break;
        case VENDOR_PHILIPS: name = QLatin1String("Philips"); break;
        case VENDOR_LEDVANCE: name = QLatin1String("LEDVANCE"); break;
        case VENDOR_OSRAM_STACK: // fall through
        case VENDOR_OSRAM:   name = QLatin1String("OSRAM"); break;
        case VENDOR_UBISYS:  name = QLatin1String("ubisys"); break;
        case VENDOR_BUSCH_JAEGER:  name = QLatin1String("Busch-Jaeger"); break;
        //case VENDOR_EMBER:   // fall through
        //case VENDOR_HEIMAN:  name = QLatin1String("Heiman"); break;
        case VENDOR_KEEN_HOME: name = QLatin1String("Keen Home Inc"); break;
        case VENDOR_DANALOCK: name = QLatin1String("Danalock"); break;
        case VENDOR_SCHLAGE: name = QLatin1String("Schlage"); break;
        case VENDOR_DEVELCO: name = QLatin1String("Develco Products A/S"); break;
        case VENDOR_NETVOX:   name = QLatin1String("netvox"); break;
        default:
            name = QLatin1String("Unknown");
            break;
        }

        setManufacturerName(name);
    }
}

/*! Returns the manufacturer name. */
const QString &LightNode::manufacturer() const
{
    return item(RAttrManufacturerName)->toString();
}

/*! Sets the manufacturer name.
    \param name the manufacturer name
 */
void LightNode::setManufacturerName(const QString &name)
{
    item(RAttrManufacturerName)->setValue(name.trimmed());
}

/*! Returns the model indentifier.
 */
const QString &LightNode::modelId() const
{
    return item(RAttrModelId)->toString();
}

/*! Sets the model identifier.
    \param modelId the model identifier
 */
void LightNode::setModelId(const QString &modelId)
{
    item(RAttrModelId)->setValue(modelId.trimmed());
}

/*! Returns the software build identifier.
 */
const QString &LightNode::swBuildId() const
{
    return item(RAttrSwVersion)->toString();
}

/*! Sets the software build identifier.
    \param swBuildId the software build identifier
 */
void LightNode::setSwBuildId(const QString &swBuildId)
{
    item(RAttrSwVersion)->setValue(swBuildId.trimmed());
}

/*! Returns the name of the light node.
 */
const QString &LightNode::name() const
{
    return item(RAttrName)->toString();
}

/*! Sets the name of the light node.
    \param name the name
 */
void LightNode::setName(const QString &name)
{
    item(RAttrName)->setValue(name);
}

/*! Returns the device type as string for example: 'Extended color light'.
 */
const QString &LightNode::type() const
{
    return item(RAttrType)->toString();
}

/*! Returns the modifiable list of groups in which the light is a member.
 */
std::vector<GroupInfo> &LightNode::groups()
{
    return m_groups;
}

/*! Returns the const list of groups in which the light is a member.
 */
const std::vector<GroupInfo> &LightNode::groups() const
{
    return m_groups;
}

/*! Returns the otau cluster id.
 */
uint16_t LightNode::otauClusterId() const
{
    return m_otauClusterId;
}

/*! Sets the otau cluster id.
    \param clusterId the cluster id
 */
void LightNode::setOtauClusterId(uint16_t clusterId)
{
    m_otauClusterId = clusterId;
}

/*! Returns true if the light supports the color cluster.
 */
bool LightNode::hasColor() const
{
    return item(RStateColorMode) != nullptr;
}

/*! Sets the nodes color loop active state.
    \param colorLoopActive whereever the color loop is active
 */
void LightNode::setColorLoopActive(bool colorLoopActive)
{
    m_colorLoopActive = colorLoopActive;
}

/*! Returns true if the color loop is active. */
bool LightNode::isColorLoopActive() const
{
    return m_colorLoopActive;
}

bool LightNode::supportsColorLoop() const
{
    const auto *colorCapabilities = item(RConfigColorCapabilities);

    if (colorCapabilities)
    {
        const quint16 colorLoopCap = COLOR_CAP_ENHANCED_HUE | COLOR_CAP_COLORLOOP;
        return (colorCapabilities->toNumber() & colorLoopCap) == colorLoopCap;
    }

    return false;
}

/*! Sets the nodes color loop speed state.
    \param colorLoopActive whereever the color loop is active
 */
void LightNode::setColorLoopSpeed(uint8_t speed)
{
    m_colorLoopSpeed = speed;
}

/*! Returns the nodes color loop speed state. */
uint8_t LightNode::colorLoopSpeed() const
{
    return m_colorLoopSpeed;
}

/*! Handles admin when ResourceItem value has been set.
 * \param i ResourceItem
 */
void LightNode::didSetValue(ResourceItem *i)
{
    enqueueEvent(Event(RLights, i->descriptor().suffix, id(), i));
    setNeedSaveDatabase(true);
<<<<<<< HEAD
    plugin->saveDatabaseItems |= DB_LIGHTS;
    plugin->queSaveDb(DB_LIGHTS, DB_SHORT_SAVE_DELAY);
}

/*! Set ResourceItem value.
 * \param suffix ResourceItem suffix
 * \param val ResourceIetm value
 */
bool LightNode::setValue(const char *suffix, qint64 val, UpdateMode forceUpdate, ResourceItem::ValueSource source)
{
    ResourceItem *i = item(suffix);
    if (!i)
    {
        return false;
    }
    if (forceUpdate == ForceUpdate || i->toNumber() != val)
    {
        if (!(i->setValue(val, source)))
        {
            return false;
        }
        didSetValue(i);
        return true;
    }
    else if (source == ResourceItem::SourceDevice)
    {
        if (i->setValue(val, source))
        {
            plugin->enqueueEvent(Event(RLights, i->descriptor().suffix, id(), i));
        }
    }

    return false;
}

/*! Set ResourceItem value.
 * \param suffix ResourceItem suffix
 * \param val ResourceIetm value
 */
bool LightNode::setValue(const char *suffix, const QString &val, UpdateMode forceUpdate, ResourceItem::ValueSource source)
{
    ResourceItem *i = item(suffix);
    if (!i)
    {
        return false;
    }
    if (forceUpdate == ForceUpdate || i->toString() != val)
    {
        if (!(i->setValue(val, source)))
        {
            return false;
        }
        didSetValue(i);
        return true;
    }
    else if (source == ResourceItem::SourceDevice)
    {
        if (i->setValue(val, source))
        {
            plugin->enqueueEvent(Event(RLights, i->descriptor().suffix, id(), i));
        }
    }
    return false;
}

/*! Set ResourceItem value.
 * \param suffix ResourceItem suffix
 * \param val ResourceIetm value
 */
bool LightNode::setValue(const char *suffix, const QVariant &val, UpdateMode forceUpdate, ResourceItem::ValueSource source)
{
    ResourceItem *i = item(suffix);
    if (!i)
    {
        return false;
    }
    if (forceUpdate == ForceUpdate || i->toVariant() != val)
    {
        if (!(i->setValue(val, source)))
        {
            return false;
        }
        didSetValue(i);
        return true;
    }
    else if (source == ResourceItem::SourceDevice)
    {
        if (i->setValue(val, source))
        {
            plugin->enqueueEvent(Event(RLights, i->descriptor().suffix, id(), i));
        }
    }
    return false;
=======
>>>>>>> d1298938
}

/*! Mark received command and update lastseen. */
void LightNode::rx()
{
    RestNodeBase *b = static_cast<RestNodeBase *>(this);
    b->rx();
    if (lastRx() >= item(RAttrLastSeen)->lastChanged().addSecs(plugin->gwLightLastSeenInterval))
    {
        setValue(RAttrLastSeen, lastRx().toUTC());
    }
}

/*! Returns the lights HA endpoint descriptor.
 */
const deCONZ::SimpleDescriptor &LightNode::haEndpoint() const
{
    const auto *sd = m_haEndpoint < 255 ? getSimpleDescriptor(m_node, m_haEndpoint) : nullptr;
    if (sd)
    {
        return *sd;
    }

    static deCONZ::SimpleDescriptor invalidEndpoint; // TODO hack
    return invalidEndpoint;
}

/*! Sets the lights HA endpoint descriptor.
    \param endpoint the HA endpoint descriptor
 */
void LightNode::setHaEndpoint(const deCONZ::SimpleDescriptor &endpoint)
{
    bool isWindowCovering = false;
    bool isInitialized = m_haEndpoint < 255;
    m_haEndpoint = endpoint.endpoint();

    // check if std otau cluster present in endpoint
    if (otauClusterId() == 0)
    {
        auto it = endpoint.outClusters().cbegin();
        const auto end = endpoint.outClusters().cend();

        for (; it != end; ++it)
        {
            if (it->id() == OTAU_CLUSTER_ID)
            {
                setOtauClusterId(OTAU_CLUSTER_ID);
                break;
            }
        }
    }

    if (manufacturerCode() == VENDOR_XIAOMI && endpoint.deviceId() == DEV_ID_HA_COLOR_DIMMABLE_LIGHT)
    {
        // https://github.com/dresden-elektronik/deconz-rest-plugin/issues/1057
        // The Xiaomi Aqara TW (ZNLDP12LM) light is, has wrong device type in simple descriptor
        // we will treat it as color temperature light once the modelid is known
        if (modelId().isEmpty())
        {
            return; // wait until known: Xiaomi lumi.light.aqcn02
        }

        isInitialized = item(RStateColorMode) != nullptr;
    }

    // initial setup
    if (!isInitialized)
    {
        quint16 deviceId = endpoint.deviceId();
        QString ltype = QLatin1String("Unknown");

        {
            auto i = endpoint.inClusters().cbegin();
            const auto end = endpoint.inClusters().cend();

            for (; i != end; ++i)
            {
                if (i->id() == ONOFF_CLUSTER_ID)
                {
                }
                else if (i->id() == LEVEL_CLUSTER_ID)
                {
                    if ((manufacturerCode() == VENDOR_IKEA && endpoint.deviceId() == DEV_ID_Z30_ONOFF_PLUGIN_UNIT) || // IKEA Tradfri control outlet
                        (manufacturerCode() == VENDOR_INNR && endpoint.deviceId() == DEV_ID_ZLL_ONOFF_PLUGIN_UNIT) || // innr SP120 smart plug
                        (manufacturerCode() == VENDOR_INNR && endpoint.deviceId() == DEV_ID_Z30_ONOFF_PLUGIN_UNIT) || // innr ZigBee 3.0 smart plugs (SP2xx)
                        (manufacturerCode() == VENDOR_3A_SMART_HOME && endpoint.deviceId() == DEV_ID_ZLL_ONOFF_LIGHT) || // 3A in-wall switch
                        (manufacturerCode() == VENDOR_PHILIPS && endpoint.deviceId() == DEV_ID_HA_ONOFF_LIGHT && endpoint.profileId() == HA_PROFILE_ID) ||
                        (manufacturerCode() == VENDOR_PHILIPS && endpoint.deviceId() == DEV_ID_Z30_ONOFF_PLUGIN_UNIT)) // Philips Hue plug
                    { } // skip state.bri not supported
                    else
                    {
                        addItem(DataTypeUInt8, RStateBri);
                    }
                }
                else if (i->id() == COLOR_CLUSTER_ID)
                {
                    if ((manufacturerCode() == VENDOR_NONE && deviceId == DEV_ID_ZLL_DIMMABLE_LIGHT) ||
                        (manufacturerCode() == VENDOR_NONE && deviceId == DEV_ID_LEVEL_CONTROL_SWITCH))
                    {
                        // GLEDOPTO GL-C-009 advertises non-functional color cluster
                        // ORVIBO T10D1ZW in-wall dimmer does the same
                    }
                    else
                    {
                        addItem(DataTypeString, RStateColorMode)->setValue(QVariant("hs"));
                    }

                    if (modelId() == QLatin1String("lumi.light.aqcn02"))
                    {
                        // correct wrong device id
                        deviceId = DEV_ID_ZLL_COLOR_TEMPERATURE_LIGHT;
                    }

                    switch (deviceId)
                    {
                    case DEV_ID_ZLL_EXTENDED_COLOR_LIGHT:
                    case DEV_ID_Z30_EXTENDED_COLOR_LIGHT:
                    case DEV_ID_Z30_COLOR_TEMPERATURE_LIGHT:
                    case DEV_ID_ZLL_COLOR_TEMPERATURE_LIGHT: // fall through
                    {
                        addItem(DataTypeUInt16, RConfigColorCapabilities);
                        addItem(DataTypeUInt16, RConfigCtMin);
                        addItem(DataTypeUInt16, RConfigCtMax)->setValue(0xFEFF);
                        addItem(DataTypeUInt16, RStateCt);

                        if (deviceId == DEV_ID_Z30_COLOR_TEMPERATURE_LIGHT ||
                            deviceId == DEV_ID_ZLL_COLOR_TEMPERATURE_LIGHT)
                        {
                            item(RStateColorMode)->setValue(QVariant("ct")); // note due addItem() calls, pointer is different here
                        }
                    }
                    [[clang::fallthrough]];

                    default:
                        break;
                    }

                    switch (deviceId)
                    {
                    case DEV_ID_ZLL_COLOR_LIGHT:
                        {
                            addItem(DataTypeUInt16, RConfigColorCapabilities);
                        }
                        // fall through
                    case DEV_ID_ZLL_EXTENDED_COLOR_LIGHT:
                    case DEV_ID_HA_COLOR_DIMMABLE_LIGHT:
                    case DEV_ID_Z30_EXTENDED_COLOR_LIGHT: // fall through
                        {
                            addItem(DataTypeUInt16, RStateX);
                            addItem(DataTypeUInt16, RStateY);
                            if (manufacturer() == QLatin1String("LIDL Livarno Lux"))
                            {
                                removeItem(RConfigColorCapabilities);
                            }
                            else
                            {
                                addItem(DataTypeString, RStateEffect)->setValue(RStateEffectValues[R_EFFECT_NONE]);
                                addItem(DataTypeUInt16, RStateHue);
                                addItem(DataTypeUInt8, RStateSat);
                            }
                        }
                        break;
                    default:
                        break;
                    }
                }
                else if (i->id() == WINDOW_COVERING_CLUSTER_ID /*FIXME ubisys J1*/)
                {
                    if (modelId() != QLatin1String("lumi.light.aqcn02"))
                    {
                        auto ic = endpoint.inClusters().cbegin();
                        auto ia = ic->attributes().cbegin();
                        const auto enda = ic->attributes().cend();
                        isWindowCovering = true;
                        bool hasLift = true; // set default to lift
                        bool hasTilt = false;
                        for (;ia != enda; ++ia)
                        {
                            if (ia->id() == 0x0000)  // WindowCoveringType
                            {
                                /*
                                 * Value Type                         Capabilities
                                 *  0    Roller Shade                 = Lift only
                                 *  1    Roller Shade two motors      = Lift only
                                 *  2    Roller Shade exterior        = Lift only
                                 *  3    Roller Shade two motors ext  = Lift only
                                 *  4    Drapery                      = Lift only
                                 *  5    Awning                       = Lift only
                                 *  6    Shutter                      = Tilt only
                                 *  7    Tilt Blind Lift only         = Tilt only
                                 *  8    Tilt Blind lift & tilt       = Lift & Tilt
                                 *  9    Projector Screen             = Lift only
                                 */
                                uint8_t coveringType = ia->numericValue().u8;
                                if (coveringType == 8 ) {
                                    hasTilt = true;
                                }
                                else if (coveringType == 6 || coveringType == 7)
                                {
                                    hasTilt = true;
                                    hasLift = false;
                                }
                            }
                        }
                        removeItem(RStateAlert);
                        addItem(DataTypeBool, RStateOpen);
                        // FIXME: removeItem(RStateOn);
                        if (hasLift)
                        {
                            addItem(DataTypeUInt8, RStateLift);
                            addItem(DataTypeUInt8, RStateBri); // FIXME: deprecate
                        }
                        if (hasTilt)
                        {
                            addItem(DataTypeUInt8, RStateTilt);
                            addItem(DataTypeUInt8, RStateSat); // FIXME: deprecate
                        }
                    }
                }
                else if (i->id() == FAN_CONTROL_CLUSTER_ID) {
                    addItem(DataTypeUInt8, RStateSpeed);
                }
                //else if (i->id() == TUYA_CLUSTER_ID) {
                //}
                else if (i->id() == IAS_WD_CLUSTER_ID)
                {
                    if (modelId().startsWith(QLatin1String("902010/24")) ||   // Bitron Smoke Detector with siren
                        modelId().startsWith(QLatin1String("SMSZB-1")) ||     // Develco Smoke Alarm with siren
                        modelId().startsWith(QLatin1String("HESZB-1")) ||     // Develco heat sensor with siren
                        modelId().startsWith(QLatin1String("FLSZB-1")) ||     // Develco water leak sensor with siren
                        modelId().startsWith(QLatin1String("SIRZB-1")) ||     // Develco siren
                        modelId() == QLatin1String("902010/29") ||            // Bitron outdoor siren
                        modelId() == QLatin1String("SD8SC_00.00.03.09TC"))    // Centralite smoke sensor
                    {
                        removeItem(RStateOn);
                        ltype = QLatin1String("Warning device");
                    }
                }
                else if (i->id() == IDENTIFY_CLUSTER_ID)
                {
                    if ((manufacturerCode() == VENDOR_IKEA && deviceId == DEV_ID_RANGE_EXTENDER) ||
                        R_GetProductId(this) == QLatin1String("Tuya_RPT Repeater"))
                    {
                        // the ikea repeater has no on/off cluster but an led which supports identify
                        removeItem(RStateOn);
                        ltype = QLatin1String("Range extender");
                    }
                }
            }
        }

        if (endpoint.profileId() == HA_PROFILE_ID)
        {

            if ((manufacturerCode() == VENDOR_LEGRAND) && isWindowCovering)
            {
                // correct wrong device id for legrand, the window suhtter command is see as plug
                // DEV_ID_Z30_ONOFF_PLUGIN_UNIT
                deviceId = DEV_ID_HA_WINDOW_COVERING_DEVICE;
            }

            switch (deviceId)
            {
            //case DEV_ID_ZLL_DIMMABLE_LIGHT:   break; // clash with on/off light
            case DEV_ID_HA_ONOFF_LIGHT:
            {
                if (item(RStateBri) == nullptr)    { ltype = QLatin1String("On/Off light"); }
                else                               { ltype = QLatin1String("Dimmable light"); }
            }
                break;
            case DEV_ID_LEVEL_CONTROL_SWITCH:          ltype = QLatin1String("Level control switch"); break;
            case DEV_ID_ONOFF_OUTPUT:                  ltype = QLatin1String("On/Off output"); break;
            case DEV_ID_LEVEL_CONTROLLABLE_OUTPUT:     ltype = QLatin1String("Level controllable output"); break;
            case DEV_ID_MAINS_POWER_OUTLET:            ltype = QLatin1String("On/Off plug-in unit"); break;
            case DEV_ID_Z30_ONOFF_PLUGIN_UNIT:         ltype = QLatin1String("On/Off plug-in unit"); break;
            case DEV_ID_ZLL_ONOFF_PLUGIN_UNIT:         ltype = QLatin1String("On/Off plug-in unit"); break;
            case DEV_ID_ZLL_DIMMABLE_PLUGIN_UNIT:      ltype = QLatin1String("Dimmable plug-in unit"); break;
            case DEV_ID_Z30_DIMMABLE_PLUGIN_UNIT:      ltype = QLatin1String("Dimmable plug-in unit"); break;
            case DEV_ID_HA_DIMMABLE_LIGHT:             ltype = QLatin1String("Dimmable light"); break;
            case DEV_ID_HA_COLOR_DIMMABLE_LIGHT:       ltype = QLatin1String("Color dimmable light"); break;
            case DEV_ID_HA_ONOFF_LIGHT_SWITCH:         ltype = QLatin1String("On/Off light switch"); break;
            case DEV_ID_HA_DIMMER_SWITCH:              ltype = QLatin1String("Dimmer switch"); break;
            case DEV_ID_ZLL_ONOFF_LIGHT:               ltype = QLatin1String("On/Off light"); break;
            case DEV_ID_SMART_PLUG:                    ltype = QLatin1String("Smart plug"); break;
            case DEV_ID_ZLL_COLOR_LIGHT:               ltype = QLatin1String("Color light"); break;
            case DEV_ID_Z30_EXTENDED_COLOR_LIGHT:      ltype = QLatin1String("Extended color light"); break;
            case DEV_ID_ZLL_EXTENDED_COLOR_LIGHT:      ltype = QLatin1String("Extended color light"); break;
            case DEV_ID_Z30_COLOR_TEMPERATURE_LIGHT:   ltype = QLatin1String("Color temperature light"); break;
            case DEV_ID_ZLL_COLOR_TEMPERATURE_LIGHT:   ltype = QLatin1String("Color temperature light"); break;
            case DEV_ID_XIAOMI_SMART_PLUG:             ltype = QLatin1String("Smart plug"); break;
            case DEV_ID_CONSUMPTION_AWARENESS_DEVICE:  ltype = QLatin1String("Consumption awareness device");
                                                       removeItem(RStateOn); break;
            case DEV_ID_IAS_ZONE:                      removeItem(RStateOn);
                                                       ltype = QLatin1String("Warning device"); break;
            case DEV_ID_IAS_WARNING_DEVICE:            removeItem(RStateOn);
                                                       ltype = QLatin1String("Warning device"); break;
            case DEV_ID_HA_WINDOW_COVERING_CONTROLLER: ltype = QLatin1String("Window covering controller"); break;
            case DEV_ID_HA_WINDOW_COVERING_DEVICE:     ltype = QLatin1String("Window covering device"); break;
            case DEV_ID_DOOR_LOCK:                     ltype = QLatin1String("Door Lock"); break;
            case DEV_ID_DOOR_LOCK_UNIT:                ltype = QLatin1String("Door Lock Unit"); break;

            case DEV_ID_FAN:                           ltype = QLatin1String("Fan"); break;
            case DEV_ID_CONFIGURATION_TOOL:            removeItem(RStateOn);
                                                       removeItem(RStateAlert);
                                                       ltype = QLatin1String("Configuration tool"); break;
            default:
                break;
            }
        }
        else if (endpoint.profileId() == ZLL_PROFILE_ID)
        {
            switch (deviceId)
            {
            case DEV_ID_ZLL_ONOFF_LIGHT:             ltype = QLatin1String("On/Off light"); break;
            case DEV_ID_ZLL_ONOFF_PLUGIN_UNIT:       ltype = QLatin1String("On/Off plug-in unit"); break;
            case DEV_ID_Z30_ONOFF_PLUGIN_UNIT:       ltype = QLatin1String("On/Off plug-in unit"); break;
            case DEV_ID_ZLL_DIMMABLE_PLUGIN_UNIT:    ltype = QLatin1String("Dimmable plug-in unit"); break;
            case DEV_ID_Z30_DIMMABLE_PLUGIN_UNIT:    ltype = QLatin1String("Dimmable plug-in unit"); break;
            case DEV_ID_ZLL_DIMMABLE_LIGHT:          ltype = QLatin1String("Dimmable light"); break;
            case DEV_ID_ZLL_COLOR_LIGHT:             ltype = QLatin1String("Color light"); break;
            case DEV_ID_ZLL_EXTENDED_COLOR_LIGHT:    ltype = QLatin1String("Extended color light"); break;
            case DEV_ID_Z30_EXTENDED_COLOR_LIGHT:    ltype = QLatin1String("Extended color light"); break;
            case DEV_ID_Z30_COLOR_TEMPERATURE_LIGHT: ltype = QLatin1String("Color temperature light"); break;
            case DEV_ID_ZLL_COLOR_TEMPERATURE_LIGHT: ltype = QLatin1String("Color temperature light"); break;
            default:
                break;
            }
        }
        else if (endpoint.profileId() == DIN_PROFILE_ID)
        {
            switch (deviceId)
            {
            case DEV_ID_DIN_XBEE:                    removeItem(RStateOn);
                                                     removeItem(RStateAlert);
                                                     ltype = QLatin1String("Range extender"); break;
            default:
                break;
            }
        }

        item(RAttrType)->setValue(ltype);
    }
}

/*! Returns the group capacity.
 */
uint8_t LightNode::groupCapacity() const
{
    return m_groupCapacity;
}

/*! Sets the group capacity.
    \param capacity the group capacity
 */
void LightNode::setGroupCapacity(uint8_t capacity)
{
    m_groupCapacity = capacity;
}

/*! Returns the resetRetryCount.
 */
uint8_t LightNode::resetRetryCount() const
{
    return m_resetRetryCount;
}

/*! Sets the resetRetryCount.
    \param resetRetryCount the resetRetryCount
 */
void LightNode::setResetRetryCount(uint8_t resetRetryCount)
{
    m_resetRetryCount = resetRetryCount;
}

/*! Returns the zdpResetSeq number.
 */
uint8_t LightNode::zdpResetSeq() const
{
    return m_zdpResetSeq;
}

/*! Sets the zdpResetSeq number.
    \param resetRetryCount the resetRetryCount
 */
void LightNode::setZdpResetSeq(uint8_t zdpResetSeq)
{
    m_zdpResetSeq = zdpResetSeq;
}

/*! Returns the group Count.
 */
uint8_t LightNode::groupCount() const
{
    return m_groupCount;
}

/*! Sets the groupCount.
    \param groupCount the groupCount
 */
void LightNode::setGroupCount(uint8_t groupCount)
{
    m_groupCount = groupCount;
}

/*! Returns the scene Capacity.
 */
uint8_t LightNode::sceneCapacity() const
{
    return m_sceneCapacity;
}

/*! Sets the scene Capacity.
    \param sceneCapacity the scene Capacity
 */
void LightNode::setSceneCapacity(uint8_t sceneCapacity)
{
    m_sceneCapacity = sceneCapacity;
}

/*! Parse the light resource items from a JSON string. */
void LightNode::jsonToResourceItems(const QString &json)
{
    bool ok;
    QVariant var = Json::parse(json, ok);

    if (!ok)
    {
        return;
    }

    QVariantMap map = var.toMap();
    QDateTime dt = QDateTime::currentDateTime().addSecs(-120);

    if (map.contains(RAttrLastAnnounced))
    {
        QString lastannounced = map[RAttrLastAnnounced].toString();
        QString format = QLatin1String("yyyy-MM-ddTHH:mm:ssZ");
        QDateTime la = QDateTime::fromString(lastannounced, format);
        la.setTimeSpec(Qt::UTC);
        map[RAttrLastAnnounced] = la;
    }

    if (map.contains(RAttrLastSeen))
    {
        QString lastseen = map[RAttrLastSeen].toString();
        QString format = lastseen.length() == 20 ? QLatin1String("yyyy-MM-ddTHH:mm:ssZ") : QLatin1String("yyyy-MM-ddTHH:mmZ");
        QDateTime ls = QDateTime::fromString(lastseen, format);
        ls.setTimeSpec(Qt::UTC);
        map[RAttrLastSeen] = ls;
        if (ls < dt)
        {
            dt = ls;
        }
    }

    for (int i = 0; i < itemCount(); i++)
    {
        ResourceItem *item = itemForIndex(i);
        const char *key = item->descriptor().suffix;

        if (map.contains(QLatin1String(key)))
        {
            item->setValue(map[key]);
            item->setTimeStamps(dt);
        }
    }
}

/*! Transfers resource items into JSON string. */
QString LightNode::resourceItemsToJson()
{
    QVariantMap map;

    for (int i = 0; i < itemCount(); i++)
    {
        ResourceItem *item = itemForIndex(i);
        const char *key = item->descriptor().suffix;
        map[key] = item->toVariant();
    }

    return Json::serialize(map);
}<|MERGE_RESOLUTION|>--- conflicted
+++ resolved
@@ -269,102 +269,6 @@
 {
     enqueueEvent(Event(RLights, i->descriptor().suffix, id(), i));
     setNeedSaveDatabase(true);
-<<<<<<< HEAD
-    plugin->saveDatabaseItems |= DB_LIGHTS;
-    plugin->queSaveDb(DB_LIGHTS, DB_SHORT_SAVE_DELAY);
-}
-
-/*! Set ResourceItem value.
- * \param suffix ResourceItem suffix
- * \param val ResourceIetm value
- */
-bool LightNode::setValue(const char *suffix, qint64 val, UpdateMode forceUpdate, ResourceItem::ValueSource source)
-{
-    ResourceItem *i = item(suffix);
-    if (!i)
-    {
-        return false;
-    }
-    if (forceUpdate == ForceUpdate || i->toNumber() != val)
-    {
-        if (!(i->setValue(val, source)))
-        {
-            return false;
-        }
-        didSetValue(i);
-        return true;
-    }
-    else if (source == ResourceItem::SourceDevice)
-    {
-        if (i->setValue(val, source))
-        {
-            plugin->enqueueEvent(Event(RLights, i->descriptor().suffix, id(), i));
-        }
-    }
-
-    return false;
-}
-
-/*! Set ResourceItem value.
- * \param suffix ResourceItem suffix
- * \param val ResourceIetm value
- */
-bool LightNode::setValue(const char *suffix, const QString &val, UpdateMode forceUpdate, ResourceItem::ValueSource source)
-{
-    ResourceItem *i = item(suffix);
-    if (!i)
-    {
-        return false;
-    }
-    if (forceUpdate == ForceUpdate || i->toString() != val)
-    {
-        if (!(i->setValue(val, source)))
-        {
-            return false;
-        }
-        didSetValue(i);
-        return true;
-    }
-    else if (source == ResourceItem::SourceDevice)
-    {
-        if (i->setValue(val, source))
-        {
-            plugin->enqueueEvent(Event(RLights, i->descriptor().suffix, id(), i));
-        }
-    }
-    return false;
-}
-
-/*! Set ResourceItem value.
- * \param suffix ResourceItem suffix
- * \param val ResourceIetm value
- */
-bool LightNode::setValue(const char *suffix, const QVariant &val, UpdateMode forceUpdate, ResourceItem::ValueSource source)
-{
-    ResourceItem *i = item(suffix);
-    if (!i)
-    {
-        return false;
-    }
-    if (forceUpdate == ForceUpdate || i->toVariant() != val)
-    {
-        if (!(i->setValue(val, source)))
-        {
-            return false;
-        }
-        didSetValue(i);
-        return true;
-    }
-    else if (source == ResourceItem::SourceDevice)
-    {
-        if (i->setValue(val, source))
-        {
-            plugin->enqueueEvent(Event(RLights, i->descriptor().suffix, id(), i));
-        }
-    }
-    return false;
-=======
->>>>>>> d1298938
 }
 
 /*! Mark received command and update lastseen. */
