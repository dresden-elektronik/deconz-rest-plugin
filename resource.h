--- conflicted
+++ resolved
@@ -519,12 +519,8 @@
 
 private:
     Resource() = delete;
-<<<<<<< HEAD
-    const char *m_prefix;
+    const char *m_prefix = nullptr;
     Resource *m_parent = nullptr;
-=======
-    const char *m_prefix = nullptr;
->>>>>>> 3a0751ab
     std::vector<ResourceItem> m_rItems;
     std::vector<StateChange> m_stateChanges;
 };
