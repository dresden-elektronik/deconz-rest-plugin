#ifndef RESOURCE_H
#define RESOURCE_H

#include <QDateTime>
#include <QElapsedTimer>
#include <QVariant>
#include <vector>
#include <deconz.h>
#include "utils/bufstring.h"
#include "state_change.h"
#include "zcl/zcl.h"

class QString;
class QVariant;

enum ApiDataType
{
    DataTypeUnknown,
    DataTypeBool,
    DataTypeUInt8,
    DataTypeUInt16,
    DataTypeUInt32,
    DataTypeUInt64,
    DataTypeInt8,
    DataTypeInt16,
    DataTypeInt32,
    DataTypeInt64,
    DataTypeReal,
    DataTypeString,
    DataTypeTime,
    DataTypeTimePattern
};

struct R_Stats
{
    size_t toString = 0;
    size_t toNumber = 0;
    size_t item = 0;
};

extern R_Stats rStats;

// resource prefixes: /devices, /lights, /sensors, ...
extern const char *RAlarmSystems;
extern const char *RDevices;
extern const char *RSensors;
extern const char *RLights;
extern const char *RGroups;
extern const char *RConfig;

// resource events
extern const char *REventAdded;
extern const char *REventApsConfirm;
extern const char *REventAwake;
extern const char *REventBindingTable;
extern const char *REventBindingTick;
extern const char *REventDeleted;
extern const char *REventDeviceAlarm;
extern const char *REventDeviceAnnounce;
extern const char *REventPermitjoinEnabled;
extern const char *REventPermitjoinDisabled;
extern const char *REventPermitjoinRunning;
extern const char *REventPoll;
extern const char *REventDDFReload;
extern const char *REventDDFInitRequest;
extern const char *REventDDFInitResponse;
extern const char *REventValidGroup;
extern const char *REventCheckGroupAnyOn;
extern const char *REventNodeDescriptor;
extern const char *REventActiveEndpoints;
extern const char *REventSimpleDescriptor;
extern const char *REventStartTimer;
extern const char *REventStopTimer;
extern const char *REventStateEnter;
extern const char *REventStateLeave;
extern const char *REventStateTimeout;
extern const char *REventTick;
extern const char *REventTimerFired;
extern const char *REventZclResponse;
extern const char *REventZclReadReportConfigResponse;
extern const char *REventZdpMgmtBindResponse;
extern const char *REventZdpResponse;

// resouce suffixes: state/buttonevent, config/on, ...
extern const char *RInvalidSuffix;

extern const char *RAttrName;
extern const char *RAttrManufacturerName;
extern const char *RAttrModelId;
extern const char *RAttrType;
extern const char *RAttrClass;
extern const char *RAttrId;
extern const char *RAttrUniqueId;
extern const char *RAttrProductId;
extern const char *RAttrSleeper;
extern const char *RAttrSwVersion;
extern const char *RAttrLastAnnounced;
extern const char *RAttrLastSeen;
extern const char *RAttrExtAddress;
extern const char *RAttrNwkAddress;
extern const char *RAttrGroupAddress;

extern const char *RActionScene;

extern const char *RStateAction;
extern const char *RStateAirQuality;
extern const char *RStateAirQualityPpb;
extern const char *RStateAlarm;
extern const char *RStateAlert;
extern const char *RStateAllOn;
extern const char *RStateAngle;
extern const char *RStateAnyOn;
extern const char *RStateArmState;
extern const char *RStateBattery;
extern const char *RStateBri;
extern const char *RStateButtonEvent;
extern const char *RStateCarbonMonoxide;
extern const char *RStateCharging;
extern const char *RStateColorMode;
extern const char *RStateConsumption;
extern const char *RStateConsumption_2;
extern const char *RStateCt;
extern const char *RStateCurrent;
extern const char *RStateCurrent_P1;
extern const char *RStateCurrent_P2;
extern const char *RStateCurrent_P3;
extern const char *RStateDark;
extern const char *RStateDaylight;
extern const char *RStateDeviceRunTime;
extern const char *RStateEffect;
extern const char *RStateErrorCode;
extern const char *RStateEventDuration;
extern const char *RStateExpectedEventDuration;
extern const char *RStateExpectedRotation;
extern const char *RStateFilterRunTime;
extern const char *RStateFire;
extern const char *RStateFlag;
<<<<<<< HEAD
=======
extern const char *RStateLockState;
extern const char *RStateDoorState;
extern const char *RStatePin;
extern const char *RStateNotification;
>>>>>>> 6fb3ab6e
extern const char *RStateFloorTemperature;
extern const char *RStateGesture;
extern const char *RStateGPDFrameCounter;
extern const char *RStateGPDLastPair;
extern const char *RStateHeating;
extern const char *RStateHue;
extern const char *RStateHumidity;
extern const char *RStateLastCheckin; // Poll control check-in
extern const char *RStateLastSet;
extern const char *RStateLastUpdated;
extern const char *RStateLift;
extern const char *RStateLightLevel;
extern const char *RStateLockState;
extern const char *RStateLowBattery;
extern const char *RStateLocaltime;
extern const char *RStateLux;
extern const char *RStateMoisture;
extern const char *RStateMountingModeActive;
extern const char *RStateOn;
extern const char *RStateOpen;
extern const char *RStateOrientationX;
extern const char *RStateOrientationY;
extern const char *RStateOrientationZ;
extern const char *RStatePanel;
extern const char *RStatePM2_5;
extern const char *RStatePower;
extern const char *RStatePresence;
extern const char *RStatePresenceEvent;
extern const char *RStatePressure;
extern const char *RStateProduction;
extern const char *RStateReachable;
extern const char *RStateReplaceFilter;
extern const char *RStateRotaryEvent;
extern const char *RStateSat;
extern const char *RStateSecondsRemaining;
extern const char *RStateSpectralX;
extern const char *RStateSpectralY;
extern const char *RStateSpectralZ;
extern const char *RStateSpeed;
extern const char *RStateStatus;
extern const char *RStateSunrise;
extern const char *RStateSunset;
extern const char *RStateTampered;
extern const char *RStateTemperature;
extern const char *RStateTest;
extern const char *RStateTilt;
extern const char *RStateTiltAngle;
extern const char *RStateUtc;
extern const char *RStateValve;
extern const char *RStateVibration;
extern const char *RStateVibrationStrength;
extern const char *RStateVoltage;
extern const char *RStateWater;
extern const char *RStateWindowOpen;
extern const char *RStateX;
extern const char *RStateY;

extern const char *RConfigAlert;
extern const char *RConfigAllowTouchlink;
extern const char *RConfigArmMode;
extern const char *RConfigArmedAwayEntryDelay;
extern const char *RConfigArmedAwayExitDelay;
extern const char *RConfigArmedAwayTriggerDuration;
extern const char *RConfigArmedStayEntryDelay;
extern const char *RConfigArmedStayExitDelay;
extern const char *RConfigArmedStayTriggerDuration;
extern const char *RConfigArmedNightEntryDelay;
extern const char *RConfigArmedNightExitDelay;
extern const char *RConfigArmedNightTriggerDuration;
extern const char *RConfigBattery;
extern const char *RConfigClickMode;
extern const char *RConfigColorCapabilities;
extern const char *RConfigConfigured;
extern const char *RConfigControlSequence;
extern const char *RConfigCoolSetpoint;
extern const char *RConfigCtMin;
extern const char *RConfigCtMax;
extern const char *RConfigCheckin;
extern const char *RConfigDelay;
extern const char *RConfigDeviceMode;
extern const char *RConfigDisarmedEntryDelay;
extern const char *RConfigDisarmedExitDelay;
extern const char *RConfigDisplayFlipped;
extern const char *RConfigDuration;
extern const char *RConfigEnrolled;
extern const char *RConfigFanMode;
extern const char *RConfigFilterLifeTime;
extern const char *RConfigGPDDeviceId;
extern const char *RConfigGPDKey;
extern const char *RConfigGroup;
extern const char *RConfigHeatSetpoint;
extern const char *RConfigHostFlags;
extern const char *RConfigId;
extern const char *RConfigInterfaceMode;
extern const char *RConfigLastChangeAmount;
extern const char *RConfigLastChangeSource;
extern const char *RConfigLastChangeTime;
extern const char *RConfigLat;
extern const char *RConfigLedIndication;
extern const char *RConfigLevelMin;
extern const char *RConfigLocalTime;
extern const char *RConfigLock;
extern const char *RConfigLocked;
extern const char *RConfigLong;
extern const char *RConfigMode;
extern const char *RConfigMountingMode;
extern const char *RConfigOffset;
extern const char *RConfigOn;
extern const char *RConfigPending;
extern const char *RConfigPowerup;
extern const char *RConfigPowerOnCt;
extern const char *RConfigPowerOnLevel;
extern const char *RConfigPulseConfiguration;
extern const char *RConfigPreset;
extern const char *RConfigMelody;
extern const char *RConfigTempMaxThreshold;
extern const char *RConfigTempMinThreshold;
extern const char *RConfigHumiMaxThreshold;
extern const char *RConfigHumiMinThreshold;
extern const char *RConfigVolume;
extern const char *RConfigReachable;
extern const char *RConfigResetPresence;
extern const char *RConfigSchedule;
extern const char *RConfigScheduleOn;
extern const char *RConfigSensitivity;
extern const char *RConfigSensitivityMax;
extern const char *RConfigSetValve;
extern const char *RConfigSunriseOffset;
extern const char *RConfigSunsetOffset;
extern const char *RConfigSwingMode;
extern const char *RConfigTemperature;
extern const char *RConfigTemperatureMeasurement;
extern const char *RConfigTholdDark;
extern const char *RConfigTholdOffset;
extern const char *RConfigTriggerDistance;
extern const char *RConfigUrl;
extern const char *RConfigUsertest;
extern const char *RConfigWindowCoveringType;
extern const char *RConfigWindowOpen;
extern const char *RConfigExternalTemperatureSensor;
extern const char *RConfigExternalWindowOpen;
extern const char *RConfigUbisysJ1Mode;
extern const char *RConfigUbisysJ1WindowCoveringType;
extern const char *RConfigUbisysJ1ConfigurationAndStatus;
extern const char *RConfigUbisysJ1InstalledOpenLimitLift;
extern const char *RConfigUbisysJ1InstalledClosedLimitLift;
extern const char *RConfigUbisysJ1InstalledOpenLimitTilt;
extern const char *RConfigUbisysJ1InstalledClosedLimitTilt;
extern const char *RConfigUbisysJ1TurnaroundGuardTime;
extern const char *RConfigUbisysJ1LiftToTiltTransitionSteps;
extern const char *RConfigUbisysJ1TotalSteps;
extern const char *RConfigUbisysJ1LiftToTiltTransitionSteps2;
extern const char *RConfigUbisysJ1TotalSteps2;
extern const char *RConfigUbisysJ1AdditionalSteps;
extern const char *RConfigUbisysJ1InactivePowerThreshold;
extern const char *RConfigUbisysJ1StartupSteps;
extern const char *RConfigAlarmSystemId;

#define R_ALERT_DEFAULT             QVariant(QLatin1String("none"))
#define R_SENSITIVITY_MAX_DEFAULT   2
#define R_THOLDDARK_DEFAULT         12000
#define R_THOLDOFFSET_DEFAULT       7000

extern const QStringList RStateEffectValues;
#define R_EFFECT_NONE               0
#define R_EFFECT_COLORLOOP          1
extern const QStringList RStateEffectValuesMueller;
#define R_EFFECT_SUNSET             2
#define R_EFFECT_PARTY              3
#define R_EFFECT_WORKLIGHT          4
#define R_EFFECT_CAMPFIRE           5
#define R_EFFECT_ROMANCE            6
#define R_EFFECT_NIGHTLIGHT         7
extern const QStringList RConfigLastChangeSourceValues;

extern const QStringList RConfigDeviceModeValues;

#define R_PENDING_DELAY             (1 << 0)
#define R_PENDING_SENSITIVITY       (1 << 2)
#define R_PENDING_WRITE_CIE_ADDRESS (1 << 4)
#define R_PENDING_ENROLL_RESPONSE   (1 << 5)
#define R_PENDING_MODE              (1 << 6)
#define R_PENDING_WRITE_POLL_CHECKIN_INTERVAL  (1 << 6)
#define R_PENDING_SET_LONG_POLL_INTERVAL       (1 << 7)

// after device announce is received lights can be brought into a defined state
// this might be useful for powerloss and OTA updates or simply providing a default power on configuration
#define R_POWERUP_RESTORE                   (1 << 0)  // restore last known on/off and brightness state
#define R_POWERUP_RESTORE_AT_DAYLIGHT       (1 << 1)  // restore at daylight
#define R_POWERUP_RESTORE_AT_NO_DAYLIGHT    (1 << 2)  // restore when no daylight

namespace deCONZ {
    class ApsDataIndication;
    class ZclFrame;
}

class  ResourceItemDescriptor
{
public:
    enum class Access { Unknown, ReadWrite, ReadOnly };
    ResourceItemDescriptor() = default;
    ResourceItemDescriptor(ApiDataType t, QVariant::Type v, const char *s, qint64 min = 0, qint64 max = 0) :
        type(t),
        qVariantType(v),
        suffix(s),
        validMin(min),
        validMax(max) { }

    bool isValid() const { return (type != DataTypeUnknown && suffix); }
    Access access = Access::Unknown;
    ApiDataType type = DataTypeUnknown;
    QVariant::Type qVariantType = QVariant::Invalid;
    const char *suffix = RInvalidSuffix;
    qint64 validMin = 0;
    qint64 validMax = 0;
    quint16 flags = 0;
};

class Resource;
class ResourceItem;

using ItemString = BufString<16>;

extern const ResourceItemDescriptor rInvalidItemDescriptor;

class ResourceItem
{
public:
    enum ItemFlags
    {
        FlagNeedPushSet     = 0x01, // set after a value has been set
        FlagNeedPushChange  = 0x02, // set when new value different than previous
        FlagPushOnSet       = 0x04, // events will be generated when item is set (even when value doesn't change)
        FlagPushOnChange    = 0x08, // events will be generated only when item changes
        FlagAwakeOnSet      = 0x10, // REventAwake will be generated when item is set after parse
        FlagImplicit        = 0x20  // the item is always present for a specific resource type
    };

    enum ValueSource
    {
        SourceUnknown,
        SourceDevice,
        SourceApi
    };

    ResourceItem(const ResourceItem &other);
    ResourceItem(ResourceItem &&other) noexcept;
    ResourceItem(const ResourceItemDescriptor &rid);
    ResourceItem &operator=(const ResourceItem &other);
    ResourceItem &operator=(ResourceItem &&other) noexcept;
    ~ResourceItem() noexcept;
    bool needPushSet() const;
    bool needPushChange() const;
    void clearNeedPush();
    bool pushOnSet() const;
    void setPushOnSet(bool enable);
    bool pushOnChange() const;
    void setPushOnChange(bool enable);
    bool awake() const;
    void setAwake(bool awake);
    bool implicit() const;
    void setImplicit(bool implicit);
    const QString &toString() const;
    QLatin1String toLatin1String() const;
    const char *toCString() const;
    qint64 toNumber() const;
    qint64 toNumberPrevious() const;
    deCONZ::SteadyTimeRef lastZclReport() const { return m_lastZclReport; }
    void setLastZclReport(deCONZ::SteadyTimeRef t) { m_lastZclReport = t; }
    bool toBool() const;
    QVariant toVariant() const;
    deCONZ::TimeSeconds refreshInterval() const { return m_refreshInterval; }
    void setRefreshInterval(deCONZ::TimeSeconds interval) { m_refreshInterval = interval; }
    void setZclProperties(const ZCL_Param &param) { m_zclParam = param; }
    bool setValue(const QString &val, ValueSource source = SourceUnknown);
    bool setValue(qint64 val, ValueSource source = SourceUnknown);
    bool setValue(const QVariant &val, ValueSource source = SourceUnknown);
    const ResourceItemDescriptor &descriptor() const;
    const QDateTime &lastSet() const;
    const QDateTime &lastChanged() const;
    void setTimeStamps(const QDateTime &t);
    void inRule(int ruleHandle);
    const std::vector<int> &rulesInvolved() const;
    bool isPublic() const;
    void setIsPublic(bool isPublic);
    const ZCL_Param &zclParam() const { return m_zclParam; }
    ParseFunction_t parseFunction() const { return m_parseFunction; }
    void setParseFunction(ParseFunction_t fn) { m_parseFunction = fn; }
    ValueSource valueSource() const { return m_valueSource; }
    void setDdfItemHandle(quint32 handle) { m_ddfItemHandle = handle; }
    quint32 ddfItemHandle() const { return m_ddfItemHandle; }

private:
    ResourceItem() = delete;
    bool setItemString(const QString &str);

    /* New layout

        quint16 flags;
        quint16 m_ridHandle;
        quint32 m_ddfItemHandle;
        qint32 m_lastSet; // ms since epoch - FIX_OSSET
        qint32 m_lastChanged; // ...
        qint64 num;
        qint64 numPrevious;
        ItemString istr;

        // . 40 bytes
     */

    ValueSource m_valueSource = SourceUnknown;
    bool m_isPublic = true;
    quint16 m_flags = 0; // bitmap of ResourceItem::ItemFlags
    qint64 m_num = 0;
    qint64 m_numPrev = 0;
    deCONZ::SteadyTimeRef m_lastZclReport;

    BufStringCacheHandle m_strHandle; // for strings which don't fit into \c m_istr
    ItemString m_istr; // internal embedded small string
    deCONZ::TimeSeconds m_refreshInterval;
    QString *m_str = nullptr;
    const ResourceItemDescriptor *m_rid = &rInvalidItemDescriptor;
    QDateTime m_lastSet;
    QDateTime m_lastChanged;
    std::vector<int> m_rulesInvolved; // the rules a resource item is trigger
    ZCL_Param m_zclParam{};
    ParseFunction_t m_parseFunction = nullptr;
    quint32 m_ddfItemHandle = 0; // invalid item handle
};

class Resource
{
public:
    struct Handle
    {
        uint hash = 0;     // qHash(uniqueid)
        quint16 index = 0; // index in container
        // 'D' device
        // 'G' group
        // 'L' LightNode
        // 'S' Sensor
        char type = 0;
        quint8 order = 0;
    };

    Resource(const char *prefix);
    ~Resource() = default;
    Resource(const Resource &other);
    Resource(Resource &&other) noexcept;
    Resource &operator=(const Resource &other);
    Resource &operator=(Resource &&other) noexcept;
    const char *prefix() const;
    ResourceItem *addItem(ApiDataType type, const char *suffix);
    void removeItem(const char *suffix);
    ResourceItem *item(const char *suffix);
    const ResourceItem *item(const char *suffix) const;
    bool toBool(const char *suffix) const;
    qint64 toNumber(const char *suffix) const;
    const QString &toString(const char *suffix) const;
    QVariant toVariant(const char *suffix) const;
    virtual void didSetValue(ResourceItem *) {};
    bool setValue(const char *suffix, qint64 val, bool forceUpdate = false);
    bool setValue(const char *suffix, const QString &val, bool forceUpdate = false);
    bool setValue(const char *suffix, const QVariant &val, bool forceUpdate = false);
    int itemCount() const;
    ResourceItem *itemForIndex(size_t idx);
    const ResourceItem *itemForIndex(size_t idx) const;
    void addStateChange(const StateChange &stateChange);
    std::vector<StateChange> &stateChanges() { return m_stateChanges; }
    void cleanupStateChanges();
    Resource *parentResource() { return m_parent; }
    const Resource *parentResource() const { return m_parent; }
    void setParentResource(Resource *parent) { m_parent = parent; }
    Handle handle() const noexcept { return m_handle; }
    void setHandle(Handle handle) { m_handle = handle; }

private:
    Resource() = delete;
    Handle m_handle{};
    const char *m_prefix = nullptr;
    Resource *m_parent = nullptr;
    std::vector<ResourceItem> m_rItems;
    std::vector<StateChange> m_stateChanges;
};

void initResourceDescriptors();
const char *getResourcePrefix(const QString &str);
bool getResourceItemDescriptor(const QString &str, ResourceItemDescriptor &descr);
#define R_SetFlags(item, flags) R_SetFlags1(item, flags, #flags)
bool R_SetFlags1(ResourceItem *item, qint64 flags, const char *strFlags);
#define R_ClearFlags(item, flags) R_ClearFlags1(item, flags, #flags)
bool R_ClearFlags1(ResourceItem *item, qint64 flags, const char *strFlags);
bool R_HasFlags(const ResourceItem *item, qint64 flags);

template <typename V>
bool R_SetValue(Resource *r, const char *suffix, const V &val, ResourceItem::ValueSource source)
{
    Q_ASSERT(r);
    Q_ASSERT(suffix);

    auto *item = r->item(suffix);
    if (!item)
    {
        return false;
    }

    return item->setValue(val, source);
}

template <typename V, typename EventEmitter>
bool R_SetValueEventOnChange(Resource *r, const char *suffix, const V &val, ResourceItem::ValueSource source, EventEmitter *eventEmitter = nullptr)
{
    Q_ASSERT(r);
    Q_ASSERT(suffix);
    Q_ASSERT(eventEmitter);

    auto *item = r->item(suffix);
    if (!item)
    {
        return false;
    }

    const auto result = item->setValue(val, source);

    if (result && item->lastChanged() != item->lastSet())
    {
        const auto *idItem = r->item(RAttrId);
        if (!idItem)
        {
            idItem = r->item(RAttrUniqueId);
        }
        Q_ASSERT(idItem);

        eventEmitter->enqueueEvent({r->prefix(), item->descriptor().suffix, idItem->toString(), item});
    }

    return result;
}

template <typename V, typename EventEmitter>
bool R_SetValueEventOnSet(Resource *r, const char *suffix, const V &val, ResourceItem::ValueSource source, EventEmitter *eventEmitter = nullptr)
{
    Q_ASSERT(r);
    Q_ASSERT(suffix);
    Q_ASSERT(eventEmitter);

    auto *item = r->item(suffix);
    if (!item)
    {
        return false;
    }

    const auto result = item->setValue(val, source);

    if (result)
    {
        const auto *idItem = r->item(RAttrId);
        if (!idItem)
        {
            idItem = r->item(RAttrUniqueId);
        }
        Q_ASSERT(idItem);

        eventEmitter->enqueueEvent({r->prefix(), item->descriptor().suffix, idItem->toString(), item});
    }

    return result;
}

bool isValidRConfigGroup(const QString &str);

uint8_t DDF_GetSubDeviceOrder(const QString &type);
QLatin1String R_DataTypeToString(ApiDataType type);
inline bool isValid(Resource::Handle hnd) { return hnd.hash != 0 && hnd.index < UINT16_MAX && hnd.type != 0; }
inline bool operator==(Resource::Handle a, Resource::Handle b) { return a.hash == b.hash && a.type == b.type; }

#endif // RESOURCE_H<|MERGE_RESOLUTION|>--- conflicted
+++ resolved
@@ -135,13 +135,10 @@
 extern const char *RStateFilterRunTime;
 extern const char *RStateFire;
 extern const char *RStateFlag;
-<<<<<<< HEAD
-=======
 extern const char *RStateLockState;
 extern const char *RStateDoorState;
 extern const char *RStatePin;
 extern const char *RStateNotification;
->>>>>>> 6fb3ab6e
 extern const char *RStateFloorTemperature;
 extern const char *RStateGesture;
 extern const char *RStateGPDFrameCounter;
