--- conflicted
+++ resolved
@@ -55,13 +55,8 @@
 
 # Version Major.Minor.Build
 # Important: don't change the format of this line since it's parsed by scripts!
-<<<<<<< HEAD
 DEFINES += GW_SW_VERSION=\\\"2.05.00\\\"
-DEFINES += GW_API_VERSION=\\\"1.0.5\\\"
-=======
-DEFINES += GW_SW_VERSION=\\\"2.04.99\\\"
 DEFINES += GW_API_VERSION=\\\"1.0.6\\\"
->>>>>>> 59e89c12
 DEFINES += GIT_COMMMIT=\\\"$$GIT_COMMIT\\\" \
 
 # Minimum version of the RaspBee firmware
