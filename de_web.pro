TARGET   = de_rest_plugin

# common configuration for deCONZ plugins

TARGET = $$qtLibraryTarget($$TARGET)

DEFINES += DECONZ_DLLSPEC=Q_DECL_IMPORT

QMAKE_CXXFLAGS += -Wno-attributes \
                  -Wno-psabi \
                  -Wall

CONFIG(debug, debug|release) {
    LIBS += -L../../debug
}

CONFIG(release, debug|release) {
    LIBS += -L../../release
}

equals(QT_MAJOR_VERSION, 5):lessThan(QT_MINOR_VERSION, 15) {
    DEFINES += SKIP_EMPTY_PARTS=QString::SkipEmptyParts
} else {
    DEFINES += SKIP_EMPTY_PARTS=Qt::SkipEmptyParts
}

greaterThan(QT_MAJOR_VERSION, 4) {
    QT += core gui widgets serialport

    greaterThan(QT_MINOR_VERSION, 2) {
        DEFINES += USE_WEBSOCKETS
        QT += websockets
    }
}

QMAKE_SPEC_T = $$[QMAKE_SPEC]

contains(QMAKE_SPEC_T,.*linux.*) {
    CONFIG += link_pkgconfig
    packagesExist(sqlite3) {
        DEFINES += HAS_SQLITE3
        PKGCONFIG += sqlite3
    }

    packagesExist(openssl) {
        DEFINES += HAS_OPENSSL
        #PKGCONFIG += openssl
    }
}

macx {
    DEFINES += QT_NO_DEPRECATED_WARNINGS
    CONFIG+=sdk_no_version_check

    LIBS += -lsqlite3
    DEFINES += HAS_SQLITE3
}

unix:LIBS +=  -L../.. -ldeCONZ

unix:!macx {
    LIBS += -lcrypt
}

TEMPLATE        = lib
CONFIG         += plugin \
               += debug_and_release \
               += c++14 \
               -= qtquickcompiler

QT             += network qml

INCLUDEPATH    += ../.. \
                  ../../common

# TAG is specified by auto build system
# this is needed since non head versions which are checkedout and build
# will have a revision different to HEAD
GIT_TAG=$$TAG

isEmpty(GIT_TAG) {
    GIT_TAG=HEAD # default
}

GIT_COMMIT = $$system("git rev-list $$GIT_TAG --max-count=1")
GIT_COMMIT_DATE = $$system("git show -s --format=%ct $$GIT_TAG")

# Version Major.Minor.Build
# Important: don't change the format of this line since it's parsed by scripts!
DEFINES += GW_SW_VERSION=\\\"2.12.06\\\"
DEFINES += GW_SW_DATE=$$GIT_COMMIT_DATE
DEFINES += GW_API_VERSION=\\\"1.16.0\\\"
DEFINES += GIT_COMMMIT=\\\"$$GIT_COMMIT\\\"

# Minimum version of the RaspBee firmware
# which shall be used in order to support all features for this software release (case sensitive)
DEFINES += GW_AUTO_UPDATE_AVR_FW_VERSION=0x260b0500
DEFINES += GW_AUTO_UPDATE_R21_FW_VERSION=0x26420700
DEFINES += GW_MIN_AVR_FW_VERSION=0x26390500
DEFINES += GW_MIN_R21_FW_VERSION=0x26660700

# Minimum version of the deRFusb23E0X firmware
# which shall be used in order to support all features for this software release
DEFINES += GW_MIN_DERFUSB23E0X_FW_VERSION=0x22030300

DEFINES += GW_DEFAULT_NAME=\\\"Phoscon-GW\\\"

HEADERS  = bindings.h \
           alarm_system.h \
           alarm_system_device_table.h \
           alarm_system_event_handler.h \
           aps_controller_wrapper.h \
           backup.h \
           button_maps.h \
           connectivity.h \
           colorspace.h \
<<<<<<< HEAD
=======
           crypto/random.h \
           crypto/scrypt.h \
>>>>>>> d1298938
           database.h \
           daylight.h \
           de_web_plugin.h \
           de_web_plugin_private.h \
           de_web_widget.h \
           device.h \
           device_access_fn.h \
           device_compat.h \
           device_ddf_init.h \
           device_descriptions.h \
           device_js/device_js.h \
           device_js/device_js_wrappers.h \
           device_tick.h \
           event.h \
           event_emitter.h \
           fan_control.h \
           gateway.h \
           gateway_scanner.h \
           green_power.h \
           group.h \
           group_info.h \
           json.h \
           ias_ace.h \
           ias_zone.h \
           light_node.h \
           mfspecific_cluster_xiaoyan.h \
           poll_control.h \
           poll_manager.h \
           product_match.h \
           read_files.h \
           resource.h \
           resourcelinks.h \
           rest_alarmsystems.h \
           rest_devices.h \
           rest_node_base.h \
           rule.h \
           scene.h \
           sensor.h \
           state_change.h \
           simple_metering.h \
           thermostat.h \
           thermostat_ui_configuration.h \
           tuya.h \
           utils/bufstring.h \
           utils/stringcache.h \
           utils/utils.h \
           websocket_server.h \
           zcl/zcl.h \
           zdp/zdp.h \
           zdp/zdp_handlers.h

SOURCES  = air_quality.cpp \
           alarm_system.cpp \
           alarm_system_device_table.cpp \
           alarm_system_event_handler.cpp \
           aps_controller_wrapper.cpp \
           authorisation.cpp \
           backup.cpp \
           bindings.cpp \
           button_maps.cpp \
           change_channel.cpp \
           connectivity.cpp \
           colorspace.cpp \
           crypto/random.cpp \
           crypto/scrypt.cpp \
           database.cpp \
           daylight.cpp \
           device.cpp \
           device_access_fn.cpp \
           device_compat.cpp \
           device_ddf_init.cpp \
           device_descriptions.cpp \
           device_js/device_js.cpp \
           device_js/device_js_wrappers.cpp \
           device_setup.cpp \
           device_tick.cpp \
           diagnostics.cpp \
           discovery.cpp \
           de_web_plugin.cpp \
           de_web_widget.cpp \
           de_otau.cpp \
           electrical_measurement.cpp \
           event.cpp \
           event_emitter.cpp \
           event_queue.cpp \
           fan_control.cpp \
           firmware_update.cpp \
           gateway.cpp \
           gateway_scanner.cpp \
           green_power.cpp \
           group.cpp \
           group_info.cpp \
           gw_uuid.cpp \
           ias_ace.cpp \
           ias_zone.cpp \
           identify.cpp \
           json.cpp \
           light_node.cpp \
           mfspecific_cluster_xiaoyan.cpp \
           occupancy_sensing.cpp \
           poll_control.cpp \
           poll_manager.cpp \
           product_match.cpp \
           read_files.cpp \
           resource.cpp \
           resourcelinks.cpp \
           rest_alarmsystems.cpp \
           rest_configuration.cpp \
           rest_devices.cpp \
           rest_gateways.cpp \
           rest_groups.cpp \
           rest_lights.cpp \
           rest_node_base.cpp \
           rest_resourcelinks.cpp \
           rest_rules.cpp \
           rest_sensors.cpp \
           rest_schedules.cpp \
           rest_touchlink.cpp \
           rest_scenes.cpp \
           rest_info.cpp \
           rest_capabilities.cpp \
           rule.cpp \
           state_change.cpp \
           thermostat_ui_configuration.cpp \
           upnp.cpp \
           permitJoin.cpp \
           scene.cpp \
           sensor.cpp \
           simple_metering.cpp \
           thermostat.cpp \
           time.cpp \
           tuya.cpp \
           basic.cpp \
           appliances.cpp \
           reset_device.cpp \
           rest_userparameter.cpp \
           utils/bufstring.cpp \
           utils/stringcache.cpp \
           utils/utils.cpp \
           xiaomi.cpp \
           window_covering.cpp \
           websocket_server.cpp \
           xmas.cpp \
           zcl/zcl.cpp \
           zcl_tasks.cpp \
           zdp/zdp.cpp \
           zdp/zdp_handlers.cpp

win32 {

    OPENSSL_PATH = E:/Qt/Tools/OpenSSL/Win_x86

    exists($$OPENSSL_PATH) {
        message(OpenSLL detected $$OPENSSL_PATH)

        #LIBS += -L$$OPENSSL_PATH/bin \
        #     -llibcrypto-1_1 \
        #     -llibssl-1_1
        INCLUDEPATH += $$OPENSSL_PATH/include
        DEFINES += HAS_OPENSSL
    }

    LIBS += \
         -L../.. \
         -L$${PWD}/../../../lib/sqlite-dll-win32-x86-3270200 \
         -ldeCONZ1 \
         -lsqlite3

    INCLUDEPATH += $${PWD}/../../../lib/sqlite-amalgamation-3270200
    CONFIG += dll
}

win32:DESTDIR  = ../../debug/plugins # TODO adjust
unix:DESTDIR  = ..

FORMS += \
    de_web_widget.ui<|MERGE_RESOLUTION|>--- conflicted
+++ resolved
@@ -114,11 +114,8 @@
            button_maps.h \
            connectivity.h \
            colorspace.h \
-<<<<<<< HEAD
-=======
            crypto/random.h \
            crypto/scrypt.h \
->>>>>>> d1298938
            database.h \
            daylight.h \
            de_web_plugin.h \
