--- conflicted
+++ resolved
@@ -144,13 +144,10 @@
            rule.h \
            scene.h \
            sensor.h \
-<<<<<<< HEAD
            state_change.h \
-=======
            simple_metering.h \
            thermostat.h \
            thermostat_ui_configuration.h \
->>>>>>> 4216c7d8
            tuya.h \
            utils/bufstring.h \
            utils/stringcache.h \
