/*
 * Copyright (c) 2013-2019 dresden elektronik ingenieurtechnik gmbh.
 * All rights reserved.
 *
 * The software in this package is published under the terms of the BSD
 * style license a copy of which has been included with this distribution in
 * the LICENSE.txt file.
 *
 */

#include <QString>
#include <QTcpSocket>
#include <QUrlQuery>
#include <QVariantMap>
#include <QProcess>
#include "de_web_plugin.h"
#include "de_web_plugin_private.h"
#include "json.h"
#include "rest_devices.h"
#include "utils/utils.h"

RestDevices::RestDevices(QObject *parent) :
    QObject(parent)
{
    plugin = qobject_cast<DeRestPluginPrivate*>(parent);
    Q_ASSERT(plugin);
}

/*! Devices REST API broker.
    \param req - request data
    \param rsp - response data
    \return REQ_READY_SEND
            REQ_NOT_HANDLED
 */
int RestDevices::handleApi(const ApiRequest &req, ApiResponse &rsp)
{
    if (req.path[2] != QLatin1String("devices"))
    {
        return REQ_NOT_HANDLED;
    }

    // GET /api/<apikey>/devices
    if ((req.path.size() == 3) && (req.hdr.method() == QLatin1String("GET")))
    {
        return getAllDevices(req, rsp);
    }
    // GET /api/<apikey>/devices/<uniqueid>
    else if ((req.path.size() == 4) && (req.hdr.method() == QLatin1String("GET")))
    {
        return getDevice(req, rsp);
    }
    // PUT /api/<apikey>/devices/<uniqueid>/ddf/reload
    else if (req.path.size() == 6 && req.hdr.method() == QLatin1String("PUT") && req.path[4] == QLatin1String("ddf") && req.path[5] == QLatin1String("reload"))
    {
        return putDeviceReloadDDF(req, rsp);
    }
    // PUT /api/<apikey>/devices/<uniqueid>/installcode
    else if ((req.path.size() == 5) && (req.hdr.method() == QLatin1String("PUT")) && (req.path[4] == QLatin1String("installcode")))
    {
        return putDeviceInstallCode(req, rsp);
    }


    return REQ_NOT_HANDLED;
}

/*! Deletes a Sensor as a side effect it will be removed from the REST API
    and a ZDP reset will be send if possible.
 */
bool deleteSensor(Sensor *sensor, DeRestPluginPrivate *plugin)
{
    if (sensor && plugin && sensor->deletedState() == Sensor::StateNormal)
    {
        sensor->setDeletedState(Sensor::StateDeleted);
        sensor->setNeedSaveDatabase(true);
        sensor->setResetRetryCount(10);

        plugin->enqueueEvent(Event(sensor->prefix(), REventDeleted, sensor->id()));
        return true;
    }

    return false;
}

/*! Deletes a LightNode as a side effect it will be removed from the REST API
    and a ZDP reset will be send if possible.
 */
bool deleteLight(LightNode *lightNode, DeRestPluginPrivate *plugin)
{
    if (lightNode && plugin && lightNode->state() == LightNode::StateNormal)
    {
        lightNode->setState(LightNode::StateDeleted);
        lightNode->setResetRetryCount(10);
        lightNode->setNeedSaveDatabase(true);

        // delete all group membership from light (todo this is messy)
        for (auto &group : lightNode->groups())
        {
            //delete Light from all scenes.
            plugin->deleteLightFromScenes(lightNode->id(), group.id);

            //delete Light from all groups
            group.actions &= ~GroupInfo::ActionAddToGroup;
            group.actions |= GroupInfo::ActionRemoveFromGroup;
            if (group.state != GroupInfo::StateNotInGroup)
            {
                group.state = GroupInfo::StateNotInGroup;
            }
        }

        plugin->enqueueEvent(Event(lightNode->prefix(), REventDeleted, lightNode->id()));
        return true;
    }

    return false;
}

/*! Deletes all resources related to a device from the REST API.
 */
bool RestDevices::deleteDevice(quint64 extAddr)
{
    int count = 0;

    for (auto &sensor : plugin->sensors)
    {
        if (sensor.address().ext() == extAddr && deleteSensor(&sensor, plugin))
        {
            count++;
        }
    }

    for (auto &lightNode : plugin->nodes)
    {
        if (lightNode.address().ext() == extAddr && deleteLight(&lightNode, plugin))
        {
            count++;
        }
    }

    if (count > 0)
    {
        plugin->queSaveDb(DB_SENSORS | DB_LIGHTS | DB_GROUPS | DB_SCENES, DB_SHORT_SAVE_DELAY);
    }

    // delete device entry, regardless if REST resources exists
    plugin->deleteDeviceDb(generateUniqueId(extAddr, 0, 0));
<<<<<<< HEAD

    plugin->enqueueEvent(Event(RDevices, REventDeleted, 0, extAddr));
=======
>>>>>>> bcb568d0

    return count > 0;
}

void RestDevices::handleEvent(const Event &event)
{
    if (event.resource() == RDevices && event.what() == REventDeleted)
    {
        DEV_RemoveDevice(plugin->m_devices, event.deviceKey());
    }
}

/*! GET /api/<apikey>/devices
    \return REQ_READY_SEND
            REQ_NOT_HANDLED
 */
int RestDevices::getAllDevices(const ApiRequest &req, ApiResponse &rsp)
{
    Q_UNUSED(req)

    rsp.httpStatus = HttpStatusOk;

    for (const auto &d : plugin->m_devices)
    {
        Q_ASSERT(d);
        rsp.list.push_back(d->item(RAttrUniqueId)->toString());
    }

    if (rsp.list.isEmpty())
    {
        rsp.str = QLatin1String("[]"); // return empty list
    }
    return REQ_READY_SEND;
}

/*! GET /api/<apikey>/devices/<uniqueid>
    \return REQ_READY_SEND
            REQ_NOT_HANDLED

    Unstable API to experiment: don't use in production!
 */
int RestDevices::getDevice(const ApiRequest &req, ApiResponse &rsp)
{
    DBG_Assert(req.path.size() == 4);

    rsp.httpStatus = HttpStatusOk;

    auto uniqueId = req.path.at(3);
    uniqueId.remove(QLatin1Char(':'));

    bool ok;
    const auto deviceKey = uniqueId.toULongLong(&ok, 16);

    Device *device = DEV_GetDevice(plugin->m_devices, deviceKey);

    rsp.httpStatus = device ? HttpStatusOk : HttpStatusNotFound;

    if (!device)
    {
        return REQ_READY_SEND;
    }

    QVariantList subDevices;

    for (const auto &sub : device->subDevices())
    {
        QVariantMap map;

        for (int i = 0; i < sub->itemCount(); i++)
        {
            auto *item = sub->itemForIndex(i);
            Q_ASSERT(item);

            if (item->descriptor().suffix == RStateLastUpdated)
            {
                continue;
            }

            if (!item->isPublic())
            {
                continue;
            }

            const auto ls = QString(QLatin1String(item->descriptor().suffix)).split(QLatin1Char('/'));

            if (ls.size() == 2)
            {
                if (item->descriptor().suffix == RAttrLastSeen || item->descriptor().suffix == RAttrLastAnnounced ||
                    item->descriptor().suffix == RAttrManufacturerName || item->descriptor().suffix == RAttrModelId ||
                    item->descriptor().suffix == RAttrSwVersion || item->descriptor().suffix == RAttrName)
                {
                    rsp.map[ls.at(1)] = item->toString(); // top level attribute
                }
                else if (ls.at(0) == QLatin1String("attr"))
                {
                    map[ls.at(1)] = item->toVariant(); // sub device top level attribute
                }
                else
                {
                    QVariantMap m2;
                    if (map.contains(ls.at(0)))
                    {
                        m2 = map[ls.at(0)].toMap();
                    }

                    QVariantMap itemMap;

                    itemMap[QLatin1String("value")] = item->toVariant();

                    QDateTime dt = item->lastChanged();
                    // UTC in msec resolution
                    dt.setOffsetFromUtc(0);
                    itemMap[QLatin1String("lastupdated")] = dt.toString(QLatin1String("yyyy-MM-ddTHH:mm:ssZ"));


                    m2[ls.at(1)] = itemMap;
                    map[ls.at(0)] = m2;
                }
            }
        }

        subDevices.push_back(map);
    }

    rsp.map["uniqueid"] = device->item(RAttrUniqueId)->toString();
    rsp.map["subdevices"] = subDevices;

    return REQ_READY_SEND;
}

/*! PUT /api/<apikey>/devices/<uniqueid>/installcode
    \return REQ_READY_SEND
            REQ_NOT_HANDLED

    Adds an Zigbee 3.0 Install Code for a device to let it securely join.
    Unstable API to experiment: don't use in production!
 */
int RestDevices::putDeviceInstallCode(const ApiRequest &req, ApiResponse &rsp)
{
    DBG_Assert(req.path.size() == 5);

    bool ok;
    const QString &uniqueid = req.path[3];

    QVariant var = Json::parse(req.content, ok);
    QVariantMap map = var.toMap();

    if (!ok || map.isEmpty())
    {
        rsp.list.append(plugin->errorToMap(ERR_INVALID_JSON, QString("/devices/%1/installcode").arg(uniqueid), QString("body contains invalid JSON")));
        rsp.httpStatus = HttpStatusBadRequest;
        return REQ_READY_SEND;
    }

    // installcode
    if (map.contains("installcode"))
    {
        QString installCode = map["installcode"].toString().trimmed();

        if (map["installcode"].type() == QVariant::String && !installCode.isEmpty())
        {
            // TODO process install code

            // MAC: f8f005fffff2b37a
            // IC: 07E2EE0C820EFE0C0C21742E0A037C07
            // CRC-16 7AC5

            QProcess cli;
            cli.start("hashing-cli", QStringList() << "-i" << installCode);
            if (!cli.waitForStarted(2000))
            {
                rsp.list.append(plugin->errorToMap(ERR_INTERNAL_ERROR, QString("/devices"), QString("internal error, %1, occured").arg(cli.error())));
                rsp.httpStatus = HttpStatusServiceUnavailable;
                return REQ_READY_SEND;
            }

            if (!cli.waitForFinished(2000))
            {
                rsp.list.append(plugin->errorToMap(ERR_INTERNAL_ERROR, QString("/devices"), QString("internal error, %1, occured").arg(cli.error())));
                rsp.httpStatus = HttpStatusServiceUnavailable;
                return REQ_READY_SEND;
            }

            QByteArray mmoHash;
            while (!cli.atEnd())
            {
                const QByteArray result = cli.readLine();
                if (result.contains("Hash Result:"))
                {
                    const auto ls = result.split(':');
                    DBG_Assert(ls.size() == 2);
                    if (ls.size() == 2)
                    {
                        mmoHash = ls[1].trimmed();
                        break;
                    }
                }
            }

            if (mmoHash.isEmpty())
            {
                rsp.list.append(plugin->errorToMap(ERR_INTERNAL_ERROR, QLatin1String("/devices"), QLatin1String("internal error, failed to calc mmo hash, occured")));
                rsp.httpStatus = HttpStatusServiceUnavailable;
                return REQ_READY_SEND;
            }

#if DECONZ_LIB_VERSION >= 0x010B00
            QVariantMap m;
            m["mac"] = uniqueid.toULongLong(&ok, 16);
            m["key"] = mmoHash;
            if (ok && mmoHash.size() == 32)
            {
                ok = deCONZ::ApsController::instance()->setParameter(deCONZ::ParamLinkKey, m);
            }
#endif
            QVariantMap rspItem;
            QVariantMap rspItemState;
            rspItemState["installcode"] = installCode;
            rspItemState["mmohash"] = mmoHash;
            rspItem["success"] = rspItemState;
            rsp.list.append(rspItem);
            rsp.httpStatus = HttpStatusOk;
            return REQ_READY_SEND;
        }
        else
        {
            rsp.list.append(plugin->errorToMap(ERR_INVALID_VALUE, QString("/devices"), QString("invalid value, %1, for parameter, installcode").arg(installCode)));
            rsp.httpStatus = HttpStatusBadRequest;
        }
    }
    else
    {
        rsp.list.append(plugin->errorToMap(ERR_MISSING_PARAMETER, QString("/devices/%1/installcode").arg(uniqueid), QString("missing parameters in body")));
        rsp.httpStatus = HttpStatusBadRequest;
    }

    return REQ_READY_SEND;
}

int RestDevices::putDeviceReloadDDF(const ApiRequest &req, ApiResponse &rsp)
{
    DBG_Assert(req.path.size() == 6);

    rsp.httpStatus = HttpStatusOk;

    auto uniqueId = req.path.at(3);
    uniqueId.remove(QLatin1Char(':'));

    bool ok = false;
    const auto deviceKey = uniqueId.toULongLong(&ok, 16);

    if (ok)
    {
        emit eventNotify(Event(RDevices, REventDDFReload, 0, deviceKey));

        QVariantMap rspItem;
        QVariantMap rspItemState;
        rspItemState["reload"] = req.path.at(3);
        rspItem["success"] = rspItemState;
        rsp.list.append(rspItem);
        rsp.httpStatus = HttpStatusOk;
    }
    else
    {
        // TODO
    }

    return REQ_READY_SEND;
}<|MERGE_RESOLUTION|>--- conflicted
+++ resolved
@@ -144,11 +144,8 @@
 
     // delete device entry, regardless if REST resources exists
     plugin->deleteDeviceDb(generateUniqueId(extAddr, 0, 0));
-<<<<<<< HEAD
 
     plugin->enqueueEvent(Event(RDevices, REventDeleted, 0, extAddr));
-=======
->>>>>>> bcb568d0
 
     return count > 0;
 }
