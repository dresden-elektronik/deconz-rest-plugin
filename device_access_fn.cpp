--- conflicted
+++ resolved
@@ -698,7 +698,6 @@
         {
             // map datapoint into ZCL attribute
             deCONZ::ZclAttribute attr(dpid, zclDataType, QLatin1String(""), deCONZ::ZclReadWrite, true);
-<<<<<<< HEAD
 
             if (zclDataType == deCONZ::Zcl32BitInt)
             {
@@ -708,19 +707,6 @@
             {
                 attr.setValue(quint64(num.u32));
             }
-=======
-            attr.setNumericValue(num);
-            
-            if (dataType == TuyaDataTypeValue)
-            {
-                attr.setValue(QVariant(num.s32));
-            }
-            else
-            {
-                attr.setNumericValue(num);
-            }
-
->>>>>>> 6c1203d9
 
             if (evalZclAttribute(r, item, ind, zclFrame, attr, parseParameters))
             {
