<?xml version="1.0" encoding="UTF-8"?>
<zcl>
	<datatypes>
		<!--Null-->
		<datatype id="00" name="No data" shortname="ndat" length="0" ad="-"></datatype>
		<!--General data -->
		<datatype id="08" name="8-bit data" shortname="dat8" length="1" ad="D"></datatype>
		<datatype id="09" name="16-bit data" shortname="dat16" length="2" ad="D"></datatype>
		<datatype id="0a" name="24-bit data" shortname="dat24" length="3" ad="D"></datatype>
		<datatype id="0b" name="32-bit data" shortname="dat32" length="4" ad="D"></datatype>
		<datatype id="0c" name="40-bit data" shortname="dat40" length="5" ad="D"></datatype>
		<datatype id="0d" name="48-bit data" shortname="dat48" length="6" ad="D"></datatype>
		<datatype id="0e" name="56-bit data" shortname="dat56" length="7" ad="D"></datatype>
		<datatype id="0f" name="64-bit data" shortname="dat64" length="8" ad="D"></datatype>
		<!-- Logical -->
		<datatype id="10" name="Boolean" shortname="bool" length="1" inval="ff" ad="D"></datatype>
		<!-- Bitmap -->
		<datatype id="18" name="8-bit bitmap" shortname="bmp8" length="1" ad="D"></datatype>
		<datatype id="19" name="16-bit bitmap" shortname="bmp16" length="2" ad="D"></datatype>
		<datatype id="1a" name="24-bit bitmap" shortname="bmp24" length="3" ad="D"></datatype>
		<datatype id="1b" name="32-bit bitmap" shortname="bmp32" length="4" ad="D"></datatype>
		<datatype id="1c" name="40-bit bitmap" shortname="bmp40" length="5" ad="D"></datatype>
		<datatype id="1d" name="48-bit bitmap" shortname="bmp48" length="6" ad="D"></datatype>
		<datatype id="1e" name="56-bit bitmap" shortname="bmp56" length="7" ad="D"></datatype>
		<datatype id="1f" name="64-bit bitmap" shortname="bmp64" length="8" ad="D"></datatype>
		<!-- Unsigned integer -->
		<datatype id="20" name="Unsigned 8-bit integer" shortname="u8" length="1" inval="ff" ad="A"></datatype>
		<datatype id="21" name="Unsigned 16-bit integer" shortname="u16" length="2" inval="ffff" ad="A"></datatype>
		<datatype id="22" name="Unsigned 24-bit integer" shortname="u24" length="3" inval="ffffff" ad="A"></datatype>
		<datatype id="23" name="Unsigned 32-bit integer" shortname="u32" length="4" inval="ffffffff" ad="A"></datatype>
		<datatype id="24" name="Unsigned 40-bit integer" shortname="u40" length="5" inval="ffffffffff" ad="A"></datatype>
		<datatype id="25" name="Unsigned 48-bit integer" shortname="u48" length="6" inval="ffffffffffff" ad="A"></datatype>
		<datatype id="26" name="Unsigned 56-bit integer" shortname="u56" length="7" inval="ffffffffffffff" ad="A"></datatype>
		<datatype id="27" name="Unsigned 64-bit integer" shortname="u64" length="8" inval="ffffffffffffffff" ad="A"></datatype>
		<!-- Signed integer -->
		<datatype id="28" name="Signed 8-bit integer" shortname="s8" length="1" inval="80" ad="A"></datatype>
		<datatype id="29" name="Signed 16-bit integer" shortname="s16" length="2" inval="8000" ad="A"></datatype>
		<datatype id="2a" name="Signed 24-bit integer" shortname="s24" length="3" inval="800000" ad="A"></datatype>
		<datatype id="2b" name="Signed 32-bit integer" shortname="s32" length="4" inval="80000000" ad="A"></datatype>
		<datatype id="2c" name="Signed 40-bit integer" shortname="s40" length="5" inval="8000000000" ad="A"></datatype>
		<datatype id="2d" name="Signed 48-bit integer" shortname="s48" length="6" inval="800000000000" ad="A"></datatype>
		<datatype id="2e" name="Signed 56-bit integer" shortname="s56" length="7" inval="80000000000000" ad="A"></datatype>
		<datatype id="2f" name="Signed 64-bit integer" shortname="s64" length="8" inval="8000000000000000" ad="A"></datatype>
		<!-- Enumeration -->
		<datatype id="30" name="8-bit enumeration" shortname="enum8" length="1" inval="ff" ad="D"></datatype>
		<datatype id="31" name="16-bit enumeration" shortname="enum16" length="2" inval="ffff" ad="D"></datatype>
		<!-- Floating point -->
		<datatype id="38" name="Semi-precision" shortname="semi" length="2" inval="nan" ad="A"></datatype>
		<datatype id="39" name="Single precision" shortname="float" length="4" inval="nan" ad="A"></datatype>
		<datatype id="3a" name="Double precision" shortname="double" length="8" inval="nan" ad="A"></datatype>
		<!-- String -->
		<!-- oN, defined in first N octets -->
		<datatype id="41" name="Octed string" shortname="ostring" length="o1" inval="ff" ad="D"></datatype>
		<datatype id="42" name="Character string" shortname="cstring" length="o1" inval="ff" ad="D"></datatype>
		<datatype id="43" name="Long octed string" shortname="lostring" length="o2" inval="ffff" ad="D"></datatype>
		<datatype id="44" name="Long character string" shortname="lcstring" length="o2" inval="ffff" ad="D"></datatype>
		<!-- Ordered sequence -->
		<!-- sloc, sum of length of content -->
		<datatype id="48" name="Array" shortname="array" length="2+sloc" inval="ffff" ad="D"></datatype>
		<datatype id="4c" name="Structure" shortname="struct" length="2+sloc" inval="ffff" ad="D"></datatype>
		<!-- Collection -->
		<datatype id="50" name="Set" shortname="set" length="sloc" inval="ffff" ad="D"></datatype>
		<datatype id="51" name="Bag" shortname="bag" length="sloc" inval="ffff" ad="D"></datatype>
		<!-- Time -->
		<datatype id="e0" name="Time of day" shortname="time" length="4" inval="ffffffff" ad="A"></datatype>
		<datatype id="e1" name="Date" shortname="date" length="4" inval="ffffffff" ad="A"></datatype>
		<datatype id="e2" name="UTCTime" shortname="utc" length="4" inval="ffffffff" ad="A"></datatype>
		<!-- Identifier -->
		<datatype id="e8" name="Cluster ID" shortname="cid" length="2" inval="ffff" ad="D"></datatype>
		<datatype id="e9" name="Attribute ID" shortname="aid" length="2" inval="ffff" ad="D"></datatype>
		<datatype id="ea" name="BACnet OID" shortname="oid" length="4" inval="ffffffff" ad="D"></datatype>
		<!-- Miscellaneous -->
		<datatype id="f0" name="IEEE address" shortname="uid" length="8" inval="ffffffffffffffff" ad="D"></datatype>
		<datatype id="f1" name="128-bit security key" shortname="seckey" length="16" ad="D"></datatype>
	</datatypes>

	<enumeration id="0x00" name="ZCL_Status">
		<value value="0x00" name="SUCCESS"></value>
		<value value="0x01" name="FAILURE"></value>
		<value value="0x7e" name="NOT_AUTHORIZED"></value>
		<value value="0x7f" name="RESERVED_FIELD_NOT_ZERO"></value>
		<value value="0x80" name="MALFORMED_COMMAND"></value>
		<value value="0x81" name="UNSUP_CLUSTER_COMMAND"></value>
		<value value="0x82" name="UNSUP_GENERAL_COMMAND"></value>
		<value value="0x83" name="UNSUP_MANUF_CLUSTER_COMMAND"></value>
		<value value="0x84" name="UNSUP_MANUF_GENERAL_COMMAND"></value>
		<value value="0x85" name="INVALID_FIELD"></value>
		<value value="0x86" name="UNSUPPORTED_ATTRIBUTE"></value>
		<value value="0x87" name="INVALID_VALUE"></value>
		<value value="0x88" name="READ_ONLY"></value>
		<value value="0x89" name="INSUFFICIENT_SPACE"></value>
		<value value="0x8a" name="DUPLICATE_EXISTS"></value>
		<value value="0x8b" name="NOT_FOUND"></value>
		<value value="0x8c" name="UNREPORTABLE_ATTRIBUTE"></value>
		<value value="0x8d" name="INVALID_DATA_TYPE"></value>
		<value value="0x8e" name="INVALID_SECTOR"></value>
		<value value="0x8f" name="WRITE_ONLY"></value>
		<value value="0x90" name="INCONSISTENT_STARTUP_STATE"></value>
		<value value="0x91" name="DEFINED_OUT_OF_BAND"></value>
		<value value="0xc0" name="HARDWARE_FAILURE"></value>
		<value value="0xc1" name="SOFTWARE_FAILURE"></value>
		<value value="0xc2" name="CALIBRATION_ERROR"></value>
	</enumeration>

	<enumeration id="0x01" name="ZDP_Status">
		<value value="0x00" name="SUCCESS"></value>
		<value value="0x80" name="INV_REQUESTTYPE"></value>
		<value value="0x81" name="DEVICE_NOT_FOUND"></value>
		<value value="0x82" name="INVALID_EP"></value>
		<value value="0x83" name="NOT_ACTIVE"></value>
		<value value="0x84" name="NOT_SUPPORTED"></value>
		<value value="0x85" name="TIMEOUT"></value>
		<value value="0x86" name="NO_MATCH"></value>
		<!--          0x87  reserved -->
		<value value="0x88" name="NO_ENTRY"></value>
		<value value="0x89" name="NO_DESCRIPTOR"></value>
		<value value="0x8a" name="INSUFFCIENT_SPACE"></value>
		<value value="0x8b" name="NOT_PERMITTED"></value>
		<value value="0x8c" name="TABLE_FULL"></value>
		<value value="0x8d" name="NOT_AUTHORIZED"></value>
	</enumeration>

	<domain name="General" useZcl="true"
	description="The general functional domain contains clusters and information that provides generally applicable functions and attributes that are not specific to other functional domains.">

	<cluster id="0x0000" name="Basic">
		<description>Attributes for determining basic information about a device, setting user device information such as description of location, and enabling a device.</description>
		<server>
		<attribute-set id="0x0000" description="Basic Device Information">
			<attribute id="0x0000" name="ZCL Version" type="u8" access="r" default="0" required="m"></attribute>
			<attribute id="0x0001" name="Application Version" type="u8" access="r" default="0" required="o"></attribute>
			<attribute id="0x0002" name="Stack Version" type="u8" access="r" default="0" required="o"></attribute>
			<attribute id="0x0003" name="HW Version" type="u8" access="r" default="0" required="o"></attribute>
			<attribute id="0x0004" name="Manufacturer Name" type="cstring" access="r" required="o" range="0,32"></attribute>
			<attribute id="0x0005" name="Model Identifier" type="cstring" access="r" required="o" range="0,32"></attribute>
			<attribute id="0x0006" name="Date Code" type="cstring" access="r" required="o" range="0,16"></attribute>
			<attribute id="0x0007" name="Power Source" type="enum8" default="0" access="r" required="m">
				<value name="Unknown" value="0"></value>
				<value name="Mains (single phase)" value="1"></value>
				<value name="Mains (3 phase)" value="2"></value>
				<value name="Battery" value="3"></value>
				<value name="DC Source" value="4"></value>
				<value name="Emergency mains constantly powered" value="5"></value>
				<value name="Emergency mains and transfer switch" value="6"></value>
				<value name="Mains (single phase) with battery backup" value="0x81"></value>
			</attribute>
			<attribute id="0x0008" name="Unknown 1" type="enum8" access="r" required="o" >
				<description>IKEA control outlet specific.</description>
			</attribute>
			<attribute id="0x0009" name="Unknown 2" type="enum8" access="r" required="o" >
				<description>IKEA control outlet specific.</description>
			</attribute>
			<attribute id="0x000a" name="Product code" type="ostring" access="r" required="o" >
				<description>As printed on the product.</description>
			</attribute>
			<attribute id="0x4000" name="SW Build ID" type="cstring" access="r" required="o" range="0,16"></attribute>
			<attribute id="0xff0d" name="Xiaomi Sensitivity" type="u8" access="rw" required="o" mfcode="0x115f"></attribute>
			<attribute id="0xff22" name="Xiaomi Disconnect 1" type="u8" showas="hex" access="rw" required="o" mfcode="0x115f">
				<description>Set to 0x12 (0xFE) to connect (disconnect) the left button to (from) the relay.</description>
			</attribute>
			<attribute id="0xff23" name="Xiaomi Disconnect 2" type="u8" showas="hex" access="rw" required="o" mfcode="0x115f">
				<description>Set to 0x22 (0xFE) to connect (disconnect) the left button to (from) the relay.</description>
			</attribute>
			<!-- <attribute id="0xff0d" name="Xiaomi Sensitivity" type="u8" access="rw" required="o" mfcode="0x1037"></attribute> -->
		</attribute-set>
		<attribute-set id="0x0010" description="Basic Device Settings">
			<attribute id="0x0010" name="Location Description" type="cstring" range="0,16" access="rw" required="o"></attribute>
			<attribute id="0x0011" name="Physical Environment" type="enum8" default="0" access="rw" required="o">
				<value name="Unspecified Environment" value="0"></value>
				<!-- 0x01 - 0x7f Specified per Profile -->
				<value name="Unknown Environment" value="0xff"></value>
			</attribute>
			<attribute id="0x0012" name="Device Enabled" type="bool" default="1" access="rw" required="o">
				<value name="Disabled" value="0"></value>
				<value name="Enabled" value="1"></value>
			</attribute>
			<attribute id="0x0013" name="Alarm Mask" type="bmp8" default="00000000" access="rw" required="o">
				<value name="General Hardware Fault" value="0"></value>
				<value name="General Software Fault" value="1"></value>
			</attribute>
      <attribute id="0x0014" name="Disable Local Config" type="bmp8" default="00000000" access="rw" required="o">
				<value name="Reset (to factory defaults) disabled" value="0"></value>
				<value name="Device configuration disabled" value="1"></value>
			</attribute>
		</attribute-set>
		<attribute-set id="0x0030" description="Philips Specific" mfcode="0x100b">
			<attribute id="0x0030" name="Sensitivity" description="Hue motion sensor related SML001" type="enum8" default="0" access="rw" required="o" mfcode="0x100b">
				<value name="default" value="0"></value>
				<value name="high" value="1"></value>
				<value name="max" value="2"></value>
			</attribute>
			<attribute id="0x0031" name="Configuration" type="bmp16" default="0" access="rw" required="o" mfcode="0x100b" description="TODO flags are only known for hue dimmer switch">
				<value name="Touchlink enabled 0" value="0"></value>
				<value name="Touchlink enabled 1" value="1"></value>
				<value name="Touchlink enabled 2" value="3"></value>
			</attribute>
			<attribute id="0x0032" name="Usertest" type="bool" default="0" access="rw" required="o" mfcode="0x100b"></attribute>
			<attribute id="0x0033" name="LED Indication" type="bool" default="0" access="rw" required="o" mfcode="0x100b"></attribute>
		</attribute-set>
		<attribute-set id="0x4000" description="Manufacturer specific" mfcode="0x1037">
			<attribute id="0x4001" name="128-Bit security key" type="seckey" access="r" required="m" mfcode="0x1037"></attribute>
			<attribute id="0x4002" name="IEEE address" type="uid" access="rw" required="m" mfcode="0x1037"></attribute>
		</attribute-set>
		<attribute-set id="0x4000" description="Manufacturer specific" mfcode="0x1166">
			<attribute id="0x4001" name="128-Bit security key" type="seckey" access="r" required="m" mfcode="0x1166"></attribute>
			<attribute id="0x4002" name="IEEE address" type="uid" access="rw" required="m" mfcode="0x1166"></attribute>
		</attribute-set>
    <attribute-set id="0x4000" description="Müller Licht specific" mfcode="0x121b">
			<attribute id="0x4005" name="Scene" type="u8" access="rw" required="o" mfcode="0x121b"></attribute>
		</attribute-set>
		<attribute-set id="0x8000" description="Develco Specific" mfcode="0x1015">
			<attribute id="0x8000" name="Primary SW Version" type="ostring" access="r" required="m" mfcode="0x1015"></attribute>
			<attribute id="0x8010" name="Primary Bootloader SW Version" type="ostring" access="r" required="m" mfcode="0x1015"></attribute>
			<attribute id="0x8020" name="Primary HW Version" type="ostring" access="r" required="m" mfcode="0x1015"></attribute>
			<attribute id="0x8030" name="Primary HW name" type="ostring" access="r" required="m" mfcode="0x1015"></attribute>
			<attribute id="0x8050" name="Primary SW Version 3rd Party" type="ostring" access="r" required="m" mfcode="0x1015"></attribute>
		</attribute-set>
		<attribute id="0xfffd" name="Cluster Revision" type="u16" default="0" access="rw" required="o"></attribute>
		<command id="00" dir="recv" name="Reset to Factory Defaults" required="o"></command>
		</server>
		<client>
		</client>
	</cluster>
	<cluster id="0001" name="Power Configuration">
		<description>Attributes for determining more detailed information about a device’s power source(s), and for configuring under/over voltage alarms.</description>
		<server>
		<attribute-set id="0x0000" description="Mains Information">
			<attribute id="0x0000" name="Mains Voltage" type="u16" access="r" required="o"></attribute>
			<attribute id="0x0001" name="Mains Frequency" type="u8" access="r" required="o"></attribute>
		</attribute-set>
		<attribute-set id="0x0010" description="Mains Settings">
			<attribute id="0x0010" name="Mains Alarm Mask" type="bmp8" default="00000000" access="rw" required="o">
				<value name="Mains Voltage too low (7.2.2.2.2)" value="0"></value>
				<value name="Mains Voltage too high (7.2.2.2.3)" value="1"></value>
			</attribute>
			<attribute id="0x0011" name="Mains Voltage Min Threshold" type="u16" access="rw" default="0" required="o"></attribute>
			<attribute id="0x0012" name="Mains Voltage Max Threshold" type="u16" access="rw" default="ffff" required="o"></attribute>
			<attribute id="0x0013" name="Mains Voltage Dwell Trip Point" type="u16" access="rw" default="0" required="o"></attribute>
		</attribute-set>
		<attribute-set id="0x0020" description="Battery Information">
			<attribute id="0x0020" name="Battery Voltage" type="u8" access="r" required="o"></attribute>
			<attribute id="0x0021" name="Battery Percentage Remaining" type="u8" access="r" required="o"></attribute>
		</attribute-set>
		<attribute-set id="0x0030" description="Battery Settings">
			<attribute id="0x0030" name="Battery Manufacturer" type="cstring" access="rw" required="o" range="0,16"></attribute>
			<attribute id="0x0031" name="Battery Size" type="enum8" default="ff" access="rw" required="o">
				<value name="No Battery" value="0"></value>
				<value name="Built in" value="1"></value>
				<value name="Other" value="2"></value>
				<value name="AA" value="3"></value>
				<value name="AAA" value="4"></value>
				<value name="C" value="5"></value>
				<value name="D" value="6"></value>
			</attribute>
			<attribute id="0x0032" name="Battery AHr Rating" type="u16" access="rw" required="o"></attribute>
			<attribute id="0x0033" name="Battery Quantity" type="u8" access="rw" required="o"></attribute>
			<attribute id="0x0034" name="Battery Rated Voltage" type="u8" access="rw" required="o"></attribute>
			<attribute id="0x0035" name="Battery Alarm Mask" type="bmp8" default="00000000" access="rw" required="o">
				<value name="Battery Voltage too low" value="0"></value>
				<value name="Battery Alarm 1" value="1"></value>
				<value name="Battery Alarm 2" value="2"></value>
				<value name="Battery Alarm 3" value="3"></value>
			</attribute>
			<attribute id="0x0036" name="Battery Voltage Min Threshold" type="u8" access="rw" default="00" required="o"></attribute>
			<attribute id="0x003e" name="Battery Alarm State" type="bmp32" access="rw" default="0" required="o">

			</attribute>
		</attribute-set>
		</server>
    <client>
    </client>
	</cluster>
	<cluster id="0x0002" name="Device Temperature Configuration">
		<description>Attributes for determining information about a device’s internal temperature, and for configuring under/over temperature alarms.</description>
		<server>
			<attribute-set id="0x0000" description="Device Temperature Information">
				<attribute id="0x0000" name="Current Temperature" type="s16" access="r" range="-200,200" required="m"></attribute>
				<attribute id="0x0001" name="Min Temp Experienced" type="s16" access="r" range="-200,200" required="o"></attribute>
				<attribute id="0x0002" name="Max Temp Experienced" type="s16" access="r" range="-200,200" required="o"></attribute>
				<attribute id="0x0003" name="Over Temp Total Dwell" type="u16" access="r" range="0x0000,0xffff" default="0" required="o"></attribute>
			</attribute-set>
			<attribute-set id="0x0010" description="Device Temperature Settings">
				<attribute id="0x0010" name="Device Temp Alarm Mask" type="bmp8" access="rw" range="00000000,00000011" default="00000000" required="o"></attribute>
				<attribute id="0x0011" name="Low Temp Threshold" type="s16" access="rw" range="-200,200" required="o"></attribute>
				<attribute id="0x0012" name="High Temp Threshold" type="s16" access="rw" range="-200,200" required="o"></attribute>
				<attribute id="0x0013" name="Low Temp Dwell Trip Point" type="u24" access="rw" range="0x000000,0xffffff" required="o"></attribute>
				<attribute id="0x0014" name="High Temp Dwell Trip Point" type="u24" access="rw" range="0x000000,0xffffff" required="o"></attribute>
			</attribute-set>
		</server>
		<client>
		</client>
	</cluster>
	<cluster id="0x0003" name="Identify">
		<description>Attributes and commands for putting a device into Identification mode (e.g. flashing a light)</description>
		<server>
			<attribute id="0x0000" name="Identify Time" type="u16" access="rw" default="0x0000" range="0x0000,0xfff" required="m"></attribute>
			<attribute id="0x4000" name="Identification button" type="bool" default="0x00" access="r" required="m" mfcode="0x1246"></attribute>
			<command id="00" dir="recv" name="Identify" required="m">
				<description>Start or stop the device identifying itself.</description>
				<payload>
					<attribute id="0x0000" type="u16" name="Identify Time" required="m" default="5">
						<description>The time in seconds for which a device will stay in identify mode.</description>
					</attribute>
				</payload>
			</command>
						<command id="01" dir="recv" name="Identify Query" response="0x00" required="m">
								<description>Allows the sending device to request the target or targets to respond if they are currently identifying themselves.</description>
								<payload>
								</payload>
						</command>
			<command id="40" dir="recv" name="Trigger Effect" required="m">
				<description>The trigger effect command allows the support of feedback to the user, such as a certain light effect.
</description>
				<payload>
					<attribute id="0x0000" type="enum8" name="Effect identifier" required="m" default="0x00">
						<description>The effect identifier field specifies the identify effect to use.</description>
							<value name="Blink" value="0x00"></value>
							<value name="Breathe" value="0x01"></value>
							<value name="Okay" value="0x02"></value>
							<value name="Channel change" value="0x0b"></value>
							<value name="Finish" value="0xfe"></value>
							<value name="Stop" value="0xff"></value>
					</attribute>
					<attribute id="0x0001" type="enum8" name="Effect variant" required="m" default="0">
						<description>The effect identifier field specifies the identify effect to use.</description>
						<value name="Default" value="0x00"></value>
					</attribute>
				</payload>
			</command>
		</server>
		<client>
					<command id="00" dir="recv" name="Identify Query Response" required="m">
							<description>Response of a identify query command.</description>
							<payload>
									<attribute id="0x0000" type="u16" name="Timeout" required="m" default="0">
											<description>The time in seconds for which a device will stay in identify mode.</description>
									</attribute>
							</payload>
					</command>
		</client>
	</cluster>
	<cluster id="0004" name="Groups">
	<description>Attributes and commands for group configuration and manipulation.</description>
		<server>
			<attribute id="0000" name="Name Support" type="bmp8" range="x0000000" access="r" required="m">
				<value name="Name Support" value="7"></value>
			</attribute>
			<command id="00" dir="recv" name="Add group" required="m" response="0x00">
				<description>Add a group to the device.</description>
				<payload>
					<attribute id="0x0000" type="u16" name="Group ID" showas="hex" required="m" default="0x0000"></attribute>
					<attribute id="0x0001" type="cstring" name="Group Name" required="m"></attribute>
				</payload>
			</command>
			<command id="01" dir="recv" name="View group" required="m" response="0x01">
				<description>Get the name of a group.</description>
				<payload>
					<attribute id="0x0000" type="u16" name="Group ID" showas="hex" required="m" default="0x0000"></attribute>
				</payload>
			</command>
			<command id="02" dir="recv" name="Get group membership" required="m" response="0x02">
				<description>Get the group membership of the device.</description>
				<payload>
					<attribute id="0x0000" type="u8" name="Group count" required="m" default="0x00"></attribute>
					<attribute id="0x0001" type="u16" name="Group list" showas="hex" listSize="@0x0000" required="m" ></attribute>
				</payload>
			</command>
			<command id="03" dir="recv" name="Remove group" required="m" response="0x03">
				<description>Remove a group from the device.</description>
				<payload>
					<attribute id="0x0000" type="u16" name="Group ID" showas="hex" required="m" default="0x0000"></attribute>
				</payload>
			</command>
			<command id="04" dir="recv" name="Remove all groups" required="m">
				<description>Remove all group from the device.</description>
			</command>
		</server>
		<client>
			<command id="00" dir="recv" name="Add group response" required="m">
				<description>The Response to the add group request.</description>
				<payload>
					<attribute id="0x0000" type="enum8" name="Status" required="m" default="0x00" enumeration="ZCL_Status">
					</attribute>
					<attribute id="0x0001" type="u16" name="Group ID" showas="hex" required="m" default="0x0000"></attribute>
				</payload>
			</command>
			<command id="01" dir="recv" name="View group response" required="m">
				<description>The Response to the view group request.</description>
				<payload>
					<attribute id="0x0000" type="enum8" name="Status" required="m" default="0x00" enumeration="ZCL_Status">
					</attribute>
					<attribute id="0x0001" type="u16" name="Group ID" showas="hex" required="m" default="0x0000"></attribute>
					<attribute id="0x0002" type="cstring" name="Group Name" required="m"></attribute>
					<condition id="0x0000" op="!=" value="0x00">
						<action action="ignore" id="0x0001" />
						<action action="ignore" id="0x0002" />
					</condition>
				</payload>
			</command>
			<command id="02" dir="recv" name="Get group membership response" required="m">
				<description>The Response to the get group membership request.</description>
				<payload>
					<attribute id="0x0000" type="u8" name="Capacity" required="m" default="0x00"></attribute>
					<attribute id="0x0001" type="u8" name="Group count" required="m" default="0x00"></attribute>
					<attribute id="0x0002" type="u16" name="Group list" showas="hex" listSize="0x0001" required="o" ></attribute>
				</payload>
			</command>
			<command id="03" dir="recv" name="Remove group response" required="m">
				<description>The Response to the remove group request.</description>
				<payload>
					<attribute id="0x0000" type="enum8" name="Status" required="m" default="0x00" enumeration="ZCL_Status">
					</attribute>
					<attribute id="0x0001" type="u16" name="Group ID" showas="hex" required="m" default="0x0000"></attribute>
				</payload>
			</command>
		</client>
	</cluster>
	<cluster id="0005" name="Scenes">
	<description>Attributes and commands for scene configuration and manipulation.</description>
		<server>
			<attribute id="0x0000" name="Scene Count" type="u8" range="0x00-0xff" access="r" required="m" showas="hex" default="0x00"></attribute>
			<attribute id="0x0001" name="Current Scene" type="u8" range="0x00-0xff" access="r" required="m" showas="hex" default="0x00"></attribute>
			<attribute id="0x0002" name="Current Group" type="u16" range="0x0000-0xfff7" access="r" required="m" showas="hex" default="0x0000"></attribute>
			<attribute id="0x0003" name="Scene Valid" type="bool" access="r" required="m" default="0"></attribute>
			<attribute id="0x0004" name="Name Support" type="bmp8" access="r" showas="hex" required="m" default="0"></attribute>
			<attribute id="0x0005" name="Last ConfiguredBy" type="uid" access="r" showas="hex" required="o"></attribute>
			<command id="0x00" dir="recv" name="Add scene" required="m" response="0x00">
				<description>Add a scenes to the group (empty).</description>
				<payload>
					<attribute id="0x0000" type="u16" name="Group ID" required="m" showas="hex" default="0x0000"></attribute>
					<attribute id="0x0001" type="u8" name="Scene ID" required="m" showas="hex" default="0x00"></attribute>
					<attribute id="0x0002" type="u16" name="Transition time" required="m" showas="hex" default="0x0000"></attribute>
				</payload>
			</command>
			<command id="0x01" dir="recv" name="View scene" required="m" response="0x01">
				<description>Views the scenes of a group.</description>
				<payload>
					<attribute id="0x0000" type="u16" name="Group ID" required="m" showas="hex" default="0x0000"></attribute>
					<attribute id="0x0001" type="u8" name="Scene ID" required="m" showas="hex" default="0x00"></attribute>
				</payload>
			</command>
			<command id="0x02" dir="recv" name="Remove scene" required="m" response="0x02">
				<description>Removes a scenes of a group.</description>
				<payload>
					<attribute id="0x0000" type="u16" name="Group ID" required="m" showas="hex" default="0x0000"></attribute>
					<attribute id="0x0001" type="u8" name="Scene ID" required="m" showas="hex" default="0x00"></attribute>
				</payload>
			</command>
			<command id="0x03" dir="recv" name="Remove all scenes" required="m" response="0x03">
				<description>Removes all scenes of a group.</description>
				<payload>
					<attribute id="0x0000" type="u16" name="Group ID" required="m" showas="hex" default="0x0000"></attribute>
				</payload>
			</command>
			<command id="0x04" dir="recv" name="Store scene" required="m" response="0x04">
				<description>Stores a scene of a group for a device.</description>
				<payload>
					<attribute id="0x0000" type="u16" name="Group ID" required="m" showas="hex" default="0x0000"></attribute>
					<attribute id="0x0001" type="u8" name="Scene ID" required="m" showas="hex" default="0x00"></attribute>
				</payload>
			</command>
			<command id="0x05" dir="recv" name="Recall scene" required="m" response="0x05">
				<description>Recalls a scene of a group for a device.</description>
				<payload>
					<attribute id="0x0000" type="u16" name="Group ID" required="m" showas="hex" default="0x0000"></attribute>
					<attribute id="0x0001" type="u8" name="Scene ID" required="m" showas="hex" default="0x00"></attribute>
				</payload>
			</command>
			<command id="0x06" dir="recv" name="Get scene membership" required="m" response="0x06">
				<description>Get the scenes of a group for a device.</description>
				<payload>
					<attribute id="0x0000" type="u16" name="Group ID" required="m" showas="hex" default="0x0000"></attribute>
				</payload>
			</command>
			<command id="0x41" dir="recv" name="Enhanced view scene" required="m" response="0x41">
				<description>Views the scenes of a group.</description>
				<payload>
					<attribute id="0x0000" type="u16" name="Group ID" required="m" showas="hex" default="0x0000"></attribute>
					<attribute id="0x0001" type="u8" name="Scene ID" required="m" showas="hex" default="0x00"></attribute>
				</payload>
			</command>
		<!-- TODO -->
		</server>
		<client>
			<command id="0x00" dir="recv" name="Add scene response" required="m">
				<description>Response to the add scene command.</description>
				<payload>
					<attribute id="0x0000" type="enum8" name="Status" required="m" default="0x00" enumeration="ZCL_Status"></attribute>
					<attribute id="0x0001" type="u16" name="Group ID" required="m" showas="hex" default="0x0000"></attribute>
					<attribute id="0x0002" type="u8" name="Scene ID" required="m" showas="hex" default="0x00"></attribute>
				</payload>
			</command>
			<command id="0x01" dir="recv" name="View scene response" required="m">
				<description>Response to the view scene command.</description>
				<payload>
					<attribute id="0x0000" type="enum8" name="Status" required="m" default="0x00" enumeration="ZCL_Status"></attribute>
					<attribute id="0x0001" type="u16" name="Group ID" required="m" showas="hex" default="0x0000"></attribute>
					<attribute id="0x0002" type="u8" name="Scene ID" required="m" showas="hex" default="0x00"></attribute>
					<attribute id="0x0003" type="u16" name="Transition time" required="m" showas="hex" default="0x0000"></attribute>
				</payload>
			</command>
			<command id="0x02" dir="recv" name="Remove scene response" required="m">
				<description>Response to the remove scene command.</description>
				<payload>
					<attribute id="0x0000" type="enum8" name="Status" required="m" default="0x00" enumeration="ZCL_Status"></attribute>
					<attribute id="0x0001" type="u16" name="Group ID" required="m" showas="hex" default="0x0000"></attribute>
					<attribute id="0x0002" type="u8" name="Scene ID" required="m" showas="hex" default="0x00"></attribute>
				</payload>
			</command>
			<command id="0x03" dir="recv" name="Remove all scenes response" required="m">
				<description>Response to the remove all scenes command.</description>
				<payload>
					<attribute id="0x0000" type="enum8" name="Status" required="m" default="0x00" enumeration="ZCL_Status"></attribute>
					<attribute id="0x0001" type="u16" name="Group ID" required="m" showas="hex" default="0x0000"></attribute>
				</payload>
			</command>
			<command id="0x04" dir="recv" name="Store scene response" required="m">
				<description>Response to the store scene command.</description>
				<payload>
					<attribute id="0x0000" type="enum8" name="Status" required="m" default="0x00" enumeration="ZCL_Status"></attribute>
					<attribute id="0x0001" type="u16" name="Group ID" required="m" showas="hex" default="0x0000"></attribute>
					<attribute id="0x0002" type="u8" name="Scene ID" required="m" showas="hex" default="0x00"></attribute>
				</payload>
			</command>
			<command id="0x06" dir="recv" name="Get scene membershio response" required="m">
				<description>Shows details about scene membership.</description>
				<payload>
					<attribute id="0x0000" type="enum8" name="Status" required="m" default="0x00" enumeration="ZCL_Status"></attribute>
					<attribute id="0x0001" type="u8" name="Capacity" required="m" showas="dec" default="0x00"></attribute>
					<attribute id="0x0002" type="u16" name="Group ID" required="m" showas="hex" default="0x0000"></attribute>
					<attribute id="0x0003" type="u8" name="Scene count" required="m" showas="dec" default="0x00"></attribute>
				</payload>
			</command>
			<command id="0x41" dir="recv" name="Enhanced view scene response" required="m">
				<description>A scene description.</description>
				<payload>
					<attribute id="0x0000" type="enum8" name="Status" required="m" default="0x00" enumeration="ZCL_Status"></attribute>
					<attribute id="0x0001" type="u16" name="Group ID" required="m" showas="hex" default="0x0000"></attribute>
					<attribute id="0x0002" type="u8" name="Scene ID" required="m" showas="hex" default="0x00"></attribute>
					<attribute id="0x0003" type="u16" name="Transition time" required="m" showas="dec" default="0x00"></attribute>
					<attribute id="0x0004" type="cstring" name="Name" required="m"></attribute>
				</payload>
			</command>
		<!-- TODO -->
		</client>
	</cluster>
	<cluster id="0006" name="On/Off">
		<description>Attributes and commands for switching devices between 'On' and 'Off' states.</description>
		<server>
						<attribute-set id="0x0000" description="OnOff state">
							<attribute id="0000" name="OnOff" type="bool" access="r" default="0" required="m">
									<value name="On" value="1"></value>
									<value name="Off" value="0"></value>
							</attribute>
						</attribute-set>
						<attribute-set id="0x4000" description="ZLL extensions">
							<attribute id="0x4000" name="GlobalSceneControl" type="bool" access="r" default="0" required="o">
							</attribute>
							<attribute id="0x4001" name="OnTime" type="u16" access="r" default="0" required="o">
							</attribute>
							<attribute id="0x4002" name="OffWaitTime" type="u16" access="r" default="0" required="o">
							</attribute>
							<attribute id="0x4003" name="PowerOn OnOff" type="enum8" access="rw" default="0x01" required="o">
                <value name="Off" value="0x00"></value>
                <value name="On" value="0x01"></value>
                <value name="Previous" value="0xff"></value>
							</attribute>
						</attribute-set>
            <attribute-set id="0x8000" description="Xiaomi" mfcode="0x1037">
              <attribute id="0x8000" name="Button Press" type="u8" access="r" required="o"/>
            </attribute-set>
			<command id="00" dir="recv" name="Off" required="m">
				<description>On receipt of this command, a device shall enter its 'Off' state. This state is device dependent, but it is recommended that it is used for power off or similar functions.</description>
			</command>
			<command id="01" dir="recv" name="On" required="m">
				<description>On receipt of this command, a device shall enter its 'On' state. This state is device dependent, but it is recommended that it is used for power on or similar functions.</description>
			</command>
			<command id="02" dir="recv" name="Toggle" required="m">
				<description>On receipt of this command, if a device is in its ‘Off’ state it shall enter its 'On' state. Otherwise, if it is in its ‘On’ state it shall enter its 'Off' state.</description>
			</command>
			<command id="40" dir="recv" name="Off with effect" required="m">
				<description></description>
				<payload>
					<attribute id="0x0000" type="enum8" name="Effect identifier" required="m" default="0x00">
						<description>The effect identifier field specifies the fading effect to use.</description>
							<value name="Delayed all off" value="0x00"></value>
							<value name="Dying light" value="0x01"></value>
					</attribute>
					<attribute id="0x0001" type="enum8" name="Effect variant" required="m" default="0x00">
						<description>The effect identifier field specifies the effect variant to use.</description>
							<value name="Fade off in 0.8s (Delayed all off)" value="0x00"></value>
							<value name="No fade (Delayed all off)" value="0x01"></value>
							<value name="50% dim down in 0.8s then fade off in 12s (Delayed all off)" value="0x02"></value>
							<value name="20% dim up in 0.5s then off in 1s (Dying light)" value="0x00"></value>
							<value name="" value="0x01"></value>
					</attribute>
				</payload>
			</command>
			<command id="41" dir="recv" name="On with recall global scene" required="m">
				<description>The on with recall global scene command allows the recall of the light settings when the light was turned off.</description>
			</command>
			<command id="42" dir="recv" name="On with timed off" required="m">
				<description>Allows lamps to be turned on for a specific duration with a guarded off duration so that should the lamp be subsequently switched off, further on with timed off commands, received during this time, are prevented from turning the lamps back on.</description>
				<payload>
					<attribute id="0x0000" type="bmp8" name="On/off control" required="m" default="0x00">
						<description>The effect identifier field specifies the fading effect to use.</description>
							<value name="Accept only when on" value="0"></value>
					</attribute>
					<attribute id="0x0001" type="u16" name="On time" required="m" default="0x0000">
						<description>Length of time (in 1/10ths second) that the lamp is to remain on.</description>
					</attribute>
					<attribute id="0x0002" type="u16" name="Off wait time" required="m" default="0x0000">
						<description>Length of time (in 1/10ths second) that the lamp shall remain off.</description>
					</attribute>
				</payload>
			</command>
		</server>
		<client>
		</client>
	</cluster>
	<cluster id="de06" name="RGB Color">
		<description>Attributes and commands for setting devices light color. The color is specified in the RGB range from 0 - 255.</description>
		<server>
			<attribute id="0000" name="CurrentColorSet" type="u32" access="r" default="0" required="m" showas="hex">
			</attribute>
			<attribute id="0001" name="ColorSetCount" type="u8" access="r" default="0" required="m">
			</attribute>
			<command id="00" dir="recv" name="Set Color" required="m">
				<description>On receipt of this command, the color of the light shall be changed and the current index updatet.</description>
				<payload>
					<attribute id="0x0000" type="u8" name="Red" required="m" default="0x00" range="0x00,0xFF" showas="slider">
</attribute>
					<attribute id="0x0001" type="u8" name="Green" required="m" default="0x00" range="0x00,0xFF" showas="slider"></attribute>
					<attribute id="0x0002" type="u8" name="Blue" required="m" default="0x00" range="0x00,0xFF" showas="slider"></attribute>
					<attribute id="0x0003" type="u8" name="Set Index" required="m" default="0x00"></attribute>
					<attribute id="0x0004" type="bmp8" name="Options" required="m" default="0x00">
						<value name="Change colors" value="0"></value>
						<value name="Use current preset" value="1"></value>
					</attribute>
				</payload>
			</command>
		</server>
		<client>

		</client>
	</cluster>
	<cluster id="0x0007" name="On/Off Switch Configuration">
	<description>Attributes and commands for configuring On/Off switching devices</description>
	<server>
		<attribute-set id="0x0000" description="Switch Information">
			<attribute id="0x0000" name="SwitchType" type="enum8" access="r" default="0" required="m">
				<description>The SwitchType attribute specifies the basic functionality of the On/Off switching device.</description>
				<value name="Toggle" value="0">
					<description>A switch with two physical states. An action by the user (e.g. toggling a rocker switch) moves the switch from state 1 to state 2. The switch then remains in that state until another action from the user returns it to state 1.</description>
				</value>
				<value name="Momentary" value="1">
					<description>A switch with two physical states. An action by the user (e.g. pressing a button) moves the switch from state 1 to state 2. When the user ends his action (e.g. releases the button) the switch returns to state 1.</description>
				</value>
			</attribute>
		</attribute-set>
		<attribute-set id="0x0010" description="Switch Settings">
			<attribute id="0x0010" name="SwitchActions" type="enum8" access="rw" default="0" required="m">
			<description>The SwitchActions attribute is 8-bits in length and specifies the commands of the On/Off cluster to be generated when the switch moves between its two states.</description>
				<value name="On-Off" value="0"></value>
				<value name="Off-On" value="1"></value>
				<value name="Toggle" value="2"></value>
			</attribute>
		</attribute-set>
	</server>
	<client>
	</client>
	<!-- TODO -->
	</cluster>
	<cluster id="0x0008" name="Level Control">
	<description>This cluster provides an interface for controlling a characteristic of a device that can be set to a level, for example the brightness of a light, the degree of closure of a door, or the power output of a heater.</description>
		<server>
			<attribute id = "0000" name="Current Level" type="u8" range="0x00,0xff" access="r" required="m" default="0x00">
				<description>The CurrentLevel attribute represents the current level of this device. meaning of 'level' is device dependent.</description>
			</attribute>
			<attribute id = "0001" name="Remaining Time" type="u16" range="0x0000,0xffff" access="r" required="o" default="0x0000">
				<description>The RemainingTime attribute represents the time remaining until the current command is complete - it is specified in 1/10ths of a second.</description>
			</attribute>
			<attribute id = "0x000f" name="Unknown" type="bmp8" access="rw" required="o">
				<description>IKEA specific.</description>
			</attribute>
			<attribute id = "0010" name="OnOff Transistion Time" type="u16" range="0x0000,0xffff" access="rw" required="o" default="0x0000">
				<description>The OnOffTransitionTime attribute represents the time taken to move to or from the target level when On of Off commands are received by an On/Off cluster on the same endpoint. It is specified in 1/10ths of a second. The actual time taken should be as close to OnOffTransitionTime as the device is able.</description>
			</attribute>
			<attribute id = "0011" name="On Level" type="u8" range="0x00,0xfe" access="rw" required="o" default="0xfe">
				<description>The OnLevel attribute determines the value that the CurrentLevel attribute is set to when the OnOff attribute of an On/Off cluster on the same endpoint is set to On. If the OnLevel attribute is not implemented, or is set to 0xff, it has no effect.</description>
			</attribute>
      <attribute id = "0012" name="On Transition Time" type="u16" range="0x0000,0xfffe" access="rw" required="o">
			</attribute>
      <attribute id = "0013" name="Off Transition Time" type="u16" range="0x0000,0xfffe" access="rw" required="o">
			</attribute>
      <attribute id = "0014" name="Default Move Rate" type="u8" range="0x00,0xfe" access="rw" required="o">
      </attribute>
			<attribute id="0x4000" name="PowerOn Level" type="u8" access="rw" required="o">
      </attribute>
			<command id="0x00" dir="recv" name="Move to Level" required="m">
				<description></description>
				<payload>
					<attribute id="0x0000" type="u8" name="Level" required="m" default="0x00" range="0x00,0xff"></attribute>
					<attribute id="0x0001" type="u16" name="Transistion time" required="m" default="0x0000"></attribute>
				</payload>
			</command>
			<command id="0x01" dir="recv" name="Move" required="m">
				<description></description>
				<payload>
					<attribute id="0x0000" type="enum8" name="Move mode" required="m" default="0x00">
						<value name="Up" value="0x00"></value>
						<value name="Down" value="0x01"></value>
					</attribute>
					<attribute id="0x0001" type="u8" name="Rate" required="m" default="0x00"></attribute>
				</payload>
			</command>
			<command id="0x02" dir="recv" name="Step" required="m">
				<description></description>
				<payload>
					<attribute id="0x0000" type="enum8" name="Step mode" required="m" default="0x00">
						<value name="Up" value="0x00"></value>
						<value name="Down" value="0x01"></value>
					</attribute>
					<attribute id="0x0001" type="u8" name="Step size" required="m" default="0x00"></attribute>
					<attribute id="0x0002" type="u16" name="Transition time" required="m" default="0x0000"></attribute>
				</payload>
			</command>
			<command id="0x03" dir="recv" name="Stop" required="m">
				<description></description>
			</command>
			<command id="0x04" dir="recv" name="Move to Level (with On/Off)" required="m">
				<description></description>
				<payload>
					<attribute id="0x0000" type="u8" name="Level" required="m" default="0x00" range="0x00,0xff"></attribute>
					<attribute id="0x0001" type="u16" name="Transistion time" required="m" default="0x0000"></attribute>
				</payload>
			</command>
			<command id="0x05" dir="recv" name="Move (with On/Off)" required="m">
				<description></description>
				<payload>
					<attribute id="0x0000" type="enum8" name="Move mode" required="m" default="0x00">
						<value name="Up" value="0x00"></value>
						<value name="Down" value="0x01"></value>
					</attribute>
					<attribute id="0x0001" type="u8" name="Rate" required="m" default="0x00"></attribute>
				</payload>
			</command>
			<command id="0x06" dir="recv" name="Step (with On/Off)" required="m">
				<description></description>
				<payload>
					<attribute id="0x0000" type="enum8" name="Step mode" required="m" default="0x00">
						<value name="Up" value="0x00"></value>
						<value name="Down" value="0x01"></value>
					</attribute>
					<attribute id="0x0001" type="u8" name="Step size" required="m" default="0x00"></attribute>
					<attribute id="0x0002" type="u16" name="Transition time" required="m" default="0x0000"></attribute>
				</payload>
			</command>
			<command id="0x07" dir="recv" name="Stop (with On/Off)" required="m">
				<description></description>
			</command>
		</server>
		<client>
		<!-- TODO commands -->
		</client>
	<!-- TODO -->
	</cluster>
	<cluster id="0x0009" name="Alarms">
	<description>Sending alarm notifications and configuring alarm functionality.</description>
	<!-- TODO -->
		<server>
			<attribute-set id="0x0000" description="Alarm Information">
				<attribute id="0x0000" name="Alarm Count" type="u16" access="rw" required="m" default="0x00"></attribute>
			</attribute-set>
			<command id="0x00" dir="send" name="Alarm" required="m">
					<payload>
						<attribute id="0x0000" type="u8" name="Alarm code" default="0x00" required="m" showas="hex">
						</attribute>
						<attribute id="0x0001" type="u16" name="Cluster Id" default="0x0000" required="m" showas="hex"></attribute>
					</payload>
				</command>
		</server>
		<client>
		</client>
	</cluster>
	<cluster id="0x000a" name="Time">
		<description>This cluster provides a basic interface to a real-time clock.</description>
		<server>
		<attribute id="0000" name="Time" type="utc" access="rw" required="m"></attribute>
		<attribute id="0001" name="Time Status" type="bmp8" default="0b00000000" access="rw" required="m">
				<value name="Master Clock" value="0"></value>
				<value name="Synchronized" value="1"></value>
				<value name="Master for Timezone and Dst" value="2"></value>
        <value name="Superseding" value="3"></value>
		</attribute>
		<attribute id="0002" name="Time Zone" type="s32" range="-86400,86400" default="0" access="rw" required="o"></attribute>
		<attribute id="0003" name="Dst Start" type="u32" range="0x00000000,0xfffffffe" access="rw" required="o"></attribute>
		<attribute id="0004" name="Dst End" type="u32" range="0x00000000,0xfffffffe" access="rw" required="o"></attribute>
		<attribute id="0005" name="Dst Shift" type="s32" range="-86400,86400" default="0" access="rw" required="o"></attribute>
		<attribute id="0006" name="Standard Time" type="u32" range="0x00000000,0xfffffffe" access="r" required="o"></attribute>
		<attribute id="0007" name="Local Time" type="u32" range="0x00000000,0xfffffffe" access="r" required="o"></attribute>
    <attribute id="0008" name="Last Set Time" type="utc" range="0x00000000,0xfffffffe" default="0xffffffff" access="r" required="o"></attribute>
    <attribute id="0009" name="Valid Until Time" type="utc" range="0x00000000,0xfffffffe" default="0xffffffff" access="rw" required="o"></attribute>
		<!-- TODO -->
		</server>
		<client>
		</client>
	</cluster>
	<cluster id="000b" name="Location">
        <description>Measure distance between devices.</description>
		<server>
			<command id="0x40" dir="recv" name="Distance measure" required="m" response="0x40" showas="hex">
				<description></description>
				<payload>
					<attribute id="0x0000" type="u16" name="Target address" required="m" default="0x0000" ></attribute>
                    <attribute id="0x0001" type="enum8" name="Resolution" required="m" default="0x00">
						<value name="High" value="0x00"></value>
						<value name="Mid" value="0x01"></value>
                        <value name="Low" value="0x02"></value>
					</attribute>
				</payload>
			</command>
		</server>
        <client>
				<command id="0x40" dir="recv" name="Distance measure response" required="m">
					<description>Returns the result of a distance measure.</description>
					<payload>
                        <attribute id="0x0000" type="u16" name="Target address" required="m" default="0x0000" showas="hex"></attribute>
						<attribute id="0x0001" type="u16" name="Distance (Meter)" required="m" default="0"></attribute>
						<attribute id="0x0002" type="u16" name="Quality index" required="m" default="0"></attribute>
					</payload>
				</command>
            </client>
	<!-- TODO -->
	</cluster>
	<cluster id="0x000c" name="Analog Input (Basic)">
		<description>An interface for reading the value of an analog measurement and accessing various characteristics of that measurement.</description>
		<server>
            <attribute id="0x001c" name="Description" type="cstring" required="o" access="rw"></attribute>
            <attribute id="0x0041" name="Max Present Value" type="float" required="o" access="rw"></attribute>
            <attribute id="0x0045" name="Min Present Value" type="float" required="o" access="rw"></attribute>
			<attribute id="0x0051" name="Out of service" type="bool" required="m" access="rw" default="0"></attribute>
			<attribute id="0x0055" name="Present value" type="float" required="m" access="rw" default="0"></attribute>
            <attribute id="0x0067" name="Reliabillity" type="enum8" required="o" access="rw" default="0">
                <value name="No fault detected" value="0"></value>
                <value name="No sensor" value="1"></value>
                <value name="Over range" value="2"></value>
                <value name="Under range" value="3"></value>
                <value name="Open loop" value="4"></value>
                <value name="Shorted loop" value="5"></value>
                <value name="No output" value="6"></value>
                <value name="Unreliable other" value="7"></value>
                <value name="Process error" value="8"></value>
                <value name="Multi state fault" value="9"></value>
                <value name="Configuration error" value="10"></value>
            </attribute>
            <attribute id="0x006a" name="Resolution" type="float" required="o" access="rw"></attribute>
			<attribute id="0x006f" name="Status flags" type="bmp8" required="m" access="r" default="0">
				<value name="In Alarm" value="0x01"></value>
				<value name="Fault" value="0x02"></value>
				<value name="Overidden" value="0x04"></value>
				<value name="Out of Service" value="0x08"></value>
			</attribute>
            <attribute id="0x0075" name="Engineering Units" type="enum16" required="o" access="rw"></attribute>
            <attribute id="0x0100" name="Application Type" type="u32" required="o" access="r"></attribute>
			<attribute id="0xff05" name="Unknown" type="u16" required="o" access="r" default="0" showas="hex"></attribute>
		</server>
        <client>
        </client>
	</cluster>
    <cluster id="0x000d" name="Analog Output (Basic)">
        <description>The Analog Output (Basic) cluster provides an interface for setting the value of an analog output (typically to the environment) and accessing various characteristics of that value.</description>
        <server>
            <attribute id="0x001c" name="Description" type="cstring" required="o" access="rw"></attribute>
            <attribute id="0x0041" name="Max Present Value" type="float" required="o" access="rw"></attribute>
            <attribute id="0x0045" name="Min Present Value" type="float" required="o" access="rw"></attribute>
            <attribute id="0x0051" name="Out of service" type="bool" required="m" access="rw" default="0"></attribute>
            <attribute id="0x0055" name="Present value" type="float" required="m" access="rw" default="0"></attribute>
            <attribute id="0x0067" name="Reliabillity" type="enum8" required="o" access="rw" default="0">
                <value name="No fault detected" value="0"></value>
                <value name="No sensor" value="1"></value>
                <value name="Over range" value="2"></value>
                <value name="Under range" value="3"></value>
                <value name="Open loop" value="4"></value>
                <value name="Shorted loop" value="5"></value>
                <value name="No output" value="6"></value>
                <value name="Unreliable other" value="7"></value>
                <value name="Process error" value="8"></value>
                <value name="Multi state fault" value="9"></value>
                <value name="Configuration error" value="10"></value>
            </attribute>
            <attribute id="0x0068" name="Relinquish Default" type="float" required="o" access="rw"></attribute>
            <attribute id="0x006a" name="Resolution" type="float" required="o" access="rw"></attribute>
            <attribute id="0x006f" name="Status flags" type="bmp8" required="m" access="r" default="0">
                <value name="In Alarm" value="0x01"></value>
                <value name="Fault" value="0x02"></value>
                <value name="Overidden" value="0x04"></value>
                <value name="Out of Service" value="0x08"></value>
            </attribute>
            <attribute id="0x0075" name="Engineering Units" type="enum16" required="o" access="rw"></attribute>
            <attribute id="0x0100" name="Application Type" type="u32" required="o" access="r"></attribute>
            <attribute id="0xf000" name="Xiaomi 0xf000" type="u32" required="o" access="r"></attribute>
        </server>
        <client>
        </client>
    </cluster>
	<cluster id="000e" name="Analog Value (Basic)">
	<description>An interface for setting an analog value, typically used as a control system parameter, and accessing various characteristics of that value.</description>
        <server>
            <attribute id="0x001c" name="Description" type="cstring" required="o" access="rw"></attribute>
            <attribute id="0x0051" name="Out of service" type="bool" required="m" access="rw" default="0"></attribute>
            <attribute id="0x0055" name="Present value" type="float" required="m" access="rw" default="0"></attribute>
            <attribute id="0x0067" name="Reliabillity" type="enum8" required="o" access="rw" default="0">
                <value name="No fault detected" value="0"></value>
                <value name="No sensor" value="1"></value>
                <value name="Over range" value="2"></value>
                <value name="Under range" value="3"></value>
                <value name="Open loop" value="4"></value>
                <value name="Shorted loop" value="5"></value>
                <value name="No output" value="6"></value>
                <value name="Unreliable other" value="7"></value>
                <value name="Process error" value="8"></value>
                <value name="Multi state fault" value="9"></value>
                <value name="Configuration error" value="10"></value>
            </attribute>
            <attribute id="0x0068" name="Relinquish Default" type="float" required="o" access="rw"></attribute>
            <attribute id="0x006f" name="Status flags" type="bmp8" required="m" access="r" default="0">
                <value name="In Alarm" value="0x01"></value>
                <value name="Fault" value="0x02"></value>
                <value name="Overidden" value="0x04"></value>
                <value name="Out of Service" value="0x08"></value>
            </attribute>
            <attribute id="0x0075" name="Engineering Units" type="enum16" required="o" access="rw"></attribute>
            <attribute id="0x0100" name="Application Type" type="u32" required="o" access="r"></attribute>
        </server>
        <client>
        </client>
	</cluster>
	<cluster id="000f" name="Binary Input (Basic)">
		<description>The Binary Input (Basic) cluster provides an interface for reading the value of a binary measurement and accessing various characteristics of that measurement. The cluster is typically used to implement a sensor that measures a two-state physical quantity.</description>
		<server>
			<attribute id="0x0004" name="Active Text" type="cstring" required="o" access="rw" default=""></attribute>
            <attribute id="0x001c" name="Description" type="cstring" access="rw" required="o"></attribute>
            <attribute id="0x002e" name="Inactive Text" type="cstring" required="o" access="rw" default=""></attribute>
			<attribute id="0x0051" name="Out of Service" type="bool" default="0" access="rw" required="m"></attribute>
            <attribute id="0x0054" name="Polarity" type="enum8" required="o" access="r">
                <value name="Normal" value="0"></value>
                <value name="Reverse" value="1"></value>
			</attribute>
            <attribute id="0x0055" name="Present Value" type="bool" default="0" access="rw" required="m"></attribute>
			<attribute id="0x0067" name="Reliabillity" type="enum8" required="o" access="rw" default="0">
                <value name="No fault detected" value="0"></value>
                <value name="No sensor" value="1"></value>
                <value name="Over range" value="2"></value>
                <value name="Under range" value="3"></value>
                <value name="Open loop" value="4"></value>
                <value name="Shorted loop" value="5"></value>
                <value name="No output" value="6"></value>
                <value name="Unreliable other" value="7"></value>
                <value name="Process error" value="8"></value>
                <value name="Multi state fault" value="9"></value>
                <value name="Configuration error" value="10"></value>
			</attribute>
            <attribute id="0x006F" name="Status Flags" type="bmp8" default="0" access="r" required="m">
				<value name="In Alarm" value="0x01"></value>
				<value name="Fault" value="0x02"></value>
				<value name="Overidden" value="0x04"></value>
				<value name="Out of Service" value="0x08"></value>
			</attribute>
            <attribute id="0x0100" name="Application Type" type="u32" required="o" access="r"></attribute>
		</server>
		<client>
		</client>
	</cluster>
	<cluster id="0010" name="Binary Output (Basic)">
	<description>The Binary Output (Basic) cluster provides an interface for setting the value of a binary output, and accessing various characteristics of that value.</description>
        <server>
            <attribute id="0x0004" name="Active Text" type="cstring" required="o" access="rw" default=""></attribute>
            <attribute id="0x001c" name="Description" type="cstring" required="o" access="rw" default=""></attribute>
            <attribute id="0x002e" name="Inactive Text" type="cstring" required="o" access="rw" default=""></attribute>
            <attribute id="0x0042" name="Min Off Time" type="u32" required="o" access="rw" default="0xffffffff"></attribute>
            <attribute id="0x0043" name="Min On Time" type="u32" required="o" access="rw" default="0xffffffff"></attribute>
            <attribute id="0x0051" name="Out of service" type="bool" required="m" access="rw" default="0"></attribute>
            <attribute id="0x0054" name="Polarity" type="enum8" required="o" access="r">
                <value name="Normal" value="0"></value>
                <value name="Reverse" value="1"></value>
            </attribute>
            <attribute id="0x0055" name="Present value" type="bool" required="m" access="rw"></attribute>
            <attribute id="0x0067" name="Reliabillity" type="enum8" required="o" access="rw" default="0">
                <value name="No fault detected" value="0"></value>
                <value name="No sensor" value="1"></value>
                <value name="Over range" value="2"></value>
                <value name="Under range" value="3"></value>
                <value name="Open loop" value="4"></value>
                <value name="Shorted loop" value="5"></value>
                <value name="No output" value="6"></value>
                <value name="Unreliable other" value="7"></value>
                <value name="Process error" value="8"></value>
                <value name="Multi state fault" value="9"></value>
                <value name="Configuration error" value="10"></value>
            </attribute>
            <attribute id="0x0068" name="Relinquish Default" type="bool" required="o" access="rw"></attribute>
            <attribute id="0x006f" name="Status flags" type="bmp8" required="m" access="r" default="0">
                <value name="In Alarm" value="0x01"></value>
                <value name="Fault" value="0x02"></value>
                <value name="Overidden" value="0x04"></value>
                <value name="Out of Service" value="0x08"></value>
            </attribute>
            <attribute id="0x0100" name="Application Type" type="u32" required="o" access="r"></attribute>
            <attribute-set id="0xff00" description="Xiaomi Specific" mfcode="0x1037">
                <attribute id="0xff06" name="Interlock" type="bool" access="rw" required="m" mfcode="0x1037"></attribute>
            </attribute-set>
        </server>
        <client>
        </client>
	</cluster>
	<cluster id="0011" name="Binary Value (Basic)">
	<description>The Binary Value (Basic) cluster provides an interface for setting a binary value, typically used as a control system parameter, and accessing various characteristics of that value.</description>
        <server>
            <attribute id="0x0004" name="Active Text" type="cstring" required="o" access="rw" default=""></attribute>
            <attribute id="0x001c" name="Description" type="cstring" required="o" access="rw" default=""></attribute>
            <attribute id="0x002e" name="Inactive Text" type="cstring" required="o" access="rw" default=""></attribute>
            <attribute id="0x0042" name="Min Off Time" type="u32" required="o" access="rw" default="0xffffffff"></attribute>
            <attribute id="0x0043" name="Min On Time" type="u32" required="o" access="rw" default="0xffffffff"></attribute>
            <attribute id="0x0051" name="Out of service" type="bool" required="m" access="rw" default="0"></attribute>
            <attribute id="0x0055" name="Present value" type="bool" required="m" access="rw"></attribute>
            <attribute id="0x0067" name="Reliabillity" type="enum8" required="o" access="rw" default="0">
                <value name="No fault detected" value="0"></value>
                <value name="No sensor" value="1"></value>
                <value name="Over range" value="2"></value>
                <value name="Under range" value="3"></value>
                <value name="Open loop" value="4"></value>
                <value name="Shorted loop" value="5"></value>
                <value name="No output" value="6"></value>
                <value name="Unreliable other" value="7"></value>
                <value name="Process error" value="8"></value>
                <value name="Multi state fault" value="9"></value>
                <value name="Configuration error" value="10"></value>
            </attribute>
            <attribute id="0x0068" name="Relinquish Default" type="bool" required="o" access="rw"></attribute>
            <attribute id="0x006f" name="Status flags" type="bmp8" required="m" access="r" default="0">
                <value name="In Alarm" value="0x01"></value>
                <value name="Fault" value="0x02"></value>
                <value name="Overidden" value="0x04"></value>
                <value name="Out of Service" value="0x08"></value>
            </attribute>
            <attribute id="0x0100" name="Application Type" type="u32" required="o" access="r"></attribute>
        </server>
        <client>
        </client>
	</cluster>
	<cluster id="0x0012" name="Multistate Input (Basic)">
		<description>Provides an interface for reading the value of a multistate measurement and accessing various characteristics of that measurement. The cluster is typically used to implement a sensor that measures a physical quantity that can take on one of a number of discrete states.</description>
		<server>
			<attribute id="0x001c" name="Description" type="cstring" required="o" access="rw" default=""></attribute>
            <attribute id="0x004a" type="u16" name="Number of states" required="m" access="rw" default="0"></attribute>
			<attribute id="0x0051" type="bool" name="Out of service" required="m" access="rw" default="0"></attribute>
			<attribute id="0x0055" type="u16" name="Present value" required="m" access="rw" default="0"></attribute>
            <attribute id="0x0067" name="Reliabillity" type="enum8" required="o" access="rw" default="0">
                <value name="No fault detected" value="0"></value>
                <value name="No sensor" value="1"></value>
                <value name="Over range" value="2"></value>
                <value name="Under range" value="3"></value>
                <value name="Open loop" value="4"></value>
                <value name="Shorted loop" value="5"></value>
                <value name="No output" value="6"></value>
                <value name="Unreliable other" value="7"></value>
                <value name="Process error" value="8"></value>
                <value name="Multi state fault" value="9"></value>
                <value name="Configuration error" value="10"></value>
            </attribute>
			<attribute id="0x006f" type="bmp8" name="Status flags" required="m" access="r" default="0">
				<value name="In Alarm" value="0x01"></value>
				<value name="Fault" value="0x02"></value>
				<value name="Overidden" value="0x04"></value>
				<value name="Out of Service" value="0x08"></value>
			</attribute>
            <attribute id="0x0100" name="Application Type" type="u32" required="o" access="r"></attribute>
		</server>
        <client>
        </client>
	</cluster>
	<cluster id="0013" name="Multistate Output (Basic)">
  	<description>The Multistate Output (Basic) cluster provides an interface for setting the value of an output that can take one of a number of discrete values, and accessing characteristics of that value.</description>
        <server>
            <attribute id="0x001c" name="Description" type="cstring" required="o" access="rw" default=""></attribute>
            <attribute id="0x004a" type="u16" name="Number of states" required="m" access="rw" default="0"></attribute>
            <attribute id="0x0051" type="bool" name="Out of service" required="m" access="rw" default="0"></attribute>
            <attribute id="0x0055" type="u16" name="Present value" required="m" access="rw" default="0"></attribute>
            <attribute id="0x0067" name="Reliabillity" type="enum8" required="o" access="rw" default="0">
                <value name="No fault detected" value="0"></value>
                <value name="No sensor" value="1"></value>
                <value name="Over range" value="2"></value>
                <value name="Under range" value="3"></value>
                <value name="Open loop" value="4"></value>
                <value name="Shorted loop" value="5"></value>
                <value name="No output" value="6"></value>
                <value name="Unreliable other" value="7"></value>
                <value name="Process error" value="8"></value>
                <value name="Multi state fault" value="9"></value>
                <value name="Configuration error" value="10"></value>
            </attribute>
            <attribute id="0x0068" name="Relinquish Default" type="u16" required="o" access="rw"></attribute>
            <attribute id="0x006f" type="bmp8" name="Status flags" required="m" access="r" default="0">
                <value name="In Alarm" value="0x01"></value>
                <value name="Fault" value="0x02"></value>
                <value name="Overidden" value="0x04"></value>
                <value name="Out of Service" value="0x08"></value>
            </attribute>
            <attribute id="0x0100" name="Application Type" type="u32" required="o" access="r"></attribute>
        </server>
        <client>
        </client>
	</cluster>
	<cluster id="0014" name="Multistate Value (Basic)">
	<description>The Multistate Value (Basic) cluster provides an interface for setting a multistate value, typically used as a control system parameter, and accessing characteristics of that value.</description>
        <server>
            <attribute id="0x001c" name="Description" type="cstring" required="o" access="rw" default=""></attribute>
            <attribute id="0x004a" type="u16" name="Number of states" required="m" access="rw" default="0"></attribute>
            <attribute id="0x0051" type="bool" name="Out of service" required="m" access="rw" default="0"></attribute>
            <attribute id="0x0055" type="u16" name="Present value" required="m" access="rw" default="0"></attribute>
            <attribute id="0x0067" name="Reliabillity" type="enum8" required="o" access="rw" default="0">
                <value name="No fault detected" value="0"></value>
                <value name="No sensor" value="1"></value>
                <value name="Over range" value="2"></value>
                <value name="Under range" value="3"></value>
                <value name="Open loop" value="4"></value>
                <value name="Shorted loop" value="5"></value>
                <value name="No output" value="6"></value>
                <value name="Unreliable other" value="7"></value>
                <value name="Process error" value="8"></value>
                <value name="Multi state fault" value="9"></value>
                <value name="Configuration error" value="10"></value>
            </attribute>
            <attribute id="0x0068" name="Relinquish Default" type="u16" required="o" access="rw"></attribute>
            <attribute id="0x006f" type="bmp8" name="Status flags" required="m" access="r" default="0">
                <value name="In Alarm" value="0x01"></value>
                <value name="Fault" value="0x02"></value>
                <value name="Overidden" value="0x04"></value>
                <value name="Out of Service" value="0x08"></value>
            </attribute>
            <attribute id="0x0100" name="Application Type" type="u32" required="o" access="r"></attribute>
        </server>
        <client>
        </client>
	</cluster>
	<cluster id="0015" name="Commissioning">
	<description>Attributes and commands for commissioning and managing a ZigBee device.</description>
		<server>
			<!-- TODO -->
			<attribute-set id="0x0000" description="Startup Parameters I">
				<attribute id="0x0000" name="Short Address" type="u16" access="rw" range="0x0000,0xfff7" showas="hex" required="m"></attribute>
				<attribute id="0x0001" name="Extended PAN ID" type="uid" access="rw" range="0x0000000000000000,0xfffffffffffffff7" required="m"></attribute>
				<attribute id="0x0002" name="PAN ID" type="u16" access="rw" range="0x0000,0xffff" showas="hex" required="m"></attribute>
				<attribute id="0x0003" name="Channel Mask" type="bmp32" access="rw" required="m">
					<value name="CH 11" value="11"></value>
					<value name="CH 12" value="12"></value>
					<value name="CH 13" value="13"></value>
					<value name="CH 14" value="14"></value>
					<value name="CH 15" value="15"></value>
					<value name="CH 16" value="16"></value>
					<value name="CH 17" value="17"></value>
					<value name="CH 18" value="18"></value>
					<value name="CH 19" value="19"></value>
					<value name="CH 20" value="20"></value>
					<value name="CH 21" value="21"></value>
					<value name="CH 22" value="22"></value>
					<value name="CH 23" value="23"></value>
					<value name="CH 24" value="24"></value>
					<value name="CH 25" value="25"></value>
					<value name="CH 26" value="26"></value>
				</attribute>
				<attribute id="0x0004" name="Protocol Version" type="u8" access="rw" default="0x02" required="m"></attribute>
				<attribute id="0x0005" name="Stack Profile" type="u8" access="rw" range="0x01,0x02" required="m"></attribute>
				<attribute id="0x0006" name="Startup Control" type="enum8" access="rw" required="m">
					<value name="Part of the network" value="0x00"></value>
					<value name="Form a network" value="0x01"></value>
					<value name="Rejoin the network" value="0x02"></value>
					<value name="Start from scratch" value="0x03"></value>
				</attribute>
			</attribute-set>
			<attribute-set id="0x0010" description="Startup Parameters II">
				<attribute id="0x0010" name="Trust Center Address" type="uid" access="rw" required="m"></attribute>
				<attribute id="0x0011" name="Trust Center Master Key" type="seckey" access="rw" required="m"></attribute>
				<attribute id="0x0012" name="Network Key" type="seckey" access="rw" required="m"></attribute>
				<attribute id="0x0013" name="Use Insecure Join" type="bool" access="rw" required="m"></attribute>
				<attribute id="0x0014" name="Preconfigured Link Key" type="seckey" access="rw" required="m"></attribute>
				<attribute id="0x0015" name="Network Key Seq Num" type="u8" access="rw" range="0x00,0xff" required="m"></attribute>
				<attribute id="0x0016" name="Network Key Type" type="enum8" access="rw" required="m">
					<value name="Standard" value="0x01"></value>
					<value name="High Security" value="0x05"></value>
				</attribute>
				<attribute id="0x0017" name="Network Manager Address" type="u16" access="rw" required="m"></attribute>
			</attribute-set>
			<attribute-set id="0x0020" description="Join Parameters">
				<attribute id="0x0020" name="Scan Attemps" type="u8" access="rw" range="0x01,0xff" required="m"></attribute>
				<attribute id="0x0021" name="Time Between Scans" type="u16" access="rw" range="0x0001,0xffff" required="m"></attribute>
				<attribute id="0x0022" name="Rejoin Interval" type="u16" access="rw" range="0x0001,0xffff" required="m"></attribute>
				<attribute id="0x0023" name="Max Rejoin Interval" type="u16" access="rw" range="0x0001,0xffff" required="m"></attribute>
			</attribute-set>
			<attribute-set id="0x0030" description="End Device Parameters">
				<attribute id="0x0030" name="Indirect Poll Rate" type="u16" access="rw" range="0x0000,0xffff" required="m"></attribute>
				<attribute id="0x0030" name="Parent Retry Threshold" type="u8" access="rw" range="0x00,0xff" required="m"></attribute>
			</attribute-set>
			<attribute-set id="0x0040" description="Concentrator Parameters">
				<attribute id="0x0040" name="Concentrator Flag" type="bool" access="rw" required="m"></attribute>
				<attribute id="0x0041" name="Concentrator Radius" type="u8" access="rw" range="0x00,0xff" required="m"></attribute>
				<attribute id="0x0042" name="Concentrator Discovery Time" type="u8" access="rw" range="0x00,0xff" required="m"></attribute>
			</attribute-set>
			<attribute-set id="0xde00" description="DE Setup Parameters">
			<attribute id="0xde01" name="MAC Address" type="uid" access="rw" required="m"></attribute>
			</attribute-set>
			<command id="00" dir="recv" name="Restart Device" required="m" response="0x00">
				<description>The Restart Device command is used to optionally install a set of startup parameters in a device and run the startup procedure so as to put the new values into effect. The new values may take effect immediately or after an optional delay with optional jitter. The server will send a Restart Device Response command back to the client device before executing the procedure or starting the countdown timer required to time the delay.</description>
				<payload>
					<attribute id="0x0000" name="Options" type="bmp8" default="00000000" access="rw" required="m">
						<value name="Don't replace attributes on restart" value="0"></value>
						<value name="Immediate" value="1"></value>
					</attribute>
					<attribute id="0x0001" type="u8" name="Delay" required="m"></attribute>
					<attribute id="0x0002" type="u8" name="Jitter" required="m"></attribute>
				</payload>
			</command>
			<command id="01" dir="recv" name="Save Startup Parameters" required="o" response="0x01">
				<description>The Save Startup Parameters Request command allows for the current attribute set to be stored under a given index.</description>
				<payload>
					<attribute id="0x0000" name="Options" type="bmp8" default="00000000" access="rw" required="m">
					</attribute>
					<attribute id="0x0001" type="u8" name="Index" required="m"></attribute>
				</payload>
			</command>
			<command id="02" dir="recv" name="Restore Startup Parameters" required="o" response="0x02">
				<description>This command allows a saved startup parameters attribute set to be restored to current status overwriting whatever was there previously.</description>
				<payload>
					<attribute id="0x0000" name="Options" type="bmp8" default="00000000" access="rw" required="m">
					</attribute>
					<attribute id="0x0001" type="u8" name="Index" required="m"></attribute>
				</payload>
			</command>
			<command id="03" dir="recv" name="Reset Startup Parameters" required="m" response="0x03">
				<description>This command allows current startup parameters attribute set and one or all of the saved attribute sets to be set to default values. There is also an option for erasing the index under which an attribute set is saved thereby freeing up storage capacity.</description>
				<payload>
					<attribute id="0x0000" name="Options" type="bmp8" default="00000000" access="rw" required="m">
					<value name="Reset Current" value="0"></value>
					<value name="Reset All" value="1"></value>
					<value name="Erase Index" value="2"></value>
					</attribute>
					<attribute id="0x0001" type="u8" name="Index" required="m"></attribute>
				</payload>
			</command>
		</server>
		<client>
			<command id="00" dir="recv" name="Restart Device Response" required="m">
				<description>On receipt of this command the client is made aware that the server has received the corresponding request and is informed of the status of the request.</description>
				<payload>
					<attribute id="0x0000" name="Status" type="enum8" access="rw" required="m" enumeration="ZCL_Status">
					</attribute>
				</payload>
			</command>
			<command id="01" dir="recv" name="Save Startup Parameters Response" required="m">
				<description>On receipt of this command the client is made aware that the server has received the corresponding request and is informed of the status of the request.</description>
				<payload>
					<attribute id="0x0000" name="Status" type="enum8" access="rw" required="m" enumeration="ZCL_Status">
					</attribute>
				</payload>
			</command>
			<command id="02" dir="recv" name="Restore Startup Parameters Response" required="m">
				<description>On receipt of this command the client is made aware that the server has received the corresponding request and is informed of the status of the request.</description>
				<payload>
					<attribute id="0x0000" name="Status" type="enum8" access="rw" required="m" enumeration="ZCL_Status">
					</attribute>
				</payload>
			</command>
			<command id="03" dir="recv" name="Reset Startup Parameters Response" required="m">
				<description>On receipt of this command the client is made aware that the server has received the corresponding request and is informed of the status of the request.</description>
				<payload>
					<attribute id="0x0000" name="Status" type="enum8" access="rw" required="m" enumeration="ZCL_Status">
					</attribute>
				</payload>
			</command>
		</client>
		</cluster>
		<cluster id="0019" name="OTAU">
			<description>Over the air upgrade.</description>
			<client>
				<attribute id="0x0000" name="Upgrade server" type="uid" default="0" access="rw" required="m"></attribute>
				<attribute id="0x0001" name="File Offset" type="u32" default="0xffffffff" access="r" required="o" showas="hex"></attribute>
				<attribute id="0x0002" name="Current File Version" type="u32" default="0xffffffff" access="r" required="o" showas="hex"></attribute>
				<attribute id="0x0003" name="Current ZigBee Stack Version" type="u16" default="0xffff" access="r" required="o" showas="hex"></attribute>
				<attribute id="0x0004" name="Downloaded File Version" type="u32" default="0xffffffff" access="r" required="o" showas="hex"></attribute>
				<attribute id="0x0005" name="Downloaded ZigBee Stack Version" type="u16" default="0xffff" access="r" required="o" showas="hex"></attribute>
				<attribute id="0x0006" name="Image upgrade status" type="enum8" default="0x04" access="rw" required="m">
					<value name="Normal" value="0"></value>
					<value name="Download in progress" value="1"></value>
					<value name="Download complete" value="2"></value>
					<value name="Waiting to upgrade" value="3"></value>
					<value name="Count down" value="4"></value>
					<value name="Wait for more" value="5"></value>
				</attribute>
				<attribute id="0x0007" name="Manufacturer ID" type="u16" access="r" required="o" showas="hex"></attribute>
				<attribute id="0x0008" name="Image Type ID" type="u16" access="r" required="o" showas="hex"></attribute>
				<attribute id="0x0009" name="Min block request delay" type="u16" default="0" access="r" required="m"></attribute>
				<command id="0x01" dir="send" name="Query next image" required="m">
					<description></description>
					<payload>
						<attribute id="0x0000" type="bmp8" name="Control field" required="m" default="0x00">
							<value name="Hardware version present" value="0x01"></value>
						</attribute>
						<attribute id="0x0001" type="u16" showas="hex" name="Manufacturer ID" required="m"></attribute>
						<attribute id="0x0002" type="enum16" name="Image type" required="m" default="0x0000">
							<value name="Specific image" value="0x0000"></value>
							<value name="Security credential" value="0xFFC0"></value>
							<value name="Configuration" value="0xFFC1"></value>
							<value name="Log" value="0xFFC2"></value>
							<value name="Wild card" value="0xFFFF"></value>
						</attribute>
						<!--  Firmware Version -->
						<attribute id="0x0003" type="u8" showas="hex" name="Application Release" required="m"></attribute>
						<attribute id="0x0004" type="u8" showas="hex" name="Application Build" required="m"></attribute>
						<attribute id="0x0005" type="u8" showas="hex" name="Stack Release" required="m"></attribute>
						<attribute id="0x0006" type="u8" showas="hex" name="Stack Build" required="m"></attribute>
					</payload>
				</command>

				<command id="0x07" dir="recv" name="Upgrade end response" required="m">
					<description></description>
					<payload>
						<attribute id="0x0000" type="u16" showas="hex" name="Manufacturer ID" required="m"></attribute>
						<attribute id="0x0001" type="u16" showas="hex" name="Image type" required="m"></attribute>
						<attribute id="0x0002" type="u32" showas="hex" name="File version" required="m"></attribute>
						<attribute id="0x0003" type="u32" showas="hex" name="Current time" required="m"></attribute>
						<attribute id="0x0004" type="u32" showas="hex" name="Upgrade time" required="m"></attribute>
					</payload>
				</command>
			</client>
			<server>
			</server>
		</cluster>
		<cluster id="0x0020" name="Poll Control">
			<description>Provides a mechanism for the management of an end device’s MAC
Data Request rate.</description>
			<client>
			</client>
			<server>
				<attribute id="0x0000" name="Check-in Interval" type="u32" default="0x3840" access="rw" required="m" range="0x0,0x6e0000"></attribute>
				<attribute id="0x0001" name="Long Poll Interval" type="u32" default="0x14" access="r" required="m" range="0x04,0x6e0000"></attribute>
				<attribute id="0x0002" name="Short Poll Interval" type="u16" default="0x02" access="r" required="m" range="0x01,0xffff"></attribute>
				<attribute id="0x0003" name="Fast Poll Timeout" type="u16" default="0x028" access="rw" required="m" range="0x01,0xffff"></attribute>
				<attribute id="0x0004" name="Check-in Interval Min" type="u32" default="0" access="r" required="o"></attribute>
				<attribute id="0x0005" name="Long Poll Interval Min" type="u32" default="0" access="r" required="o"></attribute>
				<attribute id="0x0006" name="Fast Poll Timeout Max" type="u16" default="0" access="r" required="o"></attribute>

				<command id="0x00" dir="send" name="Check-in" required="m">
					<description>The Poll Control Cluster server sends out a Check-in command to the devices to which it is paired based on
the server‘s Check-inInterval attribute. It does this to find out if any of the Poll Control Cluster Clients with
which it is paired are interested in having it enter fast poll mode so that it can be managed. This request is sent
out based on either the Check-inInterval, or the next Check-in value in the Fast Poll Stop Request generated
by the Poll Control Cluster Client.</description>
					<payload></payload>
				</command>
				<command id="0x01" dir="send" name="Stop" required="m">
				    <description>send Fast Poll Stop</description>
					<payload></payload>
				</command>
				<command id="0x02" dir="recv" name="Set Long Poll Interval" required="o">
					<description>Sets the Read Only LongPollInterval attribute.</description>
					<payload>
						<attribute id="0x0000" type="u32" showas="hex" name="New Long Poll Interval" required="m"></attribute>
					</payload>
				</command>
				<command id="0x03" dir="recv" name="Set Short Poll Interval" required="o">
					<description>Sets the Read Only ShortPollInterval attribute.</description>
					<payload>
						<attribute id="0x0000" type="u16" showas="hex" name="New Short Poll Interval" required="m"></attribute>
					</payload>
				</command>
			</server>
		</cluster>
		<cluster id="0800" name="Key Establishment">
			<description></description>
			<client></client>
			<server></server>
			<!-- TODO -->
		</cluster>
	</domain>
	<domain name="Closures" low_bound="0100" high_bound="01ff" description="The closures functional domain contains clusters and information to build devices in the closure domain, e.g. shade controllers.">
		<cluster id="0100" name="Shade Configuration">
			<description></description>
			<!-- TODO -->
		</cluster>
    <cluster id="0100" name="Shade Configuration">
      <description>The shade configuration cluster provides an interface for reading information about a shade, and configuring its open and closed limits.</description>
      <client>
      </client>
      <server>
        <attribute-set id="0x0000" description="Shade Information Attribute Set">
          <attribute id="0x0000" name="Physical Closed Limit" type="u16" access="r" required="o"></attribute>
          <attribute id="0x0001" name="MotorStepSize" type="u8" access="r" required="o"></attribute>
          <attribute id="0x0002" name="Status" type="bmp8" access="rw" required="m">
            <value name="Shade operational" value="0"></value>
            <value name="Shade adjusting" value="1"></value>
            <value name="Shade direction" value="2"></value>
            <value name="Direction Reversed" value="3"></value>
          </attribute>
        </attribute-set>
        <attribute-set id="0x0010" description="Shade Settings Attribute Set">
          <attribute id="0x0010" name="Closed Limit" type="u16" access="rw" range="0x0001,0xfffe" default="0x0001" required="m"></attribute>
          <attribute id="0x0011" name="Mode" type="enum8" access="rw" default="0x00" required="m">
            <value name="Normal" value="0x00"></value>
            <value name="Configure" value="0x01"></value>
            <value name="Invalid" value="0xff"></value>
          </attribute>
        </attribute-set>
      </server>
    </cluster>
    <cluster id="0x0101" name="Door Lock">
      <description>The door lock cluster provides an interface to a generic way to secure a door.</description>
      <client>
      </client>
      <server>
        <attribute-set id="0x0000" description="Basic Information Attribute Set">
          <attribute id="0x0000" name="Lock State" type="enum8" access="r" required="m">
            <value name="Not fully locked" value="0x00"></value>
            <value name="Locked" value="0x01"></value>
            <value name="Unlocked" value="0x02"></value>
            <value name="Undefined" value="0xff"></value>
          </attribute>
          <attribute id="0x0001" name="Lock Type" type="enum8" access="r" required="m">
            <value name="Dead bolt" value="0x00"></value>
            <value name="Magnetic" value="0x01"></value>
            <value name="Other" value="0x02"></value>
            <value name="Mortise" value="0x03"></value>
            <value name="Rim" value="0x04"></value>
            <value name="Latch Bolt" value="0x05"></value>
            <value name="Cylindrical Lock" value="0x06"></value>
            <value name="Tubular Lock" value="0x07"></value>
            <value name="Interconnected Lock" value="0x08"></value>
            <value name="Dead Latch" value="0x09"></value>
            <value name="Door Furniture" value="0x0A"></value>
          </attribute>
          <attribute id="0x0002" name="Actuator enabled" type="bool" access="r" required="m"></attribute>
        </attribute-set>
        <attribute-set id="0x0010" description="User, PIN, Schedule Information Attribute Set">
          <attribute id="0x0010" name="Number Of Log Records Supported" type="u16" default="0" access="r" required="o"></attribute>
          <attribute id="0x0011" name="Number Of Total Users Supported" type="u16" default="0" access="r" required="o"></attribute>
          <attribute id="0x0012" name="Number Of PIN Users Supported" type="u16" default="0" access="r" required="o"></attribute>
          <attribute id="0x0013" name="Number Of RFID Users Supported" type="u16" default="0" access="r" required="o"></attribute>
          <attribute id="0x0014" name="Number Of WeekDay Schedules Supported Per User" type="u8" default="0" access="r" required="o"></attribute>
          <attribute id="0x0015" name="Number Of Year Day Schedules Supported Per User" type="u8" default="0" access="r" required="o"></attribute>
          <attribute id="0x0016" name="Number Of Holiday Schedules Supported" type="u8" default="0" access="r" required="o"></attribute>
        </attribute-set>
        <attribute-set id="0x0020" description="Operational Settings Attribute Set">
          <attribute id="0x0020" name="Enable Logging" type="bool" default="0" access="rw" required="o"></attribute>
        </attribute-set>
        <attribute-set id="0x0030" description="Security Settings Attribute Set">
          <attribute id="0x0034" name="Zigbee Security Level" type="enum8" default="0" access="r" required="o">
            <value name="Network Security" value="0x00"></value>
            <value name="APS Security" value="0x01"></value>
          </attribute>
        </attribute-set>
        <attribute-set id="0x0040" description="Alarm and Event Masks Attribute Set">
          <attribute id="0x0040" name="Alarm Mask" type="bmp16" default="0x0000" access="rw" required="o">
            <value name="Deadbolt Jammed" value="0"></value>
            <value name="Lock Reset to Factory Defaults" value="1"></value>
            <value name="Reserved" value="2"></value>
            <value name="RF Module Power Cycled" value="3"></value>
            <value name="Tamper Alarm – wrong code entry limit" value="4"></value>
            <value name="Tamper Alarm - front escutcheon removed from main" value="5"></value>
            <value name="Forced Door Open under Door Locked Condition" value="6"></value>
          </attribute>
          <attribute id="0x0042" name="RF Operation Event Mask" type="bmp16" default="0x0000" access="rw" required="o">
            <value name="Unknown or manufacturer-specific RF operation event" value="0"></value>
            <value name="Lock, source: RF" value="1"></value>
            <value name="Unlock, source: RF" value="2"></value>
            <value name="Lock, source: RF, error: invalid code" value="3"></value>
            <value name="Lock, source: RF, error: invalid schedule" value="4"></value>
            <value name="Unlock, source: RF, error: invalid code" value="5"></value>
            <value name="Unlock, source: RF, error: invalid schedule" value="6"></value>
          </attribute>
          <attribute id="0x0043" name="Manual Operation Event Mask" type="bmp16" default="0x0000" access="rw" required="o">
            <value name="Unknown or manufacturer-specific manual operation event" value="0"></value>
            <value name="Thumbturn Lock" value="1"></value>
            <value name="Thumbturn Unlock" value="2"></value>
            <value name="One touch lock" value="3"></value>
            <value name="Key Lock" value="4"></value>
            <value name="Key Unlock" value="5"></value>
            <value name="Auto lock" value="6"></value>
            <value name="Schedule Lock" value="7"></value>
            <value name="Schedule Unlock" value="8"></value>
            <value name="Manual Lock (Key or Thumbturn)" value="9"></value>
            <value name="Manual Unlock (Key or Thumbturn)" value="10"></value>
          </attribute>
        </attribute-set>
        <attribute-set id="0x0050" description="Xiaomi Special" mfcode="0x1037">
          <attribute id="0x0055" name="Event Type" type="u16" access="r" required="o"></attribute>
          <attribute id="0x0503" name="Tilt Angle" type="u16" access="r" required="o"></attribute>
          <attribute id="0x0505" name="Vibration Strength" type="u32" showas="hex" access="r" required="o"></attribute>
          <attribute id="0x0508" name="Orientation" type="u48" showas="hex" access="r" required="o"></attribute>
        </attribute-set>
        <command id="0x00" dir="recv" name="Lock Door" required="m">
          <description>This command causes the lock device to lock the door.</description>
          <payload></payload>
        </command>
        <command id="0x01" dir="recv" name="Unlock Door" required="m">
          <description>This command causes the lock device to unlock the door.</description>
          <payload></payload>
        </command>
        <command id="0x04" dir="recv" name="Get Log Record" required="o">
          <description>Request a log record.</description>
          <payload>
            <attribute id="0x0000" type="u16" name="Log Index" required="m" default="0x0000"></attribute>
          </payload>
        </command>
        <command id="0x04" dir="send" name="Get Log Record Response" required="m">
          <description>Returns the specified log record.</description>
          <payload>
          <attribute id="0x0000" type="u16" name="Log Entry ID" required="m"></attribute>
          <attribute id="0x0001" type="u32" name="Timestamp" required="m"></attribute>
          <attribute id="0x0002" type="enum8" name="Event Type" required="m">
            <value name="Operation" value="0"></value>
            <value name="Programming" value="1"></value>
            <value name="Alarm" value="2"></value>
          </attribute>
          <attribute id="0x0003" type="u8" name="Source" required="m"></attribute>
          <attribute id="0x0004" type="u8" name="Event ID/Alarm Code" required="m"></attribute>
          <attribute id="0x0005" type="u16" name="User ID" required="m"></attribute>
          <attribute id="0x0006" type="cstring" name="PIN" required="m"></attribute>
          </payload>
        </command>
        <command id="0x20" dir="send" name="Operationg Event Notification" required="o">
          <description>The door lock server sends out operation event notification when the event is triggered by the various event sources.</description>
          <payload>
            <attribute id="0x0000" type="u8" name="Operation Event Source" required="m"></attribute>
            <attribute id="0x0001" type="u8" name="Operation Event Code" required="m"></attribute>
            <attribute id="0x0002" type="u16" name="User ID" required="m"></attribute>
            <attribute id="0x0003" type="u8" name="PIN" required="m" default="0x0000"></attribute>
            <attribute id="0x0004" type="u32" name="ZigBee Local Time" required="m"></attribute>
            <attribute id="0x0005" type="cstring" name="Data" required="m"></attribute>
          </payload>
        </command>
      </server>
    </cluster>
    <cluster id="0x0102" name="Window Covering">
      <description>The window covering cluster provides an interface for controlling and adjusting automatic window coverings such as drapery motors, automatic shades, and blinds.</description>
      <server>
        <attribute-set id="0x0000" description="Window Covering Information">
          <attribute id="0x0000" name="Window Covering Type" type="enum8" default="0x00" access="r" required="m">
            <value name="Rollershade" value="0"></value>
            <value name="Rollershade - 2 Motor" value="1"></value>
            <value name="Rollershade – Exterior" value="2"></value>
            <value name="Rollershade - Exterior - 2 Motor" value="3"></value>
            <value name="Drapery" value="4"></value>
            <value name="Awning" value="5"></value>
            <value name="Shutter" value="6"></value>
            <value name="Tilt Blind - Tilt Only" value="7"></value>
            <value name="Tilt Blind - Lift and Tilt" value="8"></value>
            <value name="Projector Screen" value="9"></value>
          </attribute>
          <attribute id="0x0001" name="Physical Closed Limit – Lift" type="u16" default="0x0000" access="r" required="o"></attribute>
          <attribute id="0x0002" name="Physical Closed Limit – Tilt" type="u16" default="0x0000" access="r" required="o"></attribute>
          <attribute id="0x0003" name="Current Position – Lift" type="u16" default="0x0000" access="r" required="o"></attribute>
          <attribute id="0x0004" name="Current Position – Tilt" type="u16" default="0x0000" access="r" required="o"></attribute>
          <attribute id="0x0005" name="Number of Actuations – Lift" type="u16" default="0x0000" access="r" required="o"></attribute>
          <attribute id="0x0006" name="Number of Actuations – Tilt" type="u16" default="0x0000" access="r" required="o"></attribute>
          <attribute id="0x0007" name="Config / Status" type="bmp8" default="0x03" access="r" required="o">
            <value name="Operational" value="0"></value>
            <value name="Online" value="1"></value>
            <value name="Commands Reversed" value="2"></value>
            <value name="Lift control is Closed Loop" value="3"></value>
            <value name="Tilt control is Closed Loop" value="4"></value>
            <value name="Lift: Encoder Controlled" value="5"></value>
            <value name="Tilt: Encoder Controlled" value="6"></value>
          </attribute>
          <attribute id="0x0008" name="Current Position Lift Percentage" type="u8" default="0x00" access="r" required="o" range="0,0x64"></attribute>
          <attribute id="0x0009" name="Current Position Tilt Percentage" type="u8" default="0x00" access="r" required="o" range="0,0x64"></attribute>
        </attribute-set>
        <attribute-set id="0x0010" description="Window Covering Settings">
          <attribute id="0x0010" name="Installed Open Limit – Lift" type="u16" default="0x0000" access="r" required="o"></attribute>
          <attribute id="0x0011" name="Installed Closed Limit – Lift" type="u16" default="0xffff" access="r" required="o"></attribute>
          <attribute id="0x0012" name="Installed Open Limit – Tilt" type="u16" default="0x0000" access="r" required="o"></attribute>
          <attribute id="0x0013" name="Installed Open Limit – Tilt" type="u16" default="0xffff" access="r" required="o"></attribute>
          <attribute id="0x0014" name="Velocity – Lift" type="u16" default="0x0000" access="rw" required="o"></attribute>
          <attribute id="0x0015" name="Acceleration Time – Lift" type="u16" default="0x0000" access="rw" required="o"></attribute>
          <attribute id="0x0016" name="Deceleration Time – Lift" type="u16" default="0x0000" access="rw" required="o"></attribute>
          <attribute id="0x0017" name="Mode" type="bmp8" default="0x0000" access="rw" required="o">
            <value name="Reversed" value="0"></value>
            <value name="Calibration Mode" value="1"></value>
            <value name="Maintenance Mode" value="2"></value>
            <value name="LED feedback" value="3"></value>
          </attribute>
          <attribute id="0x0018" name="Intermediate Setpoints – Lift" type="ostring" default="1,0x0000" access="rw" required="o"></attribute>
          <attribute id="0x0019" name="Intermediate Setpoints – Tilt" type="ostring" default="1,0x0000" access="rw" required="o"></attribute>
        </attribute-set>
        <command id="0x00" dir="recv" name="Up / Open" required="m"></command>
        <command id="0x01" dir="recv" name="Down / Close" required="m"></command>
        <command id="0x02" dir="recv" name="Stop" required="m"></command>
        <command id="0x04" dir="recv" name="Go To Lift Value" required="o">
          <payload>
            <attribute id="0x0000" type="u16" name="Lift Value" required="m" default="0x0000"></attribute>
          </payload>
        </command>
        <command id="0x05" dir="recv" name="Go to Lift Percentage" required="o">
          <payload>
            <attribute id="0x0000" type="u8" name="Lift Percentage" required="m" default="0x00" range="0,0x64"></attribute>
          </payload>
        </command>
        <command id="0x07" dir="recv" name="Go to Tilt Value" required="o">
          <payload>
            <attribute id="0x0000" type="u16" name="Tilt Value" required="m" default="0x0000"></attribute>
          </payload>
        </command>
        <command id="0x08" dir="recv" name="Go to Tilt Percentage" required="o">
          <payload>
            <attribute id="0x0000" type="u8" name="Tilt Percentage" required="m" default="0x00" range="0,0x64"></attribute>
          </payload>
        </command>
      </server>
      <client>
      </client>
    </cluster>
	</domain>
	<domain name="HVAC" low_bound="0200" high_bound="02ff" description="The HVAC functional domain contains clusters and information to build devices in the HVAC domain, e.g. pumps.">
		<cluster id="0x0200" name="Pump Configuration and Control">
			<description>An interface for configuring and controlling pumps.</description>
			<!-- TODO -->
		</cluster>
		<cluster id="0x0201" name="Thermostat">
			<description>Thermostat control cluster attributes and commands.</description>
			<server>
				<attribute-set id="0x0000" description="Thermostat Information">
					<attribute id="0x0000" name="Local Temperature" type="s16" range="0x954d,0x7fff" access="r" required="m"></attribute>
					<attribute id="0x0001" name="Outdoor Temperature" type="s16" range="0x954d,0x7fff" access="r" required="o"></attribute>
					<attribute id="0x0002" name="Occupancy" type="bmp8" access="r" required="o" default="0"></attribute>
					<attribute id="0x0003" name="Abs Min Heat Setpoint Limit" type="s16" range="0x954d,0x7fff" access="r" required="o" default="0x02bc"></attribute>
					<attribute id="0x0004" name="Abs Max Heat Setpoint Limit" type="s16" range="0x954d,0x7fff" access="r" required="o" default="0x0bb8"></attribute>
					<attribute id="0x0005" name="Abs Min Cool Setpoint Limit" type="s16" range="0x954d,0x7fff" access="r" required="o" default="0x0640"></attribute>
					<attribute id="0x0006" name="Abs Max Cool Setpoint Limit" type="s16" range="0x954d,0x7fff" access="r" required="o" default="0x0c80"></attribute>
					<attribute id="0x0007" name="PI Cooling Demand" type="u8" range="0x00,0x64" access="r" required="o"></attribute>
					<attribute id="0x0008" name="PI Heating Demand" type="u8" range="0x00,0x64" access="r" required="o"></attribute>
					<attribute id="0x0009" name="HVAC System Type Configuration" type="bmp8" access="rw" required="o" default="0"></attribute>
				</attribute-set>
				<attribute-set id="0x0010" description="Thermostat Settings">
					<attribute id="0x0010" name="Local Temperature Calibration" type="s8" default="0x00" range="0xe7,0x19" access="rw" required="o"></attribute>
					<attribute id="0x0011" name="Occupied Cooling Setpoint" type="s16" default="0x0a28" range="0x954d,0x7fff" access="rw" required="m"></attribute>
					<attribute id="0x0012" name="Occupied Heating Setpoint" type="s16" default="0x07d0" range="0x954d,0x7fff" access="rw" required="m"></attribute>
					<attribute id="0x0013" name="Unoccupied Cooling Setpoint" type="s16" default="0x0a28" access="rw" required="o"></attribute>
					<attribute id="0x0014" name="Unoccupied Heating Setpoint" type="s16" default="0x07d0" access="rw" required="o"></attribute>
					<attribute id="0x0015" name="Min Heat Setpoint Limit" type="s16" default="0x02bc" range="0x954d,0x7fff" access="rw" required="o"></attribute>
					<attribute id="0x0016" name="Max Heat Setpoint Limit" type="s16" default="0x0bb8" range="0x954d,0x7fff" access="rw" required="o"></attribute>
					<attribute id="0x0017" name="Min Cool Setpoint Limit" type="s16" default="0x0640" range="0x954d,0x7fff" access="rw" required="o"></attribute>
					<attribute id="0x0018" name="Max Cool Setpoint Limit" type="s16" default="0x0c80" range="0x954d,0x7fff" access="rw" required="o"></attribute>
					<attribute id="0x0019" name="Min Setpoint Dead Band" type="s8" default="0x19" range="0x0a,0x19" access="rw" required="o"></attribute>
					<attribute id="0x001a" name="Remote Sensing" type="bmp8" default="0" access="rw" required="o">
						<value name="Local temperature sensed remotely" value="0"></value>
						<value name="Outdoor temperature sensed remotely" value="1"></value>
						<value name="Occupancy sensed remotely" value="2"></value>
					</attribute>
					<attribute id="0x001b" name="Control Sequence Of Operation" type="enum8" default="0x04" access="rw" required="m">
						<value name="Cooling Only" value="0"></value>
						<value name="Cooling With Reheat" value="1"></value>
						<value name="Heating Only" value="2"></value>
						<value name="Heating With Reheat" value="3"></value>
						<value name="Cooling and Heating 4-pipes" value="4"></value>
						<value name="Cooling and Heating 4-pipes with Reheat" value="5"></value>
					</attribute>
					<attribute id="0x001c" name="System Mode" type="enum8" default="0x01" access="rw" required="m">
						<value name="Off" value="0x00"></value>
						<value name="Auto" value="0x01"></value>
						<value name="Cool" value="0x03"></value>
						<value name="Heat" value="0x04"></value>
						<value name="Emergency heating" value="0x05"></value>
						<value name="Precooling" value="0x06"></value>
						<value name="Fan only" value="0x07"></value>
						<value name="Dry" value="0x08"></value>
						<value name="Sleep" value="0x09"></value>
					</attribute>
					<attribute id="0x001d" name="Alarm Mask" type="bmp8" default="0" access="r" required="o">
						<value name="Initialization failure" value="0"></value>
						<value name="Hardware failure" value="1"></value>
						<value name="Self-calibration failure" value="2"></value>
					</attribute>
					<attribute id="0x001e" name="Thermostat Running Mode" type="enum8" default="0x00" access="r" required="o">
						<value name="Off" value="0"></value>
						<value name="Cool" value="3"></value>
						<value name="Heat" value="4"></value>
					</attribute>
				</attribute-set>
				<attribute-set id="0x0020" description="Thermostat Schedule and HVAC Relay">
					<attribute id="0x0020" name="Start of Week" type="enum8" default="0x00" access="r" required="o">
						<value name="Sunday" value="0"></value>
						<value name="Monday" value="1"></value>
						<value name="Tuesday" value="2"></value>
						<value name="Wednesday" value="3"></value>
						<value name="Thursday" value="4"></value>
						<value name="Friday" value="5"></value>
						<value name="Saturday" value="6"></value>
					</attribute>
					<attribute id="0x0021" name="Number of Weekly Transitions" type="u8" range="0x00,0xff" access="r" required="o"></attribute>
					<attribute id="0x0022" name="Number of Dail Transitions" type="u8" range="0x00,0xff" access="r" required="o"></attribute>
					<attribute id="0x0023" name="Temperature Setpoint Hold" type="enum8" default="0x00" access="rw" required="o">
						<value name="Setpoint Hold Off" value="0"></value>
						<value name="Setpoint Hold On" value="1"></value>
					</attribute>
					<attribute id="0x0024" name="Temperature Setpoint Hold Duration" type="u8" range="0x05a0,0xffff" default="0xffff" access="rw" required="o"></attribute>
					<attribute id="0x0025" name="Thermostat Programming Operation Mode" type="bmp8" default="0" access="rw" required="o">
						<value name="Simple/setpoint mode" value="0">
							<description>0 – This mode means the thermostat setpoint is altered only by manual
up/down changes at the thermostat or remotely, not by internal schedule programming.
1 – Schedule programming mode. This enables or disables any programmed weekly schedule con-
figurations.
Note: It does not clear or delete previous weekly schedule programming configurations.</description></value>
						<value name="Auto/recovery mode" value="1"></value>
						<value name="Economy/EnergyStar mode" value="2"></value>
					</attribute>
				</attribute-set>
				<attribute-set id="0x0029" description="HVAC Relay">
					<attribute id="0x0029" name="Thermostat Running State" type="bmp16" access="r" required="o">
						<value name="Heat State On" value="0"></value>
						<value name="Cool State On" value="1"></value>
						<value name="Fan State On" value="2"></value>
						<value name="Heat 2nd Stage State On" value="3"></value>
						<value name="Cool 2nd Stage State On" value="4"></value>
						<value name="Fan 2nd Stage State On" value="5"></value>
						<value name="Fan 3rd Stage State On" value="6"></value>
					</attribute>
				</attribute-set>
<<<<<<< HEAD
				<attribute-set id="0x0030" description="Thermostat Setpoint Change Tracking">
					<attribute id="0x0030" name="Setpoint Change Source" type="enum8" access="r" required="o">
						<value name="Manual" value="0"></value>
						<value name="Schedule" value="1"></value>
						<value name="Zigbee" value="2"></value>
					</attribute>
					<attribute id="0x0031" name="Setpoint Change Amount" type="s16" access="r" required="o" default="0x8000"/>
					<attribute id="0x0032" name="Setpoint Change Timestamp" type="utc" access="r" required="o" default="0"/>
				</attribute-set>

				<attribute-set id="0x0040" description="AC Information">
					<attribute id="0x0040" name="AC Type" type="enum8" access="rw" required="o">
						<value name="Cooling and Fixed Speed" value="1"></value>
						<value name="Heat Pump and Fixed Speed" value="2"></value>
						<value name="Cooling and Inverter" value="3"></value>
						<value name="Heat Pump and Inverter" value="4"></value>
					</attribute>
					<attribute id="0x0041" name="AC Capacity" type="u16" access="rw" required="o" default="0x00"/>
					<attribute id="0x0042" name="AC Refrigerant Type" type="enum8" access="rw" required="o" default="0x00">
						<value name="R22" value="1"></value>
						<value name="R410a" value="2"></value>
						<value name="R407c" value="3"></value>
					</attribute>
					<attribute id="0x0043" name="AC Compressor Type" type="enum8" access="rw" required="o" default="0x00">
						<value name="T1, Max working ambient 43 oC" value="1"></value>
						<value name="T2, Max working ambient 35 oC" value="2"></value>
						<value name="T3, Max working ambient 52 oC" value="3"></value>
					</attribute>
					<attribute id="0x0044" name="AC Error Code" type="bmp32" access="rw" required="o" default="0x00000000">
						<value name="Compressor Failure or Refrigerant Leakage" value="0"></value>
						<value name="Room Temperature Sensor Failure" value="1"></value>
						<value name="Outdoor Temperature Sensor Failure" value="2"></value>
						<value name="Indoor Coil Temperature Sensor Failure" value="3"></value>
						<value name="Fan Failure" value="4"></value>
					</attribute>
					<attribute id="0x0045" name="AC Louver Position" type="enum8" access="rw" required="o" default="0x00">
						<value name="Fully Closed" value="1"></value>
						<value name="Fully Open" value="2"></value>
						<value name="Quarter Open" value="3"></value>
						<value name="Half Open" value="4"></value>
						<value name="Three Quarters Open" value="5"></value>
					</attribute>
					<attribute id="0x0046" name="AC Coil Temperature" type="s16" access="r" required="o"/>
					<attribute id="0x0047" name="AC Capacity Format" type="enum8" access="rw" required="o" default="0x00">
						<value name="BTUh" value="0"></value>
					</attribute>
				</attribute-set>
        
				<attribute-set id="0x0080" description="eCozy" mfcode="0x1014">
					<attribute id="0x0080" name="Unknown" type="s16" access="r" required="o"/>
					<attribute id="0x0081" name="Unknown" type="s16" access="r" required="o"/>
					<attribute id="0x0082" name="Unknown (Heat Setpoint?)" type="s16" access="r" required="o"/>
				</attribute-set>
=======
        <attribute-set id="0x0030" description="Thermostat Setpoint Change Tracking">
          <attribute id="0x0030" name="Setpoint Change Source" type="enum8" access="r" required="o">
            <value name="Manual" value="0"></value>
            <value name="Schedule" value="1"></value>
            <value name="Zigbee" value="2"></value>
          </attribute>
          <attribute id="0x0031" name="Setpoint Change Amount" type="s16" access="r" required="o" default="0x8000"/>
          <attribute id="0x0032" name="Setpoint Change Timestamp" type="utc" access="r" required="o" default="0"/>
        </attribute-set>

        <attribute-set id="0x0080" description="eCozy" mfcode="0x1014">
          <attribute id="0x0080" name="Unknown" type="s16" access="r" required="o"/>
          <attribute id="0x0081" name="Unknown" type="s16" access="r" required="o"/>
          <attribute id="0x0082" name="Unknown (Heat Setpoint?)" type="s16" access="r" required="o"/>
        </attribute-set>
>>>>>>> 08fd6d96

		<!-- ELKO specific -->
		<attribute-set id="0x0400" description="ELKO specific" mfcode="0x1002">
			<attribute id="0x0401" name="Unknown" type="u16" access="rw" required="m"></attribute>
			<attribute id="0x0402" name="Unknown name field" type="cstring" access="rw" required="m"></attribute>
			<attribute id="0x0403" name="Temperature measurement" type="enum8" access="rw" required="m">
				<value name="Air sensor" value="0x00"></value>
				<value name="Floor sensor" value="0x01"></value>
				<value name="Floor protection" value="0x03"></value>
			</attribute>
			<attribute id="0x0404" name="Unknown" type="u8" access="rw" required="m"></attribute>
			<attribute id="0x0405" name="Regulator mode" type="bool" access="rw" required="m"></attribute>
			<attribute id="0x0406" name="Device on" type="bool" access="rw" required="m"></attribute>
			<attribute id="0x0407" name="Unknown" type="ostring" access="rw" required="m"></attribute>
			<attribute id="0x0408" name="Unknown" type="u16" access="rw" required="m"></attribute>
			<attribute id="0x0409" name="Floor temperature sensor" type="s16" access="rw" required="m"></attribute>
			<attribute id="0x0411" name="Night lowering" type="bool" access="rw" required="m"></attribute>
			<attribute id="0x0412" name="Unknown" type="bool" access="r" required="m"></attribute>
			<attribute id="0x0413" name="Child lock" type="bool" access="rw" required="m"></attribute>
			<attribute id="0x0414" name="Unknown" type="u8" access="rw" required="m"></attribute>
			<attribute id="0x0415" name="Heating active/inactive" type="bool" access="rw" required="m"></attribute>
			<attribute id="0x0416" name="Unknown" type="ostring" access="rw" required="m"></attribute>
			<attribute id="0x0417" name="Unknown" type="s8" access="rw" required="m"></attribute>
			<attribute id="0x0418" name="Unknown" type="u8" access="rw" required="m"></attribute>
			<attribute id="0x0419" name="Unknown" type="u8" access="rw" required="m"></attribute>
		</attribute-set>

		<!-- Eurotronic manufacturer specific -->
		<attribute-set id="0x4000" description="Eurotronic" mfcode="0x1037">
			<attribute id="0x4000" name="TRV Mode" type="enum8" default="0x02" access="rw" required="m" mfcode="0x1037">
				<value name="Unknown 1" value="0"></value>
				<value name="Unknown 2" value="1"></value>
				<value name="manual" value="2"></value>
			</attribute>
			<attribute id="0x4001" name="Set Valve Position" type="u8" default="0x00" access="rw" required="m" mfcode="0x1037"></attribute>
			<attribute id="0x4002" name="Errors" type="u8" default="0x00" access="r" required="m" mfcode="0x1037">
				<value name="Reserved" value="0"></value>
				<value name="Reserved" value="1"></value>
				<value name="Reserved" value="2"></value>
				<value name="Valve Adaption Failed (E1)" value="3"></value>
				<value name="Valve Movement too slow (E2)" value="4"></value>
				<value name="Valve not Moving (E3)" value="5"></value>
				<value name="Reserved" value="6"></value>
				<value name="Reserved" value="7"></value>
			</attribute>
			<attribute id="0x4003" name="Current Temperature Setpoint" type="s16" default="0x07d0" access="rw" required="m" mfcode="0x1037"></attribute>
			<attribute id="0x4008" name="Host Flags" type="u24" default="0x000000" showas="hex" access="rw" required="m" mfcode="0x1037"></attribute>
		</attribute-set>

		<!-- Danfoss manufacturer specific -->
		<attribute-set id="0x4000" description="Danfoss specific" mfcode="0x1246">
			<attribute id="0x4000" name="eTRV Open Window Detection" type="enum8" default="0x00" access="r" required="m" mfcode="0x1246">
				<value name="Quarantine" value="0x00"></value>
				<value name="Closed" value="0x01"></value>
				<value name="Hold" value="0x02"></value>
				<value name="Open" value="0x03"></value>
				<value name="Windows open from external, but detected closed" value="0x04"></value>
			</attribute>
			<attribute id="0x4003" name="External Open Window Detected" type="bool" default="0x00" access="rw" required="m" mfcode="0x1246"></attribute>
			<attribute id="0x4010" name="Exercise day of week" type="enum8" default="0x04" access="rw" required="m" mfcode="0x1246">
				<value name="Sunday" value="0x00"></value>
				<value name="Monday" value="0x01"></value>
				<value name="Tuesday" value="0x02"></value>
				<value name="Wednesday" value="0x03"></value>
				<value name="Thursday" value="0x04"></value>
				<value name="Friday" value="0x05"></value>
				<value name="Saturday" value="0x06"></value>
				<value name="Undefined" value="0x07"></value>
			</attribute>
			<attribute id="0x4011" name="Exercise trigger time" type="u16" default="660" access="rw" required="m" mfcode="0x1246"></attribute>
			<attribute id="0x4012" name="Mounting mode active" type="bool" default="0x01" access="r" required="m" mfcode="0x1246"></attribute>
			<attribute id="0x4013" name="Mounting mode control" type="bool" access="rw" required="m" mfcode="0x1246"></attribute>
			<attribute id="0x4014" name="eTRV Orientation" type="bool" default="0x00" access="rw" required="m" mfcode="0x1246"></attribute>
			<attribute id="0x4015" name="External Measured Room Sensor" type="s16" access="r" required="m" mfcode="0x1246"></attribute>
			<attribute id="0x4016" name="Unknown" type="bool" access="rw" required="m" mfcode="0x1246"></attribute>
			<attribute id="0x4020" name="Control algorithm scale factor" type="u8" default="1" access="rw" required="m" mfcode="0x1246"></attribute>
			<attribute id="0x4030" name="Heat Available" type="bool" default="0x01" access="rw" required="m" mfcode="0x1246"></attribute>
			<attribute id="0x4031" name="Heat Supply Request " type="bool" access="r" required="m" mfcode="0x1246"></attribute>
			<attribute id="0x4032" name="Unknown" type="bool" access="rw" required="m" mfcode="0x1246"></attribute>
			<attribute id="0x4040" name="Unknown" type="s16" access="rw" required="m" mfcode="0x1246"></attribute>
			<attribute id="0x404A" name="Unknown" type="s16" access="r" required="m" mfcode="0x1246"></attribute>
			<attribute id="0x404B" name="Unknown" type="s8" access="rw" required="m" mfcode="0x1246"></attribute>
			<attribute id="0x404C" name="Calibration" type="enum8" default="0x00" access="rw" required="m" mfcode="0x1246">
				<value name="Idle" value="0x00"></value>
				<value name="Start" value="0x01"></value>
				<value name="Stop" value="0x02"></value>
			</attribute>
			<attribute id="0x404D" name="Unknown" type="bmp8" access="rw" required="m" mfcode="0x1246"></attribute>
			<attribute id="0x404E" name="Unknown" type="bmp8" access="rw" required="m" mfcode="0x1246"></attribute>
		</attribute-set>

		<!-- Stelpro manufacturer specific -->
		<attribute-set id="0x4000" description="Stelpro specific" mfcode="0x1185">
			<attribute id="0x4001" name="Outdoor temp" type="s16" access="rw" required="m" mfcode="0x1185"></attribute>
			<attribute id="0x401C" name="System mode" type="enum8" access="rw" required="m"></attribute>
		</attribute-set>

		<command id="0x00" dir="recv" name="Setpoint Raise/Lower" required="m">
			<description>This command increases (or decreases) the setpoint(s) by amount, in steps of 0.1°C.</description>
			<payload>
				<attribute id="0x0000" type="enum8" name="Mode" required="m">
					<value name="Heat (adjust Heat Setpoint)" value="0x00"></value>
					<value name="Cool (adjust Cool Setpoint)" value="0x01"></value>
					<value name="Both (adjust Heat Setpoint and Cool Setpoint)" value="0x02"></value>
				</attribute>
				<attribute id="0x0001" type="s8" name="Amount" required="m">
					<description>The amount field is a signed 8-bit integer that specifies the amount the setpoint(s) are to be a increased (or decreased) by, in steps of 0.1°C.</description>
				</attribute>
			</payload>
		</command>
        <command id="0x01" dir="recv" name="Set Weekly Schedule" required="o">
          <payload>
            <attribute id="0x0000" type="enum8" name="Number of Transtions for Sequence" required="m">
              <value name="0" value="0"></value>
              <value name="1" value="1"></value>
              <value name="2" value="2"></value>
              <value name="3" value="3"></value>
              <value name="4" value="4"></value>
              <value name="5" value="5"></value>
              <value name="6" value="6"></value>
              <value name="7" value="7"></value>
              <value name="8" value="8"></value>
              <value name="9" value="9"></value>
              <value name="10" value="10"></value>
            </attribute>
            <attribute id="0x0001" type="bmp8" name="Day of Week for Sequence" required="m">
              <value name="Sunday" value="0"></value>
              <value name="Monday" value="1"></value>
              <value name="Tuesday" value="2"></value>
              <value name="Wednesday" value="3"></value>
              <value name="Thursday" value="4"></value>
              <value name="Friday" value="5"></value>
              <value name="Saturday" value="6"></value>
              <value name="Vacation or Away" value="7"></value>
            </attribute>
            <attribute id="0x0002" type="bmp8" name="Mode for Sequence" required="m">
              <value name="Heat Setpoint Field Present in Payload" value="0"></value>
              <value name="Cool Setpoint Field Present in Payload" value="1"></value>
            </attribute>
            <attribute id="0x0003" type="u16" name="Transition Time 1" required="o"/>
            <attribute id="0x0004" type="s16" name="Heat Set Point 1" required="o"/>
            <attribute id="0x0005" type="u16" name="Transition Time 2" required="o"/>
            <attribute id="0x0006" type="s16" name="Heat Set Point 2" required="o"/>
            <attribute id="0x0007" type="u16" name="Transition Time 3" required="o"/>
            <attribute id="0x0008" type="s16" name="Heat Set Point 3" required="o"/>
            <attribute id="0x0009" type="u16" name="Transition Time 4" required="o"/>
            <attribute id="0x000A" type="s16" name="Heat Set Point 4" required="o"/>
            <attribute id="0x000B" type="u16" name="Transition Time 5" required="o"/>
            <attribute id="0x000C" type="s16" name="Heat Set Point 5" required="o"/>
            <attribute id="0x000D" type="u16" name="Transition Time 6" required="o"/>
            <attribute id="0x000E" type="s16" name="Heat Set Point 6" required="o"/>
            <attribute id="0x000F" type="u16" name="Transition Time 7" required="o"/>
            <attribute id="0x0010" type="s16" name="Heat Set Point 7" required="o"/>
            <attribute id="0x0011" type="u16" name="Transition Time 8" required="o"/>
            <attribute id="0x0012" type="s16" name="Heat Set Point 8" required="o"/>
            <attribute id="0x0013" type="u16" name="Transition Time 9" required="o"/>
            <attribute id="0x0014" type="s16" name="Heat Set Point 9" required="o"/>
            <attribute id="0x0015" type="u16" name="Transition Time 10" required="o"/>
            <attribute id="0x0016" type="s16" name="Heat Set Point 10" required="o"/>
          </payload>
        </command>
        <command id="0x02" dir="recv" name="Get Weekly Schedule" required="o" response="0x00">
          <payload>
            <attribute id="0x0000" type="bmp8" name="Days to Return" required="m">
              <value name="Sunday" value="0"></value>
              <value name="Monday" value="1"></value>
              <value name="Tuesday" value="2"></value>
              <value name="Wednesday" value="3"></value>
              <value name="Thursday" value="4"></value>
              <value name="Friday" value="5"></value>
              <value name="Saturday" value="6"></value>
              <value name="Vacation or Away" value="7"></value>
            </attribute>
            <attribute id="0x0001" type="bmp8" name="Mode to Return" required="m">
              <value name="Heat Setpoint Field Present in Payload" value="0"></value>
              <value name="Cool Setpoint Field Present in Payload" value="1"></value>
            </attribute>
          </payload>
        </command>
        <command id="0x03" dir="recv" name="Clear Weekly Schedule" required="o">
        </command>
        <command id="0x04" dir="recv" name="Get Relay Status Log" required="o">
        </command>
      </server>
      <client>
        <command id="0x00" dir="recv" name="Get Weekly Schedule Response" required="o">
          <payload>
            <attribute id="0x0000" type="enum8" name="Number of Transtions for Sequence" required="m">
              <value name="0" value="0"></value>
              <value name="1" value="1"></value>
              <value name="2" value="2"></value>
              <value name="3" value="3"></value>
              <value name="4" value="4"></value>
              <value name="5" value="5"></value>
              <value name="6" value="6"></value>
              <value name="7" value="7"></value>
              <value name="8" value="8"></value>
              <value name="9" value="9"></value>
              <value name="10" value="10"></value>
            </attribute>
            <attribute id="0x0001" type="bmp8" name="Day of Week for Sequence" required="m">
              <value name="Sunday" value="0"></value>
              <value name="Monday" value="1"></value>
              <value name="Tuesday" value="2"></value>
              <value name="Wednesday" value="3"></value>
              <value name="Thursday" value="4"></value>
              <value name="Friday" value="5"></value>
              <value name="Saturday" value="6"></value>
              <value name="Vacation or Away" value="7"></value>
            </attribute>
            <attribute id="0x0002" type="bmp8" name="Mode for Sequence" required="m">
              <value name="Heat Setpoint Field Present in Payload" value="0"></value>
              <value name="Cool Setpoint Field Present in Payload" value="1"></value>
            </attribute>
            <attribute id="0x0003" type="u16" name="Transition Time 1" required="o"/>
            <attribute id="0x0004" type="s16" name="Heat Set Point 1" required="o"/>
            <attribute id="0x0005" type="u16" name="Transition Time 2" required="o"/>
            <attribute id="0x0006" type="s16" name="Heat Set Point 2" required="o"/>
            <attribute id="0x0007" type="u16" name="Transition Time 3" required="o"/>
            <attribute id="0x0008" type="s16" name="Heat Set Point 3" required="o"/>
            <attribute id="0x0009" type="u16" name="Transition Time 4" required="o"/>
            <attribute id="0x000A" type="s16" name="Heat Set Point 4" required="o"/>
            <attribute id="0x000B" type="u16" name="Transition Time 5" required="o"/>
            <attribute id="0x000C" type="s16" name="Heat Set Point 5" required="o"/>
            <attribute id="0x000D" type="u16" name="Transition Time 6" required="o"/>
            <attribute id="0x000E" type="s16" name="Heat Set Point 6" required="o"/>
            <attribute id="0x000F" type="u16" name="Transition Time 7" required="o"/>
            <attribute id="0x0010" type="s16" name="Heat Set Point 7" required="o"/>
            <attribute id="0x0011" type="u16" name="Transition Time 8" required="o"/>
            <attribute id="0x0012" type="s16" name="Heat Set Point 8" required="o"/>
            <attribute id="0x0013" type="u16" name="Transition Time 9" required="o"/>
            <attribute id="0x0014" type="s16" name="Heat Set Point 9" required="o"/>
            <attribute id="0x0015" type="u16" name="Transition Time 10" required="o"/>
            <attribute id="0x0016" type="s16" name="Heat Set Point 10" required="o"/>
          </payload>
        </command>
			</client>
		</cluster>
		<cluster id="0202" name="Fan Control">
			<description>This cluster specifies an interface to control the speed of a fan as part of a heating / cooling system.</description>
			<server>
				<attribute id="0x0000" name="Fan Mode" type="enum8" access="rw" default="0x05" required="m">
					<value name="Off" value="0x00"></value>
					<value name="Low" value="0x01"></value>
					<value name="Medium" value="0x02"></value>
					<value name="High" value="0x03"></value>
					<value name="On" value="0x04"></value>
					<value name="Auto" value="0x05"></value>
					<value name="Smart" value="0x06"></value>
				</attribute>
				<attribute id="0x0001" name="Fan Mode Sequence" type="enum8" access="rw" default="0x02" required="m">
					<value name="Low/Med/High" value="0x00"></value>
					<value name="Low/High" value="0x01"></value>
					<value name="Low/Med/High/Auto" value="0x02"></value>
					<value name="Low/High/Auto" value="0x03"></value>
					<value name="On/Auto" value="0x04"></value>
				</attribute>
			</server>
			<client>
			</client>
		</cluster>
		<cluster id="0203" name="Dehumidification Control">
			<description>dfdf</description>
			<!-- TODO -->
		</cluster>
		<cluster id="0204" name="Thermostat User Interface Configuration">
			<description>This cluster provides an interface to allow configuration of the user interface for a thermostat, or a thermostat
controller device, that supports a keypad and LCD screen.</description>
			<server>
				<attribute id="0x0000" name="Temperature Display Mode" type="enum8" access="rw" range="0x00,0x01" default="0x00" required="m">
					<value name="Temperature in °C" value="0x00"></value>
					<value name="Temperature in °F" value="0x01"></value>
				</attribute>
				<attribute id="0x0001" name="Keypad Lockout" type="enum8" access="rw" range="0x00,0x05" default="0x00" required="m">
					<value name="No lockout" value="0x00"></value>
					<value name="Level 1 lockout" value="0x01"></value>
					<value name="Level 2 lockout" value="0x02"></value>
					<value name="Level 3 lockout" value="0x03"></value>
					<value name="Level 4 lockout" value="0x04"></value>
					<value name="Level 5 lockout" value="0x05"></value>
				</attribute>
				<attribute id="0x0002" name="Schedule Programming Visibility" type="enum8" access="rw"  range="0x00,0x01" default="0x00" required="o">
					<value name="Local schedule programming enabled" value="0x00"></value>
					<value name="Local schedule programming disabled" value="0x01"></value>
				</attribute>
                <attribute id="0x4000" name="Viewing Direction" type="enum8" access="rw" range="0x00,0x01" default="0x00" required="o" mfcode="0x1246">
					<value name="Viewing direction 1" value="0x00"></value>
					<value name="Viewing direction 2" value="0x01"></value>
				</attribute>
			</server>
			<client>
			</client>
		</cluster>
		<cluster id="0xde42" name="DE Debug">
		<description>Attributes and commands for debugging purposes.</description>
		<server>
			<attribute id="0x0000" name="Debug enabled" type="bool" access="rw" default="0x00" required="m"></attribute>
			<attribute id="0x0001" name="Debug destination" type="u16" access="rw" default="0x0000" showas="hex" required="m"></attribute>
		</server>
		<client>
		<!-- TODO -->
		</client>
	</cluster>
	</domain>
	<domain name="Lighting" low_bound="0300" high_bound="03ff" description="The lighting functional domain contains clusters and information to build devices in the lighting domain, e.g. ballast units.">
	<cluster id="0300" name="Color control">
		<description>Attributes and commands for controlling the color properties of a color-capable light.</description>
		<server>
			<attribute-set id="0x0000" description="Color Information">
				<attribute id="0x0000" name="Current hue" type="u8" access="r" range="0x00,0xfe" default="0x00" required="o"></attribute>
				<attribute id="0x0001" name="Current saturation" type="u8" access="r" range="0x00,0xfe" default="0x00" required="o"></attribute>
				<attribute id="0x0002" name="Remaining time" type="u16" access="r" range="0x0000,0xfffe" default="0x0000" required="o"></attribute>
				<attribute id="0x0003" name="Current x" type="u16" access="r" range="0x0000,0xfeff" default="0x61eb" required="m"></attribute>
				<attribute id="0x0004" name="Current y" type="u16" access="r" range="0x0000,0xfeff" default="0x607b" required="m"></attribute>
				<attribute id="0x0007" name="Color temperature" type="u16" access="r" range="0x0000,0xfeff" default="0" required="m"></attribute>
				<!-- TODO -->
				<attribute id="0x0008" name="Color Mode" type="enum8" access="r" range="0x00,0x02" default="0x01" required="o">
					<value name="Current hue and current saturation" value="0x00"></value>
					<value name="Current x and current y" value="0x01"></value>
					<value name="Color temperature" value="0x02"></value>
				</attribute>
			</attribute-set>
			<attribute-set id="0x0010" description="Defined Primaries Information">
				<attribute id="0x0010" name="Number of primaries" type="u8" access="r" range="0x00,0x06" required="o"></attribute>
				<attribute id="0x0011" name="Primary1 x" type="u16" access="r" range="0x0000,0xfeff" required="o"></attribute>
				<attribute id="0x0012" name="Primary1 y" type="u16" access="r" range="0x0000,0xfeff" required="o"></attribute>
				<attribute id="0x0013" name="Primary1 intensity" type="u8" access="r" range="0x00,0xff" required="o"></attribute>
				<attribute id="0x0015" name="Primary2 x" type="u16" access="r" range="0x0000,0xfeff" required="o"></attribute>
				<attribute id="0x0016" name="Primary2 y" type="u16" access="r" range="0x0000,0xfeff" required="o"></attribute>
				<attribute id="0x0017" name="Primary2 intensity" type="u8" access="r" range="0x00,0xff" required="o"></attribute>
				<attribute id="0x0019" name="Primary3 x" type="u16" access="r" range="0x0000,0xfeff" required="o"></attribute>
				<attribute id="0x001a" name="Primary3 y" type="u16" access="r" range="0x0000,0xfeff" required="o"></attribute>
				<attribute id="0x001b" name="Primary3 intensity" type="u8" access="r" range="0x00,0xff" required="o"></attribute>
      </attribute-set>
      <attribute-set id="0x0020" description="Additional Defined Primaries Information">
        <attribute id="0x0020" name="Primary4 x" type="u16" access="r" range="0x0000,0xfeff" required="o"></attribute>
				<attribute id="0x0021" name="Primary4 y" type="u16" access="r" range="0x0000,0xfeff" required="o"></attribute>
				<attribute id="0x0022" name="Primary4 intensity" type="u8" access="r" range="0x00,0xff" required="o"></attribute>
				<attribute id="0x0024" name="Primary5 x" type="u16" access="r" range="0x0000,0xfeff" required="o"></attribute>
				<attribute id="0x0025" name="Primary5 y" type="u16" access="r" range="0x0000,0xfeff" required="o"></attribute>
				<attribute id="0x0026" name="Primary5 intensity" type="u8" access="r" range="0x00,0xff" required="o"></attribute>
				<attribute id="0x0028" name="Primary6 x" type="u16" access="r" range="0x0000,0xfeff" required="o"></attribute>
				<attribute id="0x0029" name="Primary6 y" type="u16" access="r" range="0x0000,0xfeff" required="o"></attribute>
				<attribute id="0x002a" name="Primary6 intensity" type="u8" access="r" range="0x00,0xff" required="o"></attribute>
			</attribute-set>
      <attribute-set id="0x0030" description="Defined Color Points Settings">
        <attribute id="0x0030" name="WhitePoint x" type="u16" access="rw" range="0x0000,0xfeff" required="o"></attribute>
        <attribute id="0x0031" name="WhitePoint y" type="u16" access="rw" range="0x0000,0xfeff" required="o"></attribute>
        <attribute id="0x0032" name="ColorPoint r x" type="u16" access="rw" range="0x0000,0xfeff" required="o"></attribute>
        <attribute id="0x0033" name="ColorPoint r y" type="u16" access="rw" range="0x0000,0xfeff" required="o"></attribute>
        <attribute id="0x0034" name="ColorPoint r intensity" type="u8" access="rw" range="0x00,0xff" required="o"></attribute>
        <attribute id="0x0036" name="ColorPoint g x" type="u16" access="rw" range="0x0000,0xfeff" required="o"></attribute>
        <attribute id="0x0037" name="ColorPoint g y" type="u16" access="rw" range="0x0000,0xfeff" required="o"></attribute>
        <attribute id="0x0038" name="ColorPoint g intensity" type="u8" access="rw" range="0x00,0xff" required="o"></attribute>
        <attribute id="0x003a" name="ColorPoint b x" type="u16" access="rw" range="0x0000,0xfeff" required="o"></attribute>
        <attribute id="0x003b" name="ColorPoint b y" type="u16" access="rw" range="0x0000,0xfeff" required="o"></attribute>
        <attribute id="0x003c" name="ColorPoint b intensity" type="u8" access="rw" range="0x00,0xff" required="o"></attribute>
			</attribute-set>
			<attribute-set id="0x4000" description="ZLL extensions">
				<attribute id="0x4000" name="Enhanced current hue" type="u16" access="r" range="0x0000,0xffff" default="0x0000" required="m"></attribute>
				<attribute id="0x4001" name="Enhanced color mode" type="enum8" access="r" range="0x00,0xff" default="0x00" required="m">
					<value name="Current hue and current saturation" value="0x00"></value>
					<value name="Current x and current y" value="0x01"></value>
					<value name="Color temperature" value="0x02"></value>
					<value name="Enhanced current hue and current saturation" value="0x03"></value>
				</attribute>
				<attribute id="0x4002" name="Color loop active" type="u8" access="r" range="0x00,0xff" default="0x00" required="m"></attribute>
				<attribute id="0x4003" name="Color loop direction" type="u8" access="r" range="0x00,0xff" default="0x00" required="m"></attribute>
				<attribute id="0x4004" name="Color loop time" type="u16" access="r" range="0x00,0xff" default="0x0019" required="m"></attribute>
				<attribute id="0x4005" name="Color loop start - enhanced hue" type="u16" access="r" range="0x00,0xff" default="0x2300" required="m"></attribute>
				<attribute id="0x4006" name="Color loop stored - enhanced hue" type="u16" access="r" range="0x00,0xff" default="0x0000" required="m"></attribute>
				<attribute id="0x400a" type="bmp16" name="Color capabilities" access="r" required="m" default="0x0000">
					<value name="Hue saturation" value="0"></value>
					<value name="Enhanced Hue saturation" value="1"></value>
					<value name="Color loop" value="2"></value>
					<value name="CIE 1931 XY" value="3"></value>
					<value name="Color temperature" value="4"></value>
				</attribute>
				<attribute id="0x400b" name="Color temperature min" type="u16" access="r" range="0x0000,0xfeff" default="0" required="m"></attribute>
				<attribute id="0x400c" name="Color temperature max" type="u16" access="r" range="0x0000,0xfeff" default="0xfeff" required="m"></attribute>
				<attribute id="0x4010" name="PowerOn Color Temperature" type="u16" access="rw" range="0x0000,0xffff" default="0xffff" required="o"></attribute>
        <!--
        <attribute id="0x0003" mfcode="0x100b" name="PowerOn X" type="u16" access="rw" range="0x0000,0xffff" default="0xffff" required="o"></attribute>
        <attribute id="0x0004" mfcode="0x100b" name="PowerOn Y" type="u16" access="rw" range="0x0000,0xffff" default="0xffff" required="o"></attribute>
        -->
			</attribute-set>
			<attribute-set id="0xde00" description="FLS extensions" mfcode="0x1135">
				<attribute id="0xde01" name="Active channels" type="u8" access="r" range="0x00,0xff" default="0x00" required="m"></attribute>
			</attribute-set>
			<command id="0x00" dir="recv" name="Move to hue" required="o">
				<payload>
					<attribute id="0x0000" type="u8" name="Hue" required="m"></attribute>
					<attribute id="0x0001" type="enum8" name="Direction" required="m">
						<value name="Shortest distance" value="0x00"></value>
						<value name="Longest Distance" value="0x01"></value>
						<value name="Up" value="0x02"></value>
						<value name="Down" value="0x03"></value>
					</attribute>
					<attribute id="0x0002" type="u16" name="Transition time" required="m">
						<description>The transition time in 1/10ths of a second.</description>
					</attribute>
				</payload>
			</command>
			<command id="0x01" dir="recv" name="Move hue" required="o">
				<payload>
					<attribute id="0x0001" type="enum8" name="Move mode" required="m">
						<value name="Stop" value="0x00"></value>
						<value name="Up" value="0x01"></value>
						<value name="Down" value="0x03"></value>
					</attribute>
					<attribute id="0x0002" type="u8" name="Steps/second" required="m"></attribute>
				</payload>
			</command>
			<command id="0x02" dir="recv" name="Step hue" required="o">
				<payload>
					<attribute id="0x0000" type="enum8" name="Step mode" required="m">
						<value name="Up" value="0x01"></value>
						<value name="Down" value="0x03"></value>
					</attribute>
					<attribute id="0x0001" type="u8" name="Step size" required="m"></attribute>
					<attribute id="0x0002" type="u8" name="Transition time" required="m">
						<description>The transitiontime in 1/10 seconds.</description>
					</attribute>
				</payload>
			</command>
			<command id="0x03" dir="recv" name="Move to saturation" required="o">
				<payload>
					<attribute id="0x0000" type="u8" name="Saturation" required="m"></attribute>
					<attribute id="0x0001" type="u16" name="Transition time" required="m">
						<description>The transitiontime in 1/10 seconds.</description>
					</attribute>
				</payload>
			</command>
			<command id="0x04" dir="recv" name="Move saturation" required="o">
				<payload>
					<attribute id="0x0000" type="enum8" name="Move mode" required="m">
						<value name="Stop" value="0x00"></value>
						<value name="Up" value="0x01"></value>
						<value name="Down" value="0x03"></value>
					</attribute>
					<attribute id="0x0001" type="u8" name="Rate" required="m">
						<description>The steps per second.</description>
					</attribute>
				</payload>
			</command>
			<command id="0x05" dir="recv" name="Step saturation" required="o">
				<payload>
					<attribute id="0x0000" type="enum8" name="Step mode" required="m">
						<value name="Up" value="0x01"></value>
						<value name="Down" value="0x03"></value>
					</attribute>
					<attribute id="0x0001" type="u8" name="Step size" required="m"></attribute>
					<attribute id="0x0002" type="u8" name="Transition time" required="m">
						<description>The transitiontime in 1/10 seconds.</description>
					</attribute>
				</payload>
			</command>
			<command id="0x06" dir="recv" name="Move to hue and saturation" required="o">
				<payload>
					<attribute id="0x0000" type="u8" name="Hue" required="m"></attribute>
					<attribute id="0x0001" type="u8" name="Saturation" required="m"></attribute>
					<attribute id="0x0002" type="u16" name="Transition time" required="m">
						<description>The transitiontime in 1/10 seconds.</description>
					</attribute>
				</payload>
			</command>
			<command id="0x07" dir="recv" name="Move to color" required="m">
				<payload>
					<attribute id="0x0000" type="u16" name="ColorX" required="m"></attribute>
					<attribute id="0x0001" type="u16" name="ColorY" required="m"></attribute>
					<attribute id="0x0002" type="u16" name="Transition time" required="m">
						<description>The transitiontime in 1/10 seconds.</description>
					</attribute>
				</payload>
			</command>
			<command id="0x08" dir="recv" name="Move color" required="o">
				<payload>
					<attribute id="0x0000" type="s16" name="Rate X" required="m">
						<description>The steps per second.</description>
					</attribute>
					<attribute id="0x0001" type="s16" name="Rate Y" required="m">
						<description>The steps per second.</description>
					</attribute>
				</payload>
			</command>
			<command id="0x09" dir="recv" name="Step color" required="o">
				<payload>
					<attribute id="0x0000" type="s16" name="Step X" required="m"></attribute>
					<attribute id="0x0001" type="s16" name="Step Y" required="m"></attribute>
					<attribute id="0x0002" type="u16" name="Transition time" required="m">
						<description>The transitiontime in 1/10 seconds.</description>
					</attribute>
				</payload>
			</command>
			<command id="0x0a" dir="recv" name="Move to color temperature" required="o">
				<payload>
					<attribute id="0x0000" type="u16" name="Color temperature" required="m"></attribute>
					<attribute id="0x0001" type="u16" name="Transition time" required="m">
						<description>The transitiontime in 1/10 seconds.</description>
					</attribute>
				</payload>
			</command>
			<command id="0x40" dir="recv" name="Enhanced move to hue" required="m">
				<payload>
					<attribute id="0x0000" type="u16" name="Enhanced hue" required="m"></attribute>
					<attribute id="0x0001" type="enum8" name="Direction" required="m">
						<value name="Shortest distance" value="0x00"></value>
						<value name="Longest Distance" value="0x01"></value>
						<value name="Up" value="0x02"></value>
						<value name="Down" value="0x03"></value>
					</attribute>
					<attribute id="0x0002" type="u16" name="Transition time" required="m">
						<description>The transitiontime in 1/10 seconds.</description>
					</attribute>
				</payload>
			</command>
			<command id="0x41" dir="recv" name="Enhanced move hue" required="m">
				<payload>
					<attribute id="0x0000" type="enum8" name="Move mode" required="m">
						<value name="Stop" value="0x00"></value>
						<value name="Up" value="0x01"></value>
						<value name="Down" value="0x03"></value>
					</attribute>
					<attribute id="0x0001" type="u16" name="Rate" required="m">
						<description>Steps per second.</description>
					</attribute>
				</payload>
			</command>
			<command id="0x42" dir="recv" name="Enhanced step hue" required="m">
				<payload>
					<attribute id="0x0000" type="enum8" name="Step mode" required="m">
						<value name="Up" value="0x01"></value>
						<value name="Down" value="0x03"></value>
					</attribute>
					<attribute id="0x0001" type="u16" name="Step size" required="m"></attribute>
					<attribute id="0x0002" type="u16" name="Transition time" required="m">
						<description>The transitiontime in 1/10 seconds.</description>
					</attribute>
				</payload>
			</command>
			<command id="0x43" dir="recv" name="Enhanced move to hue and saturation" required="m">
				<payload>
					<attribute id="0x0000" type="u16" name="Enhanced hue" required="m"></attribute>
					<attribute id="0x0001" type="u8" name="Saturation" required="m"></attribute>
					<attribute id="0x0002" type="u16" name="Transition time" required="m">
						<description>The transitiontime in 1/10 seconds.</description>
					</attribute>
				</payload>
			</command>
			<command id="0x44" dir="recv" name="Color loop set" required="m">
				<payload>
					<attribute id="0x0000" type="bmp8" name="Update flags" required="m">
						<value name="Update action" value="0"></value>
						<value name="Update direction" value="1"></value>
						<value name="Update time" value="2"></value>
						<value name="Update start hue" value="3"></value>
					</attribute>
					<attribute id="0x0001" type="enum8" name="Action" required="m">
						<value name="De-activate color loop" value="0x00"></value>
						<value name="Activate from ColorLoopStartEnhancedHue" value="0x01"></value>
						<value name="Activate from EnhancedCurrentHue" value="0x02"></value>
					</attribute>
					<attribute id="0x0002" type="enum8" name="Direction" required="m">
						<value name="Decrement hue" value="0x00"></value>
						<value name="Increment hue" value="0x01"></value>
					</attribute>
					<attribute id="0x0003" type="u16" name="Time" required="m">
						<description>Time in seconds used for a whole color loop.</description>
					</attribute>
					<attribute id="0x0004" type="u16" name="Start enhanced hue" required="m"></attribute>
				</payload>
			</command>
			<command id="0x47" dir="recv" name="Stop move step" required="m">
				<description>Stops move to and step commands. It has no effect on a active color loop.</description>
				<payload>
				</payload>
			</command>
			<command id="0x4b" dir="recv" name="Move color temperature" required="m">
				<payload>
					<attribute id="0x0000" type="enum8" name="Move mode" required="m">
						<value name="Stop" value="0x00"></value>
						<value name="Up" value="0x01"></value>
						<value name="Down" value="0x03"></value>
					</attribute>
					<attribute id="0x0001" type="u16" name="Rate" required="m">
						<description>Steps per second.</description>
					</attribute>
					<attribute id="0x0002" type="u16" name="Color temperature min" required="m">
						<description>Specifies a lower bound on the color temperature for the current move operation.</description>
					</attribute>
					<attribute id="0x0003" type="u16" name="Color temperature max" required="m">
						<description>Specifies a upper bound on the color temperature for the current move operation.</description>
					</attribute>
				</payload>
			</command>
			<command id="0x4c" dir="recv" name="Step color temperature" required="m">
				<payload>
					<attribute id="0x0000" type="enum8" name="Step mode" required="m">
						<value name="Up" value="0x01"></value>
						<value name="Down" value="0x03"></value>
					</attribute>
					<attribute id="0x0001" type="u16" name="Step size" required="m"></attribute>
					<attribute id="0x0002" type="u16" name="Transition time" required="m">
						<description>The transitiontime in 1/10 seconds.</description>
					</attribute>
					<attribute id="0x0003" type="u16" name="Color temperature min" required="m">
						<description>Specifies a lower bound on the color temperature for the current step operation.</description>
					</attribute>
					<attribute id="0x0004" type="u16" name="Color temperature max" required="m">
						<description>Specifies a upper bound on the color temperature for the current step operation.</description>
					</attribute>
				</payload>
			</command>
			<command id="0xd0" dir="recv" name="Set active channels" required="m">
				<payload>
					<attribute id="0x00" type="u8" name="Channels" required="m"></attribute>
				</payload>
			</command>
		</server>
		<client>
		</client>
	</cluster>
	<cluster id="0x0301" name="Ballast Configuration">
		<description>Attributes and commands to configure a ballast.</description>
		<server>
			<attribute-set id="0x0000" description="Ballast Information">
				<attribute id="0x0000" name="Physical Min Level" type="u8" access="r" range="0x01,0xfe" default="0x01" required="o"></attribute>
				<attribute id="0x0001" name="Physical Max Level" type="u8" access="r" range="0x01,0xfe" default="0xfe" required="o"></attribute>
				<attribute id="0x0002" name="Ballast Status" type="bmp8" access="r" default="0x00" required="m">
					<value name="Non-operational" value="0"></value>
					<value name="Lamp not in socket" value="1"></value>
				</attribute>
			</attribute-set>

			<attribute-set id="0x0010" description="Ballast Settings">
				<attribute id="0x0010" name="Min Level" type="u8" access="rw" range="0x01,0xfe" default="0x01" required="o"></attribute>
				<attribute id="0x0011" name="Max Level" type="u8" access="rw" range="0x01,0xfe" default="0xfe" required="o"></attribute>
				<attribute id="0x0012" name="Power On Level" type="u8" access="rw" range="0x01,0xfe" default="0xfe" required="o"></attribute>
				<attribute id="0x0013" name="Power On Fade Time" type="u16" access="rw" range="0x0000,0xfffe" default="0x0000" required="o"></attribute>
				<attribute id="0x0014" name="Intrinsic Ballast Factor" type="u8" access="rw" range="0x00,0xfe" default="0x00" required="o"></attribute>
				<attribute id="0x0015" name="Ballast Factor Adjustment" type="u8" access="rw" range="0x64,0xff" default="0xff" required="o"></attribute>
			</attribute-set>

			<attribute-set id="0x0020" description="Lamp Information">
				<attribute id="0x0020" name="Lamp Quantity" type="u8" access="r" range="0x00,0xfe" default="0x00" required="o"></attribute>
			</attribute-set>

			<attribute-set id="0x0030" description="Lamp Settings">
				<attribute id="0x0030" name="Lamp Type" type="cstring" access="rw" required="o"></attribute>
				<attribute id="0x0031" name="Lamp Manufacturer" type="cstring" access="rw" required="o"></attribute>
				<attribute id="0x0032" name="Lamp Rated Hours" type="u24" access="rw" range="0x000000,0xfffffe" default="0xffffff" required="o"></attribute>
				<attribute id="0x0033" name="Lamp Burn Hours" type="u24" access="rw" range="0x000000,0xfffffe" default="0x000000" required="o"></attribute>
				<attribute id="0x0034" name="Lamp Alarm Mode" type="bmp8" access="rw" default="0x00" required="m">
					<value name="Lamp Burn Hours" value="0"></value>
				</attribute>
				<attribute id="0x0035" name="Lamp Burn Hours Trip Point" type="u24" access="rw" range="0x000000,0xfffffe" default="0x000000" required="o"></attribute>
			</attribute-set>
		</server>
		<client>
		</client>
	</cluster>
	</domain>
	<domain name="Measurement and sensing" low_bound="0400" high_bound="04ff" description="The measurement and sensing functional domain contains clusters and information to build devices in the measurement and sensing domain, e.g. a temperature sensor or an occupancy sensor.">
		<cluster id="0x0400" name="Illuminance measurement">
			<description>The server cluster provides an interface to illuminance measurement functionality, including configuration and provision of notifications of illuminance measurements.</description>
			<!-- TODO -->
			<server>
				<attribute-set id="0x0000" description="Illuminance Measurement Information">
					<attribute id="0x0000" name="Measured Value" type="u16" access="r" default="0" required="m"></attribute>
					<attribute id="0x0001" name="Min Measured Value" type="u16" access="r" required="m" range="0x0002,0xfffd"></attribute>
					<attribute id="0x0002" name="Max Measured Value" type="u16" access="r" required="m" range="0x0001,0x7ffe"></attribute>
					<attribute id="0x0003" name="Tolerance" type="u16" access="r" required="o" range="0x0000,0x0800"></attribute>
					<attribute id="0x0004" name="Light Sensor Type" type="enum8" range="0x00,0xff" access="r" required="o">
						<value name="Photodiode" value="0x00"></value>
						<value name="CMOS" value="0x01"></value>
						<value name="Unknown" value="0xff"></value>
					</attribute>
				</attribute-set>
			</server>
			<client>
				<attribute-set id="0xf000" description="Illuminance Adjustement Configuration">
					<attribute id="0xf000" name="Hysteresis" type="u16" access="rw" required="o"></attribute>
					<attribute id="0xf001" name="Max Up Speed" type="u16" access="rw" required="o"><description>Maximum up adjustment speed in 1/10 seconds.</description></attribute>
					<attribute id="0xf002" name="Max Down Speed" type="u16" access="rw" required="o"><description>Maximum down adjustment speed in 1/10 seconds.</description></attribute>
					<attribute id="0xf003" name="Target Value" type="u16" access="rw" required="o"><description>Target value in Lux which should be kept.</description></attribute>
					<attribute id="0xf004" name="Startup Type" type="enum8" access="rw" required="o">
						<description>Brightness control startup type.</description>
						<value name="Default Level" value="0x00"></value>
						<value name="Zero Level" value="0x01"></value>
					</attribute>
				</attribute-set>
			</client>
		</cluster>
		<cluster id="0x0401" name="Illuminance level sensing">
			<description></description>
			<!-- TODO -->
		</cluster>
		<cluster id="0x0402" name="Temperature measurement">
			<description>The server cluster provides an interface to temperature measurement functionality, including configuration and provision  of notifications of temperature measurements.</description>
			<!-- TODO -->
			<server>
				<attribute-set id="0x0000" description="Temperature Measurement Information">
					<attribute id="0x0000" name="Measured Value" type="s16" access="r" default="0" required="m"></attribute>
					<attribute id="0x0001" name="Min Measured Value" type="s16" access="r" required="m" range="0x954d,0x7ffe"></attribute>
					<attribute id="0x0002" name="Max Measured Value" type="s16" access="r" required="m" range="0x954e,0x7ffe"></attribute>
					<attribute id="0x0003" name="Tolerance" type="u16" access="r" required="o" range="0x0000,0x0800"></attribute>
				</attribute-set>
			</server>
			<client>
			</client>
		</cluster>
		<cluster id="0x0403" name="Pressure measurement">
			<description>The server cluster provides an interface to air pressure measurement functionality, including configuration and provision of notifications of air pressure measurements.</description>
			<server>
				<attribute-set id="0x0000" description="Pressure Measurement Information">
					<attribute id="0x0000" name="Measured Value" type="s16" access="r" default="0" required="m"></attribute>
					<attribute id="0x0010" name="Scaled Value" type="s16" access="r" default="0" required="o"></attribute>
					<attribute id="0x0014" name="Scale" type="s8" access="r" required="o"></attribute>
				</attribute-set>
			</server>
			<client>
			</client>
		</cluster>
		<cluster id="0x0404" name="Flow measurement">
			<description></description>
			<!-- TODO -->
			<server>
			</server>
			<client>
			</client>
		</cluster>
		<cluster id="0x0405" name="Relative humidity measurement">
			<description></description>
			<server>
				<attribute-set id="0x0000" description="Relative Humidity Measurement Information">
					<attribute id="0x0000" name="Measured Value" type="u16" access="r" default="0" required="m"></attribute>
					<attribute id="0x0001" name="Min Measured Value" type="u16" access="r" required="m" range="0x954d,0x7ffe"></attribute>
					<attribute id="0x0002" name="Max Measured Value" type="u16" access="r" required="m" range="0x954e,0x7ffe"></attribute>
					<attribute id="0x0003" name="Tolerance" type="u16" access="r" required="o" range="0x0000,0x0800"></attribute>
				</attribute-set>
			</server>
			<client>
			</client>
		</cluster>
		<cluster id="0x0406" name="Occupancy sensing">
			<description><!-- TODO --></description>
			<server>
				<attribute-set id="0x0000" description="Occupancy sensor information">
					<attribute id="0x0000" name="Occupancy" type="bmp8" range="0000000x" access="r" required="m"></attribute>
					<attribute id="0x0001" name="Occupancy Sensor Type" type="enum8" range="0x00,0xfe" access="r" required="m">
						<value name="PIR" value="0x00"></value>
						<value name="Ultrasonic" value="0x01"></value>
						<value name="PIR and ultrasonic" value="0x02"></value>
					</attribute>
				</attribute-set>
				<attribute-set id="0x0010" description="PIR configuration">
					<attribute id="0x0010" name="PIR Occupied To Unoccupied Delay" type="u16" range="0x00,0xfffe" access="rw" required="o" default="0x00">
						<description>The PIROccupiedToUnoccupiedDelay attribute is 16-bits in length and specifies the time delay, in seconds, before the PIR sensor changes to its occupied state when the sensed area becomes unoccupied. This attribute, along with PIRUnoccupiedToOccupiedTime, may be used to reduce sensor 'chatter' when used in an area where occupation changes frequently.</description>
					</attribute>
					<attribute id="0x0011" name="PIR Unoccupied To Occupied Delay" type="u16" range="0x00,0xfffe" access="rw" required="o" default="0x00">
						<description>The PIRUnoccupiedToOccupiedDelay attribute is 16-bits in length and specifies the time delay, in seconds, before the PIR sensor changes to its unoccupied state when the sensed area becomes occupied.</description>
					</attribute>
				</attribute-set>
				<attribute-set id="0x0020" description="Ultrasonic configuration">
					<attribute id="0x0020" name="Ultrasonic Occupied To Unoccupied Delay" type="u8" range="0x00,0xfe" access="rw" required="o" default="0x00">
						<description>The UltraSonicOccupiedToUnoccupiedTime attribute specifies the time delay, in seconds, before the ultrasonic sensor changes to its occupied state when the sensed area becomes unoccupied. This attribute, along with UltraSonicUnoccupiedToOccupiedTime, may be used to reduce sensor 'chatter' when used in an area where occupation changes frequently.</description>
					</attribute>
					<attribute id="0x0021" name="Ultrasonic Unoccupied To Occupied Delay" type="u8" range="0x00,0xfe" access="rw" required="o" default="0x00">
						<description>The UltraSonicUnoccupiedToOccupiedTime attribute specifies the time delay, in seconds, before the ultrasonic sensor changes to its unoccupied state when the sensed area becomes occupied.</description>
					</attribute>
				</attribute-set>
				<attribute-set id="0x0030" description="Philips Specific" mfcode="0x100b">
					<attribute id="0x0030" name="Sensitivity" type="u8" default="0" access="rw" required="o" mfcode="0x100b"></attribute>
					<attribute id="0x0031" name="Sensitivity max." type="u8" default="0" access="rw" required="o" mfcode="0x100b"></attribute>
				</attribute-set>
				<attribute-set id="0xfc00" description="Develco Specific" mfcode="0x1015">
					<attribute id="0xfc00" name="ArmThreshold_MinTemperature" type="sint16" access="rw" range="0x954d,0x7ffe" required="m" mfcode="0x1015"></attribute>
					<attribute id="0xfc01" name="ArmThreshold_MaxTemperature" type="sint16" access="rw" range="0x954d,0x7ffe" required="m" mfcode="0x1015"></attribute>
					<attribute id="0xfc02" name="Target Level" type="uint16" access="rw" range="0x0002,0xfffd" required="m" mfcode="0x1015"></attribute>
				</attribute-set>
			</server>
			<client>
			</client>
		</cluster>
	<cluster id="0x0b04" name="Electrical Measurement">
		<description>Provides a mechanism for querying data about the electrical properties as measured by the device.</description>
		<server>
			<attribute-set id="0x0000" description="Basic Information">
				<attribute id="0x0000" name="Measurement Type" type="bmp32" access="r" required="m" default="0x00000000">
						<value name="Active measurement (AC)" value="0"></value>
						<value name="Reactive measurement (AC)" value="1"></value>
						<value name="Apparent measurement (AC)" value="2"></value>
						<value name="Phase A measurement" value="3"></value>
						<value name="Phase B measurement" value="4"></value>
						<value name="Phase C measurement" value="5"></value>
						<value name="DC measurement" value="6"></value>
						<value name="Harmonics measurement" value="7"></value>
						<value name="Power quality measurement" value="8"></value>
				</attribute>
			</attribute-set>
			<attribute-set id="0x0300" description="AC (Non-phase Specific) Measurements">
				<attribute id="0x0300" name="AC Frequency" type="u16" access="r" required="o" default="0xFFFF"></attribute>
				<attribute id="0x0304" name="Total Active Power" type="u32" access="r" required="o"></attribute>
				<attribute id="0x0305" name="Total Reactive Power" type="u32" access="r" required="o"></attribute>
				<attribute id="0x0306" name="Total Apparent Power" type="s32" access="r" required="o"></attribute>
			</attribute-set>
			<attribute-set id="0x0400" description="AC (Non-phase Specific) Formatting">
				<attribute id="0x0402" name="Power Multiplier" type="u32" access="r" required="o" default="0x000001"></attribute>
				<attribute id="0x0403" name="Power Divisor" type="u32" access="r" required="o" default="0x000001"></attribute>
			</attribute-set>
			<attribute-set id="0x0500" description="AC (Single Phase or Phase A) Measurements">
				<attribute id="0x0505" name="RMS Voltage" type="u16" access="r" required="o" default="0xFFFF"></attribute>
				<attribute id="0x0508" name="RMS Current" type="u16" access="r" required="o" default="0xFFFF"></attribute>
				<attribute id="0x050b" name="Active Power" type="s16" access="r" required="o" default="0x8000">
					<description>Represents the single phase or Phase A, current demand of active power delivered or received at the premises, in Watts (W). Positive values indicate power delivered to the premises where negative values indicate power received from the premises.</description>
				</attribute>
				<attribute id="0x050e" name="Reactive Power" type="s16" access="r" required="o" default="0x8000"></attribute>
				<attribute id="0x050f" name="Apparent Power" type="u16" access="r" required="o" default="0xFFFF"></attribute>
				<attribute id="0x0510" name="Power Factor" type="s8" access="r" required="o" default="0x00"></attribute>
			</attribute-set>
			<attribute-set id="0x0600" description="AC Formatting">
				<attribute id="0x0600" name="AC Voltage Multiplier" type="u16" access="r" required="o" default="0x0001"></attribute>
				<attribute id="0x0601" name="AC Voltage Divisor" type="u16" access="r" required="o" default="0x0001"></attribute>
				<attribute id="0x0602" name="AC Current Multiplier" type="u16" access="r" required="o" default="0x0001"></attribute>
				<attribute id="0x0603" name="AC Current Divisor" type="u16" access="r" required="o" default="0x0001"></attribute>
				<attribute id="0x0604" name="AC Power Multiplier" type="u16" access="r" required="o" default="0x0001"></attribute>
				<attribute id="0x0605" name="AC Power Divisor" type="u16" access="r" required="o" default="0x0001"></attribute>
			</attribute-set>
			<attribute-set id="0x0900" description="AC (Phase B) Measurements">
				<attribute id="0x0905" name="RMS Voltage" type="u16" access="r" required="o" default="0xFFFF"></attribute>
				<attribute id="0x0908" name="RMS Current" type="u16" access="r" required="o" default="0xFFFF"></attribute>
			</attribute-set>
			<attribute-set id="0x0a00" description="AC (Phase C) Measurements">
				<attribute id="0x0a05" name="RMS Voltage" type="u16" access="r" required="o" default="0xFFFF"></attribute>
				<attribute id="0x0a08" name="RMS Current" type="u16" access="r" required="o" default="0xFFFF"></attribute>
			</attribute-set>
		</server>
		<client>
		</client>
	</cluster>
		<cluster id="0x0b05" name="Diagnostics">
			<description>The diagnostics cluster provides access to information regarding the operation of the ZigBee stack over time.</description>
				<server>
					<attribute-set id="0x0000" description="Hardware Information">
						<attribute id="0x0000" name="Number of Resets" type="u16" access="r" required="o" default="0x0000"></attribute>
						<attribute id="0x0001" name="Persistens Memory Writes" type="u16" access="r" required="o" default="0x0000"></attribute>
					</attribute-set>
					<attribute-set id="0x0100" description="Stack/Network Information">
						<attribute id="0x0100" name="Mac Rx Bcast" type="u32" access="r" required="o" default="0x00000000"></attribute>
						<attribute id="0x0101" name="Mac Tx Bcast" type="u32" access="r" required="o" default="0x00000000"></attribute>
						<attribute id="0x0102" name="Mac Rx Ucast" type="u32" access="r" required="o" default="0x00000000"></attribute>
						<attribute id="0x0103" name="Mac Tx Ucast" type="u32" access="r" required="o" default="0x00000000"></attribute>
						<attribute id="0x0104" name="Mac Tx Ucast Retry" type="u16" access="r" required="o" default="0x0000"></attribute>
						<attribute id="0x0105" name="Mac Tx Ucast Fail" type="u16" access="r" required="o" default="0x0000"></attribute>
						<attribute id="0x0106" name="APS Rx Bcast" type="u16" access="r" required="o" default="0x0000"></attribute>
						<attribute id="0x0107" name="APS Tx Bcast" type="u16" access="r" required="o" default="0x0000"></attribute>
						<attribute id="0x0108" name="APS Rx Ucast" type="u16" access="r" required="o" default="0x0000"></attribute>
						<attribute id="0x0109" name="APS Tx Ucast Success" type="u16" access="r" required="o" default="0x0000"></attribute>
						<attribute id="0x010a" name="APS Tx Ucast Retry" type="u16" access="r" required="o" default="0x0000"></attribute>
						<attribute id="0x010b" name="APS Tx Ucast Fail" type="u16" access="r" required="o" default="0x0000"></attribute>
						<attribute id="0x010c" name="Route Disc Initiated" type="u16" access="r" required="o" default="0x0000"></attribute>
						<attribute id="0x010d" name="Neighbor Added" type="u16" access="r" required="o" default="0x0000"></attribute>
						<attribute id="0x010e" name="Neighbor Removed" type="u16" access="r" required="o" default="0x0000"></attribute>
						<attribute id="0x010f" name="Neighbor Stale" type="u16" access="r" required="o" default="0x0000"></attribute>
						<attribute id="0x0110" name="Join Indication" type="u16" access="r" required="o" default="0x0000"></attribute>
						<attribute id="0x0111" name="Child Moved" type="u16" access="r" required="o" default="0x0000"></attribute>
						<attribute id="0x0112" name="NWK FC Failure" type="u16" access="r" required="o" default="0x0000"></attribute>
						<attribute id="0x0113" name="APS FC Failure" type="u16" access="r" required="o" default="0x0000"></attribute>
						<attribute id="0x0114" name="APS Unauthorized Key" type="u16" access="r" required="o" default="0x0000"></attribute>
						<attribute id="0x0115" name="NWK Decrypt Failures" type="u16" access="r" required="o" default="0x0000"></attribute>
						<attribute id="0x0116" name="APS Decrypt Failures" type="u16" access="r" required="o" default="0x0000"></attribute>
						<attribute id="0x0117" name="Packet Buffer Alloc Failures" type="u16" access="r" required="o" default="0x0000"></attribute>
						<attribute id="0x0118" name="Relayed Ucast" type="u16" access="r" required="o" default="0x0000"></attribute>
						<attribute id="0x0119" name="Phy to MAC queue limit reached" type="u16" access="r" required="o" default="0x0000"></attribute>
						<attribute id="0x011a" name="Packet Validate Dropcount" type="u16" access="r" required="o" default="0x0000"></attribute>
						<attribute id="0x011b" name="Avg MAC Retry per APS Msg Sent" type="u16" access="r" required="o" default="0x0000"></attribute>
						<attribute id="0x011c" name="Last Message LQI" type="u8" access="r" required="o" default="0x00"></attribute>
						<attribute id="0x011d" name="Last Message RSSI" type="s8" access="r" required="o" default="0x00"></attribute>
					</attribute-set>
					<attribute-set id="0x4000" description="Vendor specific attributes">
						<attribute id="0x4000" name="SW error code" type="bmp16" access="rw" default="0" required="o" mfcode="0x1246"></attribute>
					</attribute-set>
				</server>
				<client>
				</client>
		</cluster>
		<cluster id="0x0500" name="IAS Zone">
			<description>The IAS Zone cluster defines an interface to the functionality of an IAS security zone device. IAS Zone supports up totwo alarm types per zone, low battery reports and supervision of the IAS network.</description>
			<server>
				<attribute-set id="0x0000" description="Zone information">
					<attribute id="0x0000" name="Zone State" type="enum8" range="0x00,0x01" access="r" required="m">
						<value name="Not enrolled" value="0x00"></value>
						<value name="Enrolled" value="0x01"><description>The client will react to Zone
						State Change Notification commands from the server.</description></value>
					</attribute>
					<attribute id="0x0001" name="Zone Type" type="enum16" range="0x0000,0xffff" access="r" required="m">
						<value name="Standard CIE" value="0x0000"></value>
						<value name="Motion sensor" value="0x000d"></value>
						<value name="Contact switch" value="0x0015"></value>
						<value name="Fire sensor" value="0x0028"></value>
						<value name="Water sensor" value="0x002a"></value>
						<value name="Carbon Monoxide (CO) sensor" value="0x002b"></value>
						<value name="Personal emergency device" value="0x002c"></value>
						<value name="Vibration / Movement sensor" value="0x002d"></value>
						<value name="Remote Control" value="0x010f"></value>
						<value name="Key fob" value="0x0115"></value>
						<value name="Keypad" value="0x021d"></value>
						<value name="Standard Warning Device" value="0x0225"></value>
						<value name="Glass break sensor" value="0x0226"></value>
						<value name="Security repeater" value="0x0229"></value>
						<value name="Manufacturer specific" value="0x8000"></value>
						<value name="Invalid Zone Type" value="0xffff"></value>
					</attribute>
					<attribute id="0x0002" type="bmp16" name="Zone Status" access="r" required="m">
						<value name="Alarm 1" value="0"></value>
						<value name="Alarm 2" value="1"></value>
						<value name="Tamper" value="2"></value>
						<value name="Battery" value="3"></value>
						<value name="Supervision reports" value="4"></value>
						<value name="Restore reports" value="5"></value>
						<value name="Trouble" value="6"></value>
						<value name="AC (mains)" value="7"></value>
						<value name="Test" value="8"></value>
						<value name="Battery defect" value="9"></value>
					</attribute>
				</attribute-set>
				<attribute-set id="0x0010" description="Zone settings">
					<attribute id="0x0010" name="IAS_CIE_Address" type="uid" access="rw" required="o" default="0"></attribute>
					<attribute id="0x0011" name="Zone ID" type="u8" range="0x00,0xff" access="r" required="m"></attribute>
				</attribute-set>
				<attribute-set id="0x8000" description="Develco specific" mfcode="0x1015">
					<attribute id="0x8000" name="Zone Status Interval" type="u16" access="rw" required="o" mfcode="0x1015"></attribute>
					<attribute id="0x8001" name="Alarm Off Delay" type="u16" access="rw" required="o" mfcode="0x1015"></attribute>
				</attribute-set>
                <attribute-set id="0xf000" description="Xiaomi specific" mfcode="0x1037">
                    <attribute id="0xfff0" name="Sensitivity" type="u32" access="r" required="o" mfcode="0x1037"></attribute>
					<attribute id="0xfff1" name="Selftest/Density" type="u32" access="rw" required="o" mfcode="0x1037"></attribute>
				</attribute-set>
				<command id="0x00" dir="recv" name="Zone Enroll Response" required="m">
					<payload>
						<attribute id="0x00" type="enum8" name="Enroll response code" required="m">
							<value name="Success" value="0x00"></value>
							<value name="Not supported" value="0x01"></value>
							<value name="No enroll permit" value="0x02"></value>
							<value name="Too many zones" value="0x03"></value>
						</attribute>
						<attribute id="0x01" type="u8" name="Zone ID" required="m"></attribute>
					</payload>
				</command>
				<command id="0x01" dir="recv" name="Initiate Normal Operation Mode" required="o">
					<payload>
					</payload>
				</command>
				<command id="0x00" dir="send" name="Zone Status Change Notification" required="m">
					<payload>
						<attribute id="0x00" type="bmp16" name="Zone Status" required="m">
							<value name="Alarm 1" value="0"></value>
							<value name="Alarm 2" value="1"></value>
							<value name="Tamper" value="2"></value>
							<value name="Battery" value="3"></value>
							<value name="Supervision reports" value="4"></value>
							<value name="Restore reports" value="5"></value>
							<value name="Trouble" value="6"></value>
							<value name="AC (mains)" value="7"></value>
							<value name="Test" value="8"></value>
							<value name="Battery defect" value="9"></value>
						</attribute>
						<attribute id="0x01" type="bmp8" name="Extended Status" default="0x00" required="m"></attribute>
						<attribute id="0x02" type="u8" name="Zone ID" required="m"></attribute>
						<attribute id="0x03" type="u16" name="Delay" required="m"></attribute>
					</payload>
				</command>
				<command id="0x01" dir="send" name="Zone Enroll request" required="m">
					<payload>
						<attribute id="0x00" type="enum16" name="Zone Status" required="m">
							<value name="Standard CIE" value="0x0000"></value>
							<value name="Motion sensor" value="0x000d"></value>
							<value name="Contact switch" value="0x0015"></value>
							<value name="Fire sensor" value="0x0028"></value>
							<value name="Water sensor" value="0x002a"></value>
							<value name="Gas sensor" value="0x002b"></value>
							<value name="Personal emergency device" value="0x002c"></value>
							<value name="Vibration / Movement sensor" value="0x002d"></value>
							<value name="Remote Control" value="0x010f"></value>
							<value name="Key fob" value="0x0115"></value>
							<value name="Keypad" value="0x021d"></value>
							<value name="Standard Warning Device" value="0x0225"></value>
							<value name="Invalid Zone Type" value="0xffff"></value>
						</attribute>
						<attribute id="0x01" type="u16" name="Manufacturer Code" required="m"></attribute>
					</payload>
				</command>
			</server>
			<client>
			</client>
		</cluster>

		<cluster id="0x0501" name="IAS ACE">
			<description>The IAS ACE cluster defines an interface to the functionality of any Ancillary Control Equipment of the IAS system. Using this cluster, a ZigBee enabled ACE device can access a IAS CIE device and manipulate the IAS system, on behalf of a level-2 user.</description>
			<server>
				<attribute></attribute>
				<command id="0x00" dir="recv" name="Arm" required="m">
					<payload>
						<attribute id="0x00" type="enum8" name="Arm Mode" required="m">
							<value name="Disarm" value="0x00"></value>
							<value name="Arm Day/Home Zones Only" value="0x01"></value>
							<value name="Arm Night/Sleep Zones Only" value="0x02"></value>
							<value name="Arm All Zones" value="0x03"></value>
						</attribute>
						<attribute id="0x01" type="cstring" name="Arm/Disarm Code" required="m"></attribute>
						<attribute id="0x02" type="u8" name="Zone ID" required="m"></attribute>
					</payload>
				</command>
				<command id="0x01" dir="recv" name="Bypass" required="m">
					<payload>
						<attribute id="0x00" type="u8" name="Number of Zones" required="m"></attribute>
						<attribute id="0x01" type="u8" name="Zone ID" required="m"></attribute>
						<attribute id="0x02" type="cstring" name="Arm/Disarm Code" required="m"></attribute>
					</payload>
				</command>
				<command id="0x02" dir="recv" name="Emergency" required="m">
				</command>
				<command id="0x03" dir="recv" name="Fire" required="m">
				</command>
				<command id="0x04" dir="recv" name="Panic" required="m">
				</command>
				<command id="0x05" dir="recv" name="Get Zone ID Map" required="m">
				</command>
				<command id="0x06" dir="recv" name="Get Zone Information" required="m">
					<payload>
						<attribute id="0x00" type="u8" name="Zone ID" required="m"></attribute>
					</payload>
				</command>
				<command id="0x07" dir="recv" name="Get Panel Status" required="m">
				</command>
				<command id="0x08" dir="recv" name="Get Bypassed Zone List" required="m">
				</command>
				<command id="0x09" dir="recv" name="Get Zone Status" required="m">
					<payload>
						<attribute id="0x00" type="u8" name="Starting Zone ID" required="m"></attribute>
						<attribute id="0x01" type="u8" name="Max Number of Zone IDs" required="m"></attribute>
						<attribute id="0x02" type="bool" name="Zone Status Mask Flag" required="m"></attribute>
						<attribute id="0x03" type="bmp16" name="Zone Status Mask" required="m"></attribute>
						<!--More to do here!!!-->
					</payload>
				</command>
			</server>
			<client>
				<command id="0x00" dir="recv" name="Arm Response" required="m">
					<payload>
						<attribute id="0x00" type="enum8" name="Arm Notification" required="m">
							<value name="All Zones Disarmed" value="0x00"></value>
							<value name="Only Day/Home Zones Armed" value="0x01"></value>
							<value name="Only Night/Sleep Zones Armed" value="0x02"></value>
							<value name="All Zones Armed" value="0x03"></value>
							<value name="Invalid Arm/Disarm Code" value="0x04"></value>
							<value name="Not ready to arm" value="0x05"></value>
							<value name="Already disarmed" value="0x06"></value>
						</attribute>
						<attribute id="0x01" type="cstring" name="Arm/Disarm Code" required="m"></attribute>
						<attribute id="0x02" type="u8" name="Zone ID" required="m"></attribute>
					</payload>
				</command>
				<command id="0x01" dir="recv" name="Get Zone ID Map Response" required="m">
					<payload>
						<attribute id="0x00" type="bmp16" name="Zone ID Map section 0" required="m"></attribute>
						<!--More to do here!!!-->
					</payload>
				</command>
				<command id="0x02" dir="recv" name="Get Zone Information Response" required="m">
					<payload>
						<attribute id="0x00" type="u8" name="Zone ID" required="m"></attribute>
						<attribute id="0x01" type="enum16" name="Zone Type" required="m">
							<value name="All Zones Disarmed" value="0x00"></value>
							<value name="Only Day/Home Zones Armed" value="0x01"></value>
							<value name="Only Night/Sleep Zones Armed" value="0x02"></value>
							<value name="All Zones Armed" value="0x03"></value>
							<value name="Invalid Arm/Disarm Code" value="0x04"></value>
							<value name="Not ready to arm" value="0x05"></value>
							<value name="Already disarmed" value="0x06"></value>
						</attribute>
						<attribute id="0x02" type="uid" name="IEEE address" required="m"></attribute>
						<attribute id="0x03" type="cstring" name="Zone Label" required="m"></attribute>
					</payload>
				</command>
				<command id="0x03" dir="recv" name="Zone Status Changed" required="m">
					<payload>
						<attribute id="0x00" type="u8" name="Zone ID" required="m"></attribute>
						<attribute id="0x01" type="enum16" name="Zone Status" required="m">
							<!--More to do here!!!-->
							<value name="All Zones Disarmed" value="0x00"></value>
							<value name="Only Day/Home Zones Armed" value="0x01"></value>
							<value name="Only Night/Sleep Zones Armed" value="0x02"></value>
							<value name="All Zones Armed" value="0x03"></value>
							<value name="Invalid Arm/Disarm Code" value="0x04"></value>
							<value name="Not ready to arm" value="0x05"></value>
							<value name="Already disarmed" value="0x06"></value>
						</attribute>
						<attribute id="0x02" type="enum8" name="Audible Notification" default="0x01" required="m">
							<value name="Mute" value="0x00"></value>
							<value name="Default sound" value="0x01"></value>
						</attribute>
						<attribute id="0x03" type="cstring" name="Zone Label" required="m"></attribute>
					</payload>
				</command>
				<command id="0x04" dir="recv" name="Panel Status Changed" required="m">
					<payload>
						<attribute id="0x00" type="enum8" name="Panel Status" required="m">
							<value name="Panel disarmed (all zones disarmed) and ready to arm" value="0x00"></value>
							<value name="Armed stay" value="0x01"></value>
							<value name="Armed night" value="0x02"></value>
							<value name="Armed away" value="0x03"></value>
							<value name="Exit delay" value="0x04"></value>
							<value name="Entry delay" value="0x05"></value>
							<value name="Not ready to arm" value="0x06"></value>
							<value name="In alarm" value="0x07"></value>
							<value name="Arming stay" value="0x08"></value>
							<value name="Arming night" value="0x09"></value>
							<value name="Arming away" value="0x0a"></value>
						</attribute>
						<attribute id="0x01" type="u8" name="Seconds Remaining" default="0x00" required="m"></attribute>
						<attribute id="0x02" type="enum8" name="Audible Notification" default="0x01" required="m">
							<value name="Mute" value="0x00"></value>
							<value name="Default sound" value="0x01"></value>
						</attribute>
						<attribute id="0x03" type="enum8" name="Alarm Status" default="0x00" required="m">
							<value name="No alarm" value="0x00"></value>
							<value name="Burglar" value="0x01"></value>
							<value name="Fire" value="0x02"></value>
							<value name="Emergency" value="0x03"></value>
							<value name="Police Panic" value="0x04"></value>
							<value name="Fire Panic" value="0x05"></value>
							<value name="Emergency Panic (i.e., medical issue)" value="0x06"></value>
						</attribute>
						<attribute id="0x04" type="cstring" name="Zone Label" required="m"></attribute>
					</payload>
				</command>
				<command id="0x05" dir="recv" name="Get Panel Status Response" required="m">
					<payload>
						<attribute id="0x00" type="enum8" name="Panel Status" required="m">
							<value name="Panel disarmed (all zones disarmed) and ready to arm" value="0x00"></value>
							<value name="Armed stay" value="0x01"></value>
							<value name="Armed night" value="0x02"></value>
							<value name="Armed away" value="0x03"></value>
							<value name="Exit delay" value="0x04"></value>
							<value name="Entry delay" value="0x05"></value>
							<value name="Not ready to arm" value="0x06"></value>
							<value name="In alarm" value="0x07"></value>
							<value name="Arming stay" value="0x08"></value>
							<value name="Arming night" value="0x09"></value>
							<value name="Arming away" value="0x0a"></value>
						</attribute>
						<attribute id="0x01" type="u8" name="Seconds Remaining" default="0x00" required="m"></attribute>
						<attribute id="0x02" type="enum8" name="Audible Notification" default="0x01" required="m">
							<value name="Mute" value="0x00"></value>
							<value name="Default sound" value="0x01"></value>
						</attribute>
						<attribute id="0x03" type="enum8" name="Alarm Status" default="0x00" required="m">
							<value name="No alarm" value="0x00"></value>
							<value name="Burglar" value="0x01"></value>
							<value name="Fire" value="0x02"></value>
							<value name="Emergency" value="0x03"></value>
							<value name="Police Panic" value="0x04"></value>
							<value name="Fire Panic" value="0x05"></value>
							<value name="Emergency Panic (i.e., medical issue)" value="0x06"></value>
						</attribute>
						<attribute id="0x04" type="cstring" name="Zone Label" required="m"></attribute>
					</payload>
				</command>
				<command id="0x06" dir="recv" name="Set Bypassed Zone List" required="m">
					<payload>
						<attribute id="0x00" type="u8" name="Number of Zones" required="m"></attribute>
						<attribute id="0x01" type="u8" name="Zone ID 1" required="m"></attribute>
						<attribute id="0x02" type="u8" name="Zone ID 2" required="m"></attribute>
						<attribute id="0x03" type="u8" name="Zone ID 3" required="m"></attribute>
						<attribute id="0x04" type="u8" name="Zone ID 4" required="m"></attribute>
						<attribute id="0x05" type="u8" name="Zone ID 5" required="m"></attribute>
						<attribute id="0x06" type="u8" name="Zone ID 6" required="m"></attribute>
						<attribute id="0x07" type="u8" name="Zone ID 7" required="m"></attribute>
						<attribute id="0x08" type="u8" name="Zone ID 8" required="m"></attribute>
					</payload>
				</command>
				<command id="0x07" dir="recv" name="Bypass Response" required="m">
					<payload>
						<attribute id="0x00" type="u8" name="Number of Zones" required="m"></attribute>
						<attribute id="0x01" type="u8" name="Bypass Result for Zone ID 1" required="m"></attribute>
						<attribute id="0x02" type="u8" name="Bypass Result for Zone ID 2" required="m"></attribute>
						<attribute id="0x03" type="u8" name="Bypass Result for Zone ID 3" required="m"></attribute>
						<attribute id="0x04" type="u8" name="Bypass Result for Zone ID 4" required="m"></attribute>
						<attribute id="0x05" type="u8" name="Bypass Result for Zone ID 5" required="m"></attribute>
						<attribute id="0x06" type="u8" name="Bypass Result for Zone ID 6" required="m"></attribute>
						<attribute id="0x07" type="u8" name="Bypass Result for Zone ID 7" required="m"></attribute>
						<attribute id="0x08" type="u8" name="Bypass Result for Zone ID 8" required="m"></attribute>
							<!--<value name="Zone bypassed" value="0x00"></value>
							<value name="Zone not bypassed" value="0x01"></value>
							<value name="Not allowed" value="0x02"></value>
							<value name="Invalid Zone ID" value="0x03"></value>
							<value name="Unknown Zone ID" value="0x04"></value>
							<value name="Invalid Arm/Disarm Code" value="0x05"></value>-->
					</payload>
				</command>
				<command id="0x08" dir="recv" name="Get Zone Status Response" required="m">
					<payload>
						<attribute id="0x00" type="bool" name="Zone Status Complete" required="m"></attribute>
						<attribute id="0x01" type="u8" name="Number of Zones" required="m"></attribute>
						<attribute id="0x02" type="u8" name="Zone ID 1" required="m"></attribute>
						<attribute id="0x03" type="bmp16" name="Zone ID 1 Zone Status" required="m"></attribute>
						<attribute id="0x04" type="u8" name="Zone ID 2" required="m"></attribute>
						<attribute id="0x05" type="bmp16" name="Zone ID 2 Zone Status" required="m"></attribute>
						<attribute id="0x06" type="u8" name="Zone ID 3" required="m"></attribute>
						<attribute id="0x07" type="bmp16" name="Zone ID 3 Zone Status" required="m"></attribute>
						<attribute id="0x08" type="u8" name="Zone ID 4" required="m"></attribute>
						<attribute id="0x09" type="bmp16" name="Zone ID 4 Zone Status" required="m"></attribute>
					</payload>
				</command>
			</client>
		</cluster>

		<cluster id="0x0502" name="IAS WD">
			<description>The IAS WD cluster provides an interface to the functionality of any Warning Device equipment of the IAS system. Using this cluster, a ZigBee enabled CIE device can access a ZigBee enabled IAS WD device and issue alarm warning indications (siren, strobe lighting, etc.) when a system alarm condition is detected.</description>
			<server>
				<attribute id="0x0000" name="Max Duration" type="u16" range="0x0000,0xfffe" access="rw" required="m" default="240"></attribute>
				<command id="0x00" dir="recv" name="Start warning" required="m">
					<payload>
						<attribute id="0x00" type="bmp8" name="Options" required="m">
							<value name="Siren level 0" value="0"></value>
							<value name="Siren level 1" value="1"></value>
							<value name="Strobe" value="2"></value>
							<value name="Warning mode 0" value="4"></value>
							<value name="Warning mode 1" value="5"></value>
							<value name="Warning mode 2" value="6"></value>
							<value name="Warning mode 3" value="7"></value>
						</attribute>
						<attribute id="0x01" type="u16" name="Warning duration" required="m"></attribute>
						<attribute id="0x02" type="u8" name="Strobe duty cycle" required="m" default="0x00"></attribute>
						<attribute id="0x00" type="enum8" name="Strobe level" required="m">
							<value name="Low" value="0x00"></value>
							<value name="Medium" value="0x01"></value>
							<value name="High" value="0x02"></value>
							<value name="Very high" value="0x03"></value>
						</attribute>
					</payload>
				</command>
				<command id="0x01" dir="recv" name="Squawk" required="m">
					<payload>
						<attribute id="0x00" type="bmp8" name="Options" required="m">
							<value name="Sqawk level 0" value="0"></value>
							<value name="Sqawk level 1" value="1"></value>
							<value name="Strobe" value="3"></value>
							<value name="Sound for disarmed" value="4"></value>
						</attribute>
					</payload>
				</command>
			</server>
			<client>
			</client>
		</cluster>
	</domain>
	<domain name="Security and safety" low_bound="0500" high_bound="05ff" description="The security and safety functional domain contains clusters and information to build devices in the security and safety domain, e.g. alarm units.">
	</domain>
	<domain name="Protocol interfaces" low_bound="0600" high_bound="06ff" description="The protocol interfaces functional domain contains clusters and information to build devices to interface to other protocols, e.g. BACnet.">
	</domain>
	<domain name="Smart energy" low_bound="0700" high_bound="07ff" description="TODO Smart Energy Description">
		<cluster id="0700" name="Price">
			<description>The Price Cluster provides the mechanism for communicating Gas, Energy, or Water pricing information within the premise. This pricing information is distributed to the ESP from either the utilities or from regional energy providers.</description>
			<server>
				<attribute id="0000" name="Tier1 Price Label" type="ostring" access="rw" required="o" range="0,12" default="Tier1"></attribute>
				<attribute id="0001" name="Tier2 Price Label" type="ostring" access="rw" required="o" range="0,12" default="Tier2"></attribute>
				<attribute id="0002" name="Tier3 Price Label" type="ostring" access="rw" required="o" range="0,12" default="Tier3"></attribute>
				<attribute id="0003" name="Tier4 Price Label" type="ostring" access="rw" required="o" range="0,12" default="Tier4"></attribute>
				<attribute id="0004" name="Tier5 Price Label" type="ostring" access="rw" required="o" range="0,12" default="Tier5"></attribute>
				<attribute id="0005" name="Tier6 Price Label" type="ostring" access="rw" required="o" range="0,12" default="Tier6"></attribute>
				<command id="00" dir="recv" name="Get Current Price" required="m">
					<payload>
						<attribute id="0x0000" type="bmp8" name="Command Options" required="m">
							<value name="Requestor Rx On When Idle" value="0x00"/>
						</attribute>
					</payload>
				</command>
				<command id="01" dir="recv" name="Get Scheduled Prices" required="o">
					<payload>
						<attribute id="0x0000" type="utc" name="Start Time" required="m"></attribute>
						<attribute id="0x0001" type="u8" name="Number of Events" required="m"></attribute>
					</payload>
				</command>
			</server>
			<client>
			<!-- TODO -->
			</client>
		</cluster>
		<cluster id="0701" name="Demand Response and Load Control">
			<description>This cluster provides an interface to the functionality of Smart Energy Demand Response and Load Control. Devices targeted by this cluster include thermostats and devices that support load control.</description>
		<client>
		<attribute id="0000" name="Utility Enrolment Group" type="u8" access="rw" default="0" range="0x00,0xff" required="m"></attribute>
		<attribute id="0001" name="Start Randomize Minutes" type="u8" access="rw" default="0x1e" range="0x00,0x3c" required="m"></attribute>
		<attribute id="0002" name="Stop Randomize Minutes" type="u8" access="rw" default="0x1e" range="0x00,0x3c" required="m"></attribute>
		<attribute id="0003" name="Device Class Value" type="u16" access="r" default="0x1e" range="0x00,0xff" required="m"></attribute>
		</client>
		<server>
		<!-- TODO -->
		</server>
		</cluster>
		<cluster id="0702" name="Simple Metering">
			<description>The Simple Metering Cluster provides a mechanism to retrieve usage information from Electric, Gas, Water, and potentially Thermal metering devices. These
devices can operate on either battery or mains power, and can have a wide variety of sophistication.</description>
			<server>
			<attribute-set id="0x0000" description="Reading Information Set">
				<attribute id="0x0000" name="Current Summation Delivered" type="u48" access="r" required="m"></attribute>
				<attribute id="0x0001" name="Current Summation Received" type="u48" access="r" required="o"></attribute>
				<attribute id="0x041b" name="Unknown" type="u64" access="rw" required="o" mfcode="0x1037"></attribute>
				<!-- TODO -->
			</attribute-set>
			<attribute-set id="0x0100" description="TOU Information Set">
			<!-- TODO -->
			</attribute-set>
			<attribute-set id="0x0200" description="Meter Status">
				<attribute id="0x0200" name="Status" type="bmp8" default="00000000" access="r" required="m">
					<value name="Check Meter" value="0"></value>
					<value name="Low Battery" value="1"></value>
					<value name="Tamper Detect" value="2"></value>
					<value name="Power Failure" value="3"></value>
					<value name="Power Quality" value="4"></value>
					<value name="Leak Detect" value="5"></value>
					<value name="Service Disconnect Open" value="6"></value>
				</attribute>
			</attribute-set>
			<attribute-set id="0x0300" description="Formatting">
				<attribute id="0x0300" name="Unit of Measure" type="enum8" default="0" access="r" required="m">
					<value name="kW &amp; kWh binary" value="0"></value>
					<value name="m³ &amp; m³/h binary" value="1"></value>
					<value name="ft³ &amp; ft³/h binary" value="2"></value>
					<value name="ccf &amp; ccf/h binary" value="3"></value>
					<value name="US gl &amp; Us gl/h binary" value="4"></value>
					<value name="IMP gl &amp; IMP gl/h binary" value="5"></value>
					<value name="BTUs &amp; BTU/h binary" value="6"></value>
					<value name="Liters &amp; l/h binary" value="7"></value>
					<value name="kPA(gauge) binary" value="8"></value>
					<value name="kPA(absolute) binary" value="9"></value>

					<value name="kW &amp; kWh BCD" value="80"></value>
					<value name="m³ &amp; m³/h BCD" value="81"></value>
					<value name="ft³ &amp; ft³/h BCD" value="82"></value>
					<value name="ccf &amp; ccf/h BCD" value="83"></value>
					<value name="US gl &amp; Us gl/h BCD" value="84"></value>
					<value name="IMP gl &amp; IMP gl/h BCD" value="85"></value>
					<value name="BTUs &amp; BTU/h BCD" value="86"></value>
					<value name="Liters &amp; l/h BCD" value="87"></value>
					<value name="kPA(gauge) BCD" value="88"></value>
					<value name="kPA(absolute) BCD" value="89"></value>
				</attribute>
				<attribute id="0x0301" name="Multiplier" type="u24" access="r" required="o"></attribute>
				<attribute id="0x0302" name="Divisor" type="u24" access="r" required="o"></attribute>
				<attribute id="0x0303" name="Summation Formatting" type="bmp8" access="r" required="m">
					<value name="Number Digits Right" description="Number of Digets to the right of the Decimal Point" value="0,2"></value>
					<value name="Number Digits Left" description="Number of Digets to the left of the Decimal Point" value="3,6"></value>
					<value name="Suppress Leading Zeros" value="7"></value>
				</attribute>
				<attribute id="0x0304" name="Demand Formatting" type="bmp8" access="r" required="o">
					<value name="Number Digits Right" description="Number of Digets to the right of the Decimal Point" value="0,2"></value>
					<value name="Number Digits Left" description="Number of Digets to the left of the Decimal Point" value="3,6"></value>
					<value name="Suppress Leading Zeros" value="7"></value>
				</attribute>
				<!-- TODO -->
				<attribute id="0x0306" name="Metering Device Type" type="enum8" access="r" required="m">
					<value name="Electric Metering" value="0"></value>
					<value name="Gas Metering" value="1"></value>
					<value name="Water Metering" value="2"></value>
					<value name="Thermal Metering" value="3"></value>
					<value name="Pressure Metering" value="4"></value>
					<value name="Heat Metering" value="5"></value>
					<value name="Cooling Metering" value="6"></value>

					<value name="Mirrored Gas Metering" value="128"></value>
					<value name="Mirrored Water Metering" value="129"></value>
					<value name="Mirrored Thermal Metering" value="130"></value>
					<value name="Mirrored Pressure Metering" value="131"></value>
					<value name="Mirrored Heat Metering" value="132"></value>
					<value name="Mirrored Cooling Metering" value="133"></value>
				</attribute>
				<attribute id="0x0308" name="Meter Serial Number" type="ostring" range="0,24" access="r" required="o"></attribute>
				<!-- TODO -->
			</attribute-set>
			<attribute-set id="0x0400" description="ESP Historical Consumption">
				<attribute id="0x0400" name="Instantaneous Demand" type="s24" access="r" required="o"></attribute>
			</attribute-set>
			<attribute-set id="0x0500" description="Load Profile Configuration">
			</attribute-set>
			<attribute-set id="0x0600" description="Supply Limit">
			</attribute-set>
			<!-- TODO -->
			<!-- dont support generated commands yet
			<command id="01" dir="send" name="Get Profile Response" required="o">
				<payload>
					<field type="utc" name="End Time">
					</field>
					<field type="enum8" name="Status">
						<value name="Success" value="0x00"/>
						<value name="Undefined Interval Channel requested" value="0x01"/>
						<value name="Interval Channel not supported" value="0x02"/>
						<value name="Invalid End Time" value="0x03"/>
						<value name="More periods requested then can be returned" value="0x04"/>
						<value name="No intervals available for the requested time" value="0x05"/>
					</field>
					<field type="enum8" name="Profile Interval Period">
						<value name="Daily" value="0"/>
						<value name="60 minutes" value="1"/>
						<value name="30 minutes" value="2"/>
						<value name="15 minutes" value="3"/>
						<value name="10 minutes" value="4"/>
						<value name="7.5 minutes" value="5"/>
						<value name="5 minutes" value="6"/>
						<value name="2.5 minutes" value="7"/>
					</field>
					<field type="u8" name="Number Of Periods Delivered">
					</field>
					<field type="u24" name="Intervals" list="true">
					</field>
				</payload>
			</command>
			 -->
			<command id="00" dir="recv" name="Get Profile" required="o">
				<payload>
					<attribute id="0x0000" type="u8" name="Interval Channel" required="m">
						<value name="Consumption Delivered" value="0x00"/>
						<value name="Consumption Received" value="0x01"/>
					</attribute>
					<attribute id="0x0001" type="utc" name="End Time" required="m"></attribute>
					<attribute id="0x0002" type="u8" name="Number Of Periods" required="m"></attribute>
				</payload>
			</command>
			<command id="01" dir="recv" name="Request Mirror Response" required="o">
				<payload>
					<attribute id="0x0000" type="u16" name="EndPoint ID" range="0x0001,0x00f0" required="m"></attribute>
				</payload>
			</command>
			<command id="02" dir="recv" name="Mirror Removed" required="o">
				<payload>
					<attribute id="0x0000" type="u16" name="Removed EndPoint ID" range="0x0001,0x00f0" required="m"></attribute>
				</payload>
			</command>
			</server>
			<client>
			<!-- TODO -->
			</client>
		</cluster>
		<cluster id="0703" name="Message">
			<description>This cluster provides an interface for passing text messages between ZigBee devices.</description>
			<server>
			</server>
			<client>
			</client>
			<!-- TODO -->
		</cluster>
		<cluster id="0704" name="Smart Energy Tunneling (Complex Metering)">
			<description>The tunneling cluster provides an interface for tunneling protocols.</description>
			<server>
				<attribute id="0000" name="Close Tunnel Timeout" type="u16" range="0x0001,0xFFFF" default="0xFFFF" access="r" required="m"></attribute>
			</server>
			<client>
			</client>
			<!-- TODO -->
		</cluster>
		<cluster id="0705" name="Prepayment">
			<description></description>
			<!-- TODO -->
		</cluster>
	</domain>

    <domain name="Appliances" low_bound="0b00" high_bound="0b03" description="The Appliance clusters are typically used in ZigBee appliance management.">
		<cluster id="001b" name="Appliance Control">
			<description>The Appliance Control cluster provides an interface to remotely control and to program household appliances. Example of control is Start, Stop and Pause commands.</description>
			<server>
			<!-- TODO -->
			</server>
			<client>
			<!-- TODO -->
			</client>
		</cluster>
        <cluster id="0b01" name="Appliance Identification">
			<description>Attributes and commands for determining basic information about a device and setting user device information. The Appliance Identification Cluster is a transposition of EN50523 "Identify Product" functional block.</description>
			<server>
			<!-- TODO -->
			</server>
			<client>
			<!-- TODO -->
			</client>
		</cluster>
        <cluster id="0b02" name="Appliance Events and Alerts">
			<description>Attributes and commands for transmitting or notifying the occurrence of an event, such as "temperature reached" and of an alert such as alarm, fault or warning. It is based on the "Signal event" syntax of EN50523 and completed where necessary.</description>
			<server>
                <command id="0x00" dir="recv" name="Get Alerts" required="m">
					<description>The get group identifiers request command is used to retrieve the actual group identifiers that the endpoint is using in its multicast communication in controlling different (remote) devices.</description>
				</command>
			</server>
			<client>
			<!-- TODO -->
			</client>
		</cluster>
        <cluster id="0b03" name="Appliance Statistics">
			<description>The Appliance Statistics provides a mechanism for transmitting appliance statistics to a collection unit (gateway). The statistics can be in format of data logs.</description>
			<server>
			<!-- TODO -->
			</server>
			<client>
			<!-- TODO -->
			</client>
		</cluster>
	</domain>

	<domain name="Light Link" useZcl="true"
		description="The light link domain contains clusters and information that provides ZLL specific functions and attributes.">
		<cluster id="0x1000" name="ZLL commissioning">
		<description>Attributes and commands for ZLL commissioning.</description>
			<server>
				<command id="0x41" dir="recv" name="Get group identifiers" required="m" response="0x41">
					<description>The get group identifiers request command is used to retrieve the actual group identifiers that the endpoint is using in its multicast communication in controlling different (remote) devices.</description>
					<payload>
						<attribute id="0x0000" type="u8" name="Start index" showas="dec" required="m" default="0"></attribute>
					</payload>
				</command>
				<command id="0x42" dir="recv" name="Get endpoint list" required="m" response="0x42">
					<description>The get endpoint list request command is used to retrieve addressing information for each endpoint the device is using in its unicast communication in controlling different (remote) devices.</description>
					<payload>
						<attribute id="0x0000" type="u8" name="Start index" showas="dec" required="m" default="0"></attribute>
					</payload>
				</command>
				<command id="0xd0" dir="recv" name="Write MAC address" required="m" vendor="0x1135">
					<description>Non standard write MAC address (DDEL).</description>
					<payload>
						<attribute id="0x0000" type="u64" name="MAC address" showas="hex" required="m" default="0"></attribute>
					</payload>
				</command>
			</server>
			<client>
				<command id="0x41" dir="recv" name="Get group identifiers response" required="m">
					<description>The get group identifiers response command allows a remote device to respond to the get group identifiers request command.</description>
					<payload>
						<attribute id="0x0000" type="u8" name="Total" required="m" default="0"></attribute>
						<attribute id="0x0001" type="u8" name="Start index" required="m" default="0"></attribute>
						<attribute id="0x0002" type="u8" name="Count" required="m" default="0"></attribute>

						<!-- TODO this will display only first item of the list -->
						<attribute id="0x0003" type="u16" name="First group ID" showas="hex" required="m" default="0x0000"></attribute>
						<attribute id="0x0004" type="u8" name="First group type" showas="hex" required="m" default="0x00"></attribute>
					</payload>
				</command>
				<command id="0x42" dir="recv" name="Get endpoint list response" required="m">
					<description>The get group identifiers response command allows a remote device to respond to the get group identifiers request command.</description>
					<payload>
						<attribute id="0x0000" type="u8" name="Total" required="m" default="0"></attribute>
						<attribute id="0x0001" type="u8" name="Start index" required="m" default="0"></attribute>
						<attribute id="0x0002" type="u8" name="Count" required="m" default="0"></attribute>

						<!-- TODO this will display only first item of the list -->
						<attribute id="0x0003" type="u16" name="NWK address" showas="hex" required="m" default="0x0000"></attribute>
						<attribute id="0x0004" type="u8" name="Endpoint" showas="hex" required="m" default="0x00"></attribute>
						<attribute id="0x0005" type="u16" name="Profile ID" showas="hex" required="m" default="0x0000"></attribute>
						<attribute id="0x0006" type="u16" name="Device ID" showas="hex" required="m" default="0x0000"></attribute>
						<attribute id="0x0007" type="u8" name="Version" showas="hex" required="m" default="0x00"></attribute>
					</payload>
				</command>
			</client>
		</cluster>

	</domain>

	<domain name="Green Power" useZcl="true"
		description="The green power domain contains clusters and information that provides ZGP specific functions and attributes.">
		<cluster id="0x0021" name="Green Power">
		<description>Attributes and commands.</description>
			<server>
				<attribute id="0x0000" name="Max Sink Table Entries" type="u8" default="0x00" access="r" required="m" showas="hex">
					<description>Maximum number of Sink Table entries supported by this device.</description>
				</attribute>
				<attribute id="0x0001" name="Sink Table" type="lostring" default="0x0000" access="r" required="m" showas="hex">
					<description>Sink Table, holding information about local bindings between a particular GPD and target‘s local endpoints.</description>
				</attribute>
				<attribute id="0x0002" name="Communication Mode" type="bmp8" default="0x01" access="rw" required="m" showas="hex">
					<description>Default communication mode requested by this sink.</description>
				</attribute>
				<attribute id="0x0003" name="Commissioning Exit Mode" type="bmp8" default="0x02" access="rw" required="m" showas="hex">
					<description>Conditions for the sink to exit the commissioning mode.</description>
				</attribute>
				<attribute id="0x0004" name="Commissioning Window" type="u16" default="0x00B4" access="rw" required="o" showas="hex">
					<description>Default duration of the Commissioning window duration, in seconds, as requested by this sink.</description>
				</attribute>
				<attribute id="0x0005" name="Security Level" type="bmp8" default="0x06" access="rw" required="m" showas="hex">
					<description>The minimum required security level to be supported by the paired GPDs.</description>
				</attribute>
				<attribute id="0x0006" name="Functionality" type="bmp24" default="0x0" access="r" required="m" showas="hex">
					<description>The optional GP functionality supported by this sink.</description>
				</attribute>
				<attribute id="0x0007" name="Active Functionality" type="bmp24" default="0xffffff" access="r" required="m" showas="hex">
					<description>The optional GP functionality supported by this sink that is active.</description>
				</attribute>
				<attribute id="0x0020" name="Shared Security Key Type" type="bmp8" default="0x00" access="r" required="m" showas="hex">
				</attribute>
				<attribute id="0x0021" name="Shared Security Key" type="seckey" access="r" required="m" showas="hex">
				</attribute>
				<attribute id="0x0022" name="GP Link Key" type="seckey" access="r" required="m" showas="hex">
				</attribute>
			</server>
			<client>
			</client>
		</cluster>
		<device id="0x0060" name="GP Proxy" description=""></device>
		<device id="0x0061" name="GP Proxy Basic" description=""></device>
		<device id="0x0062" name="GP Target Plus" description=""></device>
		<device id="0x0063" name="GP Target" description=""></device>
		<device id="0x0064" name="GP Commissioning Tool" description=""></device>
		<device id="0x0065" name="GP Combo" description=""></device>
		<device id="0x0066" name="GP Combo Basic" description=""></device>
	</domain>

	<domain name="Manufacturer Specific" useZcl="true"
		description="Manufacturer specific clusters.">

		<!-- Dresden Elektronik -->
		<cluster id="0xfc00" name="Spectral Measurement" mfcode="0x1135">
			<description>Dresden Elektronik Specific clusters.</description>
			<server>
				<attribute id="0x0000" type="u8" name="On" required="m" access="rw" default="0">
					<description>Enable Sensor </description>
				</attribute>

				<attribute id="0x0001" name="X-Value" type="u16" default="0x0000" access="r" required="m" showas="dec">
					<description>X-Value</description>
				</attribute>

				<attribute id="0x0002" name="Y-Value" type="u16" default="0x0000" access="r" required="m" showas="dec">
					<description>Y-Value</description>
				</attribute>

				<attribute id="0x0003" name="Z-Value" type="u16" default="0x0000" access="r" required="m" showas="dec">
					<description>Z-Value</description>
				</attribute>

			</server>
			<client>
			</client>
		</cluster>

		<!-- Tuya -->
		<cluster id="0xef00" name="Tuya specific Cluster" mfcode="0x1002">
			<description>Tuya Specific clusters.</description>
			<server>

			<command id="00" dir="recv" name="Unknow" required="m">
				<description>Command</description>
				<payload>
					<attribute id="0x0000" type="u8" name="Status" required="m" showas="hex" default="0x00"></attribute>
					<attribute id="0x0001" type="u8" name="TransID" required="m" showas="hex" default="0x00"></attribute>
					<attribute id="0x0002" type="u16" name="Dp" required="m" showas="hex" default="0x0000"></attribute>
					<attribute id="0x0003" type="u8" name="fn" required="m" showas="hex" default="0x00"></attribute>
					<attribute id="0x0004" type="ostring" name="data" required="m" default="1,0x0000"></attribute>
				</payload>
			</command>

			</server>
			<client>
			</client>
		</cluster>

		<!-- Legrand -->
		<cluster id="0xfc01" name="Legrand - Specific clusters" mfcode="1021">
			<description>Legrand Classic Specific clusters, used by all devices. But take care they are device specific.

> Dimmer switch without neutral : Option 1 = Dimmer on/off.
> Cable outlet : Option 1 = Fil pilote on/off.
> Contactor : On/off=0003 - HP/HC=0004.
			</description>
			<server>
				<attribute id="0x0000" type="dat16" name="Option 1" default="0x0101" access="rw" required="m" showas="hex">
					<description>Choose correctly according to your device Dimmer OR fil pilote.
Dimmer > Off=0100 - On=0101
Fil pilote > Off=0001 - On=0002
Contactor > On/off=0003 - HP/HC=0004</description>
				</attribute>
				<attribute id="0x0001" type="bool" name="Option 2" required="m" access="rw" default="0">
					<description>Option 1</description>
				</attribute>
				<attribute id="0x0002" type="bool" name="Option 3" required="m" access="rw" default="0">
					<description>Option 2</description>
				</attribute>
			</server>
			<client>
			</client>
		</cluster>
		<cluster id="0xfc40" name="Legrand - Specific clusters 2" mfcode="1021">
			<description>Legrand Specific clusters, Used by cable outlet.</description>
			<server>

			<command id="00" dir="recv" name="Unknow" required="m">
				<description>Set fil pilote mode</description>
				<payload>
					<attribute id="0x0000" type="enum8" name="Mode" required="m" default="0x00">
						<value name="Confort" value="0x00"></value>
						<value name="Confort -1" value="0x01"></value>
						<value name="Confort -2" value="0x02"></value>
						<value name="Eco" value="0x03"></value>
						<value name="Hors-Gel" value="0x04"></value>
						<value name="Off" value="0x05"></value>
					</attribute>
				</payload>
			</command>

			<attribute id="0x0000" type="enum8" name="Mode" default="0x00" access="r" required="m">
				<description>Heating mode</description>
					<value name="Confort" value="0x00"></value>
					<value name="Confort -1" value="0x01"></value>
					<value name="Confort -2" value="0x02"></value>
					<value name="Eco" value="0x03"></value>
					<value name="Hors-Gel" value="0x04"></value>
					<value name="Off" value="0x05"></value>
			</attribute>
			</server>
			<client>
			</client>
                </cluster>

		<!-- ubisys -->
		<cluster id="0xfc00" name="Device Setup" mfcode="0x10f2">
			<description>Attributes and commands.</description>
			<server>
				<attribute id="0x0000" name="Input Configurations" type="array" default="0" access="r" required="m">
				</attribute>
				<attribute id="0x0001" name="Input Actions" type="array" default="0" access="r" required="m">
				</attribute>
			</server>
			<client>
			</client>
		</cluster>

		<cluster id="0xfc01" name="Dimmer Setup" mfcode="0x10f2">
			<description>Attributes and commands.</description>
			<server>
				<attribute id="0x0000" name="Capabilities" type="bmp8" default="00000000" access="r" required="m">
					<value name="Forward Phase Control" value="0"></value>
					<value name="Reverse Phase Control" value="1"></value>
					<value name="Reactance Discriminator" value="5"></value>
					<value name="Configurable Curve" value="6"></value>
					<value name="Overload detection" value="7"></value>
				</attribute>

				<attribute id="0x0001" name="Status" type="bmp8" default="00000000" access="r" required="m">
					<value name="Forward Phase Control" value="0"></value>
					<value name="Reverse Phase Control" value="1"></value>
					<value name="Operational" value="2"></value>
					<value name="Overload" value="3"></value>
					<value name="Capacitive Load" value="6"></value>
					<value name="Inductive Load" value="7"></value>
				</attribute>

				<attribute id="0x0002" name="Mode" type="bmp8" default="00000000" access="r" required="m">
					<value name="Automatic Phase Control" value="0"></value>
					<value name="Forward Phase Control" value="1"></value>
					<value name="Reverse Phase Control" value="2"></value>
				</attribute>

			</server>
			<client>
			</client>
		</cluster>

		<!-- Samjin -->
    <cluster id="0xfc02" name="Samjin" mfcode="0x104e">
			<description>Samjin manufacturer-specifc cluster for SmartThings multi sensor.</description>
			<server>
        <attribute id="0x0000" name="Motion Threshold Multiplier" type="u8" mfcode="0x104e" default="0" access="rw" required="m"> </attribute>
        <attribute id="0x0002" name="Motion Threshold" type="u16" mfcode="0x104e" default="0" access="rw" required="m"> </attribute>
        <attribute id="0x0010" name="Active" type="bmp8" mfcode="0x104e" default="0" access="r" required="m">
          <value name="Active" value="0"></value>
        </attribute>
				<attribute id="0x0012" name="Acceleration X" type="s16" mfcode="0x104e" default="0" access="r" required="m"> </attribute>
				<attribute id="0x0013" name="Acceleration Y" type="s16" mfcode="0x104e" default="0" access="r" required="m"> </attribute>
				<attribute id="0x0014" name="Acceleration Z" type="s16" mfcode="0x104e" default="0" access="r" required="m"> </attribute>
			</server>
			<client>
			</client>
		</cluster>
    <cluster id="0xfc02" name="Samjin" mfcode="0x110a">
			<description>Samjin manufacturer-specifc cluster for SmartThings multi sensor.</description>
			<server>
        <attribute id="0x0000" name="Motion Threshold Multiplier" type="u8" mfcode="0x110a" default="0" access="rw" required="m"> </attribute>
        <attribute id="0x0002" name="Motion Threshold" type="u16" mfcode="0x110a" default="0" access="rw" required="m"> </attribute>
        <attribute id="0x0010" name="Active" type="bmp8" mfcode="0x110a" default="0" access="r" required="m">
          <value name="Active" value="0"></value>
        </attribute>
				<attribute id="0x0012" name="Acceleration X" type="s16" mfcode="0x110a" default="0" access="r" required="m"> </attribute>
				<attribute id="0x0013" name="Acceleration Y" type="s16" mfcode="0x110a" default="0" access="r" required="m"> </attribute>
				<attribute id="0x0014" name="Acceleration Z" type="s16" mfcode="0x110a" default="0" access="r" required="m"> </attribute>
			</server>
			<client>
			</client>
		</cluster>
		<cluster id="0xfc02" name="Samjin" mfcode="0x1241">
			<description>Samjin manufacturer-specifc cluster for SmartThings multi sensor.</description>
			<server>
				<attribute id="0x0000" name="Motion Threshold Multiplier" type="u8" mfcode="0x1241" default="0" access="rw" required="m"> </attribute>
        <attribute id="0x0010" name="Active" type="bmp8" mfcode="0x1241" default="0" access="r" required="m">
          <value name="Active" value="0"></value>
        </attribute>
				<attribute id="0x0012" name="Acceleration X" type="s16" mfcode="0x1241" default="0" access="r" required="m"> </attribute>
				<attribute id="0x0013" name="Acceleration Y" type="s16" mfcode="0x1241" default="0" access="r" required="m"> </attribute>
				<attribute id="0x0014" name="Acceleration Z" type="s16" mfcode="0x1241" default="0" access="r" required="m"> </attribute>
			</server>
			<client>
			</client>
		</cluster>

		<!-- OSRAM -->
		<cluster id="0xfc0f" name="OSRAM" mfcode="0xbbaa">
			<description>OSRAM manufacturer-specific cluster to set power-on defaults.</description>
			<server>
				<command id="0x01" dir="recv" name="Store Power-On Defaults" required="o">
				</command>
			</server>
			<client>
			</client>
		</cluster>

		<!-- LEDVANCE -->
		<cluster id="0xfc01" name="LEDVANCE" mfcode="0x1189">
			<description>LEDVANCE manufacturer-specific cluster to set power-on defaults.</description>
			<server>
				<command id="0x01" dir="recv" name="Store Power-On Defaults" required="o">
				</command>
			</server>
			<client>
			</client>
		</cluster>

		<!-- IKEA -->
		<cluster id="0xfc7c" name="IKEA" mfcode="0x117c">
			<description>IKEA control outlet cluster.</description>
			<server>
				<attribute id="0x0010" name="Unknown 1" type="u8" access="rw" required="m" showas="hex" mfcode="0x117c">
					<description></description>
				</attribute>
				<attribute id="0xfffd" name="Unknown 2" type="u16" required="m" access="rw" showas="hex" mfcode="0x117c">
					<description></description>
				</attribute>
			</server>
			<client>
			</client>
		</cluster>

		<!-- LUMI -->
		<cluster id="0xfcc0" name="Lumi" mfcode="0x115f">
			<description>Lumi specific attributes.</description>
			<server>
				<attribute id="0x00f3" name="Unknown" type="u8" mfcode="0x115f" access="rw" required="m"> </attribute>
				<attribute id="0x00f5" name="Unknown" type="u32" mfcode="0x115f" access="rw" required="m"> </attribute>
				<attribute id="0x00f6" name="Reporting Interval" type="u16" mfcode="0x115f" access="rw" required="m"> </attribute>
				<attribute id="0x00fa" name="Unknown" type="bool" mfcode="0x115f" access="rw" required="m"> </attribute>
				<attribute id="0x00fc" name="Unknown" type="bool" mfcode="0x115f" access="rw" required="m"> </attribute>
				<attribute id="0x00fe" name="Serial Number" type="cstring" mfcode="0x115f" access="rw" required="m"> </attribute>
				<attribute id="0x00ff" name="Unknown (write only)" type="ostring" mfcode="0x115f" access="w" required="m"> </attribute>
				<attribute id="0x0100" name="Unknown" type="u8" mfcode="0x115f" access="rw" required="m"> </attribute>
				<attribute id="0x0200" name="Unknown" type="u8" mfcode="0x115f" access="rw" required="m"> </attribute>
				<attribute id="0x0201" name="Restore Power on Outage" type="bool" mfcode="0x115f" access="rw" required="m"> </attribute>
				<attribute id="0x0202" name="Auto-off after 20m below Threshold" type="bool" mfcode="0x115f" access="rw" required="m"> </attribute>
				<attribute id="0x0203" name="Device LED off" type="bool" mfcode="0x115f" access="rw" required="m"> </attribute>
				<attribute id="0x0204" name="Min. Power Change for Report (W)" type="float" mfcode="0x115f" access="rw" required="m"> </attribute>
				<attribute id="0x0205" name="Unknown" type="u8" mfcode="0x115f" access="rw" required="m"> </attribute>
				<attribute id="0x0206" name="Power Threshold for Auto-off" type="float" mfcode="0x115f" access="rw" required="m"> </attribute>
				<attribute id="0x0207" name="Consumer connected" type="bool" mfcode="0x115f" access="r" required="m"> </attribute>
				<attribute id="0x020b" name="Max. Load Exceeded at (W)" type="float" mfcode="0x115f" access="rw" required="m"> </attribute>
				<attribute id="0xf000" name="Unknown" type="u8" mfcode="0x115f" access="rw" required="m"> </attribute>
				<attribute id="0xfffd" name="Unknown" type="u16" mfcode="0x115f" access="rw" required="m"> </attribute>
			</server>
			<client>
			</client>
		</cluster>

		<!-- INNR -->
		<cluster id="0xfc82" name="innr" mfcode="0x1166">
			<description>innr specific attributes.</description>
			<server>
				<attribute id="0x0006" name="Unknown" type="cstring" mfcode="0x1166" access="rw" required="m"> </attribute>
				<attribute id="0x0010" name="Unknown" type="u32" mfcode="0x1166" access="r" required="m"> </attribute>
				<attribute id="0x0011" name="Unknown" type="u32" mfcode="0x1166" access="r" required="m"> </attribute>
				<attribute id="0x0012" name="Unknown" type="u32" mfcode="0x1166" access="r" required="m"> </attribute>
				<attribute id="0x0013" name="Unknown" type="u32" mfcode="0x1166" access="rw" required="m"> </attribute>
				<attribute id="0x0014" name="Unknown" type="u32" mfcode="0x1166" access="rw" required="m"> </attribute>
				<attribute id="0x0015" name="Unknown" type="u32" mfcode="0x1166" access="rw" required="m"> </attribute>
				<attribute id="0xfffd" name="Unknown" type="u16" mfcode="0x1166" access="r" required="m"> </attribute>
			</server>
			<client>
			</client>
		</cluster>

		<!-- IMMAX -->
		<cluster id="0xfc82" name="Immax" mfcode="0x1037">
			<description>Immax specific attributes.</description>
			<server>
				<attribute id="0x0010" name="Turned on since" type="u32" mfcode="0x1037" access="r" required="m"> </attribute>
				<attribute id="0x0011" name="Turned on (total)" type="u32" mfcode="0x1037" access="r" required="m"> </attribute>
				<attribute id="0x0012" name="Consumption since turned on" type="u32" mfcode="0x1037" access="r" required="m"> </attribute>
				<attribute id="0x0013" name="Unknown" type="u32" mfcode="0x1037" access="rw" required="m"> </attribute>
				<attribute id="0xfffd" name="Unknown" type="u16" mfcode="0x1037" access="r" required="m"> </attribute>
			</server>
			<client>
			</client>
		</cluster>

        <!-- NIKO -->
		<cluster id="0xfc00" name="Niko specific" mfcode="0x125f">
			<description>Niko specific attributes.</description>
			<server>
				<attribute id="0x0000" name="Unknown" type="bmp8" mfcode="0x125f" access="rw" required="m"> </attribute>
				<attribute id="0x0100" name="Unknown" type="u24" mfcode="0x125f" access="rw" required="m"> </attribute>
				<attribute id="0x0101" name="Unknown" type="u8" mfcode="0x125f" access="rw" required="m"> </attribute>
				<attribute id="0x0102" name="Unknown" type="u8" mfcode="0x125f" access="rw" required="m"> </attribute>
				<attribute id="0x0103" name="Unknown" type="u8" mfcode="0x125f" access="rw" required="m"> </attribute>
				<attribute id="0x0104" name="Unknown" type="u8" mfcode="0x125f" access="rw" required="m"> </attribute>
				<attribute id="0x0200" name="Connected to power since" type="u32" mfcode="0x125f" access="r" required="m"> </attribute>
				<attribute id="0x0201" name="Unknown" type="u48" mfcode="0x125f" access="rw" required="m"> </attribute>
				<attribute id="0x0202" name="Unknown" type="u8" mfcode="0x125f" access="rw" required="m"> </attribute>
				<attribute id="0x0300" name="Unknown" type="u8" mfcode="0x125f" access="rw" required="m"> </attribute>
				<attribute id="0x0301" name="Unknown" type="bmp8" mfcode="0x125f" access="rw" required="m"> </attribute>
				<attribute id="0x0302" name="Unknown" type="u32" mfcode="0x125f" access="rw" required="m"> </attribute>
				<attribute id="0x0303" name="Unknown" type="u32" mfcode="0x125f" access="rw" required="m"> </attribute>
				<attribute id="0x0304" name="Unknown" type="u32" mfcode="0x125f" access="rw" required="m"> </attribute>
				<attribute id="0x0305" name="Unknown" type="u32" mfcode="0x125f" access="rw" required="m"> </attribute>
				<attribute id="0x0306" name="Unknown" type="u32" mfcode="0x125f" access="r" required="m"> </attribute>
				<attribute id="0x0307" name="Unknown" type="u32" mfcode="0x125f" access="rw" required="m"> </attribute>
				<attribute id="0x0308" name="Unknown" type="u32" mfcode="0x125f" access="rw" required="m"> </attribute>
				<attribute id="0x0309" name="Unknown" type="u32" mfcode="0x125f" access="rw" required="m"> </attribute>
				<attribute id="0x030A" name="Unknown" type="u32" mfcode="0x125f" access="rw" required="m"> </attribute>
				<attribute id="0x0400" name="Unknown" type="u8" mfcode="0x125f" access="rw" required="m"> </attribute>
				<attribute id="0x0401" name="Unknown" type="u32" mfcode="0x125f" access="rw" required="m"> </attribute>
				<attribute id="0x0500" name="Unknown" type="u16" mfcode="0x125f" access="rw" required="m"> </attribute>
				<attribute id="0x0501" name="Unknown" type="u16" mfcode="0x125f" access="rw" required="m"> </attribute>
				<attribute id="0x0502" name="Unknown" type="u8" mfcode="0x125f" access="rw" required="m"> </attribute>
				<attribute id="0x0503" name="Unknown" type="u16" mfcode="0x125f" access="rw" required="m"> </attribute>
				<attribute id="0x0504" name="Unknown" type="u16" mfcode="0x125f" access="rw" required="m"> </attribute>
				<attribute id="0x0505" name="Unknown" type="u8" mfcode="0x125f" access="rw" required="m"> </attribute>
				<attribute id="0x0506" name="Unknown" type="u8" mfcode="0x125f" access="r" required="m"> </attribute>
				<attribute id="0x0507" name="Unknown" type="u8" mfcode="0x125f" access="rw" required="m"> </attribute>
				<attribute id="0x0508" name="Unknown" type="u8" mfcode="0x125f" access="rw" required="m"> </attribute>
				<attribute id="0x0600" name="Unknown" type="seckey" mfcode="0x125f" access="rw" required="m"> </attribute>
				<attribute id="0x0601" name="Unknown" type="seckey" mfcode="0x125f" access="rw" required="m"> </attribute>
				<attribute id="0xFFFD" name="Unknown" type="u16" mfcode="0x125f" access="rw" required="m"> </attribute>
			</server>
			<client>
			</client>
		</cluster>

	</domain>

	<profile id="0104" name="Home Automation" description="This profile defines device descriptions and standard practices for applications needed in a residential or light commercial environment. Installation scenarios range from a single room to an entire home up to 20,000 square feet (approximately 1850m2)." version="1.0" rev="25" icon="ha.png">
		<domain-ref name="General" low_bound="0000" />
		<domain-ref name="Measurement and Sensing" low_bound="0400" />
		<domain-ref name="Lighting" low_bound="0300" />
		<domain-ref name="HVAC" low_bound="0200" />
		<domain-ref name="Closures" low_bound="0100" />
		<domain-ref name="Security and Safety" low_bound="0500" />
		<domain-ref name="Smart Energy" low_bound="0x0700" />
        <domain-ref name="Appliances" low_bound="0x0b00" />
		<domain-ref name="Light Link" low_bound="1000" />
		<domain-ref name="Manufacturer Specific" low_bound="0xfc00" />
		<device id="0x000c" name="Simple sensor" icon="dev-light-sensor.png">
			<description></description>
		</device>
		<device id="0x0010" name="On/off plug-in unit" description=""></device>
		<device id="0x0051" name="Smart plug" description=""></device>
		<device id="0x0100" name="On/off light" description="" icon="dev-on-off-light.png"></device>
		<device id="0x0110" name="Dimmable plug-in unit" description="" icon="dev-on-off-light.png"></device>
		<device id="0x0200" name="Color light" description="" icon="dev-on-off-light.png"></device>
		<device id="0x0210" name="Extended color light" description="" icon="dev-on-off-light.png"></device>
		<device id="0x0220" name="Color temperature light" description="" icon="dev-on-off-light.png"></device>
		<device id="0x0800" name="Color controller" description=""></device>
		<device id="0x0810" name="Color scene controller" description=""></device>
		<device id="0x0820" name="Non color controller" description=""></device>
		<device id="0x0830" name="Non color scene controller" description=""></device>
		<device id="0x0840" name="Control bridge" description=""></device>
		<device id="0x0850" name="On/off sensor" description=""></device>
	</profile>

	<profile id="0109" name="Smart Energy" description="This profile defines device descriptions and standard practices for Demand Response and Load Management 'Smart Energy' applications needed in a Smart Energy based residential or light commercial environment." version="1.0" rev="15" icon="se.png">
		<domain-ref name="General" low_bound="0000" />
		<domain-ref name="Smart Energy" low_bound="0700" />
	</profile>

	<profile id="0xc05e" name="Light Link" description="This profile defines device descriptions and standard practices for ZigBee Light Link." version="1.0" rev="15" icon="zll.png">
		<domain-ref name="General" low_bound="0000" />
		<domain-ref name="Light Link" low_bound="1000" />
		<domain-ref name="Lighting" low_bound="0300" />
		<domain-ref name="Measurement and Sensing" low_bound="0400" />
		<domain-ref name="Smart Energy" low_bound="0x0700" />
		<domain-ref name="Manufacturer Specific" low_bound="0xfc00" />
		<device id="0x0000" name="On/off light" description="" icon="dev-on-off-light.png"></device>
		<device id="0x0010" name="On/off plug-in unit" description=""></device>
		<device id="0x0100" name="Dimmable light" description="" icon="dev-on-off-light.png"></device>
		<device id="0x0110" name="Dimmable plug-in unit" description="" icon="dev-on-off-light.png"></device> -->
		<device id="0x0200" name="Color light" description="" icon="dev-on-off-light.png"></device>
		<device id="0x0210" name="Extended color light" description="" icon="dev-on-off-light.png"></device>
		<device id="0x0220" name="Color temperature light" description="" icon="dev-on-off-light.png"></device>
		<device id="0x0800" name="Color controller" description=""></device>
		<device id="0x0810" name="Color scene controller" description=""></device>
		<device id="0x0820" name="Non color controller" description=""></device>
		<device id="0x0830" name="Non color scene controller" description=""></device>
		<device id="0x0840" name="Control bridge" description=""></device>
		<device id="0x0850" name="On/off sensor" description=""></device>
	</profile>

	<profile id="0xa1e0" name="Green Power" description="This profile defines device descriptions and standard practices for ZigBee Green Power." version="1.1" rev="15" icon="zll.png">
		<domain-ref name="Green Power" low_bound="0x0021" />
	</profile>

	<profile id="0xc105" name="Drop-In Networking" description="This profile defines the Digi Drop-In Networking used by the XBee." version="1.0" rev="15" icon="dev-unknown.svg">
		<device id="0x0001" name="XBee" description="" icon="dev-range-extender.png"></device>
	</profile>

	<profile id="0xde00" name="dresden elektronik" description="Profile used by dresden elektronik." version="1.0" rev="15" icon="de.png">
		<device id="0x0001" name="Configuration Tool" description="" icon="dev-configuration-tool.png"></device>
	</profile>

	<profile id="0xc0c9" name="Develco Private Profile" description="Profile used by dresden elektronik." version="1.0" rev="15" icon="dev-unknown.svg">
		<device id="0x0001" name="Develco Utility" description="Private profile for internal Develco Products use only."></device>
	</profile>

	<devices>
		<!-- Generic -->
		<device id="0x0000" name="On/Off Switch" description="" icon="dev-on-off-switch.png">
		</device>
		<device id="0x0001" name="Level Control Switch">
			<description></description>
		</device>
		<device id="0x0002" name="On/Off Output">
			<description></description>
		</device>
		<device id="0x0003" name="Level Controllable Output">
			<description></description>
		</device>
		<device id="0x0004" name="Scene Selector">
			<description></description>
		</device>
		<device id="0x0005" name="Configuration Tool" description="" icon="dev-configuration-tool.png">
			<description></description>
		</device>
		<device id="0x0006" name="Remote Control">
			<description></description>
		</device>
		<device id="0x0007" name="Combined Interface" description="" icon="dev-combined-interface.svg">
			<description></description>
		</device>
		<device id="0x0008" name="Range Extender" icon="dev-range-extender.png">
			<description></description>
		</device>
		<device id="0x0009" name="Mains Power Outlet">
			<description></description>
		</device>
		<device id="0x000a" name="Door Lock">
			<description></description>
		</device>
		<device id="0x000b" name="Door Lock Controller">
			<description></description>
		</device>
		<device id="0x000c" name="Simple Sensor">
			<description></description>
		</device>
		<device id="0x000d" name="Consumption Awareness Device">
			<description></description>
		</device>
		<device id="0x0050" name="Home Gateway">
			<description></description>
		</device>
		<device id="0x0051" name="Smart Plug">
			<description></description>
		</device>
		<device id="0x0052" name="White Goods">
			<description></description>
		</device>
		<device id="0x0053" name="Meter Interface">
			<description></description>
		</device>
		<!-- Lighting -->
		<device id="0x0100" name="On/Off Light" icon="dev-on-off-light.png">
			<description></description>
		</device>
		<device id="0x0101" name="Dimmable Light" icon="dev-on-off-light.png">
			<description></description>
		</device>
		<device id="0x0102" name="Color Dimmable Light" icon="dev-on-off-light.png">
			<description></description>
		</device>
		<device id="0x0103" name="On/Off Light Switch" icon="dev-on-off-switch.png">
			<description></description>
		</device>
		<device id="0x0104" name="Dimmer Switch">
			<description></description>
		</device>
		<device id="0x0105" name="Color Dimmer Switch">
			<description></description>
		</device>
		<device id="0x0106" name="Light Sensor" icon="dev-light-sensor.png">
			<description></description>
		</device>
		<device id="0x0107" name="Occupancy Sensor" icon="dev-occupancy-sensor.png">
			<description></description>
		</device>
		<device id="0x0108" name="On/off ballast" icon="dev-on-off-light.png">
			<description></description>
		</device>
		<device id="0x0109" name="Dimmable ballast" icon="dev-on-off-light.png">
			<description></description>
		</device>
		<device id="0x010a" name="On/off plugin unit" icon="dev-on-off-light.png">
			<description></description>
		</device>
		<device id="0x010b" name="Dimmable plugin unit" icon="dev-on-off-light.png">
			<description></description>
		</device>
		<device id="0x010c" name="Color temperature light" icon="dev-on-off-light.png">
			<description></description>
		</device>
		<device id="0x010d" name="Extended color light" icon="dev-on-off-light.png">
			<description></description>
		</device>
		<device id="0x010e" name="Light level sensor" icon="dev-light-sensor.png">
			<description></description>
		</device>

		<!-- Closures -->
		<device id="0x0200" name="Shade">
			<description></description>
		</device>
		<device id="0x0201" name="Shade Controller">
			<description></description>
		</device>
		<device id="0x0202" name="Window Covering Device">
			<description></description>
		</device>
		<device id="0x0203" name="Window Covering Controller">
			<description></description>
		</device>
		<!-- HVAC -->
		<device id="0x0300" name="Heating/Cooling Unit">
			<description></description>
		</device>
		<device id="0x0301" name="Thermostat" description="" icon="dev-thermostat.png">
			<description></description>
		</device>
		<device id="0x0302" name="Temperature Sensor" icon="dev-temperature-sensor.png">
			<description></description>
		</device>
		<device id="0x0303" name="Pump">
			<description></description>
		</device>
		<device id="0x0304" name="Pump Controller">
			<description></description>
		</device>
		<device id="0x0305" name="Pressure Sensor">
			<description></description>
		</device>
		<device id="0x0306" name="Flow Sensor">
			<description></description>
		</device>
		<device id="0x0307" name="Mini Split AC">
			<description></description>
		</device>
		<!-- Intruder Alarm Systems -->
		<device id="0x0400" name="IAS Control and Indicating Equipment">
			<description></description>
		</device>
		<device id="0x0401" name="IAS Ancillary Control Equipment">
			<description></description>
		</device>
		<device id="0x0402" name="IAS Zone">
			<description></description>
		</device>
		<device id="0x0403" name="IAS Warning Device">
			<description></description>
		</device>
		<!-- Smart Energy -->
		<device id="0x0500" name="Energy Service Portal">
			<description></description>
		</device>
		<device id="0x0501" name="Metering Device">
			<description></description>
		</device>
		<device id="0x0502" name="In-Premise Display">
			<description></description>
		</device>
		<device id="0x0503" name="Programmable Communicating Thermostat (PCT)" description="" icon="dev-prog-thermostat.png">
			<description></description>
		</device>
		<device id="0x0504" name="Load Control Device">
			<description></description>
		</device>
		<device id="0x0505" name="Smart Appliance">
			<description></description>
		</device>
		<device id="0x0506" name="Prepayment Terminal">
			<description></description>
		</device>
		<device id="0x0507" name="Device Management">
			<description></description>
		</device>
	</devices>
</zcl>
<|MERGE_RESOLUTION|>--- conflicted
+++ resolved
@@ -1,4000 +1,3982 @@
-<?xml version="1.0" encoding="UTF-8"?>
-<zcl>
-	<datatypes>
-		<!--Null-->
-		<datatype id="00" name="No data" shortname="ndat" length="0" ad="-"></datatype>
-		<!--General data -->
-		<datatype id="08" name="8-bit data" shortname="dat8" length="1" ad="D"></datatype>
-		<datatype id="09" name="16-bit data" shortname="dat16" length="2" ad="D"></datatype>
-		<datatype id="0a" name="24-bit data" shortname="dat24" length="3" ad="D"></datatype>
-		<datatype id="0b" name="32-bit data" shortname="dat32" length="4" ad="D"></datatype>
-		<datatype id="0c" name="40-bit data" shortname="dat40" length="5" ad="D"></datatype>
-		<datatype id="0d" name="48-bit data" shortname="dat48" length="6" ad="D"></datatype>
-		<datatype id="0e" name="56-bit data" shortname="dat56" length="7" ad="D"></datatype>
-		<datatype id="0f" name="64-bit data" shortname="dat64" length="8" ad="D"></datatype>
-		<!-- Logical -->
-		<datatype id="10" name="Boolean" shortname="bool" length="1" inval="ff" ad="D"></datatype>
-		<!-- Bitmap -->
-		<datatype id="18" name="8-bit bitmap" shortname="bmp8" length="1" ad="D"></datatype>
-		<datatype id="19" name="16-bit bitmap" shortname="bmp16" length="2" ad="D"></datatype>
-		<datatype id="1a" name="24-bit bitmap" shortname="bmp24" length="3" ad="D"></datatype>
-		<datatype id="1b" name="32-bit bitmap" shortname="bmp32" length="4" ad="D"></datatype>
-		<datatype id="1c" name="40-bit bitmap" shortname="bmp40" length="5" ad="D"></datatype>
-		<datatype id="1d" name="48-bit bitmap" shortname="bmp48" length="6" ad="D"></datatype>
-		<datatype id="1e" name="56-bit bitmap" shortname="bmp56" length="7" ad="D"></datatype>
-		<datatype id="1f" name="64-bit bitmap" shortname="bmp64" length="8" ad="D"></datatype>
-		<!-- Unsigned integer -->
-		<datatype id="20" name="Unsigned 8-bit integer" shortname="u8" length="1" inval="ff" ad="A"></datatype>
-		<datatype id="21" name="Unsigned 16-bit integer" shortname="u16" length="2" inval="ffff" ad="A"></datatype>
-		<datatype id="22" name="Unsigned 24-bit integer" shortname="u24" length="3" inval="ffffff" ad="A"></datatype>
-		<datatype id="23" name="Unsigned 32-bit integer" shortname="u32" length="4" inval="ffffffff" ad="A"></datatype>
-		<datatype id="24" name="Unsigned 40-bit integer" shortname="u40" length="5" inval="ffffffffff" ad="A"></datatype>
-		<datatype id="25" name="Unsigned 48-bit integer" shortname="u48" length="6" inval="ffffffffffff" ad="A"></datatype>
-		<datatype id="26" name="Unsigned 56-bit integer" shortname="u56" length="7" inval="ffffffffffffff" ad="A"></datatype>
-		<datatype id="27" name="Unsigned 64-bit integer" shortname="u64" length="8" inval="ffffffffffffffff" ad="A"></datatype>
-		<!-- Signed integer -->
-		<datatype id="28" name="Signed 8-bit integer" shortname="s8" length="1" inval="80" ad="A"></datatype>
-		<datatype id="29" name="Signed 16-bit integer" shortname="s16" length="2" inval="8000" ad="A"></datatype>
-		<datatype id="2a" name="Signed 24-bit integer" shortname="s24" length="3" inval="800000" ad="A"></datatype>
-		<datatype id="2b" name="Signed 32-bit integer" shortname="s32" length="4" inval="80000000" ad="A"></datatype>
-		<datatype id="2c" name="Signed 40-bit integer" shortname="s40" length="5" inval="8000000000" ad="A"></datatype>
-		<datatype id="2d" name="Signed 48-bit integer" shortname="s48" length="6" inval="800000000000" ad="A"></datatype>
-		<datatype id="2e" name="Signed 56-bit integer" shortname="s56" length="7" inval="80000000000000" ad="A"></datatype>
-		<datatype id="2f" name="Signed 64-bit integer" shortname="s64" length="8" inval="8000000000000000" ad="A"></datatype>
-		<!-- Enumeration -->
-		<datatype id="30" name="8-bit enumeration" shortname="enum8" length="1" inval="ff" ad="D"></datatype>
-		<datatype id="31" name="16-bit enumeration" shortname="enum16" length="2" inval="ffff" ad="D"></datatype>
-		<!-- Floating point -->
-		<datatype id="38" name="Semi-precision" shortname="semi" length="2" inval="nan" ad="A"></datatype>
-		<datatype id="39" name="Single precision" shortname="float" length="4" inval="nan" ad="A"></datatype>
-		<datatype id="3a" name="Double precision" shortname="double" length="8" inval="nan" ad="A"></datatype>
-		<!-- String -->
-		<!-- oN, defined in first N octets -->
-		<datatype id="41" name="Octed string" shortname="ostring" length="o1" inval="ff" ad="D"></datatype>
-		<datatype id="42" name="Character string" shortname="cstring" length="o1" inval="ff" ad="D"></datatype>
-		<datatype id="43" name="Long octed string" shortname="lostring" length="o2" inval="ffff" ad="D"></datatype>
-		<datatype id="44" name="Long character string" shortname="lcstring" length="o2" inval="ffff" ad="D"></datatype>
-		<!-- Ordered sequence -->
-		<!-- sloc, sum of length of content -->
-		<datatype id="48" name="Array" shortname="array" length="2+sloc" inval="ffff" ad="D"></datatype>
-		<datatype id="4c" name="Structure" shortname="struct" length="2+sloc" inval="ffff" ad="D"></datatype>
-		<!-- Collection -->
-		<datatype id="50" name="Set" shortname="set" length="sloc" inval="ffff" ad="D"></datatype>
-		<datatype id="51" name="Bag" shortname="bag" length="sloc" inval="ffff" ad="D"></datatype>
-		<!-- Time -->
-		<datatype id="e0" name="Time of day" shortname="time" length="4" inval="ffffffff" ad="A"></datatype>
-		<datatype id="e1" name="Date" shortname="date" length="4" inval="ffffffff" ad="A"></datatype>
-		<datatype id="e2" name="UTCTime" shortname="utc" length="4" inval="ffffffff" ad="A"></datatype>
-		<!-- Identifier -->
-		<datatype id="e8" name="Cluster ID" shortname="cid" length="2" inval="ffff" ad="D"></datatype>
-		<datatype id="e9" name="Attribute ID" shortname="aid" length="2" inval="ffff" ad="D"></datatype>
-		<datatype id="ea" name="BACnet OID" shortname="oid" length="4" inval="ffffffff" ad="D"></datatype>
-		<!-- Miscellaneous -->
-		<datatype id="f0" name="IEEE address" shortname="uid" length="8" inval="ffffffffffffffff" ad="D"></datatype>
-		<datatype id="f1" name="128-bit security key" shortname="seckey" length="16" ad="D"></datatype>
-	</datatypes>
-
-	<enumeration id="0x00" name="ZCL_Status">
-		<value value="0x00" name="SUCCESS"></value>
-		<value value="0x01" name="FAILURE"></value>
-		<value value="0x7e" name="NOT_AUTHORIZED"></value>
-		<value value="0x7f" name="RESERVED_FIELD_NOT_ZERO"></value>
-		<value value="0x80" name="MALFORMED_COMMAND"></value>
-		<value value="0x81" name="UNSUP_CLUSTER_COMMAND"></value>
-		<value value="0x82" name="UNSUP_GENERAL_COMMAND"></value>
-		<value value="0x83" name="UNSUP_MANUF_CLUSTER_COMMAND"></value>
-		<value value="0x84" name="UNSUP_MANUF_GENERAL_COMMAND"></value>
-		<value value="0x85" name="INVALID_FIELD"></value>
-		<value value="0x86" name="UNSUPPORTED_ATTRIBUTE"></value>
-		<value value="0x87" name="INVALID_VALUE"></value>
-		<value value="0x88" name="READ_ONLY"></value>
-		<value value="0x89" name="INSUFFICIENT_SPACE"></value>
-		<value value="0x8a" name="DUPLICATE_EXISTS"></value>
-		<value value="0x8b" name="NOT_FOUND"></value>
-		<value value="0x8c" name="UNREPORTABLE_ATTRIBUTE"></value>
-		<value value="0x8d" name="INVALID_DATA_TYPE"></value>
-		<value value="0x8e" name="INVALID_SECTOR"></value>
-		<value value="0x8f" name="WRITE_ONLY"></value>
-		<value value="0x90" name="INCONSISTENT_STARTUP_STATE"></value>
-		<value value="0x91" name="DEFINED_OUT_OF_BAND"></value>
-		<value value="0xc0" name="HARDWARE_FAILURE"></value>
-		<value value="0xc1" name="SOFTWARE_FAILURE"></value>
-		<value value="0xc2" name="CALIBRATION_ERROR"></value>
-	</enumeration>
-
-	<enumeration id="0x01" name="ZDP_Status">
-		<value value="0x00" name="SUCCESS"></value>
-		<value value="0x80" name="INV_REQUESTTYPE"></value>
-		<value value="0x81" name="DEVICE_NOT_FOUND"></value>
-		<value value="0x82" name="INVALID_EP"></value>
-		<value value="0x83" name="NOT_ACTIVE"></value>
-		<value value="0x84" name="NOT_SUPPORTED"></value>
-		<value value="0x85" name="TIMEOUT"></value>
-		<value value="0x86" name="NO_MATCH"></value>
-		<!--          0x87  reserved -->
-		<value value="0x88" name="NO_ENTRY"></value>
-		<value value="0x89" name="NO_DESCRIPTOR"></value>
-		<value value="0x8a" name="INSUFFCIENT_SPACE"></value>
-		<value value="0x8b" name="NOT_PERMITTED"></value>
-		<value value="0x8c" name="TABLE_FULL"></value>
-		<value value="0x8d" name="NOT_AUTHORIZED"></value>
-	</enumeration>
-
-	<domain name="General" useZcl="true"
-	description="The general functional domain contains clusters and information that provides generally applicable functions and attributes that are not specific to other functional domains.">
-
-	<cluster id="0x0000" name="Basic">
-		<description>Attributes for determining basic information about a device, setting user device information such as description of location, and enabling a device.</description>
-		<server>
-		<attribute-set id="0x0000" description="Basic Device Information">
-			<attribute id="0x0000" name="ZCL Version" type="u8" access="r" default="0" required="m"></attribute>
-			<attribute id="0x0001" name="Application Version" type="u8" access="r" default="0" required="o"></attribute>
-			<attribute id="0x0002" name="Stack Version" type="u8" access="r" default="0" required="o"></attribute>
-			<attribute id="0x0003" name="HW Version" type="u8" access="r" default="0" required="o"></attribute>
-			<attribute id="0x0004" name="Manufacturer Name" type="cstring" access="r" required="o" range="0,32"></attribute>
-			<attribute id="0x0005" name="Model Identifier" type="cstring" access="r" required="o" range="0,32"></attribute>
-			<attribute id="0x0006" name="Date Code" type="cstring" access="r" required="o" range="0,16"></attribute>
-			<attribute id="0x0007" name="Power Source" type="enum8" default="0" access="r" required="m">
-				<value name="Unknown" value="0"></value>
-				<value name="Mains (single phase)" value="1"></value>
-				<value name="Mains (3 phase)" value="2"></value>
-				<value name="Battery" value="3"></value>
-				<value name="DC Source" value="4"></value>
-				<value name="Emergency mains constantly powered" value="5"></value>
-				<value name="Emergency mains and transfer switch" value="6"></value>
-				<value name="Mains (single phase) with battery backup" value="0x81"></value>
-			</attribute>
-			<attribute id="0x0008" name="Unknown 1" type="enum8" access="r" required="o" >
-				<description>IKEA control outlet specific.</description>
-			</attribute>
-			<attribute id="0x0009" name="Unknown 2" type="enum8" access="r" required="o" >
-				<description>IKEA control outlet specific.</description>
-			</attribute>
-			<attribute id="0x000a" name="Product code" type="ostring" access="r" required="o" >
-				<description>As printed on the product.</description>
-			</attribute>
-			<attribute id="0x4000" name="SW Build ID" type="cstring" access="r" required="o" range="0,16"></attribute>
-			<attribute id="0xff0d" name="Xiaomi Sensitivity" type="u8" access="rw" required="o" mfcode="0x115f"></attribute>
-			<attribute id="0xff22" name="Xiaomi Disconnect 1" type="u8" showas="hex" access="rw" required="o" mfcode="0x115f">
-				<description>Set to 0x12 (0xFE) to connect (disconnect) the left button to (from) the relay.</description>
-			</attribute>
-			<attribute id="0xff23" name="Xiaomi Disconnect 2" type="u8" showas="hex" access="rw" required="o" mfcode="0x115f">
-				<description>Set to 0x22 (0xFE) to connect (disconnect) the left button to (from) the relay.</description>
-			</attribute>
-			<!-- <attribute id="0xff0d" name="Xiaomi Sensitivity" type="u8" access="rw" required="o" mfcode="0x1037"></attribute> -->
-		</attribute-set>
-		<attribute-set id="0x0010" description="Basic Device Settings">
-			<attribute id="0x0010" name="Location Description" type="cstring" range="0,16" access="rw" required="o"></attribute>
-			<attribute id="0x0011" name="Physical Environment" type="enum8" default="0" access="rw" required="o">
-				<value name="Unspecified Environment" value="0"></value>
-				<!-- 0x01 - 0x7f Specified per Profile -->
-				<value name="Unknown Environment" value="0xff"></value>
-			</attribute>
-			<attribute id="0x0012" name="Device Enabled" type="bool" default="1" access="rw" required="o">
-				<value name="Disabled" value="0"></value>
-				<value name="Enabled" value="1"></value>
-			</attribute>
-			<attribute id="0x0013" name="Alarm Mask" type="bmp8" default="00000000" access="rw" required="o">
-				<value name="General Hardware Fault" value="0"></value>
-				<value name="General Software Fault" value="1"></value>
-			</attribute>
-      <attribute id="0x0014" name="Disable Local Config" type="bmp8" default="00000000" access="rw" required="o">
-				<value name="Reset (to factory defaults) disabled" value="0"></value>
-				<value name="Device configuration disabled" value="1"></value>
-			</attribute>
-		</attribute-set>
-		<attribute-set id="0x0030" description="Philips Specific" mfcode="0x100b">
-			<attribute id="0x0030" name="Sensitivity" description="Hue motion sensor related SML001" type="enum8" default="0" access="rw" required="o" mfcode="0x100b">
-				<value name="default" value="0"></value>
-				<value name="high" value="1"></value>
-				<value name="max" value="2"></value>
-			</attribute>
-			<attribute id="0x0031" name="Configuration" type="bmp16" default="0" access="rw" required="o" mfcode="0x100b" description="TODO flags are only known for hue dimmer switch">
-				<value name="Touchlink enabled 0" value="0"></value>
-				<value name="Touchlink enabled 1" value="1"></value>
-				<value name="Touchlink enabled 2" value="3"></value>
-			</attribute>
-			<attribute id="0x0032" name="Usertest" type="bool" default="0" access="rw" required="o" mfcode="0x100b"></attribute>
-			<attribute id="0x0033" name="LED Indication" type="bool" default="0" access="rw" required="o" mfcode="0x100b"></attribute>
-		</attribute-set>
-		<attribute-set id="0x4000" description="Manufacturer specific" mfcode="0x1037">
-			<attribute id="0x4001" name="128-Bit security key" type="seckey" access="r" required="m" mfcode="0x1037"></attribute>
-			<attribute id="0x4002" name="IEEE address" type="uid" access="rw" required="m" mfcode="0x1037"></attribute>
-		</attribute-set>
-		<attribute-set id="0x4000" description="Manufacturer specific" mfcode="0x1166">
-			<attribute id="0x4001" name="128-Bit security key" type="seckey" access="r" required="m" mfcode="0x1166"></attribute>
-			<attribute id="0x4002" name="IEEE address" type="uid" access="rw" required="m" mfcode="0x1166"></attribute>
-		</attribute-set>
-    <attribute-set id="0x4000" description="Müller Licht specific" mfcode="0x121b">
-			<attribute id="0x4005" name="Scene" type="u8" access="rw" required="o" mfcode="0x121b"></attribute>
-		</attribute-set>
-		<attribute-set id="0x8000" description="Develco Specific" mfcode="0x1015">
-			<attribute id="0x8000" name="Primary SW Version" type="ostring" access="r" required="m" mfcode="0x1015"></attribute>
-			<attribute id="0x8010" name="Primary Bootloader SW Version" type="ostring" access="r" required="m" mfcode="0x1015"></attribute>
-			<attribute id="0x8020" name="Primary HW Version" type="ostring" access="r" required="m" mfcode="0x1015"></attribute>
-			<attribute id="0x8030" name="Primary HW name" type="ostring" access="r" required="m" mfcode="0x1015"></attribute>
-			<attribute id="0x8050" name="Primary SW Version 3rd Party" type="ostring" access="r" required="m" mfcode="0x1015"></attribute>
-		</attribute-set>
-		<attribute id="0xfffd" name="Cluster Revision" type="u16" default="0" access="rw" required="o"></attribute>
-		<command id="00" dir="recv" name="Reset to Factory Defaults" required="o"></command>
-		</server>
-		<client>
-		</client>
-	</cluster>
-	<cluster id="0001" name="Power Configuration">
-		<description>Attributes for determining more detailed information about a device’s power source(s), and for configuring under/over voltage alarms.</description>
-		<server>
-		<attribute-set id="0x0000" description="Mains Information">
-			<attribute id="0x0000" name="Mains Voltage" type="u16" access="r" required="o"></attribute>
-			<attribute id="0x0001" name="Mains Frequency" type="u8" access="r" required="o"></attribute>
-		</attribute-set>
-		<attribute-set id="0x0010" description="Mains Settings">
-			<attribute id="0x0010" name="Mains Alarm Mask" type="bmp8" default="00000000" access="rw" required="o">
-				<value name="Mains Voltage too low (7.2.2.2.2)" value="0"></value>
-				<value name="Mains Voltage too high (7.2.2.2.3)" value="1"></value>
-			</attribute>
-			<attribute id="0x0011" name="Mains Voltage Min Threshold" type="u16" access="rw" default="0" required="o"></attribute>
-			<attribute id="0x0012" name="Mains Voltage Max Threshold" type="u16" access="rw" default="ffff" required="o"></attribute>
-			<attribute id="0x0013" name="Mains Voltage Dwell Trip Point" type="u16" access="rw" default="0" required="o"></attribute>
-		</attribute-set>
-		<attribute-set id="0x0020" description="Battery Information">
-			<attribute id="0x0020" name="Battery Voltage" type="u8" access="r" required="o"></attribute>
-			<attribute id="0x0021" name="Battery Percentage Remaining" type="u8" access="r" required="o"></attribute>
-		</attribute-set>
-		<attribute-set id="0x0030" description="Battery Settings">
-			<attribute id="0x0030" name="Battery Manufacturer" type="cstring" access="rw" required="o" range="0,16"></attribute>
-			<attribute id="0x0031" name="Battery Size" type="enum8" default="ff" access="rw" required="o">
-				<value name="No Battery" value="0"></value>
-				<value name="Built in" value="1"></value>
-				<value name="Other" value="2"></value>
-				<value name="AA" value="3"></value>
-				<value name="AAA" value="4"></value>
-				<value name="C" value="5"></value>
-				<value name="D" value="6"></value>
-			</attribute>
-			<attribute id="0x0032" name="Battery AHr Rating" type="u16" access="rw" required="o"></attribute>
-			<attribute id="0x0033" name="Battery Quantity" type="u8" access="rw" required="o"></attribute>
-			<attribute id="0x0034" name="Battery Rated Voltage" type="u8" access="rw" required="o"></attribute>
-			<attribute id="0x0035" name="Battery Alarm Mask" type="bmp8" default="00000000" access="rw" required="o">
-				<value name="Battery Voltage too low" value="0"></value>
-				<value name="Battery Alarm 1" value="1"></value>
-				<value name="Battery Alarm 2" value="2"></value>
-				<value name="Battery Alarm 3" value="3"></value>
-			</attribute>
-			<attribute id="0x0036" name="Battery Voltage Min Threshold" type="u8" access="rw" default="00" required="o"></attribute>
-			<attribute id="0x003e" name="Battery Alarm State" type="bmp32" access="rw" default="0" required="o">
-
-			</attribute>
-		</attribute-set>
-		</server>
-    <client>
-    </client>
-	</cluster>
-	<cluster id="0x0002" name="Device Temperature Configuration">
-		<description>Attributes for determining information about a device’s internal temperature, and for configuring under/over temperature alarms.</description>
-		<server>
-			<attribute-set id="0x0000" description="Device Temperature Information">
-				<attribute id="0x0000" name="Current Temperature" type="s16" access="r" range="-200,200" required="m"></attribute>
-				<attribute id="0x0001" name="Min Temp Experienced" type="s16" access="r" range="-200,200" required="o"></attribute>
-				<attribute id="0x0002" name="Max Temp Experienced" type="s16" access="r" range="-200,200" required="o"></attribute>
-				<attribute id="0x0003" name="Over Temp Total Dwell" type="u16" access="r" range="0x0000,0xffff" default="0" required="o"></attribute>
-			</attribute-set>
-			<attribute-set id="0x0010" description="Device Temperature Settings">
-				<attribute id="0x0010" name="Device Temp Alarm Mask" type="bmp8" access="rw" range="00000000,00000011" default="00000000" required="o"></attribute>
-				<attribute id="0x0011" name="Low Temp Threshold" type="s16" access="rw" range="-200,200" required="o"></attribute>
-				<attribute id="0x0012" name="High Temp Threshold" type="s16" access="rw" range="-200,200" required="o"></attribute>
-				<attribute id="0x0013" name="Low Temp Dwell Trip Point" type="u24" access="rw" range="0x000000,0xffffff" required="o"></attribute>
-				<attribute id="0x0014" name="High Temp Dwell Trip Point" type="u24" access="rw" range="0x000000,0xffffff" required="o"></attribute>
-			</attribute-set>
-		</server>
-		<client>
-		</client>
-	</cluster>
-	<cluster id="0x0003" name="Identify">
-		<description>Attributes and commands for putting a device into Identification mode (e.g. flashing a light)</description>
-		<server>
-			<attribute id="0x0000" name="Identify Time" type="u16" access="rw" default="0x0000" range="0x0000,0xfff" required="m"></attribute>
-			<attribute id="0x4000" name="Identification button" type="bool" default="0x00" access="r" required="m" mfcode="0x1246"></attribute>
-			<command id="00" dir="recv" name="Identify" required="m">
-				<description>Start or stop the device identifying itself.</description>
-				<payload>
-					<attribute id="0x0000" type="u16" name="Identify Time" required="m" default="5">
-						<description>The time in seconds for which a device will stay in identify mode.</description>
-					</attribute>
-				</payload>
-			</command>
-						<command id="01" dir="recv" name="Identify Query" response="0x00" required="m">
-								<description>Allows the sending device to request the target or targets to respond if they are currently identifying themselves.</description>
-								<payload>
-								</payload>
-						</command>
-			<command id="40" dir="recv" name="Trigger Effect" required="m">
-				<description>The trigger effect command allows the support of feedback to the user, such as a certain light effect.
-</description>
-				<payload>
-					<attribute id="0x0000" type="enum8" name="Effect identifier" required="m" default="0x00">
-						<description>The effect identifier field specifies the identify effect to use.</description>
-							<value name="Blink" value="0x00"></value>
-							<value name="Breathe" value="0x01"></value>
-							<value name="Okay" value="0x02"></value>
-							<value name="Channel change" value="0x0b"></value>
-							<value name="Finish" value="0xfe"></value>
-							<value name="Stop" value="0xff"></value>
-					</attribute>
-					<attribute id="0x0001" type="enum8" name="Effect variant" required="m" default="0">
-						<description>The effect identifier field specifies the identify effect to use.</description>
-						<value name="Default" value="0x00"></value>
-					</attribute>
-				</payload>
-			</command>
-		</server>
-		<client>
-					<command id="00" dir="recv" name="Identify Query Response" required="m">
-							<description>Response of a identify query command.</description>
-							<payload>
-									<attribute id="0x0000" type="u16" name="Timeout" required="m" default="0">
-											<description>The time in seconds for which a device will stay in identify mode.</description>
-									</attribute>
-							</payload>
-					</command>
-		</client>
-	</cluster>
-	<cluster id="0004" name="Groups">
-	<description>Attributes and commands for group configuration and manipulation.</description>
-		<server>
-			<attribute id="0000" name="Name Support" type="bmp8" range="x0000000" access="r" required="m">
-				<value name="Name Support" value="7"></value>
-			</attribute>
-			<command id="00" dir="recv" name="Add group" required="m" response="0x00">
-				<description>Add a group to the device.</description>
-				<payload>
-					<attribute id="0x0000" type="u16" name="Group ID" showas="hex" required="m" default="0x0000"></attribute>
-					<attribute id="0x0001" type="cstring" name="Group Name" required="m"></attribute>
-				</payload>
-			</command>
-			<command id="01" dir="recv" name="View group" required="m" response="0x01">
-				<description>Get the name of a group.</description>
-				<payload>
-					<attribute id="0x0000" type="u16" name="Group ID" showas="hex" required="m" default="0x0000"></attribute>
-				</payload>
-			</command>
-			<command id="02" dir="recv" name="Get group membership" required="m" response="0x02">
-				<description>Get the group membership of the device.</description>
-				<payload>
-					<attribute id="0x0000" type="u8" name="Group count" required="m" default="0x00"></attribute>
-					<attribute id="0x0001" type="u16" name="Group list" showas="hex" listSize="@0x0000" required="m" ></attribute>
-				</payload>
-			</command>
-			<command id="03" dir="recv" name="Remove group" required="m" response="0x03">
-				<description>Remove a group from the device.</description>
-				<payload>
-					<attribute id="0x0000" type="u16" name="Group ID" showas="hex" required="m" default="0x0000"></attribute>
-				</payload>
-			</command>
-			<command id="04" dir="recv" name="Remove all groups" required="m">
-				<description>Remove all group from the device.</description>
-			</command>
-		</server>
-		<client>
-			<command id="00" dir="recv" name="Add group response" required="m">
-				<description>The Response to the add group request.</description>
-				<payload>
-					<attribute id="0x0000" type="enum8" name="Status" required="m" default="0x00" enumeration="ZCL_Status">
-					</attribute>
-					<attribute id="0x0001" type="u16" name="Group ID" showas="hex" required="m" default="0x0000"></attribute>
-				</payload>
-			</command>
-			<command id="01" dir="recv" name="View group response" required="m">
-				<description>The Response to the view group request.</description>
-				<payload>
-					<attribute id="0x0000" type="enum8" name="Status" required="m" default="0x00" enumeration="ZCL_Status">
-					</attribute>
-					<attribute id="0x0001" type="u16" name="Group ID" showas="hex" required="m" default="0x0000"></attribute>
-					<attribute id="0x0002" type="cstring" name="Group Name" required="m"></attribute>
-					<condition id="0x0000" op="!=" value="0x00">
-						<action action="ignore" id="0x0001" />
-						<action action="ignore" id="0x0002" />
-					</condition>
-				</payload>
-			</command>
-			<command id="02" dir="recv" name="Get group membership response" required="m">
-				<description>The Response to the get group membership request.</description>
-				<payload>
-					<attribute id="0x0000" type="u8" name="Capacity" required="m" default="0x00"></attribute>
-					<attribute id="0x0001" type="u8" name="Group count" required="m" default="0x00"></attribute>
-					<attribute id="0x0002" type="u16" name="Group list" showas="hex" listSize="0x0001" required="o" ></attribute>
-				</payload>
-			</command>
-			<command id="03" dir="recv" name="Remove group response" required="m">
-				<description>The Response to the remove group request.</description>
-				<payload>
-					<attribute id="0x0000" type="enum8" name="Status" required="m" default="0x00" enumeration="ZCL_Status">
-					</attribute>
-					<attribute id="0x0001" type="u16" name="Group ID" showas="hex" required="m" default="0x0000"></attribute>
-				</payload>
-			</command>
-		</client>
-	</cluster>
-	<cluster id="0005" name="Scenes">
-	<description>Attributes and commands for scene configuration and manipulation.</description>
-		<server>
-			<attribute id="0x0000" name="Scene Count" type="u8" range="0x00-0xff" access="r" required="m" showas="hex" default="0x00"></attribute>
-			<attribute id="0x0001" name="Current Scene" type="u8" range="0x00-0xff" access="r" required="m" showas="hex" default="0x00"></attribute>
-			<attribute id="0x0002" name="Current Group" type="u16" range="0x0000-0xfff7" access="r" required="m" showas="hex" default="0x0000"></attribute>
-			<attribute id="0x0003" name="Scene Valid" type="bool" access="r" required="m" default="0"></attribute>
-			<attribute id="0x0004" name="Name Support" type="bmp8" access="r" showas="hex" required="m" default="0"></attribute>
-			<attribute id="0x0005" name="Last ConfiguredBy" type="uid" access="r" showas="hex" required="o"></attribute>
-			<command id="0x00" dir="recv" name="Add scene" required="m" response="0x00">
-				<description>Add a scenes to the group (empty).</description>
-				<payload>
-					<attribute id="0x0000" type="u16" name="Group ID" required="m" showas="hex" default="0x0000"></attribute>
-					<attribute id="0x0001" type="u8" name="Scene ID" required="m" showas="hex" default="0x00"></attribute>
-					<attribute id="0x0002" type="u16" name="Transition time" required="m" showas="hex" default="0x0000"></attribute>
-				</payload>
-			</command>
-			<command id="0x01" dir="recv" name="View scene" required="m" response="0x01">
-				<description>Views the scenes of a group.</description>
-				<payload>
-					<attribute id="0x0000" type="u16" name="Group ID" required="m" showas="hex" default="0x0000"></attribute>
-					<attribute id="0x0001" type="u8" name="Scene ID" required="m" showas="hex" default="0x00"></attribute>
-				</payload>
-			</command>
-			<command id="0x02" dir="recv" name="Remove scene" required="m" response="0x02">
-				<description>Removes a scenes of a group.</description>
-				<payload>
-					<attribute id="0x0000" type="u16" name="Group ID" required="m" showas="hex" default="0x0000"></attribute>
-					<attribute id="0x0001" type="u8" name="Scene ID" required="m" showas="hex" default="0x00"></attribute>
-				</payload>
-			</command>
-			<command id="0x03" dir="recv" name="Remove all scenes" required="m" response="0x03">
-				<description>Removes all scenes of a group.</description>
-				<payload>
-					<attribute id="0x0000" type="u16" name="Group ID" required="m" showas="hex" default="0x0000"></attribute>
-				</payload>
-			</command>
-			<command id="0x04" dir="recv" name="Store scene" required="m" response="0x04">
-				<description>Stores a scene of a group for a device.</description>
-				<payload>
-					<attribute id="0x0000" type="u16" name="Group ID" required="m" showas="hex" default="0x0000"></attribute>
-					<attribute id="0x0001" type="u8" name="Scene ID" required="m" showas="hex" default="0x00"></attribute>
-				</payload>
-			</command>
-			<command id="0x05" dir="recv" name="Recall scene" required="m" response="0x05">
-				<description>Recalls a scene of a group for a device.</description>
-				<payload>
-					<attribute id="0x0000" type="u16" name="Group ID" required="m" showas="hex" default="0x0000"></attribute>
-					<attribute id="0x0001" type="u8" name="Scene ID" required="m" showas="hex" default="0x00"></attribute>
-				</payload>
-			</command>
-			<command id="0x06" dir="recv" name="Get scene membership" required="m" response="0x06">
-				<description>Get the scenes of a group for a device.</description>
-				<payload>
-					<attribute id="0x0000" type="u16" name="Group ID" required="m" showas="hex" default="0x0000"></attribute>
-				</payload>
-			</command>
-			<command id="0x41" dir="recv" name="Enhanced view scene" required="m" response="0x41">
-				<description>Views the scenes of a group.</description>
-				<payload>
-					<attribute id="0x0000" type="u16" name="Group ID" required="m" showas="hex" default="0x0000"></attribute>
-					<attribute id="0x0001" type="u8" name="Scene ID" required="m" showas="hex" default="0x00"></attribute>
-				</payload>
-			</command>
-		<!-- TODO -->
-		</server>
-		<client>
-			<command id="0x00" dir="recv" name="Add scene response" required="m">
-				<description>Response to the add scene command.</description>
-				<payload>
-					<attribute id="0x0000" type="enum8" name="Status" required="m" default="0x00" enumeration="ZCL_Status"></attribute>
-					<attribute id="0x0001" type="u16" name="Group ID" required="m" showas="hex" default="0x0000"></attribute>
-					<attribute id="0x0002" type="u8" name="Scene ID" required="m" showas="hex" default="0x00"></attribute>
-				</payload>
-			</command>
-			<command id="0x01" dir="recv" name="View scene response" required="m">
-				<description>Response to the view scene command.</description>
-				<payload>
-					<attribute id="0x0000" type="enum8" name="Status" required="m" default="0x00" enumeration="ZCL_Status"></attribute>
-					<attribute id="0x0001" type="u16" name="Group ID" required="m" showas="hex" default="0x0000"></attribute>
-					<attribute id="0x0002" type="u8" name="Scene ID" required="m" showas="hex" default="0x00"></attribute>
-					<attribute id="0x0003" type="u16" name="Transition time" required="m" showas="hex" default="0x0000"></attribute>
-				</payload>
-			</command>
-			<command id="0x02" dir="recv" name="Remove scene response" required="m">
-				<description>Response to the remove scene command.</description>
-				<payload>
-					<attribute id="0x0000" type="enum8" name="Status" required="m" default="0x00" enumeration="ZCL_Status"></attribute>
-					<attribute id="0x0001" type="u16" name="Group ID" required="m" showas="hex" default="0x0000"></attribute>
-					<attribute id="0x0002" type="u8" name="Scene ID" required="m" showas="hex" default="0x00"></attribute>
-				</payload>
-			</command>
-			<command id="0x03" dir="recv" name="Remove all scenes response" required="m">
-				<description>Response to the remove all scenes command.</description>
-				<payload>
-					<attribute id="0x0000" type="enum8" name="Status" required="m" default="0x00" enumeration="ZCL_Status"></attribute>
-					<attribute id="0x0001" type="u16" name="Group ID" required="m" showas="hex" default="0x0000"></attribute>
-				</payload>
-			</command>
-			<command id="0x04" dir="recv" name="Store scene response" required="m">
-				<description>Response to the store scene command.</description>
-				<payload>
-					<attribute id="0x0000" type="enum8" name="Status" required="m" default="0x00" enumeration="ZCL_Status"></attribute>
-					<attribute id="0x0001" type="u16" name="Group ID" required="m" showas="hex" default="0x0000"></attribute>
-					<attribute id="0x0002" type="u8" name="Scene ID" required="m" showas="hex" default="0x00"></attribute>
-				</payload>
-			</command>
-			<command id="0x06" dir="recv" name="Get scene membershio response" required="m">
-				<description>Shows details about scene membership.</description>
-				<payload>
-					<attribute id="0x0000" type="enum8" name="Status" required="m" default="0x00" enumeration="ZCL_Status"></attribute>
-					<attribute id="0x0001" type="u8" name="Capacity" required="m" showas="dec" default="0x00"></attribute>
-					<attribute id="0x0002" type="u16" name="Group ID" required="m" showas="hex" default="0x0000"></attribute>
-					<attribute id="0x0003" type="u8" name="Scene count" required="m" showas="dec" default="0x00"></attribute>
-				</payload>
-			</command>
-			<command id="0x41" dir="recv" name="Enhanced view scene response" required="m">
-				<description>A scene description.</description>
-				<payload>
-					<attribute id="0x0000" type="enum8" name="Status" required="m" default="0x00" enumeration="ZCL_Status"></attribute>
-					<attribute id="0x0001" type="u16" name="Group ID" required="m" showas="hex" default="0x0000"></attribute>
-					<attribute id="0x0002" type="u8" name="Scene ID" required="m" showas="hex" default="0x00"></attribute>
-					<attribute id="0x0003" type="u16" name="Transition time" required="m" showas="dec" default="0x00"></attribute>
-					<attribute id="0x0004" type="cstring" name="Name" required="m"></attribute>
-				</payload>
-			</command>
-		<!-- TODO -->
-		</client>
-	</cluster>
-	<cluster id="0006" name="On/Off">
-		<description>Attributes and commands for switching devices between 'On' and 'Off' states.</description>
-		<server>
-						<attribute-set id="0x0000" description="OnOff state">
-							<attribute id="0000" name="OnOff" type="bool" access="r" default="0" required="m">
-									<value name="On" value="1"></value>
-									<value name="Off" value="0"></value>
-							</attribute>
-						</attribute-set>
-						<attribute-set id="0x4000" description="ZLL extensions">
-							<attribute id="0x4000" name="GlobalSceneControl" type="bool" access="r" default="0" required="o">
-							</attribute>
-							<attribute id="0x4001" name="OnTime" type="u16" access="r" default="0" required="o">
-							</attribute>
-							<attribute id="0x4002" name="OffWaitTime" type="u16" access="r" default="0" required="o">
-							</attribute>
-							<attribute id="0x4003" name="PowerOn OnOff" type="enum8" access="rw" default="0x01" required="o">
-                <value name="Off" value="0x00"></value>
-                <value name="On" value="0x01"></value>
-                <value name="Previous" value="0xff"></value>
-							</attribute>
-						</attribute-set>
-            <attribute-set id="0x8000" description="Xiaomi" mfcode="0x1037">
-              <attribute id="0x8000" name="Button Press" type="u8" access="r" required="o"/>
-            </attribute-set>
-			<command id="00" dir="recv" name="Off" required="m">
-				<description>On receipt of this command, a device shall enter its 'Off' state. This state is device dependent, but it is recommended that it is used for power off or similar functions.</description>
-			</command>
-			<command id="01" dir="recv" name="On" required="m">
-				<description>On receipt of this command, a device shall enter its 'On' state. This state is device dependent, but it is recommended that it is used for power on or similar functions.</description>
-			</command>
-			<command id="02" dir="recv" name="Toggle" required="m">
-				<description>On receipt of this command, if a device is in its ‘Off’ state it shall enter its 'On' state. Otherwise, if it is in its ‘On’ state it shall enter its 'Off' state.</description>
-			</command>
-			<command id="40" dir="recv" name="Off with effect" required="m">
-				<description></description>
-				<payload>
-					<attribute id="0x0000" type="enum8" name="Effect identifier" required="m" default="0x00">
-						<description>The effect identifier field specifies the fading effect to use.</description>
-							<value name="Delayed all off" value="0x00"></value>
-							<value name="Dying light" value="0x01"></value>
-					</attribute>
-					<attribute id="0x0001" type="enum8" name="Effect variant" required="m" default="0x00">
-						<description>The effect identifier field specifies the effect variant to use.</description>
-							<value name="Fade off in 0.8s (Delayed all off)" value="0x00"></value>
-							<value name="No fade (Delayed all off)" value="0x01"></value>
-							<value name="50% dim down in 0.8s then fade off in 12s (Delayed all off)" value="0x02"></value>
-							<value name="20% dim up in 0.5s then off in 1s (Dying light)" value="0x00"></value>
-							<value name="" value="0x01"></value>
-					</attribute>
-				</payload>
-			</command>
-			<command id="41" dir="recv" name="On with recall global scene" required="m">
-				<description>The on with recall global scene command allows the recall of the light settings when the light was turned off.</description>
-			</command>
-			<command id="42" dir="recv" name="On with timed off" required="m">
-				<description>Allows lamps to be turned on for a specific duration with a guarded off duration so that should the lamp be subsequently switched off, further on with timed off commands, received during this time, are prevented from turning the lamps back on.</description>
-				<payload>
-					<attribute id="0x0000" type="bmp8" name="On/off control" required="m" default="0x00">
-						<description>The effect identifier field specifies the fading effect to use.</description>
-							<value name="Accept only when on" value="0"></value>
-					</attribute>
-					<attribute id="0x0001" type="u16" name="On time" required="m" default="0x0000">
-						<description>Length of time (in 1/10ths second) that the lamp is to remain on.</description>
-					</attribute>
-					<attribute id="0x0002" type="u16" name="Off wait time" required="m" default="0x0000">
-						<description>Length of time (in 1/10ths second) that the lamp shall remain off.</description>
-					</attribute>
-				</payload>
-			</command>
-		</server>
-		<client>
-		</client>
-	</cluster>
-	<cluster id="de06" name="RGB Color">
-		<description>Attributes and commands for setting devices light color. The color is specified in the RGB range from 0 - 255.</description>
-		<server>
-			<attribute id="0000" name="CurrentColorSet" type="u32" access="r" default="0" required="m" showas="hex">
-			</attribute>
-			<attribute id="0001" name="ColorSetCount" type="u8" access="r" default="0" required="m">
-			</attribute>
-			<command id="00" dir="recv" name="Set Color" required="m">
-				<description>On receipt of this command, the color of the light shall be changed and the current index updatet.</description>
-				<payload>
-					<attribute id="0x0000" type="u8" name="Red" required="m" default="0x00" range="0x00,0xFF" showas="slider">
-</attribute>
-					<attribute id="0x0001" type="u8" name="Green" required="m" default="0x00" range="0x00,0xFF" showas="slider"></attribute>
-					<attribute id="0x0002" type="u8" name="Blue" required="m" default="0x00" range="0x00,0xFF" showas="slider"></attribute>
-					<attribute id="0x0003" type="u8" name="Set Index" required="m" default="0x00"></attribute>
-					<attribute id="0x0004" type="bmp8" name="Options" required="m" default="0x00">
-						<value name="Change colors" value="0"></value>
-						<value name="Use current preset" value="1"></value>
-					</attribute>
-				</payload>
-			</command>
-		</server>
-		<client>
-
-		</client>
-	</cluster>
-	<cluster id="0x0007" name="On/Off Switch Configuration">
-	<description>Attributes and commands for configuring On/Off switching devices</description>
-	<server>
-		<attribute-set id="0x0000" description="Switch Information">
-			<attribute id="0x0000" name="SwitchType" type="enum8" access="r" default="0" required="m">
-				<description>The SwitchType attribute specifies the basic functionality of the On/Off switching device.</description>
-				<value name="Toggle" value="0">
-					<description>A switch with two physical states. An action by the user (e.g. toggling a rocker switch) moves the switch from state 1 to state 2. The switch then remains in that state until another action from the user returns it to state 1.</description>
-				</value>
-				<value name="Momentary" value="1">
-					<description>A switch with two physical states. An action by the user (e.g. pressing a button) moves the switch from state 1 to state 2. When the user ends his action (e.g. releases the button) the switch returns to state 1.</description>
-				</value>
-			</attribute>
-		</attribute-set>
-		<attribute-set id="0x0010" description="Switch Settings">
-			<attribute id="0x0010" name="SwitchActions" type="enum8" access="rw" default="0" required="m">
-			<description>The SwitchActions attribute is 8-bits in length and specifies the commands of the On/Off cluster to be generated when the switch moves between its two states.</description>
-				<value name="On-Off" value="0"></value>
-				<value name="Off-On" value="1"></value>
-				<value name="Toggle" value="2"></value>
-			</attribute>
-		</attribute-set>
-	</server>
-	<client>
-	</client>
-	<!-- TODO -->
-	</cluster>
-	<cluster id="0x0008" name="Level Control">
-	<description>This cluster provides an interface for controlling a characteristic of a device that can be set to a level, for example the brightness of a light, the degree of closure of a door, or the power output of a heater.</description>
-		<server>
-			<attribute id = "0000" name="Current Level" type="u8" range="0x00,0xff" access="r" required="m" default="0x00">
-				<description>The CurrentLevel attribute represents the current level of this device. meaning of 'level' is device dependent.</description>
-			</attribute>
-			<attribute id = "0001" name="Remaining Time" type="u16" range="0x0000,0xffff" access="r" required="o" default="0x0000">
-				<description>The RemainingTime attribute represents the time remaining until the current command is complete - it is specified in 1/10ths of a second.</description>
-			</attribute>
-			<attribute id = "0x000f" name="Unknown" type="bmp8" access="rw" required="o">
-				<description>IKEA specific.</description>
-			</attribute>
-			<attribute id = "0010" name="OnOff Transistion Time" type="u16" range="0x0000,0xffff" access="rw" required="o" default="0x0000">
-				<description>The OnOffTransitionTime attribute represents the time taken to move to or from the target level when On of Off commands are received by an On/Off cluster on the same endpoint. It is specified in 1/10ths of a second. The actual time taken should be as close to OnOffTransitionTime as the device is able.</description>
-			</attribute>
-			<attribute id = "0011" name="On Level" type="u8" range="0x00,0xfe" access="rw" required="o" default="0xfe">
-				<description>The OnLevel attribute determines the value that the CurrentLevel attribute is set to when the OnOff attribute of an On/Off cluster on the same endpoint is set to On. If the OnLevel attribute is not implemented, or is set to 0xff, it has no effect.</description>
-			</attribute>
-      <attribute id = "0012" name="On Transition Time" type="u16" range="0x0000,0xfffe" access="rw" required="o">
-			</attribute>
-      <attribute id = "0013" name="Off Transition Time" type="u16" range="0x0000,0xfffe" access="rw" required="o">
-			</attribute>
-      <attribute id = "0014" name="Default Move Rate" type="u8" range="0x00,0xfe" access="rw" required="o">
-      </attribute>
-			<attribute id="0x4000" name="PowerOn Level" type="u8" access="rw" required="o">
-      </attribute>
-			<command id="0x00" dir="recv" name="Move to Level" required="m">
-				<description></description>
-				<payload>
-					<attribute id="0x0000" type="u8" name="Level" required="m" default="0x00" range="0x00,0xff"></attribute>
-					<attribute id="0x0001" type="u16" name="Transistion time" required="m" default="0x0000"></attribute>
-				</payload>
-			</command>
-			<command id="0x01" dir="recv" name="Move" required="m">
-				<description></description>
-				<payload>
-					<attribute id="0x0000" type="enum8" name="Move mode" required="m" default="0x00">
-						<value name="Up" value="0x00"></value>
-						<value name="Down" value="0x01"></value>
-					</attribute>
-					<attribute id="0x0001" type="u8" name="Rate" required="m" default="0x00"></attribute>
-				</payload>
-			</command>
-			<command id="0x02" dir="recv" name="Step" required="m">
-				<description></description>
-				<payload>
-					<attribute id="0x0000" type="enum8" name="Step mode" required="m" default="0x00">
-						<value name="Up" value="0x00"></value>
-						<value name="Down" value="0x01"></value>
-					</attribute>
-					<attribute id="0x0001" type="u8" name="Step size" required="m" default="0x00"></attribute>
-					<attribute id="0x0002" type="u16" name="Transition time" required="m" default="0x0000"></attribute>
-				</payload>
-			</command>
-			<command id="0x03" dir="recv" name="Stop" required="m">
-				<description></description>
-			</command>
-			<command id="0x04" dir="recv" name="Move to Level (with On/Off)" required="m">
-				<description></description>
-				<payload>
-					<attribute id="0x0000" type="u8" name="Level" required="m" default="0x00" range="0x00,0xff"></attribute>
-					<attribute id="0x0001" type="u16" name="Transistion time" required="m" default="0x0000"></attribute>
-				</payload>
-			</command>
-			<command id="0x05" dir="recv" name="Move (with On/Off)" required="m">
-				<description></description>
-				<payload>
-					<attribute id="0x0000" type="enum8" name="Move mode" required="m" default="0x00">
-						<value name="Up" value="0x00"></value>
-						<value name="Down" value="0x01"></value>
-					</attribute>
-					<attribute id="0x0001" type="u8" name="Rate" required="m" default="0x00"></attribute>
-				</payload>
-			</command>
-			<command id="0x06" dir="recv" name="Step (with On/Off)" required="m">
-				<description></description>
-				<payload>
-					<attribute id="0x0000" type="enum8" name="Step mode" required="m" default="0x00">
-						<value name="Up" value="0x00"></value>
-						<value name="Down" value="0x01"></value>
-					</attribute>
-					<attribute id="0x0001" type="u8" name="Step size" required="m" default="0x00"></attribute>
-					<attribute id="0x0002" type="u16" name="Transition time" required="m" default="0x0000"></attribute>
-				</payload>
-			</command>
-			<command id="0x07" dir="recv" name="Stop (with On/Off)" required="m">
-				<description></description>
-			</command>
-		</server>
-		<client>
-		<!-- TODO commands -->
-		</client>
-	<!-- TODO -->
-	</cluster>
-	<cluster id="0x0009" name="Alarms">
-	<description>Sending alarm notifications and configuring alarm functionality.</description>
-	<!-- TODO -->
-		<server>
-			<attribute-set id="0x0000" description="Alarm Information">
-				<attribute id="0x0000" name="Alarm Count" type="u16" access="rw" required="m" default="0x00"></attribute>
-			</attribute-set>
-			<command id="0x00" dir="send" name="Alarm" required="m">
-					<payload>
-						<attribute id="0x0000" type="u8" name="Alarm code" default="0x00" required="m" showas="hex">
-						</attribute>
-						<attribute id="0x0001" type="u16" name="Cluster Id" default="0x0000" required="m" showas="hex"></attribute>
-					</payload>
-				</command>
-		</server>
-		<client>
-		</client>
-	</cluster>
-	<cluster id="0x000a" name="Time">
-		<description>This cluster provides a basic interface to a real-time clock.</description>
-		<server>
-		<attribute id="0000" name="Time" type="utc" access="rw" required="m"></attribute>
-		<attribute id="0001" name="Time Status" type="bmp8" default="0b00000000" access="rw" required="m">
-				<value name="Master Clock" value="0"></value>
-				<value name="Synchronized" value="1"></value>
-				<value name="Master for Timezone and Dst" value="2"></value>
-        <value name="Superseding" value="3"></value>
-		</attribute>
-		<attribute id="0002" name="Time Zone" type="s32" range="-86400,86400" default="0" access="rw" required="o"></attribute>
-		<attribute id="0003" name="Dst Start" type="u32" range="0x00000000,0xfffffffe" access="rw" required="o"></attribute>
-		<attribute id="0004" name="Dst End" type="u32" range="0x00000000,0xfffffffe" access="rw" required="o"></attribute>
-		<attribute id="0005" name="Dst Shift" type="s32" range="-86400,86400" default="0" access="rw" required="o"></attribute>
-		<attribute id="0006" name="Standard Time" type="u32" range="0x00000000,0xfffffffe" access="r" required="o"></attribute>
-		<attribute id="0007" name="Local Time" type="u32" range="0x00000000,0xfffffffe" access="r" required="o"></attribute>
-    <attribute id="0008" name="Last Set Time" type="utc" range="0x00000000,0xfffffffe" default="0xffffffff" access="r" required="o"></attribute>
-    <attribute id="0009" name="Valid Until Time" type="utc" range="0x00000000,0xfffffffe" default="0xffffffff" access="rw" required="o"></attribute>
-		<!-- TODO -->
-		</server>
-		<client>
-		</client>
-	</cluster>
-	<cluster id="000b" name="Location">
-        <description>Measure distance between devices.</description>
-		<server>
-			<command id="0x40" dir="recv" name="Distance measure" required="m" response="0x40" showas="hex">
-				<description></description>
-				<payload>
-					<attribute id="0x0000" type="u16" name="Target address" required="m" default="0x0000" ></attribute>
-                    <attribute id="0x0001" type="enum8" name="Resolution" required="m" default="0x00">
-						<value name="High" value="0x00"></value>
-						<value name="Mid" value="0x01"></value>
-                        <value name="Low" value="0x02"></value>
-					</attribute>
-				</payload>
-			</command>
-		</server>
-        <client>
-				<command id="0x40" dir="recv" name="Distance measure response" required="m">
-					<description>Returns the result of a distance measure.</description>
-					<payload>
-                        <attribute id="0x0000" type="u16" name="Target address" required="m" default="0x0000" showas="hex"></attribute>
-						<attribute id="0x0001" type="u16" name="Distance (Meter)" required="m" default="0"></attribute>
-						<attribute id="0x0002" type="u16" name="Quality index" required="m" default="0"></attribute>
-					</payload>
-				</command>
-            </client>
-	<!-- TODO -->
-	</cluster>
-	<cluster id="0x000c" name="Analog Input (Basic)">
-		<description>An interface for reading the value of an analog measurement and accessing various characteristics of that measurement.</description>
-		<server>
-            <attribute id="0x001c" name="Description" type="cstring" required="o" access="rw"></attribute>
-            <attribute id="0x0041" name="Max Present Value" type="float" required="o" access="rw"></attribute>
-            <attribute id="0x0045" name="Min Present Value" type="float" required="o" access="rw"></attribute>
-			<attribute id="0x0051" name="Out of service" type="bool" required="m" access="rw" default="0"></attribute>
-			<attribute id="0x0055" name="Present value" type="float" required="m" access="rw" default="0"></attribute>
-            <attribute id="0x0067" name="Reliabillity" type="enum8" required="o" access="rw" default="0">
-                <value name="No fault detected" value="0"></value>
-                <value name="No sensor" value="1"></value>
-                <value name="Over range" value="2"></value>
-                <value name="Under range" value="3"></value>
-                <value name="Open loop" value="4"></value>
-                <value name="Shorted loop" value="5"></value>
-                <value name="No output" value="6"></value>
-                <value name="Unreliable other" value="7"></value>
-                <value name="Process error" value="8"></value>
-                <value name="Multi state fault" value="9"></value>
-                <value name="Configuration error" value="10"></value>
-            </attribute>
-            <attribute id="0x006a" name="Resolution" type="float" required="o" access="rw"></attribute>
-			<attribute id="0x006f" name="Status flags" type="bmp8" required="m" access="r" default="0">
-				<value name="In Alarm" value="0x01"></value>
-				<value name="Fault" value="0x02"></value>
-				<value name="Overidden" value="0x04"></value>
-				<value name="Out of Service" value="0x08"></value>
-			</attribute>
-            <attribute id="0x0075" name="Engineering Units" type="enum16" required="o" access="rw"></attribute>
-            <attribute id="0x0100" name="Application Type" type="u32" required="o" access="r"></attribute>
-			<attribute id="0xff05" name="Unknown" type="u16" required="o" access="r" default="0" showas="hex"></attribute>
-		</server>
-        <client>
-        </client>
-	</cluster>
-    <cluster id="0x000d" name="Analog Output (Basic)">
-        <description>The Analog Output (Basic) cluster provides an interface for setting the value of an analog output (typically to the environment) and accessing various characteristics of that value.</description>
-        <server>
-            <attribute id="0x001c" name="Description" type="cstring" required="o" access="rw"></attribute>
-            <attribute id="0x0041" name="Max Present Value" type="float" required="o" access="rw"></attribute>
-            <attribute id="0x0045" name="Min Present Value" type="float" required="o" access="rw"></attribute>
-            <attribute id="0x0051" name="Out of service" type="bool" required="m" access="rw" default="0"></attribute>
-            <attribute id="0x0055" name="Present value" type="float" required="m" access="rw" default="0"></attribute>
-            <attribute id="0x0067" name="Reliabillity" type="enum8" required="o" access="rw" default="0">
-                <value name="No fault detected" value="0"></value>
-                <value name="No sensor" value="1"></value>
-                <value name="Over range" value="2"></value>
-                <value name="Under range" value="3"></value>
-                <value name="Open loop" value="4"></value>
-                <value name="Shorted loop" value="5"></value>
-                <value name="No output" value="6"></value>
-                <value name="Unreliable other" value="7"></value>
-                <value name="Process error" value="8"></value>
-                <value name="Multi state fault" value="9"></value>
-                <value name="Configuration error" value="10"></value>
-            </attribute>
-            <attribute id="0x0068" name="Relinquish Default" type="float" required="o" access="rw"></attribute>
-            <attribute id="0x006a" name="Resolution" type="float" required="o" access="rw"></attribute>
-            <attribute id="0x006f" name="Status flags" type="bmp8" required="m" access="r" default="0">
-                <value name="In Alarm" value="0x01"></value>
-                <value name="Fault" value="0x02"></value>
-                <value name="Overidden" value="0x04"></value>
-                <value name="Out of Service" value="0x08"></value>
-            </attribute>
-            <attribute id="0x0075" name="Engineering Units" type="enum16" required="o" access="rw"></attribute>
-            <attribute id="0x0100" name="Application Type" type="u32" required="o" access="r"></attribute>
-            <attribute id="0xf000" name="Xiaomi 0xf000" type="u32" required="o" access="r"></attribute>
-        </server>
-        <client>
-        </client>
-    </cluster>
-	<cluster id="000e" name="Analog Value (Basic)">
-	<description>An interface for setting an analog value, typically used as a control system parameter, and accessing various characteristics of that value.</description>
-        <server>
-            <attribute id="0x001c" name="Description" type="cstring" required="o" access="rw"></attribute>
-            <attribute id="0x0051" name="Out of service" type="bool" required="m" access="rw" default="0"></attribute>
-            <attribute id="0x0055" name="Present value" type="float" required="m" access="rw" default="0"></attribute>
-            <attribute id="0x0067" name="Reliabillity" type="enum8" required="o" access="rw" default="0">
-                <value name="No fault detected" value="0"></value>
-                <value name="No sensor" value="1"></value>
-                <value name="Over range" value="2"></value>
-                <value name="Under range" value="3"></value>
-                <value name="Open loop" value="4"></value>
-                <value name="Shorted loop" value="5"></value>
-                <value name="No output" value="6"></value>
-                <value name="Unreliable other" value="7"></value>
-                <value name="Process error" value="8"></value>
-                <value name="Multi state fault" value="9"></value>
-                <value name="Configuration error" value="10"></value>
-            </attribute>
-            <attribute id="0x0068" name="Relinquish Default" type="float" required="o" access="rw"></attribute>
-            <attribute id="0x006f" name="Status flags" type="bmp8" required="m" access="r" default="0">
-                <value name="In Alarm" value="0x01"></value>
-                <value name="Fault" value="0x02"></value>
-                <value name="Overidden" value="0x04"></value>
-                <value name="Out of Service" value="0x08"></value>
-            </attribute>
-            <attribute id="0x0075" name="Engineering Units" type="enum16" required="o" access="rw"></attribute>
-            <attribute id="0x0100" name="Application Type" type="u32" required="o" access="r"></attribute>
-        </server>
-        <client>
-        </client>
-	</cluster>
-	<cluster id="000f" name="Binary Input (Basic)">
-		<description>The Binary Input (Basic) cluster provides an interface for reading the value of a binary measurement and accessing various characteristics of that measurement. The cluster is typically used to implement a sensor that measures a two-state physical quantity.</description>
-		<server>
-			<attribute id="0x0004" name="Active Text" type="cstring" required="o" access="rw" default=""></attribute>
-            <attribute id="0x001c" name="Description" type="cstring" access="rw" required="o"></attribute>
-            <attribute id="0x002e" name="Inactive Text" type="cstring" required="o" access="rw" default=""></attribute>
-			<attribute id="0x0051" name="Out of Service" type="bool" default="0" access="rw" required="m"></attribute>
-            <attribute id="0x0054" name="Polarity" type="enum8" required="o" access="r">
-                <value name="Normal" value="0"></value>
-                <value name="Reverse" value="1"></value>
-			</attribute>
-            <attribute id="0x0055" name="Present Value" type="bool" default="0" access="rw" required="m"></attribute>
-			<attribute id="0x0067" name="Reliabillity" type="enum8" required="o" access="rw" default="0">
-                <value name="No fault detected" value="0"></value>
-                <value name="No sensor" value="1"></value>
-                <value name="Over range" value="2"></value>
-                <value name="Under range" value="3"></value>
-                <value name="Open loop" value="4"></value>
-                <value name="Shorted loop" value="5"></value>
-                <value name="No output" value="6"></value>
-                <value name="Unreliable other" value="7"></value>
-                <value name="Process error" value="8"></value>
-                <value name="Multi state fault" value="9"></value>
-                <value name="Configuration error" value="10"></value>
-			</attribute>
-            <attribute id="0x006F" name="Status Flags" type="bmp8" default="0" access="r" required="m">
-				<value name="In Alarm" value="0x01"></value>
-				<value name="Fault" value="0x02"></value>
-				<value name="Overidden" value="0x04"></value>
-				<value name="Out of Service" value="0x08"></value>
-			</attribute>
-            <attribute id="0x0100" name="Application Type" type="u32" required="o" access="r"></attribute>
-		</server>
-		<client>
-		</client>
-	</cluster>
-	<cluster id="0010" name="Binary Output (Basic)">
-	<description>The Binary Output (Basic) cluster provides an interface for setting the value of a binary output, and accessing various characteristics of that value.</description>
-        <server>
-            <attribute id="0x0004" name="Active Text" type="cstring" required="o" access="rw" default=""></attribute>
-            <attribute id="0x001c" name="Description" type="cstring" required="o" access="rw" default=""></attribute>
-            <attribute id="0x002e" name="Inactive Text" type="cstring" required="o" access="rw" default=""></attribute>
-            <attribute id="0x0042" name="Min Off Time" type="u32" required="o" access="rw" default="0xffffffff"></attribute>
-            <attribute id="0x0043" name="Min On Time" type="u32" required="o" access="rw" default="0xffffffff"></attribute>
-            <attribute id="0x0051" name="Out of service" type="bool" required="m" access="rw" default="0"></attribute>
-            <attribute id="0x0054" name="Polarity" type="enum8" required="o" access="r">
-                <value name="Normal" value="0"></value>
-                <value name="Reverse" value="1"></value>
-            </attribute>
-            <attribute id="0x0055" name="Present value" type="bool" required="m" access="rw"></attribute>
-            <attribute id="0x0067" name="Reliabillity" type="enum8" required="o" access="rw" default="0">
-                <value name="No fault detected" value="0"></value>
-                <value name="No sensor" value="1"></value>
-                <value name="Over range" value="2"></value>
-                <value name="Under range" value="3"></value>
-                <value name="Open loop" value="4"></value>
-                <value name="Shorted loop" value="5"></value>
-                <value name="No output" value="6"></value>
-                <value name="Unreliable other" value="7"></value>
-                <value name="Process error" value="8"></value>
-                <value name="Multi state fault" value="9"></value>
-                <value name="Configuration error" value="10"></value>
-            </attribute>
-            <attribute id="0x0068" name="Relinquish Default" type="bool" required="o" access="rw"></attribute>
-            <attribute id="0x006f" name="Status flags" type="bmp8" required="m" access="r" default="0">
-                <value name="In Alarm" value="0x01"></value>
-                <value name="Fault" value="0x02"></value>
-                <value name="Overidden" value="0x04"></value>
-                <value name="Out of Service" value="0x08"></value>
-            </attribute>
-            <attribute id="0x0100" name="Application Type" type="u32" required="o" access="r"></attribute>
-            <attribute-set id="0xff00" description="Xiaomi Specific" mfcode="0x1037">
-                <attribute id="0xff06" name="Interlock" type="bool" access="rw" required="m" mfcode="0x1037"></attribute>
-            </attribute-set>
-        </server>
-        <client>
-        </client>
-	</cluster>
-	<cluster id="0011" name="Binary Value (Basic)">
-	<description>The Binary Value (Basic) cluster provides an interface for setting a binary value, typically used as a control system parameter, and accessing various characteristics of that value.</description>
-        <server>
-            <attribute id="0x0004" name="Active Text" type="cstring" required="o" access="rw" default=""></attribute>
-            <attribute id="0x001c" name="Description" type="cstring" required="o" access="rw" default=""></attribute>
-            <attribute id="0x002e" name="Inactive Text" type="cstring" required="o" access="rw" default=""></attribute>
-            <attribute id="0x0042" name="Min Off Time" type="u32" required="o" access="rw" default="0xffffffff"></attribute>
-            <attribute id="0x0043" name="Min On Time" type="u32" required="o" access="rw" default="0xffffffff"></attribute>
-            <attribute id="0x0051" name="Out of service" type="bool" required="m" access="rw" default="0"></attribute>
-            <attribute id="0x0055" name="Present value" type="bool" required="m" access="rw"></attribute>
-            <attribute id="0x0067" name="Reliabillity" type="enum8" required="o" access="rw" default="0">
-                <value name="No fault detected" value="0"></value>
-                <value name="No sensor" value="1"></value>
-                <value name="Over range" value="2"></value>
-                <value name="Under range" value="3"></value>
-                <value name="Open loop" value="4"></value>
-                <value name="Shorted loop" value="5"></value>
-                <value name="No output" value="6"></value>
-                <value name="Unreliable other" value="7"></value>
-                <value name="Process error" value="8"></value>
-                <value name="Multi state fault" value="9"></value>
-                <value name="Configuration error" value="10"></value>
-            </attribute>
-            <attribute id="0x0068" name="Relinquish Default" type="bool" required="o" access="rw"></attribute>
-            <attribute id="0x006f" name="Status flags" type="bmp8" required="m" access="r" default="0">
-                <value name="In Alarm" value="0x01"></value>
-                <value name="Fault" value="0x02"></value>
-                <value name="Overidden" value="0x04"></value>
-                <value name="Out of Service" value="0x08"></value>
-            </attribute>
-            <attribute id="0x0100" name="Application Type" type="u32" required="o" access="r"></attribute>
-        </server>
-        <client>
-        </client>
-	</cluster>
-	<cluster id="0x0012" name="Multistate Input (Basic)">
-		<description>Provides an interface for reading the value of a multistate measurement and accessing various characteristics of that measurement. The cluster is typically used to implement a sensor that measures a physical quantity that can take on one of a number of discrete states.</description>
-		<server>
-			<attribute id="0x001c" name="Description" type="cstring" required="o" access="rw" default=""></attribute>
-            <attribute id="0x004a" type="u16" name="Number of states" required="m" access="rw" default="0"></attribute>
-			<attribute id="0x0051" type="bool" name="Out of service" required="m" access="rw" default="0"></attribute>
-			<attribute id="0x0055" type="u16" name="Present value" required="m" access="rw" default="0"></attribute>
-            <attribute id="0x0067" name="Reliabillity" type="enum8" required="o" access="rw" default="0">
-                <value name="No fault detected" value="0"></value>
-                <value name="No sensor" value="1"></value>
-                <value name="Over range" value="2"></value>
-                <value name="Under range" value="3"></value>
-                <value name="Open loop" value="4"></value>
-                <value name="Shorted loop" value="5"></value>
-                <value name="No output" value="6"></value>
-                <value name="Unreliable other" value="7"></value>
-                <value name="Process error" value="8"></value>
-                <value name="Multi state fault" value="9"></value>
-                <value name="Configuration error" value="10"></value>
-            </attribute>
-			<attribute id="0x006f" type="bmp8" name="Status flags" required="m" access="r" default="0">
-				<value name="In Alarm" value="0x01"></value>
-				<value name="Fault" value="0x02"></value>
-				<value name="Overidden" value="0x04"></value>
-				<value name="Out of Service" value="0x08"></value>
-			</attribute>
-            <attribute id="0x0100" name="Application Type" type="u32" required="o" access="r"></attribute>
-		</server>
-        <client>
-        </client>
-	</cluster>
-	<cluster id="0013" name="Multistate Output (Basic)">
-  	<description>The Multistate Output (Basic) cluster provides an interface for setting the value of an output that can take one of a number of discrete values, and accessing characteristics of that value.</description>
-        <server>
-            <attribute id="0x001c" name="Description" type="cstring" required="o" access="rw" default=""></attribute>
-            <attribute id="0x004a" type="u16" name="Number of states" required="m" access="rw" default="0"></attribute>
-            <attribute id="0x0051" type="bool" name="Out of service" required="m" access="rw" default="0"></attribute>
-            <attribute id="0x0055" type="u16" name="Present value" required="m" access="rw" default="0"></attribute>
-            <attribute id="0x0067" name="Reliabillity" type="enum8" required="o" access="rw" default="0">
-                <value name="No fault detected" value="0"></value>
-                <value name="No sensor" value="1"></value>
-                <value name="Over range" value="2"></value>
-                <value name="Under range" value="3"></value>
-                <value name="Open loop" value="4"></value>
-                <value name="Shorted loop" value="5"></value>
-                <value name="No output" value="6"></value>
-                <value name="Unreliable other" value="7"></value>
-                <value name="Process error" value="8"></value>
-                <value name="Multi state fault" value="9"></value>
-                <value name="Configuration error" value="10"></value>
-            </attribute>
-            <attribute id="0x0068" name="Relinquish Default" type="u16" required="o" access="rw"></attribute>
-            <attribute id="0x006f" type="bmp8" name="Status flags" required="m" access="r" default="0">
-                <value name="In Alarm" value="0x01"></value>
-                <value name="Fault" value="0x02"></value>
-                <value name="Overidden" value="0x04"></value>
-                <value name="Out of Service" value="0x08"></value>
-            </attribute>
-            <attribute id="0x0100" name="Application Type" type="u32" required="o" access="r"></attribute>
-        </server>
-        <client>
-        </client>
-	</cluster>
-	<cluster id="0014" name="Multistate Value (Basic)">
-	<description>The Multistate Value (Basic) cluster provides an interface for setting a multistate value, typically used as a control system parameter, and accessing characteristics of that value.</description>
-        <server>
-            <attribute id="0x001c" name="Description" type="cstring" required="o" access="rw" default=""></attribute>
-            <attribute id="0x004a" type="u16" name="Number of states" required="m" access="rw" default="0"></attribute>
-            <attribute id="0x0051" type="bool" name="Out of service" required="m" access="rw" default="0"></attribute>
-            <attribute id="0x0055" type="u16" name="Present value" required="m" access="rw" default="0"></attribute>
-            <attribute id="0x0067" name="Reliabillity" type="enum8" required="o" access="rw" default="0">
-                <value name="No fault detected" value="0"></value>
-                <value name="No sensor" value="1"></value>
-                <value name="Over range" value="2"></value>
-                <value name="Under range" value="3"></value>
-                <value name="Open loop" value="4"></value>
-                <value name="Shorted loop" value="5"></value>
-                <value name="No output" value="6"></value>
-                <value name="Unreliable other" value="7"></value>
-                <value name="Process error" value="8"></value>
-                <value name="Multi state fault" value="9"></value>
-                <value name="Configuration error" value="10"></value>
-            </attribute>
-            <attribute id="0x0068" name="Relinquish Default" type="u16" required="o" access="rw"></attribute>
-            <attribute id="0x006f" type="bmp8" name="Status flags" required="m" access="r" default="0">
-                <value name="In Alarm" value="0x01"></value>
-                <value name="Fault" value="0x02"></value>
-                <value name="Overidden" value="0x04"></value>
-                <value name="Out of Service" value="0x08"></value>
-            </attribute>
-            <attribute id="0x0100" name="Application Type" type="u32" required="o" access="r"></attribute>
-        </server>
-        <client>
-        </client>
-	</cluster>
-	<cluster id="0015" name="Commissioning">
-	<description>Attributes and commands for commissioning and managing a ZigBee device.</description>
-		<server>
-			<!-- TODO -->
-			<attribute-set id="0x0000" description="Startup Parameters I">
-				<attribute id="0x0000" name="Short Address" type="u16" access="rw" range="0x0000,0xfff7" showas="hex" required="m"></attribute>
-				<attribute id="0x0001" name="Extended PAN ID" type="uid" access="rw" range="0x0000000000000000,0xfffffffffffffff7" required="m"></attribute>
-				<attribute id="0x0002" name="PAN ID" type="u16" access="rw" range="0x0000,0xffff" showas="hex" required="m"></attribute>
-				<attribute id="0x0003" name="Channel Mask" type="bmp32" access="rw" required="m">
-					<value name="CH 11" value="11"></value>
-					<value name="CH 12" value="12"></value>
-					<value name="CH 13" value="13"></value>
-					<value name="CH 14" value="14"></value>
-					<value name="CH 15" value="15"></value>
-					<value name="CH 16" value="16"></value>
-					<value name="CH 17" value="17"></value>
-					<value name="CH 18" value="18"></value>
-					<value name="CH 19" value="19"></value>
-					<value name="CH 20" value="20"></value>
-					<value name="CH 21" value="21"></value>
-					<value name="CH 22" value="22"></value>
-					<value name="CH 23" value="23"></value>
-					<value name="CH 24" value="24"></value>
-					<value name="CH 25" value="25"></value>
-					<value name="CH 26" value="26"></value>
-				</attribute>
-				<attribute id="0x0004" name="Protocol Version" type="u8" access="rw" default="0x02" required="m"></attribute>
-				<attribute id="0x0005" name="Stack Profile" type="u8" access="rw" range="0x01,0x02" required="m"></attribute>
-				<attribute id="0x0006" name="Startup Control" type="enum8" access="rw" required="m">
-					<value name="Part of the network" value="0x00"></value>
-					<value name="Form a network" value="0x01"></value>
-					<value name="Rejoin the network" value="0x02"></value>
-					<value name="Start from scratch" value="0x03"></value>
-				</attribute>
-			</attribute-set>
-			<attribute-set id="0x0010" description="Startup Parameters II">
-				<attribute id="0x0010" name="Trust Center Address" type="uid" access="rw" required="m"></attribute>
-				<attribute id="0x0011" name="Trust Center Master Key" type="seckey" access="rw" required="m"></attribute>
-				<attribute id="0x0012" name="Network Key" type="seckey" access="rw" required="m"></attribute>
-				<attribute id="0x0013" name="Use Insecure Join" type="bool" access="rw" required="m"></attribute>
-				<attribute id="0x0014" name="Preconfigured Link Key" type="seckey" access="rw" required="m"></attribute>
-				<attribute id="0x0015" name="Network Key Seq Num" type="u8" access="rw" range="0x00,0xff" required="m"></attribute>
-				<attribute id="0x0016" name="Network Key Type" type="enum8" access="rw" required="m">
-					<value name="Standard" value="0x01"></value>
-					<value name="High Security" value="0x05"></value>
-				</attribute>
-				<attribute id="0x0017" name="Network Manager Address" type="u16" access="rw" required="m"></attribute>
-			</attribute-set>
-			<attribute-set id="0x0020" description="Join Parameters">
-				<attribute id="0x0020" name="Scan Attemps" type="u8" access="rw" range="0x01,0xff" required="m"></attribute>
-				<attribute id="0x0021" name="Time Between Scans" type="u16" access="rw" range="0x0001,0xffff" required="m"></attribute>
-				<attribute id="0x0022" name="Rejoin Interval" type="u16" access="rw" range="0x0001,0xffff" required="m"></attribute>
-				<attribute id="0x0023" name="Max Rejoin Interval" type="u16" access="rw" range="0x0001,0xffff" required="m"></attribute>
-			</attribute-set>
-			<attribute-set id="0x0030" description="End Device Parameters">
-				<attribute id="0x0030" name="Indirect Poll Rate" type="u16" access="rw" range="0x0000,0xffff" required="m"></attribute>
-				<attribute id="0x0030" name="Parent Retry Threshold" type="u8" access="rw" range="0x00,0xff" required="m"></attribute>
-			</attribute-set>
-			<attribute-set id="0x0040" description="Concentrator Parameters">
-				<attribute id="0x0040" name="Concentrator Flag" type="bool" access="rw" required="m"></attribute>
-				<attribute id="0x0041" name="Concentrator Radius" type="u8" access="rw" range="0x00,0xff" required="m"></attribute>
-				<attribute id="0x0042" name="Concentrator Discovery Time" type="u8" access="rw" range="0x00,0xff" required="m"></attribute>
-			</attribute-set>
-			<attribute-set id="0xde00" description="DE Setup Parameters">
-			<attribute id="0xde01" name="MAC Address" type="uid" access="rw" required="m"></attribute>
-			</attribute-set>
-			<command id="00" dir="recv" name="Restart Device" required="m" response="0x00">
-				<description>The Restart Device command is used to optionally install a set of startup parameters in a device and run the startup procedure so as to put the new values into effect. The new values may take effect immediately or after an optional delay with optional jitter. The server will send a Restart Device Response command back to the client device before executing the procedure or starting the countdown timer required to time the delay.</description>
-				<payload>
-					<attribute id="0x0000" name="Options" type="bmp8" default="00000000" access="rw" required="m">
-						<value name="Don't replace attributes on restart" value="0"></value>
-						<value name="Immediate" value="1"></value>
-					</attribute>
-					<attribute id="0x0001" type="u8" name="Delay" required="m"></attribute>
-					<attribute id="0x0002" type="u8" name="Jitter" required="m"></attribute>
-				</payload>
-			</command>
-			<command id="01" dir="recv" name="Save Startup Parameters" required="o" response="0x01">
-				<description>The Save Startup Parameters Request command allows for the current attribute set to be stored under a given index.</description>
-				<payload>
-					<attribute id="0x0000" name="Options" type="bmp8" default="00000000" access="rw" required="m">
-					</attribute>
-					<attribute id="0x0001" type="u8" name="Index" required="m"></attribute>
-				</payload>
-			</command>
-			<command id="02" dir="recv" name="Restore Startup Parameters" required="o" response="0x02">
-				<description>This command allows a saved startup parameters attribute set to be restored to current status overwriting whatever was there previously.</description>
-				<payload>
-					<attribute id="0x0000" name="Options" type="bmp8" default="00000000" access="rw" required="m">
-					</attribute>
-					<attribute id="0x0001" type="u8" name="Index" required="m"></attribute>
-				</payload>
-			</command>
-			<command id="03" dir="recv" name="Reset Startup Parameters" required="m" response="0x03">
-				<description>This command allows current startup parameters attribute set and one or all of the saved attribute sets to be set to default values. There is also an option for erasing the index under which an attribute set is saved thereby freeing up storage capacity.</description>
-				<payload>
-					<attribute id="0x0000" name="Options" type="bmp8" default="00000000" access="rw" required="m">
-					<value name="Reset Current" value="0"></value>
-					<value name="Reset All" value="1"></value>
-					<value name="Erase Index" value="2"></value>
-					</attribute>
-					<attribute id="0x0001" type="u8" name="Index" required="m"></attribute>
-				</payload>
-			</command>
-		</server>
-		<client>
-			<command id="00" dir="recv" name="Restart Device Response" required="m">
-				<description>On receipt of this command the client is made aware that the server has received the corresponding request and is informed of the status of the request.</description>
-				<payload>
-					<attribute id="0x0000" name="Status" type="enum8" access="rw" required="m" enumeration="ZCL_Status">
-					</attribute>
-				</payload>
-			</command>
-			<command id="01" dir="recv" name="Save Startup Parameters Response" required="m">
-				<description>On receipt of this command the client is made aware that the server has received the corresponding request and is informed of the status of the request.</description>
-				<payload>
-					<attribute id="0x0000" name="Status" type="enum8" access="rw" required="m" enumeration="ZCL_Status">
-					</attribute>
-				</payload>
-			</command>
-			<command id="02" dir="recv" name="Restore Startup Parameters Response" required="m">
-				<description>On receipt of this command the client is made aware that the server has received the corresponding request and is informed of the status of the request.</description>
-				<payload>
-					<attribute id="0x0000" name="Status" type="enum8" access="rw" required="m" enumeration="ZCL_Status">
-					</attribute>
-				</payload>
-			</command>
-			<command id="03" dir="recv" name="Reset Startup Parameters Response" required="m">
-				<description>On receipt of this command the client is made aware that the server has received the corresponding request and is informed of the status of the request.</description>
-				<payload>
-					<attribute id="0x0000" name="Status" type="enum8" access="rw" required="m" enumeration="ZCL_Status">
-					</attribute>
-				</payload>
-			</command>
-		</client>
-		</cluster>
-		<cluster id="0019" name="OTAU">
-			<description>Over the air upgrade.</description>
-			<client>
-				<attribute id="0x0000" name="Upgrade server" type="uid" default="0" access="rw" required="m"></attribute>
-				<attribute id="0x0001" name="File Offset" type="u32" default="0xffffffff" access="r" required="o" showas="hex"></attribute>
-				<attribute id="0x0002" name="Current File Version" type="u32" default="0xffffffff" access="r" required="o" showas="hex"></attribute>
-				<attribute id="0x0003" name="Current ZigBee Stack Version" type="u16" default="0xffff" access="r" required="o" showas="hex"></attribute>
-				<attribute id="0x0004" name="Downloaded File Version" type="u32" default="0xffffffff" access="r" required="o" showas="hex"></attribute>
-				<attribute id="0x0005" name="Downloaded ZigBee Stack Version" type="u16" default="0xffff" access="r" required="o" showas="hex"></attribute>
-				<attribute id="0x0006" name="Image upgrade status" type="enum8" default="0x04" access="rw" required="m">
-					<value name="Normal" value="0"></value>
-					<value name="Download in progress" value="1"></value>
-					<value name="Download complete" value="2"></value>
-					<value name="Waiting to upgrade" value="3"></value>
-					<value name="Count down" value="4"></value>
-					<value name="Wait for more" value="5"></value>
-				</attribute>
-				<attribute id="0x0007" name="Manufacturer ID" type="u16" access="r" required="o" showas="hex"></attribute>
-				<attribute id="0x0008" name="Image Type ID" type="u16" access="r" required="o" showas="hex"></attribute>
-				<attribute id="0x0009" name="Min block request delay" type="u16" default="0" access="r" required="m"></attribute>
-				<command id="0x01" dir="send" name="Query next image" required="m">
-					<description></description>
-					<payload>
-						<attribute id="0x0000" type="bmp8" name="Control field" required="m" default="0x00">
-							<value name="Hardware version present" value="0x01"></value>
-						</attribute>
-						<attribute id="0x0001" type="u16" showas="hex" name="Manufacturer ID" required="m"></attribute>
-						<attribute id="0x0002" type="enum16" name="Image type" required="m" default="0x0000">
-							<value name="Specific image" value="0x0000"></value>
-							<value name="Security credential" value="0xFFC0"></value>
-							<value name="Configuration" value="0xFFC1"></value>
-							<value name="Log" value="0xFFC2"></value>
-							<value name="Wild card" value="0xFFFF"></value>
-						</attribute>
-						<!--  Firmware Version -->
-						<attribute id="0x0003" type="u8" showas="hex" name="Application Release" required="m"></attribute>
-						<attribute id="0x0004" type="u8" showas="hex" name="Application Build" required="m"></attribute>
-						<attribute id="0x0005" type="u8" showas="hex" name="Stack Release" required="m"></attribute>
-						<attribute id="0x0006" type="u8" showas="hex" name="Stack Build" required="m"></attribute>
-					</payload>
-				</command>
-
-				<command id="0x07" dir="recv" name="Upgrade end response" required="m">
-					<description></description>
-					<payload>
-						<attribute id="0x0000" type="u16" showas="hex" name="Manufacturer ID" required="m"></attribute>
-						<attribute id="0x0001" type="u16" showas="hex" name="Image type" required="m"></attribute>
-						<attribute id="0x0002" type="u32" showas="hex" name="File version" required="m"></attribute>
-						<attribute id="0x0003" type="u32" showas="hex" name="Current time" required="m"></attribute>
-						<attribute id="0x0004" type="u32" showas="hex" name="Upgrade time" required="m"></attribute>
-					</payload>
-				</command>
-			</client>
-			<server>
-			</server>
-		</cluster>
-		<cluster id="0x0020" name="Poll Control">
-			<description>Provides a mechanism for the management of an end device’s MAC
-Data Request rate.</description>
-			<client>
-			</client>
-			<server>
-				<attribute id="0x0000" name="Check-in Interval" type="u32" default="0x3840" access="rw" required="m" range="0x0,0x6e0000"></attribute>
-				<attribute id="0x0001" name="Long Poll Interval" type="u32" default="0x14" access="r" required="m" range="0x04,0x6e0000"></attribute>
-				<attribute id="0x0002" name="Short Poll Interval" type="u16" default="0x02" access="r" required="m" range="0x01,0xffff"></attribute>
-				<attribute id="0x0003" name="Fast Poll Timeout" type="u16" default="0x028" access="rw" required="m" range="0x01,0xffff"></attribute>
-				<attribute id="0x0004" name="Check-in Interval Min" type="u32" default="0" access="r" required="o"></attribute>
-				<attribute id="0x0005" name="Long Poll Interval Min" type="u32" default="0" access="r" required="o"></attribute>
-				<attribute id="0x0006" name="Fast Poll Timeout Max" type="u16" default="0" access="r" required="o"></attribute>
-
-				<command id="0x00" dir="send" name="Check-in" required="m">
-					<description>The Poll Control Cluster server sends out a Check-in command to the devices to which it is paired based on
-the server‘s Check-inInterval attribute. It does this to find out if any of the Poll Control Cluster Clients with
-which it is paired are interested in having it enter fast poll mode so that it can be managed. This request is sent
-out based on either the Check-inInterval, or the next Check-in value in the Fast Poll Stop Request generated
-by the Poll Control Cluster Client.</description>
-					<payload></payload>
-				</command>
-				<command id="0x01" dir="send" name="Stop" required="m">
-				    <description>send Fast Poll Stop</description>
-					<payload></payload>
-				</command>
-				<command id="0x02" dir="recv" name="Set Long Poll Interval" required="o">
-					<description>Sets the Read Only LongPollInterval attribute.</description>
-					<payload>
-						<attribute id="0x0000" type="u32" showas="hex" name="New Long Poll Interval" required="m"></attribute>
-					</payload>
-				</command>
-				<command id="0x03" dir="recv" name="Set Short Poll Interval" required="o">
-					<description>Sets the Read Only ShortPollInterval attribute.</description>
-					<payload>
-						<attribute id="0x0000" type="u16" showas="hex" name="New Short Poll Interval" required="m"></attribute>
-					</payload>
-				</command>
-			</server>
-		</cluster>
-		<cluster id="0800" name="Key Establishment">
-			<description></description>
-			<client></client>
-			<server></server>
-			<!-- TODO -->
-		</cluster>
-	</domain>
-	<domain name="Closures" low_bound="0100" high_bound="01ff" description="The closures functional domain contains clusters and information to build devices in the closure domain, e.g. shade controllers.">
-		<cluster id="0100" name="Shade Configuration">
-			<description></description>
-			<!-- TODO -->
-		</cluster>
-    <cluster id="0100" name="Shade Configuration">
-      <description>The shade configuration cluster provides an interface for reading information about a shade, and configuring its open and closed limits.</description>
-      <client>
-      </client>
-      <server>
-        <attribute-set id="0x0000" description="Shade Information Attribute Set">
-          <attribute id="0x0000" name="Physical Closed Limit" type="u16" access="r" required="o"></attribute>
-          <attribute id="0x0001" name="MotorStepSize" type="u8" access="r" required="o"></attribute>
-          <attribute id="0x0002" name="Status" type="bmp8" access="rw" required="m">
-            <value name="Shade operational" value="0"></value>
-            <value name="Shade adjusting" value="1"></value>
-            <value name="Shade direction" value="2"></value>
-            <value name="Direction Reversed" value="3"></value>
-          </attribute>
-        </attribute-set>
-        <attribute-set id="0x0010" description="Shade Settings Attribute Set">
-          <attribute id="0x0010" name="Closed Limit" type="u16" access="rw" range="0x0001,0xfffe" default="0x0001" required="m"></attribute>
-          <attribute id="0x0011" name="Mode" type="enum8" access="rw" default="0x00" required="m">
-            <value name="Normal" value="0x00"></value>
-            <value name="Configure" value="0x01"></value>
-            <value name="Invalid" value="0xff"></value>
-          </attribute>
-        </attribute-set>
-      </server>
-    </cluster>
-    <cluster id="0x0101" name="Door Lock">
-      <description>The door lock cluster provides an interface to a generic way to secure a door.</description>
-      <client>
-      </client>
-      <server>
-        <attribute-set id="0x0000" description="Basic Information Attribute Set">
-          <attribute id="0x0000" name="Lock State" type="enum8" access="r" required="m">
-            <value name="Not fully locked" value="0x00"></value>
-            <value name="Locked" value="0x01"></value>
-            <value name="Unlocked" value="0x02"></value>
-            <value name="Undefined" value="0xff"></value>
-          </attribute>
-          <attribute id="0x0001" name="Lock Type" type="enum8" access="r" required="m">
-            <value name="Dead bolt" value="0x00"></value>
-            <value name="Magnetic" value="0x01"></value>
-            <value name="Other" value="0x02"></value>
-            <value name="Mortise" value="0x03"></value>
-            <value name="Rim" value="0x04"></value>
-            <value name="Latch Bolt" value="0x05"></value>
-            <value name="Cylindrical Lock" value="0x06"></value>
-            <value name="Tubular Lock" value="0x07"></value>
-            <value name="Interconnected Lock" value="0x08"></value>
-            <value name="Dead Latch" value="0x09"></value>
-            <value name="Door Furniture" value="0x0A"></value>
-          </attribute>
-          <attribute id="0x0002" name="Actuator enabled" type="bool" access="r" required="m"></attribute>
-        </attribute-set>
-        <attribute-set id="0x0010" description="User, PIN, Schedule Information Attribute Set">
-          <attribute id="0x0010" name="Number Of Log Records Supported" type="u16" default="0" access="r" required="o"></attribute>
-          <attribute id="0x0011" name="Number Of Total Users Supported" type="u16" default="0" access="r" required="o"></attribute>
-          <attribute id="0x0012" name="Number Of PIN Users Supported" type="u16" default="0" access="r" required="o"></attribute>
-          <attribute id="0x0013" name="Number Of RFID Users Supported" type="u16" default="0" access="r" required="o"></attribute>
-          <attribute id="0x0014" name="Number Of WeekDay Schedules Supported Per User" type="u8" default="0" access="r" required="o"></attribute>
-          <attribute id="0x0015" name="Number Of Year Day Schedules Supported Per User" type="u8" default="0" access="r" required="o"></attribute>
-          <attribute id="0x0016" name="Number Of Holiday Schedules Supported" type="u8" default="0" access="r" required="o"></attribute>
-        </attribute-set>
-        <attribute-set id="0x0020" description="Operational Settings Attribute Set">
-          <attribute id="0x0020" name="Enable Logging" type="bool" default="0" access="rw" required="o"></attribute>
-        </attribute-set>
-        <attribute-set id="0x0030" description="Security Settings Attribute Set">
-          <attribute id="0x0034" name="Zigbee Security Level" type="enum8" default="0" access="r" required="o">
-            <value name="Network Security" value="0x00"></value>
-            <value name="APS Security" value="0x01"></value>
-          </attribute>
-        </attribute-set>
-        <attribute-set id="0x0040" description="Alarm and Event Masks Attribute Set">
-          <attribute id="0x0040" name="Alarm Mask" type="bmp16" default="0x0000" access="rw" required="o">
-            <value name="Deadbolt Jammed" value="0"></value>
-            <value name="Lock Reset to Factory Defaults" value="1"></value>
-            <value name="Reserved" value="2"></value>
-            <value name="RF Module Power Cycled" value="3"></value>
-            <value name="Tamper Alarm – wrong code entry limit" value="4"></value>
-            <value name="Tamper Alarm - front escutcheon removed from main" value="5"></value>
-            <value name="Forced Door Open under Door Locked Condition" value="6"></value>
-          </attribute>
-          <attribute id="0x0042" name="RF Operation Event Mask" type="bmp16" default="0x0000" access="rw" required="o">
-            <value name="Unknown or manufacturer-specific RF operation event" value="0"></value>
-            <value name="Lock, source: RF" value="1"></value>
-            <value name="Unlock, source: RF" value="2"></value>
-            <value name="Lock, source: RF, error: invalid code" value="3"></value>
-            <value name="Lock, source: RF, error: invalid schedule" value="4"></value>
-            <value name="Unlock, source: RF, error: invalid code" value="5"></value>
-            <value name="Unlock, source: RF, error: invalid schedule" value="6"></value>
-          </attribute>
-          <attribute id="0x0043" name="Manual Operation Event Mask" type="bmp16" default="0x0000" access="rw" required="o">
-            <value name="Unknown or manufacturer-specific manual operation event" value="0"></value>
-            <value name="Thumbturn Lock" value="1"></value>
-            <value name="Thumbturn Unlock" value="2"></value>
-            <value name="One touch lock" value="3"></value>
-            <value name="Key Lock" value="4"></value>
-            <value name="Key Unlock" value="5"></value>
-            <value name="Auto lock" value="6"></value>
-            <value name="Schedule Lock" value="7"></value>
-            <value name="Schedule Unlock" value="8"></value>
-            <value name="Manual Lock (Key or Thumbturn)" value="9"></value>
-            <value name="Manual Unlock (Key or Thumbturn)" value="10"></value>
-          </attribute>
-        </attribute-set>
-        <attribute-set id="0x0050" description="Xiaomi Special" mfcode="0x1037">
-          <attribute id="0x0055" name="Event Type" type="u16" access="r" required="o"></attribute>
-          <attribute id="0x0503" name="Tilt Angle" type="u16" access="r" required="o"></attribute>
-          <attribute id="0x0505" name="Vibration Strength" type="u32" showas="hex" access="r" required="o"></attribute>
-          <attribute id="0x0508" name="Orientation" type="u48" showas="hex" access="r" required="o"></attribute>
-        </attribute-set>
-        <command id="0x00" dir="recv" name="Lock Door" required="m">
-          <description>This command causes the lock device to lock the door.</description>
-          <payload></payload>
-        </command>
-        <command id="0x01" dir="recv" name="Unlock Door" required="m">
-          <description>This command causes the lock device to unlock the door.</description>
-          <payload></payload>
-        </command>
-        <command id="0x04" dir="recv" name="Get Log Record" required="o">
-          <description>Request a log record.</description>
-          <payload>
-            <attribute id="0x0000" type="u16" name="Log Index" required="m" default="0x0000"></attribute>
-          </payload>
-        </command>
-        <command id="0x04" dir="send" name="Get Log Record Response" required="m">
-          <description>Returns the specified log record.</description>
-          <payload>
-          <attribute id="0x0000" type="u16" name="Log Entry ID" required="m"></attribute>
-          <attribute id="0x0001" type="u32" name="Timestamp" required="m"></attribute>
-          <attribute id="0x0002" type="enum8" name="Event Type" required="m">
-            <value name="Operation" value="0"></value>
-            <value name="Programming" value="1"></value>
-            <value name="Alarm" value="2"></value>
-          </attribute>
-          <attribute id="0x0003" type="u8" name="Source" required="m"></attribute>
-          <attribute id="0x0004" type="u8" name="Event ID/Alarm Code" required="m"></attribute>
-          <attribute id="0x0005" type="u16" name="User ID" required="m"></attribute>
-          <attribute id="0x0006" type="cstring" name="PIN" required="m"></attribute>
-          </payload>
-        </command>
-        <command id="0x20" dir="send" name="Operationg Event Notification" required="o">
-          <description>The door lock server sends out operation event notification when the event is triggered by the various event sources.</description>
-          <payload>
-            <attribute id="0x0000" type="u8" name="Operation Event Source" required="m"></attribute>
-            <attribute id="0x0001" type="u8" name="Operation Event Code" required="m"></attribute>
-            <attribute id="0x0002" type="u16" name="User ID" required="m"></attribute>
-            <attribute id="0x0003" type="u8" name="PIN" required="m" default="0x0000"></attribute>
-            <attribute id="0x0004" type="u32" name="ZigBee Local Time" required="m"></attribute>
-            <attribute id="0x0005" type="cstring" name="Data" required="m"></attribute>
-          </payload>
-        </command>
-      </server>
-    </cluster>
-    <cluster id="0x0102" name="Window Covering">
-      <description>The window covering cluster provides an interface for controlling and adjusting automatic window coverings such as drapery motors, automatic shades, and blinds.</description>
-      <server>
-        <attribute-set id="0x0000" description="Window Covering Information">
-          <attribute id="0x0000" name="Window Covering Type" type="enum8" default="0x00" access="r" required="m">
-            <value name="Rollershade" value="0"></value>
-            <value name="Rollershade - 2 Motor" value="1"></value>
-            <value name="Rollershade – Exterior" value="2"></value>
-            <value name="Rollershade - Exterior - 2 Motor" value="3"></value>
-            <value name="Drapery" value="4"></value>
-            <value name="Awning" value="5"></value>
-            <value name="Shutter" value="6"></value>
-            <value name="Tilt Blind - Tilt Only" value="7"></value>
-            <value name="Tilt Blind - Lift and Tilt" value="8"></value>
-            <value name="Projector Screen" value="9"></value>
-          </attribute>
-          <attribute id="0x0001" name="Physical Closed Limit – Lift" type="u16" default="0x0000" access="r" required="o"></attribute>
-          <attribute id="0x0002" name="Physical Closed Limit – Tilt" type="u16" default="0x0000" access="r" required="o"></attribute>
-          <attribute id="0x0003" name="Current Position – Lift" type="u16" default="0x0000" access="r" required="o"></attribute>
-          <attribute id="0x0004" name="Current Position – Tilt" type="u16" default="0x0000" access="r" required="o"></attribute>
-          <attribute id="0x0005" name="Number of Actuations – Lift" type="u16" default="0x0000" access="r" required="o"></attribute>
-          <attribute id="0x0006" name="Number of Actuations – Tilt" type="u16" default="0x0000" access="r" required="o"></attribute>
-          <attribute id="0x0007" name="Config / Status" type="bmp8" default="0x03" access="r" required="o">
-            <value name="Operational" value="0"></value>
-            <value name="Online" value="1"></value>
-            <value name="Commands Reversed" value="2"></value>
-            <value name="Lift control is Closed Loop" value="3"></value>
-            <value name="Tilt control is Closed Loop" value="4"></value>
-            <value name="Lift: Encoder Controlled" value="5"></value>
-            <value name="Tilt: Encoder Controlled" value="6"></value>
-          </attribute>
-          <attribute id="0x0008" name="Current Position Lift Percentage" type="u8" default="0x00" access="r" required="o" range="0,0x64"></attribute>
-          <attribute id="0x0009" name="Current Position Tilt Percentage" type="u8" default="0x00" access="r" required="o" range="0,0x64"></attribute>
-        </attribute-set>
-        <attribute-set id="0x0010" description="Window Covering Settings">
-          <attribute id="0x0010" name="Installed Open Limit – Lift" type="u16" default="0x0000" access="r" required="o"></attribute>
-          <attribute id="0x0011" name="Installed Closed Limit – Lift" type="u16" default="0xffff" access="r" required="o"></attribute>
-          <attribute id="0x0012" name="Installed Open Limit – Tilt" type="u16" default="0x0000" access="r" required="o"></attribute>
-          <attribute id="0x0013" name="Installed Open Limit – Tilt" type="u16" default="0xffff" access="r" required="o"></attribute>
-          <attribute id="0x0014" name="Velocity – Lift" type="u16" default="0x0000" access="rw" required="o"></attribute>
-          <attribute id="0x0015" name="Acceleration Time – Lift" type="u16" default="0x0000" access="rw" required="o"></attribute>
-          <attribute id="0x0016" name="Deceleration Time – Lift" type="u16" default="0x0000" access="rw" required="o"></attribute>
-          <attribute id="0x0017" name="Mode" type="bmp8" default="0x0000" access="rw" required="o">
-            <value name="Reversed" value="0"></value>
-            <value name="Calibration Mode" value="1"></value>
-            <value name="Maintenance Mode" value="2"></value>
-            <value name="LED feedback" value="3"></value>
-          </attribute>
-          <attribute id="0x0018" name="Intermediate Setpoints – Lift" type="ostring" default="1,0x0000" access="rw" required="o"></attribute>
-          <attribute id="0x0019" name="Intermediate Setpoints – Tilt" type="ostring" default="1,0x0000" access="rw" required="o"></attribute>
-        </attribute-set>
-        <command id="0x00" dir="recv" name="Up / Open" required="m"></command>
-        <command id="0x01" dir="recv" name="Down / Close" required="m"></command>
-        <command id="0x02" dir="recv" name="Stop" required="m"></command>
-        <command id="0x04" dir="recv" name="Go To Lift Value" required="o">
-          <payload>
-            <attribute id="0x0000" type="u16" name="Lift Value" required="m" default="0x0000"></attribute>
-          </payload>
-        </command>
-        <command id="0x05" dir="recv" name="Go to Lift Percentage" required="o">
-          <payload>
-            <attribute id="0x0000" type="u8" name="Lift Percentage" required="m" default="0x00" range="0,0x64"></attribute>
-          </payload>
-        </command>
-        <command id="0x07" dir="recv" name="Go to Tilt Value" required="o">
-          <payload>
-            <attribute id="0x0000" type="u16" name="Tilt Value" required="m" default="0x0000"></attribute>
-          </payload>
-        </command>
-        <command id="0x08" dir="recv" name="Go to Tilt Percentage" required="o">
-          <payload>
-            <attribute id="0x0000" type="u8" name="Tilt Percentage" required="m" default="0x00" range="0,0x64"></attribute>
-          </payload>
-        </command>
-      </server>
-      <client>
-      </client>
-    </cluster>
-	</domain>
-	<domain name="HVAC" low_bound="0200" high_bound="02ff" description="The HVAC functional domain contains clusters and information to build devices in the HVAC domain, e.g. pumps.">
-		<cluster id="0x0200" name="Pump Configuration and Control">
-			<description>An interface for configuring and controlling pumps.</description>
-			<!-- TODO -->
-		</cluster>
-		<cluster id="0x0201" name="Thermostat">
-			<description>Thermostat control cluster attributes and commands.</description>
-			<server>
-				<attribute-set id="0x0000" description="Thermostat Information">
-					<attribute id="0x0000" name="Local Temperature" type="s16" range="0x954d,0x7fff" access="r" required="m"></attribute>
-					<attribute id="0x0001" name="Outdoor Temperature" type="s16" range="0x954d,0x7fff" access="r" required="o"></attribute>
-					<attribute id="0x0002" name="Occupancy" type="bmp8" access="r" required="o" default="0"></attribute>
-					<attribute id="0x0003" name="Abs Min Heat Setpoint Limit" type="s16" range="0x954d,0x7fff" access="r" required="o" default="0x02bc"></attribute>
-					<attribute id="0x0004" name="Abs Max Heat Setpoint Limit" type="s16" range="0x954d,0x7fff" access="r" required="o" default="0x0bb8"></attribute>
-					<attribute id="0x0005" name="Abs Min Cool Setpoint Limit" type="s16" range="0x954d,0x7fff" access="r" required="o" default="0x0640"></attribute>
-					<attribute id="0x0006" name="Abs Max Cool Setpoint Limit" type="s16" range="0x954d,0x7fff" access="r" required="o" default="0x0c80"></attribute>
-					<attribute id="0x0007" name="PI Cooling Demand" type="u8" range="0x00,0x64" access="r" required="o"></attribute>
-					<attribute id="0x0008" name="PI Heating Demand" type="u8" range="0x00,0x64" access="r" required="o"></attribute>
-					<attribute id="0x0009" name="HVAC System Type Configuration" type="bmp8" access="rw" required="o" default="0"></attribute>
-				</attribute-set>
-				<attribute-set id="0x0010" description="Thermostat Settings">
-					<attribute id="0x0010" name="Local Temperature Calibration" type="s8" default="0x00" range="0xe7,0x19" access="rw" required="o"></attribute>
-					<attribute id="0x0011" name="Occupied Cooling Setpoint" type="s16" default="0x0a28" range="0x954d,0x7fff" access="rw" required="m"></attribute>
-					<attribute id="0x0012" name="Occupied Heating Setpoint" type="s16" default="0x07d0" range="0x954d,0x7fff" access="rw" required="m"></attribute>
-					<attribute id="0x0013" name="Unoccupied Cooling Setpoint" type="s16" default="0x0a28" access="rw" required="o"></attribute>
-					<attribute id="0x0014" name="Unoccupied Heating Setpoint" type="s16" default="0x07d0" access="rw" required="o"></attribute>
-					<attribute id="0x0015" name="Min Heat Setpoint Limit" type="s16" default="0x02bc" range="0x954d,0x7fff" access="rw" required="o"></attribute>
-					<attribute id="0x0016" name="Max Heat Setpoint Limit" type="s16" default="0x0bb8" range="0x954d,0x7fff" access="rw" required="o"></attribute>
-					<attribute id="0x0017" name="Min Cool Setpoint Limit" type="s16" default="0x0640" range="0x954d,0x7fff" access="rw" required="o"></attribute>
-					<attribute id="0x0018" name="Max Cool Setpoint Limit" type="s16" default="0x0c80" range="0x954d,0x7fff" access="rw" required="o"></attribute>
-					<attribute id="0x0019" name="Min Setpoint Dead Band" type="s8" default="0x19" range="0x0a,0x19" access="rw" required="o"></attribute>
-					<attribute id="0x001a" name="Remote Sensing" type="bmp8" default="0" access="rw" required="o">
-						<value name="Local temperature sensed remotely" value="0"></value>
-						<value name="Outdoor temperature sensed remotely" value="1"></value>
-						<value name="Occupancy sensed remotely" value="2"></value>
-					</attribute>
-					<attribute id="0x001b" name="Control Sequence Of Operation" type="enum8" default="0x04" access="rw" required="m">
-						<value name="Cooling Only" value="0"></value>
-						<value name="Cooling With Reheat" value="1"></value>
-						<value name="Heating Only" value="2"></value>
-						<value name="Heating With Reheat" value="3"></value>
-						<value name="Cooling and Heating 4-pipes" value="4"></value>
-						<value name="Cooling and Heating 4-pipes with Reheat" value="5"></value>
-					</attribute>
-					<attribute id="0x001c" name="System Mode" type="enum8" default="0x01" access="rw" required="m">
-						<value name="Off" value="0x00"></value>
-						<value name="Auto" value="0x01"></value>
-						<value name="Cool" value="0x03"></value>
-						<value name="Heat" value="0x04"></value>
-						<value name="Emergency heating" value="0x05"></value>
-						<value name="Precooling" value="0x06"></value>
-						<value name="Fan only" value="0x07"></value>
-						<value name="Dry" value="0x08"></value>
-						<value name="Sleep" value="0x09"></value>
-					</attribute>
-					<attribute id="0x001d" name="Alarm Mask" type="bmp8" default="0" access="r" required="o">
-						<value name="Initialization failure" value="0"></value>
-						<value name="Hardware failure" value="1"></value>
-						<value name="Self-calibration failure" value="2"></value>
-					</attribute>
-					<attribute id="0x001e" name="Thermostat Running Mode" type="enum8" default="0x00" access="r" required="o">
-						<value name="Off" value="0"></value>
-						<value name="Cool" value="3"></value>
-						<value name="Heat" value="4"></value>
-					</attribute>
-				</attribute-set>
-				<attribute-set id="0x0020" description="Thermostat Schedule and HVAC Relay">
-					<attribute id="0x0020" name="Start of Week" type="enum8" default="0x00" access="r" required="o">
-						<value name="Sunday" value="0"></value>
-						<value name="Monday" value="1"></value>
-						<value name="Tuesday" value="2"></value>
-						<value name="Wednesday" value="3"></value>
-						<value name="Thursday" value="4"></value>
-						<value name="Friday" value="5"></value>
-						<value name="Saturday" value="6"></value>
-					</attribute>
-					<attribute id="0x0021" name="Number of Weekly Transitions" type="u8" range="0x00,0xff" access="r" required="o"></attribute>
-					<attribute id="0x0022" name="Number of Dail Transitions" type="u8" range="0x00,0xff" access="r" required="o"></attribute>
-					<attribute id="0x0023" name="Temperature Setpoint Hold" type="enum8" default="0x00" access="rw" required="o">
-						<value name="Setpoint Hold Off" value="0"></value>
-						<value name="Setpoint Hold On" value="1"></value>
-					</attribute>
-					<attribute id="0x0024" name="Temperature Setpoint Hold Duration" type="u8" range="0x05a0,0xffff" default="0xffff" access="rw" required="o"></attribute>
-					<attribute id="0x0025" name="Thermostat Programming Operation Mode" type="bmp8" default="0" access="rw" required="o">
-						<value name="Simple/setpoint mode" value="0">
-							<description>0 – This mode means the thermostat setpoint is altered only by manual
-up/down changes at the thermostat or remotely, not by internal schedule programming.
-1 – Schedule programming mode. This enables or disables any programmed weekly schedule con-
-figurations.
-Note: It does not clear or delete previous weekly schedule programming configurations.</description></value>
-						<value name="Auto/recovery mode" value="1"></value>
-						<value name="Economy/EnergyStar mode" value="2"></value>
-					</attribute>
-				</attribute-set>
-				<attribute-set id="0x0029" description="HVAC Relay">
-					<attribute id="0x0029" name="Thermostat Running State" type="bmp16" access="r" required="o">
-						<value name="Heat State On" value="0"></value>
-						<value name="Cool State On" value="1"></value>
-						<value name="Fan State On" value="2"></value>
-						<value name="Heat 2nd Stage State On" value="3"></value>
-						<value name="Cool 2nd Stage State On" value="4"></value>
-						<value name="Fan 2nd Stage State On" value="5"></value>
-						<value name="Fan 3rd Stage State On" value="6"></value>
-					</attribute>
-				</attribute-set>
-<<<<<<< HEAD
-				<attribute-set id="0x0030" description="Thermostat Setpoint Change Tracking">
-					<attribute id="0x0030" name="Setpoint Change Source" type="enum8" access="r" required="o">
-						<value name="Manual" value="0"></value>
-						<value name="Schedule" value="1"></value>
-						<value name="Zigbee" value="2"></value>
-					</attribute>
-					<attribute id="0x0031" name="Setpoint Change Amount" type="s16" access="r" required="o" default="0x8000"/>
-					<attribute id="0x0032" name="Setpoint Change Timestamp" type="utc" access="r" required="o" default="0"/>
-				</attribute-set>
-
-				<attribute-set id="0x0040" description="AC Information">
-					<attribute id="0x0040" name="AC Type" type="enum8" access="rw" required="o">
-						<value name="Cooling and Fixed Speed" value="1"></value>
-						<value name="Heat Pump and Fixed Speed" value="2"></value>
-						<value name="Cooling and Inverter" value="3"></value>
-						<value name="Heat Pump and Inverter" value="4"></value>
-					</attribute>
-					<attribute id="0x0041" name="AC Capacity" type="u16" access="rw" required="o" default="0x00"/>
-					<attribute id="0x0042" name="AC Refrigerant Type" type="enum8" access="rw" required="o" default="0x00">
-						<value name="R22" value="1"></value>
-						<value name="R410a" value="2"></value>
-						<value name="R407c" value="3"></value>
-					</attribute>
-					<attribute id="0x0043" name="AC Compressor Type" type="enum8" access="rw" required="o" default="0x00">
-						<value name="T1, Max working ambient 43 oC" value="1"></value>
-						<value name="T2, Max working ambient 35 oC" value="2"></value>
-						<value name="T3, Max working ambient 52 oC" value="3"></value>
-					</attribute>
-					<attribute id="0x0044" name="AC Error Code" type="bmp32" access="rw" required="o" default="0x00000000">
-						<value name="Compressor Failure or Refrigerant Leakage" value="0"></value>
-						<value name="Room Temperature Sensor Failure" value="1"></value>
-						<value name="Outdoor Temperature Sensor Failure" value="2"></value>
-						<value name="Indoor Coil Temperature Sensor Failure" value="3"></value>
-						<value name="Fan Failure" value="4"></value>
-					</attribute>
-					<attribute id="0x0045" name="AC Louver Position" type="enum8" access="rw" required="o" default="0x00">
-						<value name="Fully Closed" value="1"></value>
-						<value name="Fully Open" value="2"></value>
-						<value name="Quarter Open" value="3"></value>
-						<value name="Half Open" value="4"></value>
-						<value name="Three Quarters Open" value="5"></value>
-					</attribute>
-					<attribute id="0x0046" name="AC Coil Temperature" type="s16" access="r" required="o"/>
-					<attribute id="0x0047" name="AC Capacity Format" type="enum8" access="rw" required="o" default="0x00">
-						<value name="BTUh" value="0"></value>
-					</attribute>
-				</attribute-set>
-        
-				<attribute-set id="0x0080" description="eCozy" mfcode="0x1014">
-					<attribute id="0x0080" name="Unknown" type="s16" access="r" required="o"/>
-					<attribute id="0x0081" name="Unknown" type="s16" access="r" required="o"/>
-					<attribute id="0x0082" name="Unknown (Heat Setpoint?)" type="s16" access="r" required="o"/>
-				</attribute-set>
-=======
-        <attribute-set id="0x0030" description="Thermostat Setpoint Change Tracking">
-          <attribute id="0x0030" name="Setpoint Change Source" type="enum8" access="r" required="o">
-            <value name="Manual" value="0"></value>
-            <value name="Schedule" value="1"></value>
-            <value name="Zigbee" value="2"></value>
-          </attribute>
-          <attribute id="0x0031" name="Setpoint Change Amount" type="s16" access="r" required="o" default="0x8000"/>
-          <attribute id="0x0032" name="Setpoint Change Timestamp" type="utc" access="r" required="o" default="0"/>
-        </attribute-set>
-
-        <attribute-set id="0x0080" description="eCozy" mfcode="0x1014">
-          <attribute id="0x0080" name="Unknown" type="s16" access="r" required="o"/>
-          <attribute id="0x0081" name="Unknown" type="s16" access="r" required="o"/>
-          <attribute id="0x0082" name="Unknown (Heat Setpoint?)" type="s16" access="r" required="o"/>
-        </attribute-set>
->>>>>>> 08fd6d96
-
-		<!-- ELKO specific -->
-		<attribute-set id="0x0400" description="ELKO specific" mfcode="0x1002">
-			<attribute id="0x0401" name="Unknown" type="u16" access="rw" required="m"></attribute>
-			<attribute id="0x0402" name="Unknown name field" type="cstring" access="rw" required="m"></attribute>
-			<attribute id="0x0403" name="Temperature measurement" type="enum8" access="rw" required="m">
-				<value name="Air sensor" value="0x00"></value>
-				<value name="Floor sensor" value="0x01"></value>
-				<value name="Floor protection" value="0x03"></value>
-			</attribute>
-			<attribute id="0x0404" name="Unknown" type="u8" access="rw" required="m"></attribute>
-			<attribute id="0x0405" name="Regulator mode" type="bool" access="rw" required="m"></attribute>
-			<attribute id="0x0406" name="Device on" type="bool" access="rw" required="m"></attribute>
-			<attribute id="0x0407" name="Unknown" type="ostring" access="rw" required="m"></attribute>
-			<attribute id="0x0408" name="Unknown" type="u16" access="rw" required="m"></attribute>
-			<attribute id="0x0409" name="Floor temperature sensor" type="s16" access="rw" required="m"></attribute>
-			<attribute id="0x0411" name="Night lowering" type="bool" access="rw" required="m"></attribute>
-			<attribute id="0x0412" name="Unknown" type="bool" access="r" required="m"></attribute>
-			<attribute id="0x0413" name="Child lock" type="bool" access="rw" required="m"></attribute>
-			<attribute id="0x0414" name="Unknown" type="u8" access="rw" required="m"></attribute>
-			<attribute id="0x0415" name="Heating active/inactive" type="bool" access="rw" required="m"></attribute>
-			<attribute id="0x0416" name="Unknown" type="ostring" access="rw" required="m"></attribute>
-			<attribute id="0x0417" name="Unknown" type="s8" access="rw" required="m"></attribute>
-			<attribute id="0x0418" name="Unknown" type="u8" access="rw" required="m"></attribute>
-			<attribute id="0x0419" name="Unknown" type="u8" access="rw" required="m"></attribute>
-		</attribute-set>
-
-		<!-- Eurotronic manufacturer specific -->
-		<attribute-set id="0x4000" description="Eurotronic" mfcode="0x1037">
-			<attribute id="0x4000" name="TRV Mode" type="enum8" default="0x02" access="rw" required="m" mfcode="0x1037">
-				<value name="Unknown 1" value="0"></value>
-				<value name="Unknown 2" value="1"></value>
-				<value name="manual" value="2"></value>
-			</attribute>
-			<attribute id="0x4001" name="Set Valve Position" type="u8" default="0x00" access="rw" required="m" mfcode="0x1037"></attribute>
-			<attribute id="0x4002" name="Errors" type="u8" default="0x00" access="r" required="m" mfcode="0x1037">
-				<value name="Reserved" value="0"></value>
-				<value name="Reserved" value="1"></value>
-				<value name="Reserved" value="2"></value>
-				<value name="Valve Adaption Failed (E1)" value="3"></value>
-				<value name="Valve Movement too slow (E2)" value="4"></value>
-				<value name="Valve not Moving (E3)" value="5"></value>
-				<value name="Reserved" value="6"></value>
-				<value name="Reserved" value="7"></value>
-			</attribute>
-			<attribute id="0x4003" name="Current Temperature Setpoint" type="s16" default="0x07d0" access="rw" required="m" mfcode="0x1037"></attribute>
-			<attribute id="0x4008" name="Host Flags" type="u24" default="0x000000" showas="hex" access="rw" required="m" mfcode="0x1037"></attribute>
-		</attribute-set>
-
-		<!-- Danfoss manufacturer specific -->
-		<attribute-set id="0x4000" description="Danfoss specific" mfcode="0x1246">
-			<attribute id="0x4000" name="eTRV Open Window Detection" type="enum8" default="0x00" access="r" required="m" mfcode="0x1246">
-				<value name="Quarantine" value="0x00"></value>
-				<value name="Closed" value="0x01"></value>
-				<value name="Hold" value="0x02"></value>
-				<value name="Open" value="0x03"></value>
-				<value name="Windows open from external, but detected closed" value="0x04"></value>
-			</attribute>
-			<attribute id="0x4003" name="External Open Window Detected" type="bool" default="0x00" access="rw" required="m" mfcode="0x1246"></attribute>
-			<attribute id="0x4010" name="Exercise day of week" type="enum8" default="0x04" access="rw" required="m" mfcode="0x1246">
-				<value name="Sunday" value="0x00"></value>
-				<value name="Monday" value="0x01"></value>
-				<value name="Tuesday" value="0x02"></value>
-				<value name="Wednesday" value="0x03"></value>
-				<value name="Thursday" value="0x04"></value>
-				<value name="Friday" value="0x05"></value>
-				<value name="Saturday" value="0x06"></value>
-				<value name="Undefined" value="0x07"></value>
-			</attribute>
-			<attribute id="0x4011" name="Exercise trigger time" type="u16" default="660" access="rw" required="m" mfcode="0x1246"></attribute>
-			<attribute id="0x4012" name="Mounting mode active" type="bool" default="0x01" access="r" required="m" mfcode="0x1246"></attribute>
-			<attribute id="0x4013" name="Mounting mode control" type="bool" access="rw" required="m" mfcode="0x1246"></attribute>
-			<attribute id="0x4014" name="eTRV Orientation" type="bool" default="0x00" access="rw" required="m" mfcode="0x1246"></attribute>
-			<attribute id="0x4015" name="External Measured Room Sensor" type="s16" access="r" required="m" mfcode="0x1246"></attribute>
-			<attribute id="0x4016" name="Unknown" type="bool" access="rw" required="m" mfcode="0x1246"></attribute>
-			<attribute id="0x4020" name="Control algorithm scale factor" type="u8" default="1" access="rw" required="m" mfcode="0x1246"></attribute>
-			<attribute id="0x4030" name="Heat Available" type="bool" default="0x01" access="rw" required="m" mfcode="0x1246"></attribute>
-			<attribute id="0x4031" name="Heat Supply Request " type="bool" access="r" required="m" mfcode="0x1246"></attribute>
-			<attribute id="0x4032" name="Unknown" type="bool" access="rw" required="m" mfcode="0x1246"></attribute>
-			<attribute id="0x4040" name="Unknown" type="s16" access="rw" required="m" mfcode="0x1246"></attribute>
-			<attribute id="0x404A" name="Unknown" type="s16" access="r" required="m" mfcode="0x1246"></attribute>
-			<attribute id="0x404B" name="Unknown" type="s8" access="rw" required="m" mfcode="0x1246"></attribute>
-			<attribute id="0x404C" name="Calibration" type="enum8" default="0x00" access="rw" required="m" mfcode="0x1246">
-				<value name="Idle" value="0x00"></value>
-				<value name="Start" value="0x01"></value>
-				<value name="Stop" value="0x02"></value>
-			</attribute>
-			<attribute id="0x404D" name="Unknown" type="bmp8" access="rw" required="m" mfcode="0x1246"></attribute>
-			<attribute id="0x404E" name="Unknown" type="bmp8" access="rw" required="m" mfcode="0x1246"></attribute>
-		</attribute-set>
-
-		<!-- Stelpro manufacturer specific -->
-		<attribute-set id="0x4000" description="Stelpro specific" mfcode="0x1185">
-			<attribute id="0x4001" name="Outdoor temp" type="s16" access="rw" required="m" mfcode="0x1185"></attribute>
-			<attribute id="0x401C" name="System mode" type="enum8" access="rw" required="m"></attribute>
-		</attribute-set>
-
-		<command id="0x00" dir="recv" name="Setpoint Raise/Lower" required="m">
-			<description>This command increases (or decreases) the setpoint(s) by amount, in steps of 0.1°C.</description>
-			<payload>
-				<attribute id="0x0000" type="enum8" name="Mode" required="m">
-					<value name="Heat (adjust Heat Setpoint)" value="0x00"></value>
-					<value name="Cool (adjust Cool Setpoint)" value="0x01"></value>
-					<value name="Both (adjust Heat Setpoint and Cool Setpoint)" value="0x02"></value>
-				</attribute>
-				<attribute id="0x0001" type="s8" name="Amount" required="m">
-					<description>The amount field is a signed 8-bit integer that specifies the amount the setpoint(s) are to be a increased (or decreased) by, in steps of 0.1°C.</description>
-				</attribute>
-			</payload>
-		</command>
-        <command id="0x01" dir="recv" name="Set Weekly Schedule" required="o">
-          <payload>
-            <attribute id="0x0000" type="enum8" name="Number of Transtions for Sequence" required="m">
-              <value name="0" value="0"></value>
-              <value name="1" value="1"></value>
-              <value name="2" value="2"></value>
-              <value name="3" value="3"></value>
-              <value name="4" value="4"></value>
-              <value name="5" value="5"></value>
-              <value name="6" value="6"></value>
-              <value name="7" value="7"></value>
-              <value name="8" value="8"></value>
-              <value name="9" value="9"></value>
-              <value name="10" value="10"></value>
-            </attribute>
-            <attribute id="0x0001" type="bmp8" name="Day of Week for Sequence" required="m">
-              <value name="Sunday" value="0"></value>
-              <value name="Monday" value="1"></value>
-              <value name="Tuesday" value="2"></value>
-              <value name="Wednesday" value="3"></value>
-              <value name="Thursday" value="4"></value>
-              <value name="Friday" value="5"></value>
-              <value name="Saturday" value="6"></value>
-              <value name="Vacation or Away" value="7"></value>
-            </attribute>
-            <attribute id="0x0002" type="bmp8" name="Mode for Sequence" required="m">
-              <value name="Heat Setpoint Field Present in Payload" value="0"></value>
-              <value name="Cool Setpoint Field Present in Payload" value="1"></value>
-            </attribute>
-            <attribute id="0x0003" type="u16" name="Transition Time 1" required="o"/>
-            <attribute id="0x0004" type="s16" name="Heat Set Point 1" required="o"/>
-            <attribute id="0x0005" type="u16" name="Transition Time 2" required="o"/>
-            <attribute id="0x0006" type="s16" name="Heat Set Point 2" required="o"/>
-            <attribute id="0x0007" type="u16" name="Transition Time 3" required="o"/>
-            <attribute id="0x0008" type="s16" name="Heat Set Point 3" required="o"/>
-            <attribute id="0x0009" type="u16" name="Transition Time 4" required="o"/>
-            <attribute id="0x000A" type="s16" name="Heat Set Point 4" required="o"/>
-            <attribute id="0x000B" type="u16" name="Transition Time 5" required="o"/>
-            <attribute id="0x000C" type="s16" name="Heat Set Point 5" required="o"/>
-            <attribute id="0x000D" type="u16" name="Transition Time 6" required="o"/>
-            <attribute id="0x000E" type="s16" name="Heat Set Point 6" required="o"/>
-            <attribute id="0x000F" type="u16" name="Transition Time 7" required="o"/>
-            <attribute id="0x0010" type="s16" name="Heat Set Point 7" required="o"/>
-            <attribute id="0x0011" type="u16" name="Transition Time 8" required="o"/>
-            <attribute id="0x0012" type="s16" name="Heat Set Point 8" required="o"/>
-            <attribute id="0x0013" type="u16" name="Transition Time 9" required="o"/>
-            <attribute id="0x0014" type="s16" name="Heat Set Point 9" required="o"/>
-            <attribute id="0x0015" type="u16" name="Transition Time 10" required="o"/>
-            <attribute id="0x0016" type="s16" name="Heat Set Point 10" required="o"/>
-          </payload>
-        </command>
-        <command id="0x02" dir="recv" name="Get Weekly Schedule" required="o" response="0x00">
-          <payload>
-            <attribute id="0x0000" type="bmp8" name="Days to Return" required="m">
-              <value name="Sunday" value="0"></value>
-              <value name="Monday" value="1"></value>
-              <value name="Tuesday" value="2"></value>
-              <value name="Wednesday" value="3"></value>
-              <value name="Thursday" value="4"></value>
-              <value name="Friday" value="5"></value>
-              <value name="Saturday" value="6"></value>
-              <value name="Vacation or Away" value="7"></value>
-            </attribute>
-            <attribute id="0x0001" type="bmp8" name="Mode to Return" required="m">
-              <value name="Heat Setpoint Field Present in Payload" value="0"></value>
-              <value name="Cool Setpoint Field Present in Payload" value="1"></value>
-            </attribute>
-          </payload>
-        </command>
-        <command id="0x03" dir="recv" name="Clear Weekly Schedule" required="o">
-        </command>
-        <command id="0x04" dir="recv" name="Get Relay Status Log" required="o">
-        </command>
-      </server>
-      <client>
-        <command id="0x00" dir="recv" name="Get Weekly Schedule Response" required="o">
-          <payload>
-            <attribute id="0x0000" type="enum8" name="Number of Transtions for Sequence" required="m">
-              <value name="0" value="0"></value>
-              <value name="1" value="1"></value>
-              <value name="2" value="2"></value>
-              <value name="3" value="3"></value>
-              <value name="4" value="4"></value>
-              <value name="5" value="5"></value>
-              <value name="6" value="6"></value>
-              <value name="7" value="7"></value>
-              <value name="8" value="8"></value>
-              <value name="9" value="9"></value>
-              <value name="10" value="10"></value>
-            </attribute>
-            <attribute id="0x0001" type="bmp8" name="Day of Week for Sequence" required="m">
-              <value name="Sunday" value="0"></value>
-              <value name="Monday" value="1"></value>
-              <value name="Tuesday" value="2"></value>
-              <value name="Wednesday" value="3"></value>
-              <value name="Thursday" value="4"></value>
-              <value name="Friday" value="5"></value>
-              <value name="Saturday" value="6"></value>
-              <value name="Vacation or Away" value="7"></value>
-            </attribute>
-            <attribute id="0x0002" type="bmp8" name="Mode for Sequence" required="m">
-              <value name="Heat Setpoint Field Present in Payload" value="0"></value>
-              <value name="Cool Setpoint Field Present in Payload" value="1"></value>
-            </attribute>
-            <attribute id="0x0003" type="u16" name="Transition Time 1" required="o"/>
-            <attribute id="0x0004" type="s16" name="Heat Set Point 1" required="o"/>
-            <attribute id="0x0005" type="u16" name="Transition Time 2" required="o"/>
-            <attribute id="0x0006" type="s16" name="Heat Set Point 2" required="o"/>
-            <attribute id="0x0007" type="u16" name="Transition Time 3" required="o"/>
-            <attribute id="0x0008" type="s16" name="Heat Set Point 3" required="o"/>
-            <attribute id="0x0009" type="u16" name="Transition Time 4" required="o"/>
-            <attribute id="0x000A" type="s16" name="Heat Set Point 4" required="o"/>
-            <attribute id="0x000B" type="u16" name="Transition Time 5" required="o"/>
-            <attribute id="0x000C" type="s16" name="Heat Set Point 5" required="o"/>
-            <attribute id="0x000D" type="u16" name="Transition Time 6" required="o"/>
-            <attribute id="0x000E" type="s16" name="Heat Set Point 6" required="o"/>
-            <attribute id="0x000F" type="u16" name="Transition Time 7" required="o"/>
-            <attribute id="0x0010" type="s16" name="Heat Set Point 7" required="o"/>
-            <attribute id="0x0011" type="u16" name="Transition Time 8" required="o"/>
-            <attribute id="0x0012" type="s16" name="Heat Set Point 8" required="o"/>
-            <attribute id="0x0013" type="u16" name="Transition Time 9" required="o"/>
-            <attribute id="0x0014" type="s16" name="Heat Set Point 9" required="o"/>
-            <attribute id="0x0015" type="u16" name="Transition Time 10" required="o"/>
-            <attribute id="0x0016" type="s16" name="Heat Set Point 10" required="o"/>
-          </payload>
-        </command>
-			</client>
-		</cluster>
-		<cluster id="0202" name="Fan Control">
-			<description>This cluster specifies an interface to control the speed of a fan as part of a heating / cooling system.</description>
-			<server>
-				<attribute id="0x0000" name="Fan Mode" type="enum8" access="rw" default="0x05" required="m">
-					<value name="Off" value="0x00"></value>
-					<value name="Low" value="0x01"></value>
-					<value name="Medium" value="0x02"></value>
-					<value name="High" value="0x03"></value>
-					<value name="On" value="0x04"></value>
-					<value name="Auto" value="0x05"></value>
-					<value name="Smart" value="0x06"></value>
-				</attribute>
-				<attribute id="0x0001" name="Fan Mode Sequence" type="enum8" access="rw" default="0x02" required="m">
-					<value name="Low/Med/High" value="0x00"></value>
-					<value name="Low/High" value="0x01"></value>
-					<value name="Low/Med/High/Auto" value="0x02"></value>
-					<value name="Low/High/Auto" value="0x03"></value>
-					<value name="On/Auto" value="0x04"></value>
-				</attribute>
-			</server>
-			<client>
-			</client>
-		</cluster>
-		<cluster id="0203" name="Dehumidification Control">
-			<description>dfdf</description>
-			<!-- TODO -->
-		</cluster>
-		<cluster id="0204" name="Thermostat User Interface Configuration">
-			<description>This cluster provides an interface to allow configuration of the user interface for a thermostat, or a thermostat
-controller device, that supports a keypad and LCD screen.</description>
-			<server>
-				<attribute id="0x0000" name="Temperature Display Mode" type="enum8" access="rw" range="0x00,0x01" default="0x00" required="m">
-					<value name="Temperature in °C" value="0x00"></value>
-					<value name="Temperature in °F" value="0x01"></value>
-				</attribute>
-				<attribute id="0x0001" name="Keypad Lockout" type="enum8" access="rw" range="0x00,0x05" default="0x00" required="m">
-					<value name="No lockout" value="0x00"></value>
-					<value name="Level 1 lockout" value="0x01"></value>
-					<value name="Level 2 lockout" value="0x02"></value>
-					<value name="Level 3 lockout" value="0x03"></value>
-					<value name="Level 4 lockout" value="0x04"></value>
-					<value name="Level 5 lockout" value="0x05"></value>
-				</attribute>
-				<attribute id="0x0002" name="Schedule Programming Visibility" type="enum8" access="rw"  range="0x00,0x01" default="0x00" required="o">
-					<value name="Local schedule programming enabled" value="0x00"></value>
-					<value name="Local schedule programming disabled" value="0x01"></value>
-				</attribute>
-                <attribute id="0x4000" name="Viewing Direction" type="enum8" access="rw" range="0x00,0x01" default="0x00" required="o" mfcode="0x1246">
-					<value name="Viewing direction 1" value="0x00"></value>
-					<value name="Viewing direction 2" value="0x01"></value>
-				</attribute>
-			</server>
-			<client>
-			</client>
-		</cluster>
-		<cluster id="0xde42" name="DE Debug">
-		<description>Attributes and commands for debugging purposes.</description>
-		<server>
-			<attribute id="0x0000" name="Debug enabled" type="bool" access="rw" default="0x00" required="m"></attribute>
-			<attribute id="0x0001" name="Debug destination" type="u16" access="rw" default="0x0000" showas="hex" required="m"></attribute>
-		</server>
-		<client>
-		<!-- TODO -->
-		</client>
-	</cluster>
-	</domain>
-	<domain name="Lighting" low_bound="0300" high_bound="03ff" description="The lighting functional domain contains clusters and information to build devices in the lighting domain, e.g. ballast units.">
-	<cluster id="0300" name="Color control">
-		<description>Attributes and commands for controlling the color properties of a color-capable light.</description>
-		<server>
-			<attribute-set id="0x0000" description="Color Information">
-				<attribute id="0x0000" name="Current hue" type="u8" access="r" range="0x00,0xfe" default="0x00" required="o"></attribute>
-				<attribute id="0x0001" name="Current saturation" type="u8" access="r" range="0x00,0xfe" default="0x00" required="o"></attribute>
-				<attribute id="0x0002" name="Remaining time" type="u16" access="r" range="0x0000,0xfffe" default="0x0000" required="o"></attribute>
-				<attribute id="0x0003" name="Current x" type="u16" access="r" range="0x0000,0xfeff" default="0x61eb" required="m"></attribute>
-				<attribute id="0x0004" name="Current y" type="u16" access="r" range="0x0000,0xfeff" default="0x607b" required="m"></attribute>
-				<attribute id="0x0007" name="Color temperature" type="u16" access="r" range="0x0000,0xfeff" default="0" required="m"></attribute>
-				<!-- TODO -->
-				<attribute id="0x0008" name="Color Mode" type="enum8" access="r" range="0x00,0x02" default="0x01" required="o">
-					<value name="Current hue and current saturation" value="0x00"></value>
-					<value name="Current x and current y" value="0x01"></value>
-					<value name="Color temperature" value="0x02"></value>
-				</attribute>
-			</attribute-set>
-			<attribute-set id="0x0010" description="Defined Primaries Information">
-				<attribute id="0x0010" name="Number of primaries" type="u8" access="r" range="0x00,0x06" required="o"></attribute>
-				<attribute id="0x0011" name="Primary1 x" type="u16" access="r" range="0x0000,0xfeff" required="o"></attribute>
-				<attribute id="0x0012" name="Primary1 y" type="u16" access="r" range="0x0000,0xfeff" required="o"></attribute>
-				<attribute id="0x0013" name="Primary1 intensity" type="u8" access="r" range="0x00,0xff" required="o"></attribute>
-				<attribute id="0x0015" name="Primary2 x" type="u16" access="r" range="0x0000,0xfeff" required="o"></attribute>
-				<attribute id="0x0016" name="Primary2 y" type="u16" access="r" range="0x0000,0xfeff" required="o"></attribute>
-				<attribute id="0x0017" name="Primary2 intensity" type="u8" access="r" range="0x00,0xff" required="o"></attribute>
-				<attribute id="0x0019" name="Primary3 x" type="u16" access="r" range="0x0000,0xfeff" required="o"></attribute>
-				<attribute id="0x001a" name="Primary3 y" type="u16" access="r" range="0x0000,0xfeff" required="o"></attribute>
-				<attribute id="0x001b" name="Primary3 intensity" type="u8" access="r" range="0x00,0xff" required="o"></attribute>
-      </attribute-set>
-      <attribute-set id="0x0020" description="Additional Defined Primaries Information">
-        <attribute id="0x0020" name="Primary4 x" type="u16" access="r" range="0x0000,0xfeff" required="o"></attribute>
-				<attribute id="0x0021" name="Primary4 y" type="u16" access="r" range="0x0000,0xfeff" required="o"></attribute>
-				<attribute id="0x0022" name="Primary4 intensity" type="u8" access="r" range="0x00,0xff" required="o"></attribute>
-				<attribute id="0x0024" name="Primary5 x" type="u16" access="r" range="0x0000,0xfeff" required="o"></attribute>
-				<attribute id="0x0025" name="Primary5 y" type="u16" access="r" range="0x0000,0xfeff" required="o"></attribute>
-				<attribute id="0x0026" name="Primary5 intensity" type="u8" access="r" range="0x00,0xff" required="o"></attribute>
-				<attribute id="0x0028" name="Primary6 x" type="u16" access="r" range="0x0000,0xfeff" required="o"></attribute>
-				<attribute id="0x0029" name="Primary6 y" type="u16" access="r" range="0x0000,0xfeff" required="o"></attribute>
-				<attribute id="0x002a" name="Primary6 intensity" type="u8" access="r" range="0x00,0xff" required="o"></attribute>
-			</attribute-set>
-      <attribute-set id="0x0030" description="Defined Color Points Settings">
-        <attribute id="0x0030" name="WhitePoint x" type="u16" access="rw" range="0x0000,0xfeff" required="o"></attribute>
-        <attribute id="0x0031" name="WhitePoint y" type="u16" access="rw" range="0x0000,0xfeff" required="o"></attribute>
-        <attribute id="0x0032" name="ColorPoint r x" type="u16" access="rw" range="0x0000,0xfeff" required="o"></attribute>
-        <attribute id="0x0033" name="ColorPoint r y" type="u16" access="rw" range="0x0000,0xfeff" required="o"></attribute>
-        <attribute id="0x0034" name="ColorPoint r intensity" type="u8" access="rw" range="0x00,0xff" required="o"></attribute>
-        <attribute id="0x0036" name="ColorPoint g x" type="u16" access="rw" range="0x0000,0xfeff" required="o"></attribute>
-        <attribute id="0x0037" name="ColorPoint g y" type="u16" access="rw" range="0x0000,0xfeff" required="o"></attribute>
-        <attribute id="0x0038" name="ColorPoint g intensity" type="u8" access="rw" range="0x00,0xff" required="o"></attribute>
-        <attribute id="0x003a" name="ColorPoint b x" type="u16" access="rw" range="0x0000,0xfeff" required="o"></attribute>
-        <attribute id="0x003b" name="ColorPoint b y" type="u16" access="rw" range="0x0000,0xfeff" required="o"></attribute>
-        <attribute id="0x003c" name="ColorPoint b intensity" type="u8" access="rw" range="0x00,0xff" required="o"></attribute>
-			</attribute-set>
-			<attribute-set id="0x4000" description="ZLL extensions">
-				<attribute id="0x4000" name="Enhanced current hue" type="u16" access="r" range="0x0000,0xffff" default="0x0000" required="m"></attribute>
-				<attribute id="0x4001" name="Enhanced color mode" type="enum8" access="r" range="0x00,0xff" default="0x00" required="m">
-					<value name="Current hue and current saturation" value="0x00"></value>
-					<value name="Current x and current y" value="0x01"></value>
-					<value name="Color temperature" value="0x02"></value>
-					<value name="Enhanced current hue and current saturation" value="0x03"></value>
-				</attribute>
-				<attribute id="0x4002" name="Color loop active" type="u8" access="r" range="0x00,0xff" default="0x00" required="m"></attribute>
-				<attribute id="0x4003" name="Color loop direction" type="u8" access="r" range="0x00,0xff" default="0x00" required="m"></attribute>
-				<attribute id="0x4004" name="Color loop time" type="u16" access="r" range="0x00,0xff" default="0x0019" required="m"></attribute>
-				<attribute id="0x4005" name="Color loop start - enhanced hue" type="u16" access="r" range="0x00,0xff" default="0x2300" required="m"></attribute>
-				<attribute id="0x4006" name="Color loop stored - enhanced hue" type="u16" access="r" range="0x00,0xff" default="0x0000" required="m"></attribute>
-				<attribute id="0x400a" type="bmp16" name="Color capabilities" access="r" required="m" default="0x0000">
-					<value name="Hue saturation" value="0"></value>
-					<value name="Enhanced Hue saturation" value="1"></value>
-					<value name="Color loop" value="2"></value>
-					<value name="CIE 1931 XY" value="3"></value>
-					<value name="Color temperature" value="4"></value>
-				</attribute>
-				<attribute id="0x400b" name="Color temperature min" type="u16" access="r" range="0x0000,0xfeff" default="0" required="m"></attribute>
-				<attribute id="0x400c" name="Color temperature max" type="u16" access="r" range="0x0000,0xfeff" default="0xfeff" required="m"></attribute>
-				<attribute id="0x4010" name="PowerOn Color Temperature" type="u16" access="rw" range="0x0000,0xffff" default="0xffff" required="o"></attribute>
-        <!--
-        <attribute id="0x0003" mfcode="0x100b" name="PowerOn X" type="u16" access="rw" range="0x0000,0xffff" default="0xffff" required="o"></attribute>
-        <attribute id="0x0004" mfcode="0x100b" name="PowerOn Y" type="u16" access="rw" range="0x0000,0xffff" default="0xffff" required="o"></attribute>
-        -->
-			</attribute-set>
-			<attribute-set id="0xde00" description="FLS extensions" mfcode="0x1135">
-				<attribute id="0xde01" name="Active channels" type="u8" access="r" range="0x00,0xff" default="0x00" required="m"></attribute>
-			</attribute-set>
-			<command id="0x00" dir="recv" name="Move to hue" required="o">
-				<payload>
-					<attribute id="0x0000" type="u8" name="Hue" required="m"></attribute>
-					<attribute id="0x0001" type="enum8" name="Direction" required="m">
-						<value name="Shortest distance" value="0x00"></value>
-						<value name="Longest Distance" value="0x01"></value>
-						<value name="Up" value="0x02"></value>
-						<value name="Down" value="0x03"></value>
-					</attribute>
-					<attribute id="0x0002" type="u16" name="Transition time" required="m">
-						<description>The transition time in 1/10ths of a second.</description>
-					</attribute>
-				</payload>
-			</command>
-			<command id="0x01" dir="recv" name="Move hue" required="o">
-				<payload>
-					<attribute id="0x0001" type="enum8" name="Move mode" required="m">
-						<value name="Stop" value="0x00"></value>
-						<value name="Up" value="0x01"></value>
-						<value name="Down" value="0x03"></value>
-					</attribute>
-					<attribute id="0x0002" type="u8" name="Steps/second" required="m"></attribute>
-				</payload>
-			</command>
-			<command id="0x02" dir="recv" name="Step hue" required="o">
-				<payload>
-					<attribute id="0x0000" type="enum8" name="Step mode" required="m">
-						<value name="Up" value="0x01"></value>
-						<value name="Down" value="0x03"></value>
-					</attribute>
-					<attribute id="0x0001" type="u8" name="Step size" required="m"></attribute>
-					<attribute id="0x0002" type="u8" name="Transition time" required="m">
-						<description>The transitiontime in 1/10 seconds.</description>
-					</attribute>
-				</payload>
-			</command>
-			<command id="0x03" dir="recv" name="Move to saturation" required="o">
-				<payload>
-					<attribute id="0x0000" type="u8" name="Saturation" required="m"></attribute>
-					<attribute id="0x0001" type="u16" name="Transition time" required="m">
-						<description>The transitiontime in 1/10 seconds.</description>
-					</attribute>
-				</payload>
-			</command>
-			<command id="0x04" dir="recv" name="Move saturation" required="o">
-				<payload>
-					<attribute id="0x0000" type="enum8" name="Move mode" required="m">
-						<value name="Stop" value="0x00"></value>
-						<value name="Up" value="0x01"></value>
-						<value name="Down" value="0x03"></value>
-					</attribute>
-					<attribute id="0x0001" type="u8" name="Rate" required="m">
-						<description>The steps per second.</description>
-					</attribute>
-				</payload>
-			</command>
-			<command id="0x05" dir="recv" name="Step saturation" required="o">
-				<payload>
-					<attribute id="0x0000" type="enum8" name="Step mode" required="m">
-						<value name="Up" value="0x01"></value>
-						<value name="Down" value="0x03"></value>
-					</attribute>
-					<attribute id="0x0001" type="u8" name="Step size" required="m"></attribute>
-					<attribute id="0x0002" type="u8" name="Transition time" required="m">
-						<description>The transitiontime in 1/10 seconds.</description>
-					</attribute>
-				</payload>
-			</command>
-			<command id="0x06" dir="recv" name="Move to hue and saturation" required="o">
-				<payload>
-					<attribute id="0x0000" type="u8" name="Hue" required="m"></attribute>
-					<attribute id="0x0001" type="u8" name="Saturation" required="m"></attribute>
-					<attribute id="0x0002" type="u16" name="Transition time" required="m">
-						<description>The transitiontime in 1/10 seconds.</description>
-					</attribute>
-				</payload>
-			</command>
-			<command id="0x07" dir="recv" name="Move to color" required="m">
-				<payload>
-					<attribute id="0x0000" type="u16" name="ColorX" required="m"></attribute>
-					<attribute id="0x0001" type="u16" name="ColorY" required="m"></attribute>
-					<attribute id="0x0002" type="u16" name="Transition time" required="m">
-						<description>The transitiontime in 1/10 seconds.</description>
-					</attribute>
-				</payload>
-			</command>
-			<command id="0x08" dir="recv" name="Move color" required="o">
-				<payload>
-					<attribute id="0x0000" type="s16" name="Rate X" required="m">
-						<description>The steps per second.</description>
-					</attribute>
-					<attribute id="0x0001" type="s16" name="Rate Y" required="m">
-						<description>The steps per second.</description>
-					</attribute>
-				</payload>
-			</command>
-			<command id="0x09" dir="recv" name="Step color" required="o">
-				<payload>
-					<attribute id="0x0000" type="s16" name="Step X" required="m"></attribute>
-					<attribute id="0x0001" type="s16" name="Step Y" required="m"></attribute>
-					<attribute id="0x0002" type="u16" name="Transition time" required="m">
-						<description>The transitiontime in 1/10 seconds.</description>
-					</attribute>
-				</payload>
-			</command>
-			<command id="0x0a" dir="recv" name="Move to color temperature" required="o">
-				<payload>
-					<attribute id="0x0000" type="u16" name="Color temperature" required="m"></attribute>
-					<attribute id="0x0001" type="u16" name="Transition time" required="m">
-						<description>The transitiontime in 1/10 seconds.</description>
-					</attribute>
-				</payload>
-			</command>
-			<command id="0x40" dir="recv" name="Enhanced move to hue" required="m">
-				<payload>
-					<attribute id="0x0000" type="u16" name="Enhanced hue" required="m"></attribute>
-					<attribute id="0x0001" type="enum8" name="Direction" required="m">
-						<value name="Shortest distance" value="0x00"></value>
-						<value name="Longest Distance" value="0x01"></value>
-						<value name="Up" value="0x02"></value>
-						<value name="Down" value="0x03"></value>
-					</attribute>
-					<attribute id="0x0002" type="u16" name="Transition time" required="m">
-						<description>The transitiontime in 1/10 seconds.</description>
-					</attribute>
-				</payload>
-			</command>
-			<command id="0x41" dir="recv" name="Enhanced move hue" required="m">
-				<payload>
-					<attribute id="0x0000" type="enum8" name="Move mode" required="m">
-						<value name="Stop" value="0x00"></value>
-						<value name="Up" value="0x01"></value>
-						<value name="Down" value="0x03"></value>
-					</attribute>
-					<attribute id="0x0001" type="u16" name="Rate" required="m">
-						<description>Steps per second.</description>
-					</attribute>
-				</payload>
-			</command>
-			<command id="0x42" dir="recv" name="Enhanced step hue" required="m">
-				<payload>
-					<attribute id="0x0000" type="enum8" name="Step mode" required="m">
-						<value name="Up" value="0x01"></value>
-						<value name="Down" value="0x03"></value>
-					</attribute>
-					<attribute id="0x0001" type="u16" name="Step size" required="m"></attribute>
-					<attribute id="0x0002" type="u16" name="Transition time" required="m">
-						<description>The transitiontime in 1/10 seconds.</description>
-					</attribute>
-				</payload>
-			</command>
-			<command id="0x43" dir="recv" name="Enhanced move to hue and saturation" required="m">
-				<payload>
-					<attribute id="0x0000" type="u16" name="Enhanced hue" required="m"></attribute>
-					<attribute id="0x0001" type="u8" name="Saturation" required="m"></attribute>
-					<attribute id="0x0002" type="u16" name="Transition time" required="m">
-						<description>The transitiontime in 1/10 seconds.</description>
-					</attribute>
-				</payload>
-			</command>
-			<command id="0x44" dir="recv" name="Color loop set" required="m">
-				<payload>
-					<attribute id="0x0000" type="bmp8" name="Update flags" required="m">
-						<value name="Update action" value="0"></value>
-						<value name="Update direction" value="1"></value>
-						<value name="Update time" value="2"></value>
-						<value name="Update start hue" value="3"></value>
-					</attribute>
-					<attribute id="0x0001" type="enum8" name="Action" required="m">
-						<value name="De-activate color loop" value="0x00"></value>
-						<value name="Activate from ColorLoopStartEnhancedHue" value="0x01"></value>
-						<value name="Activate from EnhancedCurrentHue" value="0x02"></value>
-					</attribute>
-					<attribute id="0x0002" type="enum8" name="Direction" required="m">
-						<value name="Decrement hue" value="0x00"></value>
-						<value name="Increment hue" value="0x01"></value>
-					</attribute>
-					<attribute id="0x0003" type="u16" name="Time" required="m">
-						<description>Time in seconds used for a whole color loop.</description>
-					</attribute>
-					<attribute id="0x0004" type="u16" name="Start enhanced hue" required="m"></attribute>
-				</payload>
-			</command>
-			<command id="0x47" dir="recv" name="Stop move step" required="m">
-				<description>Stops move to and step commands. It has no effect on a active color loop.</description>
-				<payload>
-				</payload>
-			</command>
-			<command id="0x4b" dir="recv" name="Move color temperature" required="m">
-				<payload>
-					<attribute id="0x0000" type="enum8" name="Move mode" required="m">
-						<value name="Stop" value="0x00"></value>
-						<value name="Up" value="0x01"></value>
-						<value name="Down" value="0x03"></value>
-					</attribute>
-					<attribute id="0x0001" type="u16" name="Rate" required="m">
-						<description>Steps per second.</description>
-					</attribute>
-					<attribute id="0x0002" type="u16" name="Color temperature min" required="m">
-						<description>Specifies a lower bound on the color temperature for the current move operation.</description>
-					</attribute>
-					<attribute id="0x0003" type="u16" name="Color temperature max" required="m">
-						<description>Specifies a upper bound on the color temperature for the current move operation.</description>
-					</attribute>
-				</payload>
-			</command>
-			<command id="0x4c" dir="recv" name="Step color temperature" required="m">
-				<payload>
-					<attribute id="0x0000" type="enum8" name="Step mode" required="m">
-						<value name="Up" value="0x01"></value>
-						<value name="Down" value="0x03"></value>
-					</attribute>
-					<attribute id="0x0001" type="u16" name="Step size" required="m"></attribute>
-					<attribute id="0x0002" type="u16" name="Transition time" required="m">
-						<description>The transitiontime in 1/10 seconds.</description>
-					</attribute>
-					<attribute id="0x0003" type="u16" name="Color temperature min" required="m">
-						<description>Specifies a lower bound on the color temperature for the current step operation.</description>
-					</attribute>
-					<attribute id="0x0004" type="u16" name="Color temperature max" required="m">
-						<description>Specifies a upper bound on the color temperature for the current step operation.</description>
-					</attribute>
-				</payload>
-			</command>
-			<command id="0xd0" dir="recv" name="Set active channels" required="m">
-				<payload>
-					<attribute id="0x00" type="u8" name="Channels" required="m"></attribute>
-				</payload>
-			</command>
-		</server>
-		<client>
-		</client>
-	</cluster>
-	<cluster id="0x0301" name="Ballast Configuration">
-		<description>Attributes and commands to configure a ballast.</description>
-		<server>
-			<attribute-set id="0x0000" description="Ballast Information">
-				<attribute id="0x0000" name="Physical Min Level" type="u8" access="r" range="0x01,0xfe" default="0x01" required="o"></attribute>
-				<attribute id="0x0001" name="Physical Max Level" type="u8" access="r" range="0x01,0xfe" default="0xfe" required="o"></attribute>
-				<attribute id="0x0002" name="Ballast Status" type="bmp8" access="r" default="0x00" required="m">
-					<value name="Non-operational" value="0"></value>
-					<value name="Lamp not in socket" value="1"></value>
-				</attribute>
-			</attribute-set>
-
-			<attribute-set id="0x0010" description="Ballast Settings">
-				<attribute id="0x0010" name="Min Level" type="u8" access="rw" range="0x01,0xfe" default="0x01" required="o"></attribute>
-				<attribute id="0x0011" name="Max Level" type="u8" access="rw" range="0x01,0xfe" default="0xfe" required="o"></attribute>
-				<attribute id="0x0012" name="Power On Level" type="u8" access="rw" range="0x01,0xfe" default="0xfe" required="o"></attribute>
-				<attribute id="0x0013" name="Power On Fade Time" type="u16" access="rw" range="0x0000,0xfffe" default="0x0000" required="o"></attribute>
-				<attribute id="0x0014" name="Intrinsic Ballast Factor" type="u8" access="rw" range="0x00,0xfe" default="0x00" required="o"></attribute>
-				<attribute id="0x0015" name="Ballast Factor Adjustment" type="u8" access="rw" range="0x64,0xff" default="0xff" required="o"></attribute>
-			</attribute-set>
-
-			<attribute-set id="0x0020" description="Lamp Information">
-				<attribute id="0x0020" name="Lamp Quantity" type="u8" access="r" range="0x00,0xfe" default="0x00" required="o"></attribute>
-			</attribute-set>
-
-			<attribute-set id="0x0030" description="Lamp Settings">
-				<attribute id="0x0030" name="Lamp Type" type="cstring" access="rw" required="o"></attribute>
-				<attribute id="0x0031" name="Lamp Manufacturer" type="cstring" access="rw" required="o"></attribute>
-				<attribute id="0x0032" name="Lamp Rated Hours" type="u24" access="rw" range="0x000000,0xfffffe" default="0xffffff" required="o"></attribute>
-				<attribute id="0x0033" name="Lamp Burn Hours" type="u24" access="rw" range="0x000000,0xfffffe" default="0x000000" required="o"></attribute>
-				<attribute id="0x0034" name="Lamp Alarm Mode" type="bmp8" access="rw" default="0x00" required="m">
-					<value name="Lamp Burn Hours" value="0"></value>
-				</attribute>
-				<attribute id="0x0035" name="Lamp Burn Hours Trip Point" type="u24" access="rw" range="0x000000,0xfffffe" default="0x000000" required="o"></attribute>
-			</attribute-set>
-		</server>
-		<client>
-		</client>
-	</cluster>
-	</domain>
-	<domain name="Measurement and sensing" low_bound="0400" high_bound="04ff" description="The measurement and sensing functional domain contains clusters and information to build devices in the measurement and sensing domain, e.g. a temperature sensor or an occupancy sensor.">
-		<cluster id="0x0400" name="Illuminance measurement">
-			<description>The server cluster provides an interface to illuminance measurement functionality, including configuration and provision of notifications of illuminance measurements.</description>
-			<!-- TODO -->
-			<server>
-				<attribute-set id="0x0000" description="Illuminance Measurement Information">
-					<attribute id="0x0000" name="Measured Value" type="u16" access="r" default="0" required="m"></attribute>
-					<attribute id="0x0001" name="Min Measured Value" type="u16" access="r" required="m" range="0x0002,0xfffd"></attribute>
-					<attribute id="0x0002" name="Max Measured Value" type="u16" access="r" required="m" range="0x0001,0x7ffe"></attribute>
-					<attribute id="0x0003" name="Tolerance" type="u16" access="r" required="o" range="0x0000,0x0800"></attribute>
-					<attribute id="0x0004" name="Light Sensor Type" type="enum8" range="0x00,0xff" access="r" required="o">
-						<value name="Photodiode" value="0x00"></value>
-						<value name="CMOS" value="0x01"></value>
-						<value name="Unknown" value="0xff"></value>
-					</attribute>
-				</attribute-set>
-			</server>
-			<client>
-				<attribute-set id="0xf000" description="Illuminance Adjustement Configuration">
-					<attribute id="0xf000" name="Hysteresis" type="u16" access="rw" required="o"></attribute>
-					<attribute id="0xf001" name="Max Up Speed" type="u16" access="rw" required="o"><description>Maximum up adjustment speed in 1/10 seconds.</description></attribute>
-					<attribute id="0xf002" name="Max Down Speed" type="u16" access="rw" required="o"><description>Maximum down adjustment speed in 1/10 seconds.</description></attribute>
-					<attribute id="0xf003" name="Target Value" type="u16" access="rw" required="o"><description>Target value in Lux which should be kept.</description></attribute>
-					<attribute id="0xf004" name="Startup Type" type="enum8" access="rw" required="o">
-						<description>Brightness control startup type.</description>
-						<value name="Default Level" value="0x00"></value>
-						<value name="Zero Level" value="0x01"></value>
-					</attribute>
-				</attribute-set>
-			</client>
-		</cluster>
-		<cluster id="0x0401" name="Illuminance level sensing">
-			<description></description>
-			<!-- TODO -->
-		</cluster>
-		<cluster id="0x0402" name="Temperature measurement">
-			<description>The server cluster provides an interface to temperature measurement functionality, including configuration and provision  of notifications of temperature measurements.</description>
-			<!-- TODO -->
-			<server>
-				<attribute-set id="0x0000" description="Temperature Measurement Information">
-					<attribute id="0x0000" name="Measured Value" type="s16" access="r" default="0" required="m"></attribute>
-					<attribute id="0x0001" name="Min Measured Value" type="s16" access="r" required="m" range="0x954d,0x7ffe"></attribute>
-					<attribute id="0x0002" name="Max Measured Value" type="s16" access="r" required="m" range="0x954e,0x7ffe"></attribute>
-					<attribute id="0x0003" name="Tolerance" type="u16" access="r" required="o" range="0x0000,0x0800"></attribute>
-				</attribute-set>
-			</server>
-			<client>
-			</client>
-		</cluster>
-		<cluster id="0x0403" name="Pressure measurement">
-			<description>The server cluster provides an interface to air pressure measurement functionality, including configuration and provision of notifications of air pressure measurements.</description>
-			<server>
-				<attribute-set id="0x0000" description="Pressure Measurement Information">
-					<attribute id="0x0000" name="Measured Value" type="s16" access="r" default="0" required="m"></attribute>
-					<attribute id="0x0010" name="Scaled Value" type="s16" access="r" default="0" required="o"></attribute>
-					<attribute id="0x0014" name="Scale" type="s8" access="r" required="o"></attribute>
-				</attribute-set>
-			</server>
-			<client>
-			</client>
-		</cluster>
-		<cluster id="0x0404" name="Flow measurement">
-			<description></description>
-			<!-- TODO -->
-			<server>
-			</server>
-			<client>
-			</client>
-		</cluster>
-		<cluster id="0x0405" name="Relative humidity measurement">
-			<description></description>
-			<server>
-				<attribute-set id="0x0000" description="Relative Humidity Measurement Information">
-					<attribute id="0x0000" name="Measured Value" type="u16" access="r" default="0" required="m"></attribute>
-					<attribute id="0x0001" name="Min Measured Value" type="u16" access="r" required="m" range="0x954d,0x7ffe"></attribute>
-					<attribute id="0x0002" name="Max Measured Value" type="u16" access="r" required="m" range="0x954e,0x7ffe"></attribute>
-					<attribute id="0x0003" name="Tolerance" type="u16" access="r" required="o" range="0x0000,0x0800"></attribute>
-				</attribute-set>
-			</server>
-			<client>
-			</client>
-		</cluster>
-		<cluster id="0x0406" name="Occupancy sensing">
-			<description><!-- TODO --></description>
-			<server>
-				<attribute-set id="0x0000" description="Occupancy sensor information">
-					<attribute id="0x0000" name="Occupancy" type="bmp8" range="0000000x" access="r" required="m"></attribute>
-					<attribute id="0x0001" name="Occupancy Sensor Type" type="enum8" range="0x00,0xfe" access="r" required="m">
-						<value name="PIR" value="0x00"></value>
-						<value name="Ultrasonic" value="0x01"></value>
-						<value name="PIR and ultrasonic" value="0x02"></value>
-					</attribute>
-				</attribute-set>
-				<attribute-set id="0x0010" description="PIR configuration">
-					<attribute id="0x0010" name="PIR Occupied To Unoccupied Delay" type="u16" range="0x00,0xfffe" access="rw" required="o" default="0x00">
-						<description>The PIROccupiedToUnoccupiedDelay attribute is 16-bits in length and specifies the time delay, in seconds, before the PIR sensor changes to its occupied state when the sensed area becomes unoccupied. This attribute, along with PIRUnoccupiedToOccupiedTime, may be used to reduce sensor 'chatter' when used in an area where occupation changes frequently.</description>
-					</attribute>
-					<attribute id="0x0011" name="PIR Unoccupied To Occupied Delay" type="u16" range="0x00,0xfffe" access="rw" required="o" default="0x00">
-						<description>The PIRUnoccupiedToOccupiedDelay attribute is 16-bits in length and specifies the time delay, in seconds, before the PIR sensor changes to its unoccupied state when the sensed area becomes occupied.</description>
-					</attribute>
-				</attribute-set>
-				<attribute-set id="0x0020" description="Ultrasonic configuration">
-					<attribute id="0x0020" name="Ultrasonic Occupied To Unoccupied Delay" type="u8" range="0x00,0xfe" access="rw" required="o" default="0x00">
-						<description>The UltraSonicOccupiedToUnoccupiedTime attribute specifies the time delay, in seconds, before the ultrasonic sensor changes to its occupied state when the sensed area becomes unoccupied. This attribute, along with UltraSonicUnoccupiedToOccupiedTime, may be used to reduce sensor 'chatter' when used in an area where occupation changes frequently.</description>
-					</attribute>
-					<attribute id="0x0021" name="Ultrasonic Unoccupied To Occupied Delay" type="u8" range="0x00,0xfe" access="rw" required="o" default="0x00">
-						<description>The UltraSonicUnoccupiedToOccupiedTime attribute specifies the time delay, in seconds, before the ultrasonic sensor changes to its unoccupied state when the sensed area becomes occupied.</description>
-					</attribute>
-				</attribute-set>
-				<attribute-set id="0x0030" description="Philips Specific" mfcode="0x100b">
-					<attribute id="0x0030" name="Sensitivity" type="u8" default="0" access="rw" required="o" mfcode="0x100b"></attribute>
-					<attribute id="0x0031" name="Sensitivity max." type="u8" default="0" access="rw" required="o" mfcode="0x100b"></attribute>
-				</attribute-set>
-				<attribute-set id="0xfc00" description="Develco Specific" mfcode="0x1015">
-					<attribute id="0xfc00" name="ArmThreshold_MinTemperature" type="sint16" access="rw" range="0x954d,0x7ffe" required="m" mfcode="0x1015"></attribute>
-					<attribute id="0xfc01" name="ArmThreshold_MaxTemperature" type="sint16" access="rw" range="0x954d,0x7ffe" required="m" mfcode="0x1015"></attribute>
-					<attribute id="0xfc02" name="Target Level" type="uint16" access="rw" range="0x0002,0xfffd" required="m" mfcode="0x1015"></attribute>
-				</attribute-set>
-			</server>
-			<client>
-			</client>
-		</cluster>
-	<cluster id="0x0b04" name="Electrical Measurement">
-		<description>Provides a mechanism for querying data about the electrical properties as measured by the device.</description>
-		<server>
-			<attribute-set id="0x0000" description="Basic Information">
-				<attribute id="0x0000" name="Measurement Type" type="bmp32" access="r" required="m" default="0x00000000">
-						<value name="Active measurement (AC)" value="0"></value>
-						<value name="Reactive measurement (AC)" value="1"></value>
-						<value name="Apparent measurement (AC)" value="2"></value>
-						<value name="Phase A measurement" value="3"></value>
-						<value name="Phase B measurement" value="4"></value>
-						<value name="Phase C measurement" value="5"></value>
-						<value name="DC measurement" value="6"></value>
-						<value name="Harmonics measurement" value="7"></value>
-						<value name="Power quality measurement" value="8"></value>
-				</attribute>
-			</attribute-set>
-			<attribute-set id="0x0300" description="AC (Non-phase Specific) Measurements">
-				<attribute id="0x0300" name="AC Frequency" type="u16" access="r" required="o" default="0xFFFF"></attribute>
-				<attribute id="0x0304" name="Total Active Power" type="u32" access="r" required="o"></attribute>
-				<attribute id="0x0305" name="Total Reactive Power" type="u32" access="r" required="o"></attribute>
-				<attribute id="0x0306" name="Total Apparent Power" type="s32" access="r" required="o"></attribute>
-			</attribute-set>
-			<attribute-set id="0x0400" description="AC (Non-phase Specific) Formatting">
-				<attribute id="0x0402" name="Power Multiplier" type="u32" access="r" required="o" default="0x000001"></attribute>
-				<attribute id="0x0403" name="Power Divisor" type="u32" access="r" required="o" default="0x000001"></attribute>
-			</attribute-set>
-			<attribute-set id="0x0500" description="AC (Single Phase or Phase A) Measurements">
-				<attribute id="0x0505" name="RMS Voltage" type="u16" access="r" required="o" default="0xFFFF"></attribute>
-				<attribute id="0x0508" name="RMS Current" type="u16" access="r" required="o" default="0xFFFF"></attribute>
-				<attribute id="0x050b" name="Active Power" type="s16" access="r" required="o" default="0x8000">
-					<description>Represents the single phase or Phase A, current demand of active power delivered or received at the premises, in Watts (W). Positive values indicate power delivered to the premises where negative values indicate power received from the premises.</description>
-				</attribute>
-				<attribute id="0x050e" name="Reactive Power" type="s16" access="r" required="o" default="0x8000"></attribute>
-				<attribute id="0x050f" name="Apparent Power" type="u16" access="r" required="o" default="0xFFFF"></attribute>
-				<attribute id="0x0510" name="Power Factor" type="s8" access="r" required="o" default="0x00"></attribute>
-			</attribute-set>
-			<attribute-set id="0x0600" description="AC Formatting">
-				<attribute id="0x0600" name="AC Voltage Multiplier" type="u16" access="r" required="o" default="0x0001"></attribute>
-				<attribute id="0x0601" name="AC Voltage Divisor" type="u16" access="r" required="o" default="0x0001"></attribute>
-				<attribute id="0x0602" name="AC Current Multiplier" type="u16" access="r" required="o" default="0x0001"></attribute>
-				<attribute id="0x0603" name="AC Current Divisor" type="u16" access="r" required="o" default="0x0001"></attribute>
-				<attribute id="0x0604" name="AC Power Multiplier" type="u16" access="r" required="o" default="0x0001"></attribute>
-				<attribute id="0x0605" name="AC Power Divisor" type="u16" access="r" required="o" default="0x0001"></attribute>
-			</attribute-set>
-			<attribute-set id="0x0900" description="AC (Phase B) Measurements">
-				<attribute id="0x0905" name="RMS Voltage" type="u16" access="r" required="o" default="0xFFFF"></attribute>
-				<attribute id="0x0908" name="RMS Current" type="u16" access="r" required="o" default="0xFFFF"></attribute>
-			</attribute-set>
-			<attribute-set id="0x0a00" description="AC (Phase C) Measurements">
-				<attribute id="0x0a05" name="RMS Voltage" type="u16" access="r" required="o" default="0xFFFF"></attribute>
-				<attribute id="0x0a08" name="RMS Current" type="u16" access="r" required="o" default="0xFFFF"></attribute>
-			</attribute-set>
-		</server>
-		<client>
-		</client>
-	</cluster>
-		<cluster id="0x0b05" name="Diagnostics">
-			<description>The diagnostics cluster provides access to information regarding the operation of the ZigBee stack over time.</description>
-				<server>
-					<attribute-set id="0x0000" description="Hardware Information">
-						<attribute id="0x0000" name="Number of Resets" type="u16" access="r" required="o" default="0x0000"></attribute>
-						<attribute id="0x0001" name="Persistens Memory Writes" type="u16" access="r" required="o" default="0x0000"></attribute>
-					</attribute-set>
-					<attribute-set id="0x0100" description="Stack/Network Information">
-						<attribute id="0x0100" name="Mac Rx Bcast" type="u32" access="r" required="o" default="0x00000000"></attribute>
-						<attribute id="0x0101" name="Mac Tx Bcast" type="u32" access="r" required="o" default="0x00000000"></attribute>
-						<attribute id="0x0102" name="Mac Rx Ucast" type="u32" access="r" required="o" default="0x00000000"></attribute>
-						<attribute id="0x0103" name="Mac Tx Ucast" type="u32" access="r" required="o" default="0x00000000"></attribute>
-						<attribute id="0x0104" name="Mac Tx Ucast Retry" type="u16" access="r" required="o" default="0x0000"></attribute>
-						<attribute id="0x0105" name="Mac Tx Ucast Fail" type="u16" access="r" required="o" default="0x0000"></attribute>
-						<attribute id="0x0106" name="APS Rx Bcast" type="u16" access="r" required="o" default="0x0000"></attribute>
-						<attribute id="0x0107" name="APS Tx Bcast" type="u16" access="r" required="o" default="0x0000"></attribute>
-						<attribute id="0x0108" name="APS Rx Ucast" type="u16" access="r" required="o" default="0x0000"></attribute>
-						<attribute id="0x0109" name="APS Tx Ucast Success" type="u16" access="r" required="o" default="0x0000"></attribute>
-						<attribute id="0x010a" name="APS Tx Ucast Retry" type="u16" access="r" required="o" default="0x0000"></attribute>
-						<attribute id="0x010b" name="APS Tx Ucast Fail" type="u16" access="r" required="o" default="0x0000"></attribute>
-						<attribute id="0x010c" name="Route Disc Initiated" type="u16" access="r" required="o" default="0x0000"></attribute>
-						<attribute id="0x010d" name="Neighbor Added" type="u16" access="r" required="o" default="0x0000"></attribute>
-						<attribute id="0x010e" name="Neighbor Removed" type="u16" access="r" required="o" default="0x0000"></attribute>
-						<attribute id="0x010f" name="Neighbor Stale" type="u16" access="r" required="o" default="0x0000"></attribute>
-						<attribute id="0x0110" name="Join Indication" type="u16" access="r" required="o" default="0x0000"></attribute>
-						<attribute id="0x0111" name="Child Moved" type="u16" access="r" required="o" default="0x0000"></attribute>
-						<attribute id="0x0112" name="NWK FC Failure" type="u16" access="r" required="o" default="0x0000"></attribute>
-						<attribute id="0x0113" name="APS FC Failure" type="u16" access="r" required="o" default="0x0000"></attribute>
-						<attribute id="0x0114" name="APS Unauthorized Key" type="u16" access="r" required="o" default="0x0000"></attribute>
-						<attribute id="0x0115" name="NWK Decrypt Failures" type="u16" access="r" required="o" default="0x0000"></attribute>
-						<attribute id="0x0116" name="APS Decrypt Failures" type="u16" access="r" required="o" default="0x0000"></attribute>
-						<attribute id="0x0117" name="Packet Buffer Alloc Failures" type="u16" access="r" required="o" default="0x0000"></attribute>
-						<attribute id="0x0118" name="Relayed Ucast" type="u16" access="r" required="o" default="0x0000"></attribute>
-						<attribute id="0x0119" name="Phy to MAC queue limit reached" type="u16" access="r" required="o" default="0x0000"></attribute>
-						<attribute id="0x011a" name="Packet Validate Dropcount" type="u16" access="r" required="o" default="0x0000"></attribute>
-						<attribute id="0x011b" name="Avg MAC Retry per APS Msg Sent" type="u16" access="r" required="o" default="0x0000"></attribute>
-						<attribute id="0x011c" name="Last Message LQI" type="u8" access="r" required="o" default="0x00"></attribute>
-						<attribute id="0x011d" name="Last Message RSSI" type="s8" access="r" required="o" default="0x00"></attribute>
-					</attribute-set>
-					<attribute-set id="0x4000" description="Vendor specific attributes">
-						<attribute id="0x4000" name="SW error code" type="bmp16" access="rw" default="0" required="o" mfcode="0x1246"></attribute>
-					</attribute-set>
-				</server>
-				<client>
-				</client>
-		</cluster>
-		<cluster id="0x0500" name="IAS Zone">
-			<description>The IAS Zone cluster defines an interface to the functionality of an IAS security zone device. IAS Zone supports up totwo alarm types per zone, low battery reports and supervision of the IAS network.</description>
-			<server>
-				<attribute-set id="0x0000" description="Zone information">
-					<attribute id="0x0000" name="Zone State" type="enum8" range="0x00,0x01" access="r" required="m">
-						<value name="Not enrolled" value="0x00"></value>
-						<value name="Enrolled" value="0x01"><description>The client will react to Zone
-						State Change Notification commands from the server.</description></value>
-					</attribute>
-					<attribute id="0x0001" name="Zone Type" type="enum16" range="0x0000,0xffff" access="r" required="m">
-						<value name="Standard CIE" value="0x0000"></value>
-						<value name="Motion sensor" value="0x000d"></value>
-						<value name="Contact switch" value="0x0015"></value>
-						<value name="Fire sensor" value="0x0028"></value>
-						<value name="Water sensor" value="0x002a"></value>
-						<value name="Carbon Monoxide (CO) sensor" value="0x002b"></value>
-						<value name="Personal emergency device" value="0x002c"></value>
-						<value name="Vibration / Movement sensor" value="0x002d"></value>
-						<value name="Remote Control" value="0x010f"></value>
-						<value name="Key fob" value="0x0115"></value>
-						<value name="Keypad" value="0x021d"></value>
-						<value name="Standard Warning Device" value="0x0225"></value>
-						<value name="Glass break sensor" value="0x0226"></value>
-						<value name="Security repeater" value="0x0229"></value>
-						<value name="Manufacturer specific" value="0x8000"></value>
-						<value name="Invalid Zone Type" value="0xffff"></value>
-					</attribute>
-					<attribute id="0x0002" type="bmp16" name="Zone Status" access="r" required="m">
-						<value name="Alarm 1" value="0"></value>
-						<value name="Alarm 2" value="1"></value>
-						<value name="Tamper" value="2"></value>
-						<value name="Battery" value="3"></value>
-						<value name="Supervision reports" value="4"></value>
-						<value name="Restore reports" value="5"></value>
-						<value name="Trouble" value="6"></value>
-						<value name="AC (mains)" value="7"></value>
-						<value name="Test" value="8"></value>
-						<value name="Battery defect" value="9"></value>
-					</attribute>
-				</attribute-set>
-				<attribute-set id="0x0010" description="Zone settings">
-					<attribute id="0x0010" name="IAS_CIE_Address" type="uid" access="rw" required="o" default="0"></attribute>
-					<attribute id="0x0011" name="Zone ID" type="u8" range="0x00,0xff" access="r" required="m"></attribute>
-				</attribute-set>
-				<attribute-set id="0x8000" description="Develco specific" mfcode="0x1015">
-					<attribute id="0x8000" name="Zone Status Interval" type="u16" access="rw" required="o" mfcode="0x1015"></attribute>
-					<attribute id="0x8001" name="Alarm Off Delay" type="u16" access="rw" required="o" mfcode="0x1015"></attribute>
-				</attribute-set>
-                <attribute-set id="0xf000" description="Xiaomi specific" mfcode="0x1037">
-                    <attribute id="0xfff0" name="Sensitivity" type="u32" access="r" required="o" mfcode="0x1037"></attribute>
-					<attribute id="0xfff1" name="Selftest/Density" type="u32" access="rw" required="o" mfcode="0x1037"></attribute>
-				</attribute-set>
-				<command id="0x00" dir="recv" name="Zone Enroll Response" required="m">
-					<payload>
-						<attribute id="0x00" type="enum8" name="Enroll response code" required="m">
-							<value name="Success" value="0x00"></value>
-							<value name="Not supported" value="0x01"></value>
-							<value name="No enroll permit" value="0x02"></value>
-							<value name="Too many zones" value="0x03"></value>
-						</attribute>
-						<attribute id="0x01" type="u8" name="Zone ID" required="m"></attribute>
-					</payload>
-				</command>
-				<command id="0x01" dir="recv" name="Initiate Normal Operation Mode" required="o">
-					<payload>
-					</payload>
-				</command>
-				<command id="0x00" dir="send" name="Zone Status Change Notification" required="m">
-					<payload>
-						<attribute id="0x00" type="bmp16" name="Zone Status" required="m">
-							<value name="Alarm 1" value="0"></value>
-							<value name="Alarm 2" value="1"></value>
-							<value name="Tamper" value="2"></value>
-							<value name="Battery" value="3"></value>
-							<value name="Supervision reports" value="4"></value>
-							<value name="Restore reports" value="5"></value>
-							<value name="Trouble" value="6"></value>
-							<value name="AC (mains)" value="7"></value>
-							<value name="Test" value="8"></value>
-							<value name="Battery defect" value="9"></value>
-						</attribute>
-						<attribute id="0x01" type="bmp8" name="Extended Status" default="0x00" required="m"></attribute>
-						<attribute id="0x02" type="u8" name="Zone ID" required="m"></attribute>
-						<attribute id="0x03" type="u16" name="Delay" required="m"></attribute>
-					</payload>
-				</command>
-				<command id="0x01" dir="send" name="Zone Enroll request" required="m">
-					<payload>
-						<attribute id="0x00" type="enum16" name="Zone Status" required="m">
-							<value name="Standard CIE" value="0x0000"></value>
-							<value name="Motion sensor" value="0x000d"></value>
-							<value name="Contact switch" value="0x0015"></value>
-							<value name="Fire sensor" value="0x0028"></value>
-							<value name="Water sensor" value="0x002a"></value>
-							<value name="Gas sensor" value="0x002b"></value>
-							<value name="Personal emergency device" value="0x002c"></value>
-							<value name="Vibration / Movement sensor" value="0x002d"></value>
-							<value name="Remote Control" value="0x010f"></value>
-							<value name="Key fob" value="0x0115"></value>
-							<value name="Keypad" value="0x021d"></value>
-							<value name="Standard Warning Device" value="0x0225"></value>
-							<value name="Invalid Zone Type" value="0xffff"></value>
-						</attribute>
-						<attribute id="0x01" type="u16" name="Manufacturer Code" required="m"></attribute>
-					</payload>
-				</command>
-			</server>
-			<client>
-			</client>
-		</cluster>
-
-		<cluster id="0x0501" name="IAS ACE">
-			<description>The IAS ACE cluster defines an interface to the functionality of any Ancillary Control Equipment of the IAS system. Using this cluster, a ZigBee enabled ACE device can access a IAS CIE device and manipulate the IAS system, on behalf of a level-2 user.</description>
-			<server>
-				<attribute></attribute>
-				<command id="0x00" dir="recv" name="Arm" required="m">
-					<payload>
-						<attribute id="0x00" type="enum8" name="Arm Mode" required="m">
-							<value name="Disarm" value="0x00"></value>
-							<value name="Arm Day/Home Zones Only" value="0x01"></value>
-							<value name="Arm Night/Sleep Zones Only" value="0x02"></value>
-							<value name="Arm All Zones" value="0x03"></value>
-						</attribute>
-						<attribute id="0x01" type="cstring" name="Arm/Disarm Code" required="m"></attribute>
-						<attribute id="0x02" type="u8" name="Zone ID" required="m"></attribute>
-					</payload>
-				</command>
-				<command id="0x01" dir="recv" name="Bypass" required="m">
-					<payload>
-						<attribute id="0x00" type="u8" name="Number of Zones" required="m"></attribute>
-						<attribute id="0x01" type="u8" name="Zone ID" required="m"></attribute>
-						<attribute id="0x02" type="cstring" name="Arm/Disarm Code" required="m"></attribute>
-					</payload>
-				</command>
-				<command id="0x02" dir="recv" name="Emergency" required="m">
-				</command>
-				<command id="0x03" dir="recv" name="Fire" required="m">
-				</command>
-				<command id="0x04" dir="recv" name="Panic" required="m">
-				</command>
-				<command id="0x05" dir="recv" name="Get Zone ID Map" required="m">
-				</command>
-				<command id="0x06" dir="recv" name="Get Zone Information" required="m">
-					<payload>
-						<attribute id="0x00" type="u8" name="Zone ID" required="m"></attribute>
-					</payload>
-				</command>
-				<command id="0x07" dir="recv" name="Get Panel Status" required="m">
-				</command>
-				<command id="0x08" dir="recv" name="Get Bypassed Zone List" required="m">
-				</command>
-				<command id="0x09" dir="recv" name="Get Zone Status" required="m">
-					<payload>
-						<attribute id="0x00" type="u8" name="Starting Zone ID" required="m"></attribute>
-						<attribute id="0x01" type="u8" name="Max Number of Zone IDs" required="m"></attribute>
-						<attribute id="0x02" type="bool" name="Zone Status Mask Flag" required="m"></attribute>
-						<attribute id="0x03" type="bmp16" name="Zone Status Mask" required="m"></attribute>
-						<!--More to do here!!!-->
-					</payload>
-				</command>
-			</server>
-			<client>
-				<command id="0x00" dir="recv" name="Arm Response" required="m">
-					<payload>
-						<attribute id="0x00" type="enum8" name="Arm Notification" required="m">
-							<value name="All Zones Disarmed" value="0x00"></value>
-							<value name="Only Day/Home Zones Armed" value="0x01"></value>
-							<value name="Only Night/Sleep Zones Armed" value="0x02"></value>
-							<value name="All Zones Armed" value="0x03"></value>
-							<value name="Invalid Arm/Disarm Code" value="0x04"></value>
-							<value name="Not ready to arm" value="0x05"></value>
-							<value name="Already disarmed" value="0x06"></value>
-						</attribute>
-						<attribute id="0x01" type="cstring" name="Arm/Disarm Code" required="m"></attribute>
-						<attribute id="0x02" type="u8" name="Zone ID" required="m"></attribute>
-					</payload>
-				</command>
-				<command id="0x01" dir="recv" name="Get Zone ID Map Response" required="m">
-					<payload>
-						<attribute id="0x00" type="bmp16" name="Zone ID Map section 0" required="m"></attribute>
-						<!--More to do here!!!-->
-					</payload>
-				</command>
-				<command id="0x02" dir="recv" name="Get Zone Information Response" required="m">
-					<payload>
-						<attribute id="0x00" type="u8" name="Zone ID" required="m"></attribute>
-						<attribute id="0x01" type="enum16" name="Zone Type" required="m">
-							<value name="All Zones Disarmed" value="0x00"></value>
-							<value name="Only Day/Home Zones Armed" value="0x01"></value>
-							<value name="Only Night/Sleep Zones Armed" value="0x02"></value>
-							<value name="All Zones Armed" value="0x03"></value>
-							<value name="Invalid Arm/Disarm Code" value="0x04"></value>
-							<value name="Not ready to arm" value="0x05"></value>
-							<value name="Already disarmed" value="0x06"></value>
-						</attribute>
-						<attribute id="0x02" type="uid" name="IEEE address" required="m"></attribute>
-						<attribute id="0x03" type="cstring" name="Zone Label" required="m"></attribute>
-					</payload>
-				</command>
-				<command id="0x03" dir="recv" name="Zone Status Changed" required="m">
-					<payload>
-						<attribute id="0x00" type="u8" name="Zone ID" required="m"></attribute>
-						<attribute id="0x01" type="enum16" name="Zone Status" required="m">
-							<!--More to do here!!!-->
-							<value name="All Zones Disarmed" value="0x00"></value>
-							<value name="Only Day/Home Zones Armed" value="0x01"></value>
-							<value name="Only Night/Sleep Zones Armed" value="0x02"></value>
-							<value name="All Zones Armed" value="0x03"></value>
-							<value name="Invalid Arm/Disarm Code" value="0x04"></value>
-							<value name="Not ready to arm" value="0x05"></value>
-							<value name="Already disarmed" value="0x06"></value>
-						</attribute>
-						<attribute id="0x02" type="enum8" name="Audible Notification" default="0x01" required="m">
-							<value name="Mute" value="0x00"></value>
-							<value name="Default sound" value="0x01"></value>
-						</attribute>
-						<attribute id="0x03" type="cstring" name="Zone Label" required="m"></attribute>
-					</payload>
-				</command>
-				<command id="0x04" dir="recv" name="Panel Status Changed" required="m">
-					<payload>
-						<attribute id="0x00" type="enum8" name="Panel Status" required="m">
-							<value name="Panel disarmed (all zones disarmed) and ready to arm" value="0x00"></value>
-							<value name="Armed stay" value="0x01"></value>
-							<value name="Armed night" value="0x02"></value>
-							<value name="Armed away" value="0x03"></value>
-							<value name="Exit delay" value="0x04"></value>
-							<value name="Entry delay" value="0x05"></value>
-							<value name="Not ready to arm" value="0x06"></value>
-							<value name="In alarm" value="0x07"></value>
-							<value name="Arming stay" value="0x08"></value>
-							<value name="Arming night" value="0x09"></value>
-							<value name="Arming away" value="0x0a"></value>
-						</attribute>
-						<attribute id="0x01" type="u8" name="Seconds Remaining" default="0x00" required="m"></attribute>
-						<attribute id="0x02" type="enum8" name="Audible Notification" default="0x01" required="m">
-							<value name="Mute" value="0x00"></value>
-							<value name="Default sound" value="0x01"></value>
-						</attribute>
-						<attribute id="0x03" type="enum8" name="Alarm Status" default="0x00" required="m">
-							<value name="No alarm" value="0x00"></value>
-							<value name="Burglar" value="0x01"></value>
-							<value name="Fire" value="0x02"></value>
-							<value name="Emergency" value="0x03"></value>
-							<value name="Police Panic" value="0x04"></value>
-							<value name="Fire Panic" value="0x05"></value>
-							<value name="Emergency Panic (i.e., medical issue)" value="0x06"></value>
-						</attribute>
-						<attribute id="0x04" type="cstring" name="Zone Label" required="m"></attribute>
-					</payload>
-				</command>
-				<command id="0x05" dir="recv" name="Get Panel Status Response" required="m">
-					<payload>
-						<attribute id="0x00" type="enum8" name="Panel Status" required="m">
-							<value name="Panel disarmed (all zones disarmed) and ready to arm" value="0x00"></value>
-							<value name="Armed stay" value="0x01"></value>
-							<value name="Armed night" value="0x02"></value>
-							<value name="Armed away" value="0x03"></value>
-							<value name="Exit delay" value="0x04"></value>
-							<value name="Entry delay" value="0x05"></value>
-							<value name="Not ready to arm" value="0x06"></value>
-							<value name="In alarm" value="0x07"></value>
-							<value name="Arming stay" value="0x08"></value>
-							<value name="Arming night" value="0x09"></value>
-							<value name="Arming away" value="0x0a"></value>
-						</attribute>
-						<attribute id="0x01" type="u8" name="Seconds Remaining" default="0x00" required="m"></attribute>
-						<attribute id="0x02" type="enum8" name="Audible Notification" default="0x01" required="m">
-							<value name="Mute" value="0x00"></value>
-							<value name="Default sound" value="0x01"></value>
-						</attribute>
-						<attribute id="0x03" type="enum8" name="Alarm Status" default="0x00" required="m">
-							<value name="No alarm" value="0x00"></value>
-							<value name="Burglar" value="0x01"></value>
-							<value name="Fire" value="0x02"></value>
-							<value name="Emergency" value="0x03"></value>
-							<value name="Police Panic" value="0x04"></value>
-							<value name="Fire Panic" value="0x05"></value>
-							<value name="Emergency Panic (i.e., medical issue)" value="0x06"></value>
-						</attribute>
-						<attribute id="0x04" type="cstring" name="Zone Label" required="m"></attribute>
-					</payload>
-				</command>
-				<command id="0x06" dir="recv" name="Set Bypassed Zone List" required="m">
-					<payload>
-						<attribute id="0x00" type="u8" name="Number of Zones" required="m"></attribute>
-						<attribute id="0x01" type="u8" name="Zone ID 1" required="m"></attribute>
-						<attribute id="0x02" type="u8" name="Zone ID 2" required="m"></attribute>
-						<attribute id="0x03" type="u8" name="Zone ID 3" required="m"></attribute>
-						<attribute id="0x04" type="u8" name="Zone ID 4" required="m"></attribute>
-						<attribute id="0x05" type="u8" name="Zone ID 5" required="m"></attribute>
-						<attribute id="0x06" type="u8" name="Zone ID 6" required="m"></attribute>
-						<attribute id="0x07" type="u8" name="Zone ID 7" required="m"></attribute>
-						<attribute id="0x08" type="u8" name="Zone ID 8" required="m"></attribute>
-					</payload>
-				</command>
-				<command id="0x07" dir="recv" name="Bypass Response" required="m">
-					<payload>
-						<attribute id="0x00" type="u8" name="Number of Zones" required="m"></attribute>
-						<attribute id="0x01" type="u8" name="Bypass Result for Zone ID 1" required="m"></attribute>
-						<attribute id="0x02" type="u8" name="Bypass Result for Zone ID 2" required="m"></attribute>
-						<attribute id="0x03" type="u8" name="Bypass Result for Zone ID 3" required="m"></attribute>
-						<attribute id="0x04" type="u8" name="Bypass Result for Zone ID 4" required="m"></attribute>
-						<attribute id="0x05" type="u8" name="Bypass Result for Zone ID 5" required="m"></attribute>
-						<attribute id="0x06" type="u8" name="Bypass Result for Zone ID 6" required="m"></attribute>
-						<attribute id="0x07" type="u8" name="Bypass Result for Zone ID 7" required="m"></attribute>
-						<attribute id="0x08" type="u8" name="Bypass Result for Zone ID 8" required="m"></attribute>
-							<!--<value name="Zone bypassed" value="0x00"></value>
-							<value name="Zone not bypassed" value="0x01"></value>
-							<value name="Not allowed" value="0x02"></value>
-							<value name="Invalid Zone ID" value="0x03"></value>
-							<value name="Unknown Zone ID" value="0x04"></value>
-							<value name="Invalid Arm/Disarm Code" value="0x05"></value>-->
-					</payload>
-				</command>
-				<command id="0x08" dir="recv" name="Get Zone Status Response" required="m">
-					<payload>
-						<attribute id="0x00" type="bool" name="Zone Status Complete" required="m"></attribute>
-						<attribute id="0x01" type="u8" name="Number of Zones" required="m"></attribute>
-						<attribute id="0x02" type="u8" name="Zone ID 1" required="m"></attribute>
-						<attribute id="0x03" type="bmp16" name="Zone ID 1 Zone Status" required="m"></attribute>
-						<attribute id="0x04" type="u8" name="Zone ID 2" required="m"></attribute>
-						<attribute id="0x05" type="bmp16" name="Zone ID 2 Zone Status" required="m"></attribute>
-						<attribute id="0x06" type="u8" name="Zone ID 3" required="m"></attribute>
-						<attribute id="0x07" type="bmp16" name="Zone ID 3 Zone Status" required="m"></attribute>
-						<attribute id="0x08" type="u8" name="Zone ID 4" required="m"></attribute>
-						<attribute id="0x09" type="bmp16" name="Zone ID 4 Zone Status" required="m"></attribute>
-					</payload>
-				</command>
-			</client>
-		</cluster>
-
-		<cluster id="0x0502" name="IAS WD">
-			<description>The IAS WD cluster provides an interface to the functionality of any Warning Device equipment of the IAS system. Using this cluster, a ZigBee enabled CIE device can access a ZigBee enabled IAS WD device and issue alarm warning indications (siren, strobe lighting, etc.) when a system alarm condition is detected.</description>
-			<server>
-				<attribute id="0x0000" name="Max Duration" type="u16" range="0x0000,0xfffe" access="rw" required="m" default="240"></attribute>
-				<command id="0x00" dir="recv" name="Start warning" required="m">
-					<payload>
-						<attribute id="0x00" type="bmp8" name="Options" required="m">
-							<value name="Siren level 0" value="0"></value>
-							<value name="Siren level 1" value="1"></value>
-							<value name="Strobe" value="2"></value>
-							<value name="Warning mode 0" value="4"></value>
-							<value name="Warning mode 1" value="5"></value>
-							<value name="Warning mode 2" value="6"></value>
-							<value name="Warning mode 3" value="7"></value>
-						</attribute>
-						<attribute id="0x01" type="u16" name="Warning duration" required="m"></attribute>
-						<attribute id="0x02" type="u8" name="Strobe duty cycle" required="m" default="0x00"></attribute>
-						<attribute id="0x00" type="enum8" name="Strobe level" required="m">
-							<value name="Low" value="0x00"></value>
-							<value name="Medium" value="0x01"></value>
-							<value name="High" value="0x02"></value>
-							<value name="Very high" value="0x03"></value>
-						</attribute>
-					</payload>
-				</command>
-				<command id="0x01" dir="recv" name="Squawk" required="m">
-					<payload>
-						<attribute id="0x00" type="bmp8" name="Options" required="m">
-							<value name="Sqawk level 0" value="0"></value>
-							<value name="Sqawk level 1" value="1"></value>
-							<value name="Strobe" value="3"></value>
-							<value name="Sound for disarmed" value="4"></value>
-						</attribute>
-					</payload>
-				</command>
-			</server>
-			<client>
-			</client>
-		</cluster>
-	</domain>
-	<domain name="Security and safety" low_bound="0500" high_bound="05ff" description="The security and safety functional domain contains clusters and information to build devices in the security and safety domain, e.g. alarm units.">
-	</domain>
-	<domain name="Protocol interfaces" low_bound="0600" high_bound="06ff" description="The protocol interfaces functional domain contains clusters and information to build devices to interface to other protocols, e.g. BACnet.">
-	</domain>
-	<domain name="Smart energy" low_bound="0700" high_bound="07ff" description="TODO Smart Energy Description">
-		<cluster id="0700" name="Price">
-			<description>The Price Cluster provides the mechanism for communicating Gas, Energy, or Water pricing information within the premise. This pricing information is distributed to the ESP from either the utilities or from regional energy providers.</description>
-			<server>
-				<attribute id="0000" name="Tier1 Price Label" type="ostring" access="rw" required="o" range="0,12" default="Tier1"></attribute>
-				<attribute id="0001" name="Tier2 Price Label" type="ostring" access="rw" required="o" range="0,12" default="Tier2"></attribute>
-				<attribute id="0002" name="Tier3 Price Label" type="ostring" access="rw" required="o" range="0,12" default="Tier3"></attribute>
-				<attribute id="0003" name="Tier4 Price Label" type="ostring" access="rw" required="o" range="0,12" default="Tier4"></attribute>
-				<attribute id="0004" name="Tier5 Price Label" type="ostring" access="rw" required="o" range="0,12" default="Tier5"></attribute>
-				<attribute id="0005" name="Tier6 Price Label" type="ostring" access="rw" required="o" range="0,12" default="Tier6"></attribute>
-				<command id="00" dir="recv" name="Get Current Price" required="m">
-					<payload>
-						<attribute id="0x0000" type="bmp8" name="Command Options" required="m">
-							<value name="Requestor Rx On When Idle" value="0x00"/>
-						</attribute>
-					</payload>
-				</command>
-				<command id="01" dir="recv" name="Get Scheduled Prices" required="o">
-					<payload>
-						<attribute id="0x0000" type="utc" name="Start Time" required="m"></attribute>
-						<attribute id="0x0001" type="u8" name="Number of Events" required="m"></attribute>
-					</payload>
-				</command>
-			</server>
-			<client>
-			<!-- TODO -->
-			</client>
-		</cluster>
-		<cluster id="0701" name="Demand Response and Load Control">
-			<description>This cluster provides an interface to the functionality of Smart Energy Demand Response and Load Control. Devices targeted by this cluster include thermostats and devices that support load control.</description>
-		<client>
-		<attribute id="0000" name="Utility Enrolment Group" type="u8" access="rw" default="0" range="0x00,0xff" required="m"></attribute>
-		<attribute id="0001" name="Start Randomize Minutes" type="u8" access="rw" default="0x1e" range="0x00,0x3c" required="m"></attribute>
-		<attribute id="0002" name="Stop Randomize Minutes" type="u8" access="rw" default="0x1e" range="0x00,0x3c" required="m"></attribute>
-		<attribute id="0003" name="Device Class Value" type="u16" access="r" default="0x1e" range="0x00,0xff" required="m"></attribute>
-		</client>
-		<server>
-		<!-- TODO -->
-		</server>
-		</cluster>
-		<cluster id="0702" name="Simple Metering">
-			<description>The Simple Metering Cluster provides a mechanism to retrieve usage information from Electric, Gas, Water, and potentially Thermal metering devices. These
-devices can operate on either battery or mains power, and can have a wide variety of sophistication.</description>
-			<server>
-			<attribute-set id="0x0000" description="Reading Information Set">
-				<attribute id="0x0000" name="Current Summation Delivered" type="u48" access="r" required="m"></attribute>
-				<attribute id="0x0001" name="Current Summation Received" type="u48" access="r" required="o"></attribute>
-				<attribute id="0x041b" name="Unknown" type="u64" access="rw" required="o" mfcode="0x1037"></attribute>
-				<!-- TODO -->
-			</attribute-set>
-			<attribute-set id="0x0100" description="TOU Information Set">
-			<!-- TODO -->
-			</attribute-set>
-			<attribute-set id="0x0200" description="Meter Status">
-				<attribute id="0x0200" name="Status" type="bmp8" default="00000000" access="r" required="m">
-					<value name="Check Meter" value="0"></value>
-					<value name="Low Battery" value="1"></value>
-					<value name="Tamper Detect" value="2"></value>
-					<value name="Power Failure" value="3"></value>
-					<value name="Power Quality" value="4"></value>
-					<value name="Leak Detect" value="5"></value>
-					<value name="Service Disconnect Open" value="6"></value>
-				</attribute>
-			</attribute-set>
-			<attribute-set id="0x0300" description="Formatting">
-				<attribute id="0x0300" name="Unit of Measure" type="enum8" default="0" access="r" required="m">
-					<value name="kW &amp; kWh binary" value="0"></value>
-					<value name="m³ &amp; m³/h binary" value="1"></value>
-					<value name="ft³ &amp; ft³/h binary" value="2"></value>
-					<value name="ccf &amp; ccf/h binary" value="3"></value>
-					<value name="US gl &amp; Us gl/h binary" value="4"></value>
-					<value name="IMP gl &amp; IMP gl/h binary" value="5"></value>
-					<value name="BTUs &amp; BTU/h binary" value="6"></value>
-					<value name="Liters &amp; l/h binary" value="7"></value>
-					<value name="kPA(gauge) binary" value="8"></value>
-					<value name="kPA(absolute) binary" value="9"></value>
-
-					<value name="kW &amp; kWh BCD" value="80"></value>
-					<value name="m³ &amp; m³/h BCD" value="81"></value>
-					<value name="ft³ &amp; ft³/h BCD" value="82"></value>
-					<value name="ccf &amp; ccf/h BCD" value="83"></value>
-					<value name="US gl &amp; Us gl/h BCD" value="84"></value>
-					<value name="IMP gl &amp; IMP gl/h BCD" value="85"></value>
-					<value name="BTUs &amp; BTU/h BCD" value="86"></value>
-					<value name="Liters &amp; l/h BCD" value="87"></value>
-					<value name="kPA(gauge) BCD" value="88"></value>
-					<value name="kPA(absolute) BCD" value="89"></value>
-				</attribute>
-				<attribute id="0x0301" name="Multiplier" type="u24" access="r" required="o"></attribute>
-				<attribute id="0x0302" name="Divisor" type="u24" access="r" required="o"></attribute>
-				<attribute id="0x0303" name="Summation Formatting" type="bmp8" access="r" required="m">
-					<value name="Number Digits Right" description="Number of Digets to the right of the Decimal Point" value="0,2"></value>
-					<value name="Number Digits Left" description="Number of Digets to the left of the Decimal Point" value="3,6"></value>
-					<value name="Suppress Leading Zeros" value="7"></value>
-				</attribute>
-				<attribute id="0x0304" name="Demand Formatting" type="bmp8" access="r" required="o">
-					<value name="Number Digits Right" description="Number of Digets to the right of the Decimal Point" value="0,2"></value>
-					<value name="Number Digits Left" description="Number of Digets to the left of the Decimal Point" value="3,6"></value>
-					<value name="Suppress Leading Zeros" value="7"></value>
-				</attribute>
-				<!-- TODO -->
-				<attribute id="0x0306" name="Metering Device Type" type="enum8" access="r" required="m">
-					<value name="Electric Metering" value="0"></value>
-					<value name="Gas Metering" value="1"></value>
-					<value name="Water Metering" value="2"></value>
-					<value name="Thermal Metering" value="3"></value>
-					<value name="Pressure Metering" value="4"></value>
-					<value name="Heat Metering" value="5"></value>
-					<value name="Cooling Metering" value="6"></value>
-
-					<value name="Mirrored Gas Metering" value="128"></value>
-					<value name="Mirrored Water Metering" value="129"></value>
-					<value name="Mirrored Thermal Metering" value="130"></value>
-					<value name="Mirrored Pressure Metering" value="131"></value>
-					<value name="Mirrored Heat Metering" value="132"></value>
-					<value name="Mirrored Cooling Metering" value="133"></value>
-				</attribute>
-				<attribute id="0x0308" name="Meter Serial Number" type="ostring" range="0,24" access="r" required="o"></attribute>
-				<!-- TODO -->
-			</attribute-set>
-			<attribute-set id="0x0400" description="ESP Historical Consumption">
-				<attribute id="0x0400" name="Instantaneous Demand" type="s24" access="r" required="o"></attribute>
-			</attribute-set>
-			<attribute-set id="0x0500" description="Load Profile Configuration">
-			</attribute-set>
-			<attribute-set id="0x0600" description="Supply Limit">
-			</attribute-set>
-			<!-- TODO -->
-			<!-- dont support generated commands yet
-			<command id="01" dir="send" name="Get Profile Response" required="o">
-				<payload>
-					<field type="utc" name="End Time">
-					</field>
-					<field type="enum8" name="Status">
-						<value name="Success" value="0x00"/>
-						<value name="Undefined Interval Channel requested" value="0x01"/>
-						<value name="Interval Channel not supported" value="0x02"/>
-						<value name="Invalid End Time" value="0x03"/>
-						<value name="More periods requested then can be returned" value="0x04"/>
-						<value name="No intervals available for the requested time" value="0x05"/>
-					</field>
-					<field type="enum8" name="Profile Interval Period">
-						<value name="Daily" value="0"/>
-						<value name="60 minutes" value="1"/>
-						<value name="30 minutes" value="2"/>
-						<value name="15 minutes" value="3"/>
-						<value name="10 minutes" value="4"/>
-						<value name="7.5 minutes" value="5"/>
-						<value name="5 minutes" value="6"/>
-						<value name="2.5 minutes" value="7"/>
-					</field>
-					<field type="u8" name="Number Of Periods Delivered">
-					</field>
-					<field type="u24" name="Intervals" list="true">
-					</field>
-				</payload>
-			</command>
-			 -->
-			<command id="00" dir="recv" name="Get Profile" required="o">
-				<payload>
-					<attribute id="0x0000" type="u8" name="Interval Channel" required="m">
-						<value name="Consumption Delivered" value="0x00"/>
-						<value name="Consumption Received" value="0x01"/>
-					</attribute>
-					<attribute id="0x0001" type="utc" name="End Time" required="m"></attribute>
-					<attribute id="0x0002" type="u8" name="Number Of Periods" required="m"></attribute>
-				</payload>
-			</command>
-			<command id="01" dir="recv" name="Request Mirror Response" required="o">
-				<payload>
-					<attribute id="0x0000" type="u16" name="EndPoint ID" range="0x0001,0x00f0" required="m"></attribute>
-				</payload>
-			</command>
-			<command id="02" dir="recv" name="Mirror Removed" required="o">
-				<payload>
-					<attribute id="0x0000" type="u16" name="Removed EndPoint ID" range="0x0001,0x00f0" required="m"></attribute>
-				</payload>
-			</command>
-			</server>
-			<client>
-			<!-- TODO -->
-			</client>
-		</cluster>
-		<cluster id="0703" name="Message">
-			<description>This cluster provides an interface for passing text messages between ZigBee devices.</description>
-			<server>
-			</server>
-			<client>
-			</client>
-			<!-- TODO -->
-		</cluster>
-		<cluster id="0704" name="Smart Energy Tunneling (Complex Metering)">
-			<description>The tunneling cluster provides an interface for tunneling protocols.</description>
-			<server>
-				<attribute id="0000" name="Close Tunnel Timeout" type="u16" range="0x0001,0xFFFF" default="0xFFFF" access="r" required="m"></attribute>
-			</server>
-			<client>
-			</client>
-			<!-- TODO -->
-		</cluster>
-		<cluster id="0705" name="Prepayment">
-			<description></description>
-			<!-- TODO -->
-		</cluster>
-	</domain>
-
-    <domain name="Appliances" low_bound="0b00" high_bound="0b03" description="The Appliance clusters are typically used in ZigBee appliance management.">
-		<cluster id="001b" name="Appliance Control">
-			<description>The Appliance Control cluster provides an interface to remotely control and to program household appliances. Example of control is Start, Stop and Pause commands.</description>
-			<server>
-			<!-- TODO -->
-			</server>
-			<client>
-			<!-- TODO -->
-			</client>
-		</cluster>
-        <cluster id="0b01" name="Appliance Identification">
-			<description>Attributes and commands for determining basic information about a device and setting user device information. The Appliance Identification Cluster is a transposition of EN50523 "Identify Product" functional block.</description>
-			<server>
-			<!-- TODO -->
-			</server>
-			<client>
-			<!-- TODO -->
-			</client>
-		</cluster>
-        <cluster id="0b02" name="Appliance Events and Alerts">
-			<description>Attributes and commands for transmitting or notifying the occurrence of an event, such as "temperature reached" and of an alert such as alarm, fault or warning. It is based on the "Signal event" syntax of EN50523 and completed where necessary.</description>
-			<server>
-                <command id="0x00" dir="recv" name="Get Alerts" required="m">
-					<description>The get group identifiers request command is used to retrieve the actual group identifiers that the endpoint is using in its multicast communication in controlling different (remote) devices.</description>
-				</command>
-			</server>
-			<client>
-			<!-- TODO -->
-			</client>
-		</cluster>
-        <cluster id="0b03" name="Appliance Statistics">
-			<description>The Appliance Statistics provides a mechanism for transmitting appliance statistics to a collection unit (gateway). The statistics can be in format of data logs.</description>
-			<server>
-			<!-- TODO -->
-			</server>
-			<client>
-			<!-- TODO -->
-			</client>
-		</cluster>
-	</domain>
-
-	<domain name="Light Link" useZcl="true"
-		description="The light link domain contains clusters and information that provides ZLL specific functions and attributes.">
-		<cluster id="0x1000" name="ZLL commissioning">
-		<description>Attributes and commands for ZLL commissioning.</description>
-			<server>
-				<command id="0x41" dir="recv" name="Get group identifiers" required="m" response="0x41">
-					<description>The get group identifiers request command is used to retrieve the actual group identifiers that the endpoint is using in its multicast communication in controlling different (remote) devices.</description>
-					<payload>
-						<attribute id="0x0000" type="u8" name="Start index" showas="dec" required="m" default="0"></attribute>
-					</payload>
-				</command>
-				<command id="0x42" dir="recv" name="Get endpoint list" required="m" response="0x42">
-					<description>The get endpoint list request command is used to retrieve addressing information for each endpoint the device is using in its unicast communication in controlling different (remote) devices.</description>
-					<payload>
-						<attribute id="0x0000" type="u8" name="Start index" showas="dec" required="m" default="0"></attribute>
-					</payload>
-				</command>
-				<command id="0xd0" dir="recv" name="Write MAC address" required="m" vendor="0x1135">
-					<description>Non standard write MAC address (DDEL).</description>
-					<payload>
-						<attribute id="0x0000" type="u64" name="MAC address" showas="hex" required="m" default="0"></attribute>
-					</payload>
-				</command>
-			</server>
-			<client>
-				<command id="0x41" dir="recv" name="Get group identifiers response" required="m">
-					<description>The get group identifiers response command allows a remote device to respond to the get group identifiers request command.</description>
-					<payload>
-						<attribute id="0x0000" type="u8" name="Total" required="m" default="0"></attribute>
-						<attribute id="0x0001" type="u8" name="Start index" required="m" default="0"></attribute>
-						<attribute id="0x0002" type="u8" name="Count" required="m" default="0"></attribute>
-
-						<!-- TODO this will display only first item of the list -->
-						<attribute id="0x0003" type="u16" name="First group ID" showas="hex" required="m" default="0x0000"></attribute>
-						<attribute id="0x0004" type="u8" name="First group type" showas="hex" required="m" default="0x00"></attribute>
-					</payload>
-				</command>
-				<command id="0x42" dir="recv" name="Get endpoint list response" required="m">
-					<description>The get group identifiers response command allows a remote device to respond to the get group identifiers request command.</description>
-					<payload>
-						<attribute id="0x0000" type="u8" name="Total" required="m" default="0"></attribute>
-						<attribute id="0x0001" type="u8" name="Start index" required="m" default="0"></attribute>
-						<attribute id="0x0002" type="u8" name="Count" required="m" default="0"></attribute>
-
-						<!-- TODO this will display only first item of the list -->
-						<attribute id="0x0003" type="u16" name="NWK address" showas="hex" required="m" default="0x0000"></attribute>
-						<attribute id="0x0004" type="u8" name="Endpoint" showas="hex" required="m" default="0x00"></attribute>
-						<attribute id="0x0005" type="u16" name="Profile ID" showas="hex" required="m" default="0x0000"></attribute>
-						<attribute id="0x0006" type="u16" name="Device ID" showas="hex" required="m" default="0x0000"></attribute>
-						<attribute id="0x0007" type="u8" name="Version" showas="hex" required="m" default="0x00"></attribute>
-					</payload>
-				</command>
-			</client>
-		</cluster>
-
-	</domain>
-
-	<domain name="Green Power" useZcl="true"
-		description="The green power domain contains clusters and information that provides ZGP specific functions and attributes.">
-		<cluster id="0x0021" name="Green Power">
-		<description>Attributes and commands.</description>
-			<server>
-				<attribute id="0x0000" name="Max Sink Table Entries" type="u8" default="0x00" access="r" required="m" showas="hex">
-					<description>Maximum number of Sink Table entries supported by this device.</description>
-				</attribute>
-				<attribute id="0x0001" name="Sink Table" type="lostring" default="0x0000" access="r" required="m" showas="hex">
-					<description>Sink Table, holding information about local bindings between a particular GPD and target‘s local endpoints.</description>
-				</attribute>
-				<attribute id="0x0002" name="Communication Mode" type="bmp8" default="0x01" access="rw" required="m" showas="hex">
-					<description>Default communication mode requested by this sink.</description>
-				</attribute>
-				<attribute id="0x0003" name="Commissioning Exit Mode" type="bmp8" default="0x02" access="rw" required="m" showas="hex">
-					<description>Conditions for the sink to exit the commissioning mode.</description>
-				</attribute>
-				<attribute id="0x0004" name="Commissioning Window" type="u16" default="0x00B4" access="rw" required="o" showas="hex">
-					<description>Default duration of the Commissioning window duration, in seconds, as requested by this sink.</description>
-				</attribute>
-				<attribute id="0x0005" name="Security Level" type="bmp8" default="0x06" access="rw" required="m" showas="hex">
-					<description>The minimum required security level to be supported by the paired GPDs.</description>
-				</attribute>
-				<attribute id="0x0006" name="Functionality" type="bmp24" default="0x0" access="r" required="m" showas="hex">
-					<description>The optional GP functionality supported by this sink.</description>
-				</attribute>
-				<attribute id="0x0007" name="Active Functionality" type="bmp24" default="0xffffff" access="r" required="m" showas="hex">
-					<description>The optional GP functionality supported by this sink that is active.</description>
-				</attribute>
-				<attribute id="0x0020" name="Shared Security Key Type" type="bmp8" default="0x00" access="r" required="m" showas="hex">
-				</attribute>
-				<attribute id="0x0021" name="Shared Security Key" type="seckey" access="r" required="m" showas="hex">
-				</attribute>
-				<attribute id="0x0022" name="GP Link Key" type="seckey" access="r" required="m" showas="hex">
-				</attribute>
-			</server>
-			<client>
-			</client>
-		</cluster>
-		<device id="0x0060" name="GP Proxy" description=""></device>
-		<device id="0x0061" name="GP Proxy Basic" description=""></device>
-		<device id="0x0062" name="GP Target Plus" description=""></device>
-		<device id="0x0063" name="GP Target" description=""></device>
-		<device id="0x0064" name="GP Commissioning Tool" description=""></device>
-		<device id="0x0065" name="GP Combo" description=""></device>
-		<device id="0x0066" name="GP Combo Basic" description=""></device>
-	</domain>
-
-	<domain name="Manufacturer Specific" useZcl="true"
-		description="Manufacturer specific clusters.">
-
-		<!-- Dresden Elektronik -->
-		<cluster id="0xfc00" name="Spectral Measurement" mfcode="0x1135">
-			<description>Dresden Elektronik Specific clusters.</description>
-			<server>
-				<attribute id="0x0000" type="u8" name="On" required="m" access="rw" default="0">
-					<description>Enable Sensor </description>
-				</attribute>
-
-				<attribute id="0x0001" name="X-Value" type="u16" default="0x0000" access="r" required="m" showas="dec">
-					<description>X-Value</description>
-				</attribute>
-
-				<attribute id="0x0002" name="Y-Value" type="u16" default="0x0000" access="r" required="m" showas="dec">
-					<description>Y-Value</description>
-				</attribute>
-
-				<attribute id="0x0003" name="Z-Value" type="u16" default="0x0000" access="r" required="m" showas="dec">
-					<description>Z-Value</description>
-				</attribute>
-
-			</server>
-			<client>
-			</client>
-		</cluster>
-
-		<!-- Tuya -->
-		<cluster id="0xef00" name="Tuya specific Cluster" mfcode="0x1002">
-			<description>Tuya Specific clusters.</description>
-			<server>
-
-			<command id="00" dir="recv" name="Unknow" required="m">
-				<description>Command</description>
-				<payload>
-					<attribute id="0x0000" type="u8" name="Status" required="m" showas="hex" default="0x00"></attribute>
-					<attribute id="0x0001" type="u8" name="TransID" required="m" showas="hex" default="0x00"></attribute>
-					<attribute id="0x0002" type="u16" name="Dp" required="m" showas="hex" default="0x0000"></attribute>
-					<attribute id="0x0003" type="u8" name="fn" required="m" showas="hex" default="0x00"></attribute>
-					<attribute id="0x0004" type="ostring" name="data" required="m" default="1,0x0000"></attribute>
-				</payload>
-			</command>
-
-			</server>
-			<client>
-			</client>
-		</cluster>
-
-		<!-- Legrand -->
-		<cluster id="0xfc01" name="Legrand - Specific clusters" mfcode="1021">
-			<description>Legrand Classic Specific clusters, used by all devices. But take care they are device specific.
-
-> Dimmer switch without neutral : Option 1 = Dimmer on/off.
-> Cable outlet : Option 1 = Fil pilote on/off.
-> Contactor : On/off=0003 - HP/HC=0004.
-			</description>
-			<server>
-				<attribute id="0x0000" type="dat16" name="Option 1" default="0x0101" access="rw" required="m" showas="hex">
-					<description>Choose correctly according to your device Dimmer OR fil pilote.
-Dimmer > Off=0100 - On=0101
-Fil pilote > Off=0001 - On=0002
-Contactor > On/off=0003 - HP/HC=0004</description>
-				</attribute>
-				<attribute id="0x0001" type="bool" name="Option 2" required="m" access="rw" default="0">
-					<description>Option 1</description>
-				</attribute>
-				<attribute id="0x0002" type="bool" name="Option 3" required="m" access="rw" default="0">
-					<description>Option 2</description>
-				</attribute>
-			</server>
-			<client>
-			</client>
-		</cluster>
-		<cluster id="0xfc40" name="Legrand - Specific clusters 2" mfcode="1021">
-			<description>Legrand Specific clusters, Used by cable outlet.</description>
-			<server>
-
-			<command id="00" dir="recv" name="Unknow" required="m">
-				<description>Set fil pilote mode</description>
-				<payload>
-					<attribute id="0x0000" type="enum8" name="Mode" required="m" default="0x00">
-						<value name="Confort" value="0x00"></value>
-						<value name="Confort -1" value="0x01"></value>
-						<value name="Confort -2" value="0x02"></value>
-						<value name="Eco" value="0x03"></value>
-						<value name="Hors-Gel" value="0x04"></value>
-						<value name="Off" value="0x05"></value>
-					</attribute>
-				</payload>
-			</command>
-
-			<attribute id="0x0000" type="enum8" name="Mode" default="0x00" access="r" required="m">
-				<description>Heating mode</description>
-					<value name="Confort" value="0x00"></value>
-					<value name="Confort -1" value="0x01"></value>
-					<value name="Confort -2" value="0x02"></value>
-					<value name="Eco" value="0x03"></value>
-					<value name="Hors-Gel" value="0x04"></value>
-					<value name="Off" value="0x05"></value>
-			</attribute>
-			</server>
-			<client>
-			</client>
-                </cluster>
-
-		<!-- ubisys -->
-		<cluster id="0xfc00" name="Device Setup" mfcode="0x10f2">
-			<description>Attributes and commands.</description>
-			<server>
-				<attribute id="0x0000" name="Input Configurations" type="array" default="0" access="r" required="m">
-				</attribute>
-				<attribute id="0x0001" name="Input Actions" type="array" default="0" access="r" required="m">
-				</attribute>
-			</server>
-			<client>
-			</client>
-		</cluster>
-
-		<cluster id="0xfc01" name="Dimmer Setup" mfcode="0x10f2">
-			<description>Attributes and commands.</description>
-			<server>
-				<attribute id="0x0000" name="Capabilities" type="bmp8" default="00000000" access="r" required="m">
-					<value name="Forward Phase Control" value="0"></value>
-					<value name="Reverse Phase Control" value="1"></value>
-					<value name="Reactance Discriminator" value="5"></value>
-					<value name="Configurable Curve" value="6"></value>
-					<value name="Overload detection" value="7"></value>
-				</attribute>
-
-				<attribute id="0x0001" name="Status" type="bmp8" default="00000000" access="r" required="m">
-					<value name="Forward Phase Control" value="0"></value>
-					<value name="Reverse Phase Control" value="1"></value>
-					<value name="Operational" value="2"></value>
-					<value name="Overload" value="3"></value>
-					<value name="Capacitive Load" value="6"></value>
-					<value name="Inductive Load" value="7"></value>
-				</attribute>
-
-				<attribute id="0x0002" name="Mode" type="bmp8" default="00000000" access="r" required="m">
-					<value name="Automatic Phase Control" value="0"></value>
-					<value name="Forward Phase Control" value="1"></value>
-					<value name="Reverse Phase Control" value="2"></value>
-				</attribute>
-
-			</server>
-			<client>
-			</client>
-		</cluster>
-
-		<!-- Samjin -->
-    <cluster id="0xfc02" name="Samjin" mfcode="0x104e">
-			<description>Samjin manufacturer-specifc cluster for SmartThings multi sensor.</description>
-			<server>
-        <attribute id="0x0000" name="Motion Threshold Multiplier" type="u8" mfcode="0x104e" default="0" access="rw" required="m"> </attribute>
-        <attribute id="0x0002" name="Motion Threshold" type="u16" mfcode="0x104e" default="0" access="rw" required="m"> </attribute>
-        <attribute id="0x0010" name="Active" type="bmp8" mfcode="0x104e" default="0" access="r" required="m">
-          <value name="Active" value="0"></value>
-        </attribute>
-				<attribute id="0x0012" name="Acceleration X" type="s16" mfcode="0x104e" default="0" access="r" required="m"> </attribute>
-				<attribute id="0x0013" name="Acceleration Y" type="s16" mfcode="0x104e" default="0" access="r" required="m"> </attribute>
-				<attribute id="0x0014" name="Acceleration Z" type="s16" mfcode="0x104e" default="0" access="r" required="m"> </attribute>
-			</server>
-			<client>
-			</client>
-		</cluster>
-    <cluster id="0xfc02" name="Samjin" mfcode="0x110a">
-			<description>Samjin manufacturer-specifc cluster for SmartThings multi sensor.</description>
-			<server>
-        <attribute id="0x0000" name="Motion Threshold Multiplier" type="u8" mfcode="0x110a" default="0" access="rw" required="m"> </attribute>
-        <attribute id="0x0002" name="Motion Threshold" type="u16" mfcode="0x110a" default="0" access="rw" required="m"> </attribute>
-        <attribute id="0x0010" name="Active" type="bmp8" mfcode="0x110a" default="0" access="r" required="m">
-          <value name="Active" value="0"></value>
-        </attribute>
-				<attribute id="0x0012" name="Acceleration X" type="s16" mfcode="0x110a" default="0" access="r" required="m"> </attribute>
-				<attribute id="0x0013" name="Acceleration Y" type="s16" mfcode="0x110a" default="0" access="r" required="m"> </attribute>
-				<attribute id="0x0014" name="Acceleration Z" type="s16" mfcode="0x110a" default="0" access="r" required="m"> </attribute>
-			</server>
-			<client>
-			</client>
-		</cluster>
-		<cluster id="0xfc02" name="Samjin" mfcode="0x1241">
-			<description>Samjin manufacturer-specifc cluster for SmartThings multi sensor.</description>
-			<server>
-				<attribute id="0x0000" name="Motion Threshold Multiplier" type="u8" mfcode="0x1241" default="0" access="rw" required="m"> </attribute>
-        <attribute id="0x0010" name="Active" type="bmp8" mfcode="0x1241" default="0" access="r" required="m">
-          <value name="Active" value="0"></value>
-        </attribute>
-				<attribute id="0x0012" name="Acceleration X" type="s16" mfcode="0x1241" default="0" access="r" required="m"> </attribute>
-				<attribute id="0x0013" name="Acceleration Y" type="s16" mfcode="0x1241" default="0" access="r" required="m"> </attribute>
-				<attribute id="0x0014" name="Acceleration Z" type="s16" mfcode="0x1241" default="0" access="r" required="m"> </attribute>
-			</server>
-			<client>
-			</client>
-		</cluster>
-
-		<!-- OSRAM -->
-		<cluster id="0xfc0f" name="OSRAM" mfcode="0xbbaa">
-			<description>OSRAM manufacturer-specific cluster to set power-on defaults.</description>
-			<server>
-				<command id="0x01" dir="recv" name="Store Power-On Defaults" required="o">
-				</command>
-			</server>
-			<client>
-			</client>
-		</cluster>
-
-		<!-- LEDVANCE -->
-		<cluster id="0xfc01" name="LEDVANCE" mfcode="0x1189">
-			<description>LEDVANCE manufacturer-specific cluster to set power-on defaults.</description>
-			<server>
-				<command id="0x01" dir="recv" name="Store Power-On Defaults" required="o">
-				</command>
-			</server>
-			<client>
-			</client>
-		</cluster>
-
-		<!-- IKEA -->
-		<cluster id="0xfc7c" name="IKEA" mfcode="0x117c">
-			<description>IKEA control outlet cluster.</description>
-			<server>
-				<attribute id="0x0010" name="Unknown 1" type="u8" access="rw" required="m" showas="hex" mfcode="0x117c">
-					<description></description>
-				</attribute>
-				<attribute id="0xfffd" name="Unknown 2" type="u16" required="m" access="rw" showas="hex" mfcode="0x117c">
-					<description></description>
-				</attribute>
-			</server>
-			<client>
-			</client>
-		</cluster>
-
-		<!-- LUMI -->
-		<cluster id="0xfcc0" name="Lumi" mfcode="0x115f">
-			<description>Lumi specific attributes.</description>
-			<server>
-				<attribute id="0x00f3" name="Unknown" type="u8" mfcode="0x115f" access="rw" required="m"> </attribute>
-				<attribute id="0x00f5" name="Unknown" type="u32" mfcode="0x115f" access="rw" required="m"> </attribute>
-				<attribute id="0x00f6" name="Reporting Interval" type="u16" mfcode="0x115f" access="rw" required="m"> </attribute>
-				<attribute id="0x00fa" name="Unknown" type="bool" mfcode="0x115f" access="rw" required="m"> </attribute>
-				<attribute id="0x00fc" name="Unknown" type="bool" mfcode="0x115f" access="rw" required="m"> </attribute>
-				<attribute id="0x00fe" name="Serial Number" type="cstring" mfcode="0x115f" access="rw" required="m"> </attribute>
-				<attribute id="0x00ff" name="Unknown (write only)" type="ostring" mfcode="0x115f" access="w" required="m"> </attribute>
-				<attribute id="0x0100" name="Unknown" type="u8" mfcode="0x115f" access="rw" required="m"> </attribute>
-				<attribute id="0x0200" name="Unknown" type="u8" mfcode="0x115f" access="rw" required="m"> </attribute>
-				<attribute id="0x0201" name="Restore Power on Outage" type="bool" mfcode="0x115f" access="rw" required="m"> </attribute>
-				<attribute id="0x0202" name="Auto-off after 20m below Threshold" type="bool" mfcode="0x115f" access="rw" required="m"> </attribute>
-				<attribute id="0x0203" name="Device LED off" type="bool" mfcode="0x115f" access="rw" required="m"> </attribute>
-				<attribute id="0x0204" name="Min. Power Change for Report (W)" type="float" mfcode="0x115f" access="rw" required="m"> </attribute>
-				<attribute id="0x0205" name="Unknown" type="u8" mfcode="0x115f" access="rw" required="m"> </attribute>
-				<attribute id="0x0206" name="Power Threshold for Auto-off" type="float" mfcode="0x115f" access="rw" required="m"> </attribute>
-				<attribute id="0x0207" name="Consumer connected" type="bool" mfcode="0x115f" access="r" required="m"> </attribute>
-				<attribute id="0x020b" name="Max. Load Exceeded at (W)" type="float" mfcode="0x115f" access="rw" required="m"> </attribute>
-				<attribute id="0xf000" name="Unknown" type="u8" mfcode="0x115f" access="rw" required="m"> </attribute>
-				<attribute id="0xfffd" name="Unknown" type="u16" mfcode="0x115f" access="rw" required="m"> </attribute>
-			</server>
-			<client>
-			</client>
-		</cluster>
-
-		<!-- INNR -->
-		<cluster id="0xfc82" name="innr" mfcode="0x1166">
-			<description>innr specific attributes.</description>
-			<server>
-				<attribute id="0x0006" name="Unknown" type="cstring" mfcode="0x1166" access="rw" required="m"> </attribute>
-				<attribute id="0x0010" name="Unknown" type="u32" mfcode="0x1166" access="r" required="m"> </attribute>
-				<attribute id="0x0011" name="Unknown" type="u32" mfcode="0x1166" access="r" required="m"> </attribute>
-				<attribute id="0x0012" name="Unknown" type="u32" mfcode="0x1166" access="r" required="m"> </attribute>
-				<attribute id="0x0013" name="Unknown" type="u32" mfcode="0x1166" access="rw" required="m"> </attribute>
-				<attribute id="0x0014" name="Unknown" type="u32" mfcode="0x1166" access="rw" required="m"> </attribute>
-				<attribute id="0x0015" name="Unknown" type="u32" mfcode="0x1166" access="rw" required="m"> </attribute>
-				<attribute id="0xfffd" name="Unknown" type="u16" mfcode="0x1166" access="r" required="m"> </attribute>
-			</server>
-			<client>
-			</client>
-		</cluster>
-
-		<!-- IMMAX -->
-		<cluster id="0xfc82" name="Immax" mfcode="0x1037">
-			<description>Immax specific attributes.</description>
-			<server>
-				<attribute id="0x0010" name="Turned on since" type="u32" mfcode="0x1037" access="r" required="m"> </attribute>
-				<attribute id="0x0011" name="Turned on (total)" type="u32" mfcode="0x1037" access="r" required="m"> </attribute>
-				<attribute id="0x0012" name="Consumption since turned on" type="u32" mfcode="0x1037" access="r" required="m"> </attribute>
-				<attribute id="0x0013" name="Unknown" type="u32" mfcode="0x1037" access="rw" required="m"> </attribute>
-				<attribute id="0xfffd" name="Unknown" type="u16" mfcode="0x1037" access="r" required="m"> </attribute>
-			</server>
-			<client>
-			</client>
-		</cluster>
-
-        <!-- NIKO -->
-		<cluster id="0xfc00" name="Niko specific" mfcode="0x125f">
-			<description>Niko specific attributes.</description>
-			<server>
-				<attribute id="0x0000" name="Unknown" type="bmp8" mfcode="0x125f" access="rw" required="m"> </attribute>
-				<attribute id="0x0100" name="Unknown" type="u24" mfcode="0x125f" access="rw" required="m"> </attribute>
-				<attribute id="0x0101" name="Unknown" type="u8" mfcode="0x125f" access="rw" required="m"> </attribute>
-				<attribute id="0x0102" name="Unknown" type="u8" mfcode="0x125f" access="rw" required="m"> </attribute>
-				<attribute id="0x0103" name="Unknown" type="u8" mfcode="0x125f" access="rw" required="m"> </attribute>
-				<attribute id="0x0104" name="Unknown" type="u8" mfcode="0x125f" access="rw" required="m"> </attribute>
-				<attribute id="0x0200" name="Connected to power since" type="u32" mfcode="0x125f" access="r" required="m"> </attribute>
-				<attribute id="0x0201" name="Unknown" type="u48" mfcode="0x125f" access="rw" required="m"> </attribute>
-				<attribute id="0x0202" name="Unknown" type="u8" mfcode="0x125f" access="rw" required="m"> </attribute>
-				<attribute id="0x0300" name="Unknown" type="u8" mfcode="0x125f" access="rw" required="m"> </attribute>
-				<attribute id="0x0301" name="Unknown" type="bmp8" mfcode="0x125f" access="rw" required="m"> </attribute>
-				<attribute id="0x0302" name="Unknown" type="u32" mfcode="0x125f" access="rw" required="m"> </attribute>
-				<attribute id="0x0303" name="Unknown" type="u32" mfcode="0x125f" access="rw" required="m"> </attribute>
-				<attribute id="0x0304" name="Unknown" type="u32" mfcode="0x125f" access="rw" required="m"> </attribute>
-				<attribute id="0x0305" name="Unknown" type="u32" mfcode="0x125f" access="rw" required="m"> </attribute>
-				<attribute id="0x0306" name="Unknown" type="u32" mfcode="0x125f" access="r" required="m"> </attribute>
-				<attribute id="0x0307" name="Unknown" type="u32" mfcode="0x125f" access="rw" required="m"> </attribute>
-				<attribute id="0x0308" name="Unknown" type="u32" mfcode="0x125f" access="rw" required="m"> </attribute>
-				<attribute id="0x0309" name="Unknown" type="u32" mfcode="0x125f" access="rw" required="m"> </attribute>
-				<attribute id="0x030A" name="Unknown" type="u32" mfcode="0x125f" access="rw" required="m"> </attribute>
-				<attribute id="0x0400" name="Unknown" type="u8" mfcode="0x125f" access="rw" required="m"> </attribute>
-				<attribute id="0x0401" name="Unknown" type="u32" mfcode="0x125f" access="rw" required="m"> </attribute>
-				<attribute id="0x0500" name="Unknown" type="u16" mfcode="0x125f" access="rw" required="m"> </attribute>
-				<attribute id="0x0501" name="Unknown" type="u16" mfcode="0x125f" access="rw" required="m"> </attribute>
-				<attribute id="0x0502" name="Unknown" type="u8" mfcode="0x125f" access="rw" required="m"> </attribute>
-				<attribute id="0x0503" name="Unknown" type="u16" mfcode="0x125f" access="rw" required="m"> </attribute>
-				<attribute id="0x0504" name="Unknown" type="u16" mfcode="0x125f" access="rw" required="m"> </attribute>
-				<attribute id="0x0505" name="Unknown" type="u8" mfcode="0x125f" access="rw" required="m"> </attribute>
-				<attribute id="0x0506" name="Unknown" type="u8" mfcode="0x125f" access="r" required="m"> </attribute>
-				<attribute id="0x0507" name="Unknown" type="u8" mfcode="0x125f" access="rw" required="m"> </attribute>
-				<attribute id="0x0508" name="Unknown" type="u8" mfcode="0x125f" access="rw" required="m"> </attribute>
-				<attribute id="0x0600" name="Unknown" type="seckey" mfcode="0x125f" access="rw" required="m"> </attribute>
-				<attribute id="0x0601" name="Unknown" type="seckey" mfcode="0x125f" access="rw" required="m"> </attribute>
-				<attribute id="0xFFFD" name="Unknown" type="u16" mfcode="0x125f" access="rw" required="m"> </attribute>
-			</server>
-			<client>
-			</client>
-		</cluster>
-
-	</domain>
-
-	<profile id="0104" name="Home Automation" description="This profile defines device descriptions and standard practices for applications needed in a residential or light commercial environment. Installation scenarios range from a single room to an entire home up to 20,000 square feet (approximately 1850m2)." version="1.0" rev="25" icon="ha.png">
-		<domain-ref name="General" low_bound="0000" />
-		<domain-ref name="Measurement and Sensing" low_bound="0400" />
-		<domain-ref name="Lighting" low_bound="0300" />
-		<domain-ref name="HVAC" low_bound="0200" />
-		<domain-ref name="Closures" low_bound="0100" />
-		<domain-ref name="Security and Safety" low_bound="0500" />
-		<domain-ref name="Smart Energy" low_bound="0x0700" />
-        <domain-ref name="Appliances" low_bound="0x0b00" />
-		<domain-ref name="Light Link" low_bound="1000" />
-		<domain-ref name="Manufacturer Specific" low_bound="0xfc00" />
-		<device id="0x000c" name="Simple sensor" icon="dev-light-sensor.png">
-			<description></description>
-		</device>
-		<device id="0x0010" name="On/off plug-in unit" description=""></device>
-		<device id="0x0051" name="Smart plug" description=""></device>
-		<device id="0x0100" name="On/off light" description="" icon="dev-on-off-light.png"></device>
-		<device id="0x0110" name="Dimmable plug-in unit" description="" icon="dev-on-off-light.png"></device>
-		<device id="0x0200" name="Color light" description="" icon="dev-on-off-light.png"></device>
-		<device id="0x0210" name="Extended color light" description="" icon="dev-on-off-light.png"></device>
-		<device id="0x0220" name="Color temperature light" description="" icon="dev-on-off-light.png"></device>
-		<device id="0x0800" name="Color controller" description=""></device>
-		<device id="0x0810" name="Color scene controller" description=""></device>
-		<device id="0x0820" name="Non color controller" description=""></device>
-		<device id="0x0830" name="Non color scene controller" description=""></device>
-		<device id="0x0840" name="Control bridge" description=""></device>
-		<device id="0x0850" name="On/off sensor" description=""></device>
-	</profile>
-
-	<profile id="0109" name="Smart Energy" description="This profile defines device descriptions and standard practices for Demand Response and Load Management 'Smart Energy' applications needed in a Smart Energy based residential or light commercial environment." version="1.0" rev="15" icon="se.png">
-		<domain-ref name="General" low_bound="0000" />
-		<domain-ref name="Smart Energy" low_bound="0700" />
-	</profile>
-
-	<profile id="0xc05e" name="Light Link" description="This profile defines device descriptions and standard practices for ZigBee Light Link." version="1.0" rev="15" icon="zll.png">
-		<domain-ref name="General" low_bound="0000" />
-		<domain-ref name="Light Link" low_bound="1000" />
-		<domain-ref name="Lighting" low_bound="0300" />
-		<domain-ref name="Measurement and Sensing" low_bound="0400" />
-		<domain-ref name="Smart Energy" low_bound="0x0700" />
-		<domain-ref name="Manufacturer Specific" low_bound="0xfc00" />
-		<device id="0x0000" name="On/off light" description="" icon="dev-on-off-light.png"></device>
-		<device id="0x0010" name="On/off plug-in unit" description=""></device>
-		<device id="0x0100" name="Dimmable light" description="" icon="dev-on-off-light.png"></device>
-		<device id="0x0110" name="Dimmable plug-in unit" description="" icon="dev-on-off-light.png"></device> -->
-		<device id="0x0200" name="Color light" description="" icon="dev-on-off-light.png"></device>
-		<device id="0x0210" name="Extended color light" description="" icon="dev-on-off-light.png"></device>
-		<device id="0x0220" name="Color temperature light" description="" icon="dev-on-off-light.png"></device>
-		<device id="0x0800" name="Color controller" description=""></device>
-		<device id="0x0810" name="Color scene controller" description=""></device>
-		<device id="0x0820" name="Non color controller" description=""></device>
-		<device id="0x0830" name="Non color scene controller" description=""></device>
-		<device id="0x0840" name="Control bridge" description=""></device>
-		<device id="0x0850" name="On/off sensor" description=""></device>
-	</profile>
-
-	<profile id="0xa1e0" name="Green Power" description="This profile defines device descriptions and standard practices for ZigBee Green Power." version="1.1" rev="15" icon="zll.png">
-		<domain-ref name="Green Power" low_bound="0x0021" />
-	</profile>
-
-	<profile id="0xc105" name="Drop-In Networking" description="This profile defines the Digi Drop-In Networking used by the XBee." version="1.0" rev="15" icon="dev-unknown.svg">
-		<device id="0x0001" name="XBee" description="" icon="dev-range-extender.png"></device>
-	</profile>
-
-	<profile id="0xde00" name="dresden elektronik" description="Profile used by dresden elektronik." version="1.0" rev="15" icon="de.png">
-		<device id="0x0001" name="Configuration Tool" description="" icon="dev-configuration-tool.png"></device>
-	</profile>
-
-	<profile id="0xc0c9" name="Develco Private Profile" description="Profile used by dresden elektronik." version="1.0" rev="15" icon="dev-unknown.svg">
-		<device id="0x0001" name="Develco Utility" description="Private profile for internal Develco Products use only."></device>
-	</profile>
-
-	<devices>
-		<!-- Generic -->
-		<device id="0x0000" name="On/Off Switch" description="" icon="dev-on-off-switch.png">
-		</device>
-		<device id="0x0001" name="Level Control Switch">
-			<description></description>
-		</device>
-		<device id="0x0002" name="On/Off Output">
-			<description></description>
-		</device>
-		<device id="0x0003" name="Level Controllable Output">
-			<description></description>
-		</device>
-		<device id="0x0004" name="Scene Selector">
-			<description></description>
-		</device>
-		<device id="0x0005" name="Configuration Tool" description="" icon="dev-configuration-tool.png">
-			<description></description>
-		</device>
-		<device id="0x0006" name="Remote Control">
-			<description></description>
-		</device>
-		<device id="0x0007" name="Combined Interface" description="" icon="dev-combined-interface.svg">
-			<description></description>
-		</device>
-		<device id="0x0008" name="Range Extender" icon="dev-range-extender.png">
-			<description></description>
-		</device>
-		<device id="0x0009" name="Mains Power Outlet">
-			<description></description>
-		</device>
-		<device id="0x000a" name="Door Lock">
-			<description></description>
-		</device>
-		<device id="0x000b" name="Door Lock Controller">
-			<description></description>
-		</device>
-		<device id="0x000c" name="Simple Sensor">
-			<description></description>
-		</device>
-		<device id="0x000d" name="Consumption Awareness Device">
-			<description></description>
-		</device>
-		<device id="0x0050" name="Home Gateway">
-			<description></description>
-		</device>
-		<device id="0x0051" name="Smart Plug">
-			<description></description>
-		</device>
-		<device id="0x0052" name="White Goods">
-			<description></description>
-		</device>
-		<device id="0x0053" name="Meter Interface">
-			<description></description>
-		</device>
-		<!-- Lighting -->
-		<device id="0x0100" name="On/Off Light" icon="dev-on-off-light.png">
-			<description></description>
-		</device>
-		<device id="0x0101" name="Dimmable Light" icon="dev-on-off-light.png">
-			<description></description>
-		</device>
-		<device id="0x0102" name="Color Dimmable Light" icon="dev-on-off-light.png">
-			<description></description>
-		</device>
-		<device id="0x0103" name="On/Off Light Switch" icon="dev-on-off-switch.png">
-			<description></description>
-		</device>
-		<device id="0x0104" name="Dimmer Switch">
-			<description></description>
-		</device>
-		<device id="0x0105" name="Color Dimmer Switch">
-			<description></description>
-		</device>
-		<device id="0x0106" name="Light Sensor" icon="dev-light-sensor.png">
-			<description></description>
-		</device>
-		<device id="0x0107" name="Occupancy Sensor" icon="dev-occupancy-sensor.png">
-			<description></description>
-		</device>
-		<device id="0x0108" name="On/off ballast" icon="dev-on-off-light.png">
-			<description></description>
-		</device>
-		<device id="0x0109" name="Dimmable ballast" icon="dev-on-off-light.png">
-			<description></description>
-		</device>
-		<device id="0x010a" name="On/off plugin unit" icon="dev-on-off-light.png">
-			<description></description>
-		</device>
-		<device id="0x010b" name="Dimmable plugin unit" icon="dev-on-off-light.png">
-			<description></description>
-		</device>
-		<device id="0x010c" name="Color temperature light" icon="dev-on-off-light.png">
-			<description></description>
-		</device>
-		<device id="0x010d" name="Extended color light" icon="dev-on-off-light.png">
-			<description></description>
-		</device>
-		<device id="0x010e" name="Light level sensor" icon="dev-light-sensor.png">
-			<description></description>
-		</device>
-
-		<!-- Closures -->
-		<device id="0x0200" name="Shade">
-			<description></description>
-		</device>
-		<device id="0x0201" name="Shade Controller">
-			<description></description>
-		</device>
-		<device id="0x0202" name="Window Covering Device">
-			<description></description>
-		</device>
-		<device id="0x0203" name="Window Covering Controller">
-			<description></description>
-		</device>
-		<!-- HVAC -->
-		<device id="0x0300" name="Heating/Cooling Unit">
-			<description></description>
-		</device>
-		<device id="0x0301" name="Thermostat" description="" icon="dev-thermostat.png">
-			<description></description>
-		</device>
-		<device id="0x0302" name="Temperature Sensor" icon="dev-temperature-sensor.png">
-			<description></description>
-		</device>
-		<device id="0x0303" name="Pump">
-			<description></description>
-		</device>
-		<device id="0x0304" name="Pump Controller">
-			<description></description>
-		</device>
-		<device id="0x0305" name="Pressure Sensor">
-			<description></description>
-		</device>
-		<device id="0x0306" name="Flow Sensor">
-			<description></description>
-		</device>
-		<device id="0x0307" name="Mini Split AC">
-			<description></description>
-		</device>
-		<!-- Intruder Alarm Systems -->
-		<device id="0x0400" name="IAS Control and Indicating Equipment">
-			<description></description>
-		</device>
-		<device id="0x0401" name="IAS Ancillary Control Equipment">
-			<description></description>
-		</device>
-		<device id="0x0402" name="IAS Zone">
-			<description></description>
-		</device>
-		<device id="0x0403" name="IAS Warning Device">
-			<description></description>
-		</device>
-		<!-- Smart Energy -->
-		<device id="0x0500" name="Energy Service Portal">
-			<description></description>
-		</device>
-		<device id="0x0501" name="Metering Device">
-			<description></description>
-		</device>
-		<device id="0x0502" name="In-Premise Display">
-			<description></description>
-		</device>
-		<device id="0x0503" name="Programmable Communicating Thermostat (PCT)" description="" icon="dev-prog-thermostat.png">
-			<description></description>
-		</device>
-		<device id="0x0504" name="Load Control Device">
-			<description></description>
-		</device>
-		<device id="0x0505" name="Smart Appliance">
-			<description></description>
-		</device>
-		<device id="0x0506" name="Prepayment Terminal">
-			<description></description>
-		</device>
-		<device id="0x0507" name="Device Management">
-			<description></description>
-		</device>
-	</devices>
-</zcl>
+<?xml version="1.0" encoding="UTF-8"?>
+<zcl>
+	<datatypes>
+		<!--Null-->
+		<datatype id="00" name="No data" shortname="ndat" length="0" ad="-"></datatype>
+		<!--General data -->
+		<datatype id="08" name="8-bit data" shortname="dat8" length="1" ad="D"></datatype>
+		<datatype id="09" name="16-bit data" shortname="dat16" length="2" ad="D"></datatype>
+		<datatype id="0a" name="24-bit data" shortname="dat24" length="3" ad="D"></datatype>
+		<datatype id="0b" name="32-bit data" shortname="dat32" length="4" ad="D"></datatype>
+		<datatype id="0c" name="40-bit data" shortname="dat40" length="5" ad="D"></datatype>
+		<datatype id="0d" name="48-bit data" shortname="dat48" length="6" ad="D"></datatype>
+		<datatype id="0e" name="56-bit data" shortname="dat56" length="7" ad="D"></datatype>
+		<datatype id="0f" name="64-bit data" shortname="dat64" length="8" ad="D"></datatype>
+		<!-- Logical -->
+		<datatype id="10" name="Boolean" shortname="bool" length="1" inval="ff" ad="D"></datatype>
+		<!-- Bitmap -->
+		<datatype id="18" name="8-bit bitmap" shortname="bmp8" length="1" ad="D"></datatype>
+		<datatype id="19" name="16-bit bitmap" shortname="bmp16" length="2" ad="D"></datatype>
+		<datatype id="1a" name="24-bit bitmap" shortname="bmp24" length="3" ad="D"></datatype>
+		<datatype id="1b" name="32-bit bitmap" shortname="bmp32" length="4" ad="D"></datatype>
+		<datatype id="1c" name="40-bit bitmap" shortname="bmp40" length="5" ad="D"></datatype>
+		<datatype id="1d" name="48-bit bitmap" shortname="bmp48" length="6" ad="D"></datatype>
+		<datatype id="1e" name="56-bit bitmap" shortname="bmp56" length="7" ad="D"></datatype>
+		<datatype id="1f" name="64-bit bitmap" shortname="bmp64" length="8" ad="D"></datatype>
+		<!-- Unsigned integer -->
+		<datatype id="20" name="Unsigned 8-bit integer" shortname="u8" length="1" inval="ff" ad="A"></datatype>
+		<datatype id="21" name="Unsigned 16-bit integer" shortname="u16" length="2" inval="ffff" ad="A"></datatype>
+		<datatype id="22" name="Unsigned 24-bit integer" shortname="u24" length="3" inval="ffffff" ad="A"></datatype>
+		<datatype id="23" name="Unsigned 32-bit integer" shortname="u32" length="4" inval="ffffffff" ad="A"></datatype>
+		<datatype id="24" name="Unsigned 40-bit integer" shortname="u40" length="5" inval="ffffffffff" ad="A"></datatype>
+		<datatype id="25" name="Unsigned 48-bit integer" shortname="u48" length="6" inval="ffffffffffff" ad="A"></datatype>
+		<datatype id="26" name="Unsigned 56-bit integer" shortname="u56" length="7" inval="ffffffffffffff" ad="A"></datatype>
+		<datatype id="27" name="Unsigned 64-bit integer" shortname="u64" length="8" inval="ffffffffffffffff" ad="A"></datatype>
+		<!-- Signed integer -->
+		<datatype id="28" name="Signed 8-bit integer" shortname="s8" length="1" inval="80" ad="A"></datatype>
+		<datatype id="29" name="Signed 16-bit integer" shortname="s16" length="2" inval="8000" ad="A"></datatype>
+		<datatype id="2a" name="Signed 24-bit integer" shortname="s24" length="3" inval="800000" ad="A"></datatype>
+		<datatype id="2b" name="Signed 32-bit integer" shortname="s32" length="4" inval="80000000" ad="A"></datatype>
+		<datatype id="2c" name="Signed 40-bit integer" shortname="s40" length="5" inval="8000000000" ad="A"></datatype>
+		<datatype id="2d" name="Signed 48-bit integer" shortname="s48" length="6" inval="800000000000" ad="A"></datatype>
+		<datatype id="2e" name="Signed 56-bit integer" shortname="s56" length="7" inval="80000000000000" ad="A"></datatype>
+		<datatype id="2f" name="Signed 64-bit integer" shortname="s64" length="8" inval="8000000000000000" ad="A"></datatype>
+		<!-- Enumeration -->
+		<datatype id="30" name="8-bit enumeration" shortname="enum8" length="1" inval="ff" ad="D"></datatype>
+		<datatype id="31" name="16-bit enumeration" shortname="enum16" length="2" inval="ffff" ad="D"></datatype>
+		<!-- Floating point -->
+		<datatype id="38" name="Semi-precision" shortname="semi" length="2" inval="nan" ad="A"></datatype>
+		<datatype id="39" name="Single precision" shortname="float" length="4" inval="nan" ad="A"></datatype>
+		<datatype id="3a" name="Double precision" shortname="double" length="8" inval="nan" ad="A"></datatype>
+		<!-- String -->
+		<!-- oN, defined in first N octets -->
+		<datatype id="41" name="Octed string" shortname="ostring" length="o1" inval="ff" ad="D"></datatype>
+		<datatype id="42" name="Character string" shortname="cstring" length="o1" inval="ff" ad="D"></datatype>
+		<datatype id="43" name="Long octed string" shortname="lostring" length="o2" inval="ffff" ad="D"></datatype>
+		<datatype id="44" name="Long character string" shortname="lcstring" length="o2" inval="ffff" ad="D"></datatype>
+		<!-- Ordered sequence -->
+		<!-- sloc, sum of length of content -->
+		<datatype id="48" name="Array" shortname="array" length="2+sloc" inval="ffff" ad="D"></datatype>
+		<datatype id="4c" name="Structure" shortname="struct" length="2+sloc" inval="ffff" ad="D"></datatype>
+		<!-- Collection -->
+		<datatype id="50" name="Set" shortname="set" length="sloc" inval="ffff" ad="D"></datatype>
+		<datatype id="51" name="Bag" shortname="bag" length="sloc" inval="ffff" ad="D"></datatype>
+		<!-- Time -->
+		<datatype id="e0" name="Time of day" shortname="time" length="4" inval="ffffffff" ad="A"></datatype>
+		<datatype id="e1" name="Date" shortname="date" length="4" inval="ffffffff" ad="A"></datatype>
+		<datatype id="e2" name="UTCTime" shortname="utc" length="4" inval="ffffffff" ad="A"></datatype>
+		<!-- Identifier -->
+		<datatype id="e8" name="Cluster ID" shortname="cid" length="2" inval="ffff" ad="D"></datatype>
+		<datatype id="e9" name="Attribute ID" shortname="aid" length="2" inval="ffff" ad="D"></datatype>
+		<datatype id="ea" name="BACnet OID" shortname="oid" length="4" inval="ffffffff" ad="D"></datatype>
+		<!-- Miscellaneous -->
+		<datatype id="f0" name="IEEE address" shortname="uid" length="8" inval="ffffffffffffffff" ad="D"></datatype>
+		<datatype id="f1" name="128-bit security key" shortname="seckey" length="16" ad="D"></datatype>
+	</datatypes>
+
+	<enumeration id="0x00" name="ZCL_Status">
+		<value value="0x00" name="SUCCESS"></value>
+		<value value="0x01" name="FAILURE"></value>
+		<value value="0x7e" name="NOT_AUTHORIZED"></value>
+		<value value="0x7f" name="RESERVED_FIELD_NOT_ZERO"></value>
+		<value value="0x80" name="MALFORMED_COMMAND"></value>
+		<value value="0x81" name="UNSUP_CLUSTER_COMMAND"></value>
+		<value value="0x82" name="UNSUP_GENERAL_COMMAND"></value>
+		<value value="0x83" name="UNSUP_MANUF_CLUSTER_COMMAND"></value>
+		<value value="0x84" name="UNSUP_MANUF_GENERAL_COMMAND"></value>
+		<value value="0x85" name="INVALID_FIELD"></value>
+		<value value="0x86" name="UNSUPPORTED_ATTRIBUTE"></value>
+		<value value="0x87" name="INVALID_VALUE"></value>
+		<value value="0x88" name="READ_ONLY"></value>
+		<value value="0x89" name="INSUFFICIENT_SPACE"></value>
+		<value value="0x8a" name="DUPLICATE_EXISTS"></value>
+		<value value="0x8b" name="NOT_FOUND"></value>
+		<value value="0x8c" name="UNREPORTABLE_ATTRIBUTE"></value>
+		<value value="0x8d" name="INVALID_DATA_TYPE"></value>
+		<value value="0x8e" name="INVALID_SECTOR"></value>
+		<value value="0x8f" name="WRITE_ONLY"></value>
+		<value value="0x90" name="INCONSISTENT_STARTUP_STATE"></value>
+		<value value="0x91" name="DEFINED_OUT_OF_BAND"></value>
+		<value value="0xc0" name="HARDWARE_FAILURE"></value>
+		<value value="0xc1" name="SOFTWARE_FAILURE"></value>
+		<value value="0xc2" name="CALIBRATION_ERROR"></value>
+	</enumeration>
+
+	<enumeration id="0x01" name="ZDP_Status">
+		<value value="0x00" name="SUCCESS"></value>
+		<value value="0x80" name="INV_REQUESTTYPE"></value>
+		<value value="0x81" name="DEVICE_NOT_FOUND"></value>
+		<value value="0x82" name="INVALID_EP"></value>
+		<value value="0x83" name="NOT_ACTIVE"></value>
+		<value value="0x84" name="NOT_SUPPORTED"></value>
+		<value value="0x85" name="TIMEOUT"></value>
+		<value value="0x86" name="NO_MATCH"></value>
+		<!--          0x87  reserved -->
+		<value value="0x88" name="NO_ENTRY"></value>
+		<value value="0x89" name="NO_DESCRIPTOR"></value>
+		<value value="0x8a" name="INSUFFCIENT_SPACE"></value>
+		<value value="0x8b" name="NOT_PERMITTED"></value>
+		<value value="0x8c" name="TABLE_FULL"></value>
+		<value value="0x8d" name="NOT_AUTHORIZED"></value>
+	</enumeration>
+
+	<domain name="General" useZcl="true"
+	description="The general functional domain contains clusters and information that provides generally applicable functions and attributes that are not specific to other functional domains.">
+
+	<cluster id="0x0000" name="Basic">
+		<description>Attributes for determining basic information about a device, setting user device information such as description of location, and enabling a device.</description>
+		<server>
+		<attribute-set id="0x0000" description="Basic Device Information">
+			<attribute id="0x0000" name="ZCL Version" type="u8" access="r" default="0" required="m"></attribute>
+			<attribute id="0x0001" name="Application Version" type="u8" access="r" default="0" required="o"></attribute>
+			<attribute id="0x0002" name="Stack Version" type="u8" access="r" default="0" required="o"></attribute>
+			<attribute id="0x0003" name="HW Version" type="u8" access="r" default="0" required="o"></attribute>
+			<attribute id="0x0004" name="Manufacturer Name" type="cstring" access="r" required="o" range="0,32"></attribute>
+			<attribute id="0x0005" name="Model Identifier" type="cstring" access="r" required="o" range="0,32"></attribute>
+			<attribute id="0x0006" name="Date Code" type="cstring" access="r" required="o" range="0,16"></attribute>
+			<attribute id="0x0007" name="Power Source" type="enum8" default="0" access="r" required="m">
+				<value name="Unknown" value="0"></value>
+				<value name="Mains (single phase)" value="1"></value>
+				<value name="Mains (3 phase)" value="2"></value>
+				<value name="Battery" value="3"></value>
+				<value name="DC Source" value="4"></value>
+				<value name="Emergency mains constantly powered" value="5"></value>
+				<value name="Emergency mains and transfer switch" value="6"></value>
+				<value name="Mains (single phase) with battery backup" value="0x81"></value>
+			</attribute>
+			<attribute id="0x0008" name="Unknown 1" type="enum8" access="r" required="o" >
+				<description>IKEA control outlet specific.</description>
+			</attribute>
+			<attribute id="0x0009" name="Unknown 2" type="enum8" access="r" required="o" >
+				<description>IKEA control outlet specific.</description>
+			</attribute>
+			<attribute id="0x000a" name="Product code" type="ostring" access="r" required="o" >
+				<description>As printed on the product.</description>
+			</attribute>
+			<attribute id="0x4000" name="SW Build ID" type="cstring" access="r" required="o" range="0,16"></attribute>
+			<attribute id="0xff0d" name="Xiaomi Sensitivity" type="u8" access="rw" required="o" mfcode="0x115f"></attribute>
+			<attribute id="0xff22" name="Xiaomi Disconnect 1" type="u8" showas="hex" access="rw" required="o" mfcode="0x115f">
+				<description>Set to 0x12 (0xFE) to connect (disconnect) the left button to (from) the relay.</description>
+			</attribute>
+			<attribute id="0xff23" name="Xiaomi Disconnect 2" type="u8" showas="hex" access="rw" required="o" mfcode="0x115f">
+				<description>Set to 0x22 (0xFE) to connect (disconnect) the left button to (from) the relay.</description>
+			</attribute>
+			<!-- <attribute id="0xff0d" name="Xiaomi Sensitivity" type="u8" access="rw" required="o" mfcode="0x1037"></attribute> -->
+		</attribute-set>
+		<attribute-set id="0x0010" description="Basic Device Settings">
+			<attribute id="0x0010" name="Location Description" type="cstring" range="0,16" access="rw" required="o"></attribute>
+			<attribute id="0x0011" name="Physical Environment" type="enum8" default="0" access="rw" required="o">
+				<value name="Unspecified Environment" value="0"></value>
+				<!-- 0x01 - 0x7f Specified per Profile -->
+				<value name="Unknown Environment" value="0xff"></value>
+			</attribute>
+			<attribute id="0x0012" name="Device Enabled" type="bool" default="1" access="rw" required="o">
+				<value name="Disabled" value="0"></value>
+				<value name="Enabled" value="1"></value>
+			</attribute>
+			<attribute id="0x0013" name="Alarm Mask" type="bmp8" default="00000000" access="rw" required="o">
+				<value name="General Hardware Fault" value="0"></value>
+				<value name="General Software Fault" value="1"></value>
+			</attribute>
+      <attribute id="0x0014" name="Disable Local Config" type="bmp8" default="00000000" access="rw" required="o">
+				<value name="Reset (to factory defaults) disabled" value="0"></value>
+				<value name="Device configuration disabled" value="1"></value>
+			</attribute>
+		</attribute-set>
+		<attribute-set id="0x0030" description="Philips Specific" mfcode="0x100b">
+			<attribute id="0x0030" name="Sensitivity" description="Hue motion sensor related SML001" type="enum8" default="0" access="rw" required="o" mfcode="0x100b">
+				<value name="default" value="0"></value>
+				<value name="high" value="1"></value>
+				<value name="max" value="2"></value>
+			</attribute>
+			<attribute id="0x0031" name="Configuration" type="bmp16" default="0" access="rw" required="o" mfcode="0x100b" description="TODO flags are only known for hue dimmer switch">
+				<value name="Touchlink enabled 0" value="0"></value>
+				<value name="Touchlink enabled 1" value="1"></value>
+				<value name="Touchlink enabled 2" value="3"></value>
+			</attribute>
+			<attribute id="0x0032" name="Usertest" type="bool" default="0" access="rw" required="o" mfcode="0x100b"></attribute>
+			<attribute id="0x0033" name="LED Indication" type="bool" default="0" access="rw" required="o" mfcode="0x100b"></attribute>
+		</attribute-set>
+		<attribute-set id="0x4000" description="Manufacturer specific" mfcode="0x1037">
+			<attribute id="0x4001" name="128-Bit security key" type="seckey" access="r" required="m" mfcode="0x1037"></attribute>
+			<attribute id="0x4002" name="IEEE address" type="uid" access="rw" required="m" mfcode="0x1037"></attribute>
+		</attribute-set>
+		<attribute-set id="0x4000" description="Manufacturer specific" mfcode="0x1166">
+			<attribute id="0x4001" name="128-Bit security key" type="seckey" access="r" required="m" mfcode="0x1166"></attribute>
+			<attribute id="0x4002" name="IEEE address" type="uid" access="rw" required="m" mfcode="0x1166"></attribute>
+		</attribute-set>
+    <attribute-set id="0x4000" description="Müller Licht specific" mfcode="0x121b">
+			<attribute id="0x4005" name="Scene" type="u8" access="rw" required="o" mfcode="0x121b"></attribute>
+		</attribute-set>
+		<attribute-set id="0x8000" description="Develco Specific" mfcode="0x1015">
+			<attribute id="0x8000" name="Primary SW Version" type="ostring" access="r" required="m" mfcode="0x1015"></attribute>
+			<attribute id="0x8010" name="Primary Bootloader SW Version" type="ostring" access="r" required="m" mfcode="0x1015"></attribute>
+			<attribute id="0x8020" name="Primary HW Version" type="ostring" access="r" required="m" mfcode="0x1015"></attribute>
+			<attribute id="0x8030" name="Primary HW name" type="ostring" access="r" required="m" mfcode="0x1015"></attribute>
+			<attribute id="0x8050" name="Primary SW Version 3rd Party" type="ostring" access="r" required="m" mfcode="0x1015"></attribute>
+		</attribute-set>
+		<attribute id="0xfffd" name="Cluster Revision" type="u16" default="0" access="rw" required="o"></attribute>
+		<command id="00" dir="recv" name="Reset to Factory Defaults" required="o"></command>
+		</server>
+		<client>
+		</client>
+	</cluster>
+	<cluster id="0001" name="Power Configuration">
+		<description>Attributes for determining more detailed information about a device’s power source(s), and for configuring under/over voltage alarms.</description>
+		<server>
+		<attribute-set id="0x0000" description="Mains Information">
+			<attribute id="0x0000" name="Mains Voltage" type="u16" access="r" required="o"></attribute>
+			<attribute id="0x0001" name="Mains Frequency" type="u8" access="r" required="o"></attribute>
+		</attribute-set>
+		<attribute-set id="0x0010" description="Mains Settings">
+			<attribute id="0x0010" name="Mains Alarm Mask" type="bmp8" default="00000000" access="rw" required="o">
+				<value name="Mains Voltage too low (7.2.2.2.2)" value="0"></value>
+				<value name="Mains Voltage too high (7.2.2.2.3)" value="1"></value>
+			</attribute>
+			<attribute id="0x0011" name="Mains Voltage Min Threshold" type="u16" access="rw" default="0" required="o"></attribute>
+			<attribute id="0x0012" name="Mains Voltage Max Threshold" type="u16" access="rw" default="ffff" required="o"></attribute>
+			<attribute id="0x0013" name="Mains Voltage Dwell Trip Point" type="u16" access="rw" default="0" required="o"></attribute>
+		</attribute-set>
+		<attribute-set id="0x0020" description="Battery Information">
+			<attribute id="0x0020" name="Battery Voltage" type="u8" access="r" required="o"></attribute>
+			<attribute id="0x0021" name="Battery Percentage Remaining" type="u8" access="r" required="o"></attribute>
+		</attribute-set>
+		<attribute-set id="0x0030" description="Battery Settings">
+			<attribute id="0x0030" name="Battery Manufacturer" type="cstring" access="rw" required="o" range="0,16"></attribute>
+			<attribute id="0x0031" name="Battery Size" type="enum8" default="ff" access="rw" required="o">
+				<value name="No Battery" value="0"></value>
+				<value name="Built in" value="1"></value>
+				<value name="Other" value="2"></value>
+				<value name="AA" value="3"></value>
+				<value name="AAA" value="4"></value>
+				<value name="C" value="5"></value>
+				<value name="D" value="6"></value>
+			</attribute>
+			<attribute id="0x0032" name="Battery AHr Rating" type="u16" access="rw" required="o"></attribute>
+			<attribute id="0x0033" name="Battery Quantity" type="u8" access="rw" required="o"></attribute>
+			<attribute id="0x0034" name="Battery Rated Voltage" type="u8" access="rw" required="o"></attribute>
+			<attribute id="0x0035" name="Battery Alarm Mask" type="bmp8" default="00000000" access="rw" required="o">
+				<value name="Battery Voltage too low" value="0"></value>
+				<value name="Battery Alarm 1" value="1"></value>
+				<value name="Battery Alarm 2" value="2"></value>
+				<value name="Battery Alarm 3" value="3"></value>
+			</attribute>
+			<attribute id="0x0036" name="Battery Voltage Min Threshold" type="u8" access="rw" default="00" required="o"></attribute>
+			<attribute id="0x003e" name="Battery Alarm State" type="bmp32" access="rw" default="0" required="o">
+
+			</attribute>
+		</attribute-set>
+		</server>
+    <client>
+    </client>
+	</cluster>
+	<cluster id="0x0002" name="Device Temperature Configuration">
+		<description>Attributes for determining information about a device’s internal temperature, and for configuring under/over temperature alarms.</description>
+		<server>
+			<attribute-set id="0x0000" description="Device Temperature Information">
+				<attribute id="0x0000" name="Current Temperature" type="s16" access="r" range="-200,200" required="m"></attribute>
+				<attribute id="0x0001" name="Min Temp Experienced" type="s16" access="r" range="-200,200" required="o"></attribute>
+				<attribute id="0x0002" name="Max Temp Experienced" type="s16" access="r" range="-200,200" required="o"></attribute>
+				<attribute id="0x0003" name="Over Temp Total Dwell" type="u16" access="r" range="0x0000,0xffff" default="0" required="o"></attribute>
+			</attribute-set>
+			<attribute-set id="0x0010" description="Device Temperature Settings">
+				<attribute id="0x0010" name="Device Temp Alarm Mask" type="bmp8" access="rw" range="00000000,00000011" default="00000000" required="o"></attribute>
+				<attribute id="0x0011" name="Low Temp Threshold" type="s16" access="rw" range="-200,200" required="o"></attribute>
+				<attribute id="0x0012" name="High Temp Threshold" type="s16" access="rw" range="-200,200" required="o"></attribute>
+				<attribute id="0x0013" name="Low Temp Dwell Trip Point" type="u24" access="rw" range="0x000000,0xffffff" required="o"></attribute>
+				<attribute id="0x0014" name="High Temp Dwell Trip Point" type="u24" access="rw" range="0x000000,0xffffff" required="o"></attribute>
+			</attribute-set>
+		</server>
+		<client>
+		</client>
+	</cluster>
+	<cluster id="0x0003" name="Identify">
+		<description>Attributes and commands for putting a device into Identification mode (e.g. flashing a light)</description>
+		<server>
+			<attribute id="0x0000" name="Identify Time" type="u16" access="rw" default="0x0000" range="0x0000,0xfff" required="m"></attribute>
+			<attribute id="0x4000" name="Identification button" type="bool" default="0x00" access="r" required="m" mfcode="0x1246"></attribute>
+			<command id="00" dir="recv" name="Identify" required="m">
+				<description>Start or stop the device identifying itself.</description>
+				<payload>
+					<attribute id="0x0000" type="u16" name="Identify Time" required="m" default="5">
+						<description>The time in seconds for which a device will stay in identify mode.</description>
+					</attribute>
+				</payload>
+			</command>
+						<command id="01" dir="recv" name="Identify Query" response="0x00" required="m">
+								<description>Allows the sending device to request the target or targets to respond if they are currently identifying themselves.</description>
+								<payload>
+								</payload>
+						</command>
+			<command id="40" dir="recv" name="Trigger Effect" required="m">
+				<description>The trigger effect command allows the support of feedback to the user, such as a certain light effect.
+</description>
+				<payload>
+					<attribute id="0x0000" type="enum8" name="Effect identifier" required="m" default="0x00">
+						<description>The effect identifier field specifies the identify effect to use.</description>
+							<value name="Blink" value="0x00"></value>
+							<value name="Breathe" value="0x01"></value>
+							<value name="Okay" value="0x02"></value>
+							<value name="Channel change" value="0x0b"></value>
+							<value name="Finish" value="0xfe"></value>
+							<value name="Stop" value="0xff"></value>
+					</attribute>
+					<attribute id="0x0001" type="enum8" name="Effect variant" required="m" default="0">
+						<description>The effect identifier field specifies the identify effect to use.</description>
+						<value name="Default" value="0x00"></value>
+					</attribute>
+				</payload>
+			</command>
+		</server>
+		<client>
+					<command id="00" dir="recv" name="Identify Query Response" required="m">
+							<description>Response of a identify query command.</description>
+							<payload>
+									<attribute id="0x0000" type="u16" name="Timeout" required="m" default="0">
+											<description>The time in seconds for which a device will stay in identify mode.</description>
+									</attribute>
+							</payload>
+					</command>
+		</client>
+	</cluster>
+	<cluster id="0004" name="Groups">
+	<description>Attributes and commands for group configuration and manipulation.</description>
+		<server>
+			<attribute id="0000" name="Name Support" type="bmp8" range="x0000000" access="r" required="m">
+				<value name="Name Support" value="7"></value>
+			</attribute>
+			<command id="00" dir="recv" name="Add group" required="m" response="0x00">
+				<description>Add a group to the device.</description>
+				<payload>
+					<attribute id="0x0000" type="u16" name="Group ID" showas="hex" required="m" default="0x0000"></attribute>
+					<attribute id="0x0001" type="cstring" name="Group Name" required="m"></attribute>
+				</payload>
+			</command>
+			<command id="01" dir="recv" name="View group" required="m" response="0x01">
+				<description>Get the name of a group.</description>
+				<payload>
+					<attribute id="0x0000" type="u16" name="Group ID" showas="hex" required="m" default="0x0000"></attribute>
+				</payload>
+			</command>
+			<command id="02" dir="recv" name="Get group membership" required="m" response="0x02">
+				<description>Get the group membership of the device.</description>
+				<payload>
+					<attribute id="0x0000" type="u8" name="Group count" required="m" default="0x00"></attribute>
+					<attribute id="0x0001" type="u16" name="Group list" showas="hex" listSize="@0x0000" required="m" ></attribute>
+				</payload>
+			</command>
+			<command id="03" dir="recv" name="Remove group" required="m" response="0x03">
+				<description>Remove a group from the device.</description>
+				<payload>
+					<attribute id="0x0000" type="u16" name="Group ID" showas="hex" required="m" default="0x0000"></attribute>
+				</payload>
+			</command>
+			<command id="04" dir="recv" name="Remove all groups" required="m">
+				<description>Remove all group from the device.</description>
+			</command>
+		</server>
+		<client>
+			<command id="00" dir="recv" name="Add group response" required="m">
+				<description>The Response to the add group request.</description>
+				<payload>
+					<attribute id="0x0000" type="enum8" name="Status" required="m" default="0x00" enumeration="ZCL_Status">
+					</attribute>
+					<attribute id="0x0001" type="u16" name="Group ID" showas="hex" required="m" default="0x0000"></attribute>
+				</payload>
+			</command>
+			<command id="01" dir="recv" name="View group response" required="m">
+				<description>The Response to the view group request.</description>
+				<payload>
+					<attribute id="0x0000" type="enum8" name="Status" required="m" default="0x00" enumeration="ZCL_Status">
+					</attribute>
+					<attribute id="0x0001" type="u16" name="Group ID" showas="hex" required="m" default="0x0000"></attribute>
+					<attribute id="0x0002" type="cstring" name="Group Name" required="m"></attribute>
+					<condition id="0x0000" op="!=" value="0x00">
+						<action action="ignore" id="0x0001" />
+						<action action="ignore" id="0x0002" />
+					</condition>
+				</payload>
+			</command>
+			<command id="02" dir="recv" name="Get group membership response" required="m">
+				<description>The Response to the get group membership request.</description>
+				<payload>
+					<attribute id="0x0000" type="u8" name="Capacity" required="m" default="0x00"></attribute>
+					<attribute id="0x0001" type="u8" name="Group count" required="m" default="0x00"></attribute>
+					<attribute id="0x0002" type="u16" name="Group list" showas="hex" listSize="0x0001" required="o" ></attribute>
+				</payload>
+			</command>
+			<command id="03" dir="recv" name="Remove group response" required="m">
+				<description>The Response to the remove group request.</description>
+				<payload>
+					<attribute id="0x0000" type="enum8" name="Status" required="m" default="0x00" enumeration="ZCL_Status">
+					</attribute>
+					<attribute id="0x0001" type="u16" name="Group ID" showas="hex" required="m" default="0x0000"></attribute>
+				</payload>
+			</command>
+		</client>
+	</cluster>
+	<cluster id="0005" name="Scenes">
+	<description>Attributes and commands for scene configuration and manipulation.</description>
+		<server>
+			<attribute id="0x0000" name="Scene Count" type="u8" range="0x00-0xff" access="r" required="m" showas="hex" default="0x00"></attribute>
+			<attribute id="0x0001" name="Current Scene" type="u8" range="0x00-0xff" access="r" required="m" showas="hex" default="0x00"></attribute>
+			<attribute id="0x0002" name="Current Group" type="u16" range="0x0000-0xfff7" access="r" required="m" showas="hex" default="0x0000"></attribute>
+			<attribute id="0x0003" name="Scene Valid" type="bool" access="r" required="m" default="0"></attribute>
+			<attribute id="0x0004" name="Name Support" type="bmp8" access="r" showas="hex" required="m" default="0"></attribute>
+			<attribute id="0x0005" name="Last ConfiguredBy" type="uid" access="r" showas="hex" required="o"></attribute>
+			<command id="0x00" dir="recv" name="Add scene" required="m" response="0x00">
+				<description>Add a scenes to the group (empty).</description>
+				<payload>
+					<attribute id="0x0000" type="u16" name="Group ID" required="m" showas="hex" default="0x0000"></attribute>
+					<attribute id="0x0001" type="u8" name="Scene ID" required="m" showas="hex" default="0x00"></attribute>
+					<attribute id="0x0002" type="u16" name="Transition time" required="m" showas="hex" default="0x0000"></attribute>
+				</payload>
+			</command>
+			<command id="0x01" dir="recv" name="View scene" required="m" response="0x01">
+				<description>Views the scenes of a group.</description>
+				<payload>
+					<attribute id="0x0000" type="u16" name="Group ID" required="m" showas="hex" default="0x0000"></attribute>
+					<attribute id="0x0001" type="u8" name="Scene ID" required="m" showas="hex" default="0x00"></attribute>
+				</payload>
+			</command>
+			<command id="0x02" dir="recv" name="Remove scene" required="m" response="0x02">
+				<description>Removes a scenes of a group.</description>
+				<payload>
+					<attribute id="0x0000" type="u16" name="Group ID" required="m" showas="hex" default="0x0000"></attribute>
+					<attribute id="0x0001" type="u8" name="Scene ID" required="m" showas="hex" default="0x00"></attribute>
+				</payload>
+			</command>
+			<command id="0x03" dir="recv" name="Remove all scenes" required="m" response="0x03">
+				<description>Removes all scenes of a group.</description>
+				<payload>
+					<attribute id="0x0000" type="u16" name="Group ID" required="m" showas="hex" default="0x0000"></attribute>
+				</payload>
+			</command>
+			<command id="0x04" dir="recv" name="Store scene" required="m" response="0x04">
+				<description>Stores a scene of a group for a device.</description>
+				<payload>
+					<attribute id="0x0000" type="u16" name="Group ID" required="m" showas="hex" default="0x0000"></attribute>
+					<attribute id="0x0001" type="u8" name="Scene ID" required="m" showas="hex" default="0x00"></attribute>
+				</payload>
+			</command>
+			<command id="0x05" dir="recv" name="Recall scene" required="m" response="0x05">
+				<description>Recalls a scene of a group for a device.</description>
+				<payload>
+					<attribute id="0x0000" type="u16" name="Group ID" required="m" showas="hex" default="0x0000"></attribute>
+					<attribute id="0x0001" type="u8" name="Scene ID" required="m" showas="hex" default="0x00"></attribute>
+				</payload>
+			</command>
+			<command id="0x06" dir="recv" name="Get scene membership" required="m" response="0x06">
+				<description>Get the scenes of a group for a device.</description>
+				<payload>
+					<attribute id="0x0000" type="u16" name="Group ID" required="m" showas="hex" default="0x0000"></attribute>
+				</payload>
+			</command>
+			<command id="0x41" dir="recv" name="Enhanced view scene" required="m" response="0x41">
+				<description>Views the scenes of a group.</description>
+				<payload>
+					<attribute id="0x0000" type="u16" name="Group ID" required="m" showas="hex" default="0x0000"></attribute>
+					<attribute id="0x0001" type="u8" name="Scene ID" required="m" showas="hex" default="0x00"></attribute>
+				</payload>
+			</command>
+		<!-- TODO -->
+		</server>
+		<client>
+			<command id="0x00" dir="recv" name="Add scene response" required="m">
+				<description>Response to the add scene command.</description>
+				<payload>
+					<attribute id="0x0000" type="enum8" name="Status" required="m" default="0x00" enumeration="ZCL_Status"></attribute>
+					<attribute id="0x0001" type="u16" name="Group ID" required="m" showas="hex" default="0x0000"></attribute>
+					<attribute id="0x0002" type="u8" name="Scene ID" required="m" showas="hex" default="0x00"></attribute>
+				</payload>
+			</command>
+			<command id="0x01" dir="recv" name="View scene response" required="m">
+				<description>Response to the view scene command.</description>
+				<payload>
+					<attribute id="0x0000" type="enum8" name="Status" required="m" default="0x00" enumeration="ZCL_Status"></attribute>
+					<attribute id="0x0001" type="u16" name="Group ID" required="m" showas="hex" default="0x0000"></attribute>
+					<attribute id="0x0002" type="u8" name="Scene ID" required="m" showas="hex" default="0x00"></attribute>
+					<attribute id="0x0003" type="u16" name="Transition time" required="m" showas="hex" default="0x0000"></attribute>
+				</payload>
+			</command>
+			<command id="0x02" dir="recv" name="Remove scene response" required="m">
+				<description>Response to the remove scene command.</description>
+				<payload>
+					<attribute id="0x0000" type="enum8" name="Status" required="m" default="0x00" enumeration="ZCL_Status"></attribute>
+					<attribute id="0x0001" type="u16" name="Group ID" required="m" showas="hex" default="0x0000"></attribute>
+					<attribute id="0x0002" type="u8" name="Scene ID" required="m" showas="hex" default="0x00"></attribute>
+				</payload>
+			</command>
+			<command id="0x03" dir="recv" name="Remove all scenes response" required="m">
+				<description>Response to the remove all scenes command.</description>
+				<payload>
+					<attribute id="0x0000" type="enum8" name="Status" required="m" default="0x00" enumeration="ZCL_Status"></attribute>
+					<attribute id="0x0001" type="u16" name="Group ID" required="m" showas="hex" default="0x0000"></attribute>
+				</payload>
+			</command>
+			<command id="0x04" dir="recv" name="Store scene response" required="m">
+				<description>Response to the store scene command.</description>
+				<payload>
+					<attribute id="0x0000" type="enum8" name="Status" required="m" default="0x00" enumeration="ZCL_Status"></attribute>
+					<attribute id="0x0001" type="u16" name="Group ID" required="m" showas="hex" default="0x0000"></attribute>
+					<attribute id="0x0002" type="u8" name="Scene ID" required="m" showas="hex" default="0x00"></attribute>
+				</payload>
+			</command>
+			<command id="0x06" dir="recv" name="Get scene membershio response" required="m">
+				<description>Shows details about scene membership.</description>
+				<payload>
+					<attribute id="0x0000" type="enum8" name="Status" required="m" default="0x00" enumeration="ZCL_Status"></attribute>
+					<attribute id="0x0001" type="u8" name="Capacity" required="m" showas="dec" default="0x00"></attribute>
+					<attribute id="0x0002" type="u16" name="Group ID" required="m" showas="hex" default="0x0000"></attribute>
+					<attribute id="0x0003" type="u8" name="Scene count" required="m" showas="dec" default="0x00"></attribute>
+				</payload>
+			</command>
+			<command id="0x41" dir="recv" name="Enhanced view scene response" required="m">
+				<description>A scene description.</description>
+				<payload>
+					<attribute id="0x0000" type="enum8" name="Status" required="m" default="0x00" enumeration="ZCL_Status"></attribute>
+					<attribute id="0x0001" type="u16" name="Group ID" required="m" showas="hex" default="0x0000"></attribute>
+					<attribute id="0x0002" type="u8" name="Scene ID" required="m" showas="hex" default="0x00"></attribute>
+					<attribute id="0x0003" type="u16" name="Transition time" required="m" showas="dec" default="0x00"></attribute>
+					<attribute id="0x0004" type="cstring" name="Name" required="m"></attribute>
+				</payload>
+			</command>
+		<!-- TODO -->
+		</client>
+	</cluster>
+	<cluster id="0006" name="On/Off">
+		<description>Attributes and commands for switching devices between 'On' and 'Off' states.</description>
+		<server>
+						<attribute-set id="0x0000" description="OnOff state">
+							<attribute id="0000" name="OnOff" type="bool" access="r" default="0" required="m">
+									<value name="On" value="1"></value>
+									<value name="Off" value="0"></value>
+							</attribute>
+						</attribute-set>
+						<attribute-set id="0x4000" description="ZLL extensions">
+							<attribute id="0x4000" name="GlobalSceneControl" type="bool" access="r" default="0" required="o">
+							</attribute>
+							<attribute id="0x4001" name="OnTime" type="u16" access="r" default="0" required="o">
+							</attribute>
+							<attribute id="0x4002" name="OffWaitTime" type="u16" access="r" default="0" required="o">
+							</attribute>
+							<attribute id="0x4003" name="PowerOn OnOff" type="enum8" access="rw" default="0x01" required="o">
+                <value name="Off" value="0x00"></value>
+                <value name="On" value="0x01"></value>
+                <value name="Previous" value="0xff"></value>
+							</attribute>
+						</attribute-set>
+            <attribute-set id="0x8000" description="Xiaomi" mfcode="0x1037">
+              <attribute id="0x8000" name="Button Press" type="u8" access="r" required="o"/>
+            </attribute-set>
+			<command id="00" dir="recv" name="Off" required="m">
+				<description>On receipt of this command, a device shall enter its 'Off' state. This state is device dependent, but it is recommended that it is used for power off or similar functions.</description>
+			</command>
+			<command id="01" dir="recv" name="On" required="m">
+				<description>On receipt of this command, a device shall enter its 'On' state. This state is device dependent, but it is recommended that it is used for power on or similar functions.</description>
+			</command>
+			<command id="02" dir="recv" name="Toggle" required="m">
+				<description>On receipt of this command, if a device is in its ‘Off’ state it shall enter its 'On' state. Otherwise, if it is in its ‘On’ state it shall enter its 'Off' state.</description>
+			</command>
+			<command id="40" dir="recv" name="Off with effect" required="m">
+				<description></description>
+				<payload>
+					<attribute id="0x0000" type="enum8" name="Effect identifier" required="m" default="0x00">
+						<description>The effect identifier field specifies the fading effect to use.</description>
+							<value name="Delayed all off" value="0x00"></value>
+							<value name="Dying light" value="0x01"></value>
+					</attribute>
+					<attribute id="0x0001" type="enum8" name="Effect variant" required="m" default="0x00">
+						<description>The effect identifier field specifies the effect variant to use.</description>
+							<value name="Fade off in 0.8s (Delayed all off)" value="0x00"></value>
+							<value name="No fade (Delayed all off)" value="0x01"></value>
+							<value name="50% dim down in 0.8s then fade off in 12s (Delayed all off)" value="0x02"></value>
+							<value name="20% dim up in 0.5s then off in 1s (Dying light)" value="0x00"></value>
+							<value name="" value="0x01"></value>
+					</attribute>
+				</payload>
+			</command>
+			<command id="41" dir="recv" name="On with recall global scene" required="m">
+				<description>The on with recall global scene command allows the recall of the light settings when the light was turned off.</description>
+			</command>
+			<command id="42" dir="recv" name="On with timed off" required="m">
+				<description>Allows lamps to be turned on for a specific duration with a guarded off duration so that should the lamp be subsequently switched off, further on with timed off commands, received during this time, are prevented from turning the lamps back on.</description>
+				<payload>
+					<attribute id="0x0000" type="bmp8" name="On/off control" required="m" default="0x00">
+						<description>The effect identifier field specifies the fading effect to use.</description>
+							<value name="Accept only when on" value="0"></value>
+					</attribute>
+					<attribute id="0x0001" type="u16" name="On time" required="m" default="0x0000">
+						<description>Length of time (in 1/10ths second) that the lamp is to remain on.</description>
+					</attribute>
+					<attribute id="0x0002" type="u16" name="Off wait time" required="m" default="0x0000">
+						<description>Length of time (in 1/10ths second) that the lamp shall remain off.</description>
+					</attribute>
+				</payload>
+			</command>
+		</server>
+		<client>
+		</client>
+	</cluster>
+	<cluster id="de06" name="RGB Color">
+		<description>Attributes and commands for setting devices light color. The color is specified in the RGB range from 0 - 255.</description>
+		<server>
+			<attribute id="0000" name="CurrentColorSet" type="u32" access="r" default="0" required="m" showas="hex">
+			</attribute>
+			<attribute id="0001" name="ColorSetCount" type="u8" access="r" default="0" required="m">
+			</attribute>
+			<command id="00" dir="recv" name="Set Color" required="m">
+				<description>On receipt of this command, the color of the light shall be changed and the current index updatet.</description>
+				<payload>
+					<attribute id="0x0000" type="u8" name="Red" required="m" default="0x00" range="0x00,0xFF" showas="slider">
+</attribute>
+					<attribute id="0x0001" type="u8" name="Green" required="m" default="0x00" range="0x00,0xFF" showas="slider"></attribute>
+					<attribute id="0x0002" type="u8" name="Blue" required="m" default="0x00" range="0x00,0xFF" showas="slider"></attribute>
+					<attribute id="0x0003" type="u8" name="Set Index" required="m" default="0x00"></attribute>
+					<attribute id="0x0004" type="bmp8" name="Options" required="m" default="0x00">
+						<value name="Change colors" value="0"></value>
+						<value name="Use current preset" value="1"></value>
+					</attribute>
+				</payload>
+			</command>
+		</server>
+		<client>
+
+		</client>
+	</cluster>
+	<cluster id="0x0007" name="On/Off Switch Configuration">
+	<description>Attributes and commands for configuring On/Off switching devices</description>
+	<server>
+		<attribute-set id="0x0000" description="Switch Information">
+			<attribute id="0x0000" name="SwitchType" type="enum8" access="r" default="0" required="m">
+				<description>The SwitchType attribute specifies the basic functionality of the On/Off switching device.</description>
+				<value name="Toggle" value="0">
+					<description>A switch with two physical states. An action by the user (e.g. toggling a rocker switch) moves the switch from state 1 to state 2. The switch then remains in that state until another action from the user returns it to state 1.</description>
+				</value>
+				<value name="Momentary" value="1">
+					<description>A switch with two physical states. An action by the user (e.g. pressing a button) moves the switch from state 1 to state 2. When the user ends his action (e.g. releases the button) the switch returns to state 1.</description>
+				</value>
+			</attribute>
+		</attribute-set>
+		<attribute-set id="0x0010" description="Switch Settings">
+			<attribute id="0x0010" name="SwitchActions" type="enum8" access="rw" default="0" required="m">
+			<description>The SwitchActions attribute is 8-bits in length and specifies the commands of the On/Off cluster to be generated when the switch moves between its two states.</description>
+				<value name="On-Off" value="0"></value>
+				<value name="Off-On" value="1"></value>
+				<value name="Toggle" value="2"></value>
+			</attribute>
+		</attribute-set>
+	</server>
+	<client>
+	</client>
+	<!-- TODO -->
+	</cluster>
+	<cluster id="0x0008" name="Level Control">
+	<description>This cluster provides an interface for controlling a characteristic of a device that can be set to a level, for example the brightness of a light, the degree of closure of a door, or the power output of a heater.</description>
+		<server>
+			<attribute id = "0000" name="Current Level" type="u8" range="0x00,0xff" access="r" required="m" default="0x00">
+				<description>The CurrentLevel attribute represents the current level of this device. meaning of 'level' is device dependent.</description>
+			</attribute>
+			<attribute id = "0001" name="Remaining Time" type="u16" range="0x0000,0xffff" access="r" required="o" default="0x0000">
+				<description>The RemainingTime attribute represents the time remaining until the current command is complete - it is specified in 1/10ths of a second.</description>
+			</attribute>
+			<attribute id = "0x000f" name="Unknown" type="bmp8" access="rw" required="o">
+				<description>IKEA specific.</description>
+			</attribute>
+			<attribute id = "0010" name="OnOff Transistion Time" type="u16" range="0x0000,0xffff" access="rw" required="o" default="0x0000">
+				<description>The OnOffTransitionTime attribute represents the time taken to move to or from the target level when On of Off commands are received by an On/Off cluster on the same endpoint. It is specified in 1/10ths of a second. The actual time taken should be as close to OnOffTransitionTime as the device is able.</description>
+			</attribute>
+			<attribute id = "0011" name="On Level" type="u8" range="0x00,0xfe" access="rw" required="o" default="0xfe">
+				<description>The OnLevel attribute determines the value that the CurrentLevel attribute is set to when the OnOff attribute of an On/Off cluster on the same endpoint is set to On. If the OnLevel attribute is not implemented, or is set to 0xff, it has no effect.</description>
+			</attribute>
+      <attribute id = "0012" name="On Transition Time" type="u16" range="0x0000,0xfffe" access="rw" required="o">
+			</attribute>
+      <attribute id = "0013" name="Off Transition Time" type="u16" range="0x0000,0xfffe" access="rw" required="o">
+			</attribute>
+      <attribute id = "0014" name="Default Move Rate" type="u8" range="0x00,0xfe" access="rw" required="o">
+      </attribute>
+			<attribute id="0x4000" name="PowerOn Level" type="u8" access="rw" required="o">
+      </attribute>
+			<command id="0x00" dir="recv" name="Move to Level" required="m">
+				<description></description>
+				<payload>
+					<attribute id="0x0000" type="u8" name="Level" required="m" default="0x00" range="0x00,0xff"></attribute>
+					<attribute id="0x0001" type="u16" name="Transistion time" required="m" default="0x0000"></attribute>
+				</payload>
+			</command>
+			<command id="0x01" dir="recv" name="Move" required="m">
+				<description></description>
+				<payload>
+					<attribute id="0x0000" type="enum8" name="Move mode" required="m" default="0x00">
+						<value name="Up" value="0x00"></value>
+						<value name="Down" value="0x01"></value>
+					</attribute>
+					<attribute id="0x0001" type="u8" name="Rate" required="m" default="0x00"></attribute>
+				</payload>
+			</command>
+			<command id="0x02" dir="recv" name="Step" required="m">
+				<description></description>
+				<payload>
+					<attribute id="0x0000" type="enum8" name="Step mode" required="m" default="0x00">
+						<value name="Up" value="0x00"></value>
+						<value name="Down" value="0x01"></value>
+					</attribute>
+					<attribute id="0x0001" type="u8" name="Step size" required="m" default="0x00"></attribute>
+					<attribute id="0x0002" type="u16" name="Transition time" required="m" default="0x0000"></attribute>
+				</payload>
+			</command>
+			<command id="0x03" dir="recv" name="Stop" required="m">
+				<description></description>
+			</command>
+			<command id="0x04" dir="recv" name="Move to Level (with On/Off)" required="m">
+				<description></description>
+				<payload>
+					<attribute id="0x0000" type="u8" name="Level" required="m" default="0x00" range="0x00,0xff"></attribute>
+					<attribute id="0x0001" type="u16" name="Transistion time" required="m" default="0x0000"></attribute>
+				</payload>
+			</command>
+			<command id="0x05" dir="recv" name="Move (with On/Off)" required="m">
+				<description></description>
+				<payload>
+					<attribute id="0x0000" type="enum8" name="Move mode" required="m" default="0x00">
+						<value name="Up" value="0x00"></value>
+						<value name="Down" value="0x01"></value>
+					</attribute>
+					<attribute id="0x0001" type="u8" name="Rate" required="m" default="0x00"></attribute>
+				</payload>
+			</command>
+			<command id="0x06" dir="recv" name="Step (with On/Off)" required="m">
+				<description></description>
+				<payload>
+					<attribute id="0x0000" type="enum8" name="Step mode" required="m" default="0x00">
+						<value name="Up" value="0x00"></value>
+						<value name="Down" value="0x01"></value>
+					</attribute>
+					<attribute id="0x0001" type="u8" name="Step size" required="m" default="0x00"></attribute>
+					<attribute id="0x0002" type="u16" name="Transition time" required="m" default="0x0000"></attribute>
+				</payload>
+			</command>
+			<command id="0x07" dir="recv" name="Stop (with On/Off)" required="m">
+				<description></description>
+			</command>
+		</server>
+		<client>
+		<!-- TODO commands -->
+		</client>
+	<!-- TODO -->
+	</cluster>
+	<cluster id="0x0009" name="Alarms">
+	<description>Sending alarm notifications and configuring alarm functionality.</description>
+	<!-- TODO -->
+		<server>
+			<attribute-set id="0x0000" description="Alarm Information">
+				<attribute id="0x0000" name="Alarm Count" type="u16" access="rw" required="m" default="0x00"></attribute>
+			</attribute-set>
+			<command id="0x00" dir="send" name="Alarm" required="m">
+					<payload>
+						<attribute id="0x0000" type="u8" name="Alarm code" default="0x00" required="m" showas="hex">
+						</attribute>
+						<attribute id="0x0001" type="u16" name="Cluster Id" default="0x0000" required="m" showas="hex"></attribute>
+					</payload>
+				</command>
+		</server>
+		<client>
+		</client>
+	</cluster>
+	<cluster id="0x000a" name="Time">
+		<description>This cluster provides a basic interface to a real-time clock.</description>
+		<server>
+		<attribute id="0000" name="Time" type="utc" access="rw" required="m"></attribute>
+		<attribute id="0001" name="Time Status" type="bmp8" default="0b00000000" access="rw" required="m">
+				<value name="Master Clock" value="0"></value>
+				<value name="Synchronized" value="1"></value>
+				<value name="Master for Timezone and Dst" value="2"></value>
+        <value name="Superseding" value="3"></value>
+		</attribute>
+		<attribute id="0002" name="Time Zone" type="s32" range="-86400,86400" default="0" access="rw" required="o"></attribute>
+		<attribute id="0003" name="Dst Start" type="u32" range="0x00000000,0xfffffffe" access="rw" required="o"></attribute>
+		<attribute id="0004" name="Dst End" type="u32" range="0x00000000,0xfffffffe" access="rw" required="o"></attribute>
+		<attribute id="0005" name="Dst Shift" type="s32" range="-86400,86400" default="0" access="rw" required="o"></attribute>
+		<attribute id="0006" name="Standard Time" type="u32" range="0x00000000,0xfffffffe" access="r" required="o"></attribute>
+		<attribute id="0007" name="Local Time" type="u32" range="0x00000000,0xfffffffe" access="r" required="o"></attribute>
+    <attribute id="0008" name="Last Set Time" type="utc" range="0x00000000,0xfffffffe" default="0xffffffff" access="r" required="o"></attribute>
+    <attribute id="0009" name="Valid Until Time" type="utc" range="0x00000000,0xfffffffe" default="0xffffffff" access="rw" required="o"></attribute>
+		<!-- TODO -->
+		</server>
+		<client>
+		</client>
+	</cluster>
+	<cluster id="000b" name="Location">
+        <description>Measure distance between devices.</description>
+		<server>
+			<command id="0x40" dir="recv" name="Distance measure" required="m" response="0x40" showas="hex">
+				<description></description>
+				<payload>
+					<attribute id="0x0000" type="u16" name="Target address" required="m" default="0x0000" ></attribute>
+                    <attribute id="0x0001" type="enum8" name="Resolution" required="m" default="0x00">
+						<value name="High" value="0x00"></value>
+						<value name="Mid" value="0x01"></value>
+                        <value name="Low" value="0x02"></value>
+					</attribute>
+				</payload>
+			</command>
+		</server>
+        <client>
+				<command id="0x40" dir="recv" name="Distance measure response" required="m">
+					<description>Returns the result of a distance measure.</description>
+					<payload>
+                        <attribute id="0x0000" type="u16" name="Target address" required="m" default="0x0000" showas="hex"></attribute>
+						<attribute id="0x0001" type="u16" name="Distance (Meter)" required="m" default="0"></attribute>
+						<attribute id="0x0002" type="u16" name="Quality index" required="m" default="0"></attribute>
+					</payload>
+				</command>
+            </client>
+	<!-- TODO -->
+	</cluster>
+	<cluster id="0x000c" name="Analog Input (Basic)">
+		<description>An interface for reading the value of an analog measurement and accessing various characteristics of that measurement.</description>
+		<server>
+            <attribute id="0x001c" name="Description" type="cstring" required="o" access="rw"></attribute>
+            <attribute id="0x0041" name="Max Present Value" type="float" required="o" access="rw"></attribute>
+            <attribute id="0x0045" name="Min Present Value" type="float" required="o" access="rw"></attribute>
+			<attribute id="0x0051" name="Out of service" type="bool" required="m" access="rw" default="0"></attribute>
+			<attribute id="0x0055" name="Present value" type="float" required="m" access="rw" default="0"></attribute>
+            <attribute id="0x0067" name="Reliabillity" type="enum8" required="o" access="rw" default="0">
+                <value name="No fault detected" value="0"></value>
+                <value name="No sensor" value="1"></value>
+                <value name="Over range" value="2"></value>
+                <value name="Under range" value="3"></value>
+                <value name="Open loop" value="4"></value>
+                <value name="Shorted loop" value="5"></value>
+                <value name="No output" value="6"></value>
+                <value name="Unreliable other" value="7"></value>
+                <value name="Process error" value="8"></value>
+                <value name="Multi state fault" value="9"></value>
+                <value name="Configuration error" value="10"></value>
+            </attribute>
+            <attribute id="0x006a" name="Resolution" type="float" required="o" access="rw"></attribute>
+			<attribute id="0x006f" name="Status flags" type="bmp8" required="m" access="r" default="0">
+				<value name="In Alarm" value="0x01"></value>
+				<value name="Fault" value="0x02"></value>
+				<value name="Overidden" value="0x04"></value>
+				<value name="Out of Service" value="0x08"></value>
+			</attribute>
+            <attribute id="0x0075" name="Engineering Units" type="enum16" required="o" access="rw"></attribute>
+            <attribute id="0x0100" name="Application Type" type="u32" required="o" access="r"></attribute>
+			<attribute id="0xff05" name="Unknown" type="u16" required="o" access="r" default="0" showas="hex"></attribute>
+		</server>
+        <client>
+        </client>
+	</cluster>
+    <cluster id="0x000d" name="Analog Output (Basic)">
+        <description>The Analog Output (Basic) cluster provides an interface for setting the value of an analog output (typically to the environment) and accessing various characteristics of that value.</description>
+        <server>
+            <attribute id="0x001c" name="Description" type="cstring" required="o" access="rw"></attribute>
+            <attribute id="0x0041" name="Max Present Value" type="float" required="o" access="rw"></attribute>
+            <attribute id="0x0045" name="Min Present Value" type="float" required="o" access="rw"></attribute>
+            <attribute id="0x0051" name="Out of service" type="bool" required="m" access="rw" default="0"></attribute>
+            <attribute id="0x0055" name="Present value" type="float" required="m" access="rw" default="0"></attribute>
+            <attribute id="0x0067" name="Reliabillity" type="enum8" required="o" access="rw" default="0">
+                <value name="No fault detected" value="0"></value>
+                <value name="No sensor" value="1"></value>
+                <value name="Over range" value="2"></value>
+                <value name="Under range" value="3"></value>
+                <value name="Open loop" value="4"></value>
+                <value name="Shorted loop" value="5"></value>
+                <value name="No output" value="6"></value>
+                <value name="Unreliable other" value="7"></value>
+                <value name="Process error" value="8"></value>
+                <value name="Multi state fault" value="9"></value>
+                <value name="Configuration error" value="10"></value>
+            </attribute>
+            <attribute id="0x0068" name="Relinquish Default" type="float" required="o" access="rw"></attribute>
+            <attribute id="0x006a" name="Resolution" type="float" required="o" access="rw"></attribute>
+            <attribute id="0x006f" name="Status flags" type="bmp8" required="m" access="r" default="0">
+                <value name="In Alarm" value="0x01"></value>
+                <value name="Fault" value="0x02"></value>
+                <value name="Overidden" value="0x04"></value>
+                <value name="Out of Service" value="0x08"></value>
+            </attribute>
+            <attribute id="0x0075" name="Engineering Units" type="enum16" required="o" access="rw"></attribute>
+            <attribute id="0x0100" name="Application Type" type="u32" required="o" access="r"></attribute>
+            <attribute id="0xf000" name="Xiaomi 0xf000" type="u32" required="o" access="r"></attribute>
+        </server>
+        <client>
+        </client>
+    </cluster>
+	<cluster id="000e" name="Analog Value (Basic)">
+	<description>An interface for setting an analog value, typically used as a control system parameter, and accessing various characteristics of that value.</description>
+        <server>
+            <attribute id="0x001c" name="Description" type="cstring" required="o" access="rw"></attribute>
+            <attribute id="0x0051" name="Out of service" type="bool" required="m" access="rw" default="0"></attribute>
+            <attribute id="0x0055" name="Present value" type="float" required="m" access="rw" default="0"></attribute>
+            <attribute id="0x0067" name="Reliabillity" type="enum8" required="o" access="rw" default="0">
+                <value name="No fault detected" value="0"></value>
+                <value name="No sensor" value="1"></value>
+                <value name="Over range" value="2"></value>
+                <value name="Under range" value="3"></value>
+                <value name="Open loop" value="4"></value>
+                <value name="Shorted loop" value="5"></value>
+                <value name="No output" value="6"></value>
+                <value name="Unreliable other" value="7"></value>
+                <value name="Process error" value="8"></value>
+                <value name="Multi state fault" value="9"></value>
+                <value name="Configuration error" value="10"></value>
+            </attribute>
+            <attribute id="0x0068" name="Relinquish Default" type="float" required="o" access="rw"></attribute>
+            <attribute id="0x006f" name="Status flags" type="bmp8" required="m" access="r" default="0">
+                <value name="In Alarm" value="0x01"></value>
+                <value name="Fault" value="0x02"></value>
+                <value name="Overidden" value="0x04"></value>
+                <value name="Out of Service" value="0x08"></value>
+            </attribute>
+            <attribute id="0x0075" name="Engineering Units" type="enum16" required="o" access="rw"></attribute>
+            <attribute id="0x0100" name="Application Type" type="u32" required="o" access="r"></attribute>
+        </server>
+        <client>
+        </client>
+	</cluster>
+	<cluster id="000f" name="Binary Input (Basic)">
+		<description>The Binary Input (Basic) cluster provides an interface for reading the value of a binary measurement and accessing various characteristics of that measurement. The cluster is typically used to implement a sensor that measures a two-state physical quantity.</description>
+		<server>
+			<attribute id="0x0004" name="Active Text" type="cstring" required="o" access="rw" default=""></attribute>
+            <attribute id="0x001c" name="Description" type="cstring" access="rw" required="o"></attribute>
+            <attribute id="0x002e" name="Inactive Text" type="cstring" required="o" access="rw" default=""></attribute>
+			<attribute id="0x0051" name="Out of Service" type="bool" default="0" access="rw" required="m"></attribute>
+            <attribute id="0x0054" name="Polarity" type="enum8" required="o" access="r">
+                <value name="Normal" value="0"></value>
+                <value name="Reverse" value="1"></value>
+			</attribute>
+            <attribute id="0x0055" name="Present Value" type="bool" default="0" access="rw" required="m"></attribute>
+			<attribute id="0x0067" name="Reliabillity" type="enum8" required="o" access="rw" default="0">
+                <value name="No fault detected" value="0"></value>
+                <value name="No sensor" value="1"></value>
+                <value name="Over range" value="2"></value>
+                <value name="Under range" value="3"></value>
+                <value name="Open loop" value="4"></value>
+                <value name="Shorted loop" value="5"></value>
+                <value name="No output" value="6"></value>
+                <value name="Unreliable other" value="7"></value>
+                <value name="Process error" value="8"></value>
+                <value name="Multi state fault" value="9"></value>
+                <value name="Configuration error" value="10"></value>
+			</attribute>
+            <attribute id="0x006F" name="Status Flags" type="bmp8" default="0" access="r" required="m">
+				<value name="In Alarm" value="0x01"></value>
+				<value name="Fault" value="0x02"></value>
+				<value name="Overidden" value="0x04"></value>
+				<value name="Out of Service" value="0x08"></value>
+			</attribute>
+            <attribute id="0x0100" name="Application Type" type="u32" required="o" access="r"></attribute>
+		</server>
+		<client>
+		</client>
+	</cluster>
+	<cluster id="0010" name="Binary Output (Basic)">
+	<description>The Binary Output (Basic) cluster provides an interface for setting the value of a binary output, and accessing various characteristics of that value.</description>
+        <server>
+            <attribute id="0x0004" name="Active Text" type="cstring" required="o" access="rw" default=""></attribute>
+            <attribute id="0x001c" name="Description" type="cstring" required="o" access="rw" default=""></attribute>
+            <attribute id="0x002e" name="Inactive Text" type="cstring" required="o" access="rw" default=""></attribute>
+            <attribute id="0x0042" name="Min Off Time" type="u32" required="o" access="rw" default="0xffffffff"></attribute>
+            <attribute id="0x0043" name="Min On Time" type="u32" required="o" access="rw" default="0xffffffff"></attribute>
+            <attribute id="0x0051" name="Out of service" type="bool" required="m" access="rw" default="0"></attribute>
+            <attribute id="0x0054" name="Polarity" type="enum8" required="o" access="r">
+                <value name="Normal" value="0"></value>
+                <value name="Reverse" value="1"></value>
+            </attribute>
+            <attribute id="0x0055" name="Present value" type="bool" required="m" access="rw"></attribute>
+            <attribute id="0x0067" name="Reliabillity" type="enum8" required="o" access="rw" default="0">
+                <value name="No fault detected" value="0"></value>
+                <value name="No sensor" value="1"></value>
+                <value name="Over range" value="2"></value>
+                <value name="Under range" value="3"></value>
+                <value name="Open loop" value="4"></value>
+                <value name="Shorted loop" value="5"></value>
+                <value name="No output" value="6"></value>
+                <value name="Unreliable other" value="7"></value>
+                <value name="Process error" value="8"></value>
+                <value name="Multi state fault" value="9"></value>
+                <value name="Configuration error" value="10"></value>
+            </attribute>
+            <attribute id="0x0068" name="Relinquish Default" type="bool" required="o" access="rw"></attribute>
+            <attribute id="0x006f" name="Status flags" type="bmp8" required="m" access="r" default="0">
+                <value name="In Alarm" value="0x01"></value>
+                <value name="Fault" value="0x02"></value>
+                <value name="Overidden" value="0x04"></value>
+                <value name="Out of Service" value="0x08"></value>
+            </attribute>
+            <attribute id="0x0100" name="Application Type" type="u32" required="o" access="r"></attribute>
+            <attribute-set id="0xff00" description="Xiaomi Specific" mfcode="0x1037">
+                <attribute id="0xff06" name="Interlock" type="bool" access="rw" required="m" mfcode="0x1037"></attribute>
+            </attribute-set>
+        </server>
+        <client>
+        </client>
+	</cluster>
+	<cluster id="0011" name="Binary Value (Basic)">
+	<description>The Binary Value (Basic) cluster provides an interface for setting a binary value, typically used as a control system parameter, and accessing various characteristics of that value.</description>
+        <server>
+            <attribute id="0x0004" name="Active Text" type="cstring" required="o" access="rw" default=""></attribute>
+            <attribute id="0x001c" name="Description" type="cstring" required="o" access="rw" default=""></attribute>
+            <attribute id="0x002e" name="Inactive Text" type="cstring" required="o" access="rw" default=""></attribute>
+            <attribute id="0x0042" name="Min Off Time" type="u32" required="o" access="rw" default="0xffffffff"></attribute>
+            <attribute id="0x0043" name="Min On Time" type="u32" required="o" access="rw" default="0xffffffff"></attribute>
+            <attribute id="0x0051" name="Out of service" type="bool" required="m" access="rw" default="0"></attribute>
+            <attribute id="0x0055" name="Present value" type="bool" required="m" access="rw"></attribute>
+            <attribute id="0x0067" name="Reliabillity" type="enum8" required="o" access="rw" default="0">
+                <value name="No fault detected" value="0"></value>
+                <value name="No sensor" value="1"></value>
+                <value name="Over range" value="2"></value>
+                <value name="Under range" value="3"></value>
+                <value name="Open loop" value="4"></value>
+                <value name="Shorted loop" value="5"></value>
+                <value name="No output" value="6"></value>
+                <value name="Unreliable other" value="7"></value>
+                <value name="Process error" value="8"></value>
+                <value name="Multi state fault" value="9"></value>
+                <value name="Configuration error" value="10"></value>
+            </attribute>
+            <attribute id="0x0068" name="Relinquish Default" type="bool" required="o" access="rw"></attribute>
+            <attribute id="0x006f" name="Status flags" type="bmp8" required="m" access="r" default="0">
+                <value name="In Alarm" value="0x01"></value>
+                <value name="Fault" value="0x02"></value>
+                <value name="Overidden" value="0x04"></value>
+                <value name="Out of Service" value="0x08"></value>
+            </attribute>
+            <attribute id="0x0100" name="Application Type" type="u32" required="o" access="r"></attribute>
+        </server>
+        <client>
+        </client>
+	</cluster>
+	<cluster id="0x0012" name="Multistate Input (Basic)">
+		<description>Provides an interface for reading the value of a multistate measurement and accessing various characteristics of that measurement. The cluster is typically used to implement a sensor that measures a physical quantity that can take on one of a number of discrete states.</description>
+		<server>
+			<attribute id="0x001c" name="Description" type="cstring" required="o" access="rw" default=""></attribute>
+            <attribute id="0x004a" type="u16" name="Number of states" required="m" access="rw" default="0"></attribute>
+			<attribute id="0x0051" type="bool" name="Out of service" required="m" access="rw" default="0"></attribute>
+			<attribute id="0x0055" type="u16" name="Present value" required="m" access="rw" default="0"></attribute>
+            <attribute id="0x0067" name="Reliabillity" type="enum8" required="o" access="rw" default="0">
+                <value name="No fault detected" value="0"></value>
+                <value name="No sensor" value="1"></value>
+                <value name="Over range" value="2"></value>
+                <value name="Under range" value="3"></value>
+                <value name="Open loop" value="4"></value>
+                <value name="Shorted loop" value="5"></value>
+                <value name="No output" value="6"></value>
+                <value name="Unreliable other" value="7"></value>
+                <value name="Process error" value="8"></value>
+                <value name="Multi state fault" value="9"></value>
+                <value name="Configuration error" value="10"></value>
+            </attribute>
+			<attribute id="0x006f" type="bmp8" name="Status flags" required="m" access="r" default="0">
+				<value name="In Alarm" value="0x01"></value>
+				<value name="Fault" value="0x02"></value>
+				<value name="Overidden" value="0x04"></value>
+				<value name="Out of Service" value="0x08"></value>
+			</attribute>
+            <attribute id="0x0100" name="Application Type" type="u32" required="o" access="r"></attribute>
+		</server>
+        <client>
+        </client>
+	</cluster>
+	<cluster id="0013" name="Multistate Output (Basic)">
+  	<description>The Multistate Output (Basic) cluster provides an interface for setting the value of an output that can take one of a number of discrete values, and accessing characteristics of that value.</description>
+        <server>
+            <attribute id="0x001c" name="Description" type="cstring" required="o" access="rw" default=""></attribute>
+            <attribute id="0x004a" type="u16" name="Number of states" required="m" access="rw" default="0"></attribute>
+            <attribute id="0x0051" type="bool" name="Out of service" required="m" access="rw" default="0"></attribute>
+            <attribute id="0x0055" type="u16" name="Present value" required="m" access="rw" default="0"></attribute>
+            <attribute id="0x0067" name="Reliabillity" type="enum8" required="o" access="rw" default="0">
+                <value name="No fault detected" value="0"></value>
+                <value name="No sensor" value="1"></value>
+                <value name="Over range" value="2"></value>
+                <value name="Under range" value="3"></value>
+                <value name="Open loop" value="4"></value>
+                <value name="Shorted loop" value="5"></value>
+                <value name="No output" value="6"></value>
+                <value name="Unreliable other" value="7"></value>
+                <value name="Process error" value="8"></value>
+                <value name="Multi state fault" value="9"></value>
+                <value name="Configuration error" value="10"></value>
+            </attribute>
+            <attribute id="0x0068" name="Relinquish Default" type="u16" required="o" access="rw"></attribute>
+            <attribute id="0x006f" type="bmp8" name="Status flags" required="m" access="r" default="0">
+                <value name="In Alarm" value="0x01"></value>
+                <value name="Fault" value="0x02"></value>
+                <value name="Overidden" value="0x04"></value>
+                <value name="Out of Service" value="0x08"></value>
+            </attribute>
+            <attribute id="0x0100" name="Application Type" type="u32" required="o" access="r"></attribute>
+        </server>
+        <client>
+        </client>
+	</cluster>
+	<cluster id="0014" name="Multistate Value (Basic)">
+	<description>The Multistate Value (Basic) cluster provides an interface for setting a multistate value, typically used as a control system parameter, and accessing characteristics of that value.</description>
+        <server>
+            <attribute id="0x001c" name="Description" type="cstring" required="o" access="rw" default=""></attribute>
+            <attribute id="0x004a" type="u16" name="Number of states" required="m" access="rw" default="0"></attribute>
+            <attribute id="0x0051" type="bool" name="Out of service" required="m" access="rw" default="0"></attribute>
+            <attribute id="0x0055" type="u16" name="Present value" required="m" access="rw" default="0"></attribute>
+            <attribute id="0x0067" name="Reliabillity" type="enum8" required="o" access="rw" default="0">
+                <value name="No fault detected" value="0"></value>
+                <value name="No sensor" value="1"></value>
+                <value name="Over range" value="2"></value>
+                <value name="Under range" value="3"></value>
+                <value name="Open loop" value="4"></value>
+                <value name="Shorted loop" value="5"></value>
+                <value name="No output" value="6"></value>
+                <value name="Unreliable other" value="7"></value>
+                <value name="Process error" value="8"></value>
+                <value name="Multi state fault" value="9"></value>
+                <value name="Configuration error" value="10"></value>
+            </attribute>
+            <attribute id="0x0068" name="Relinquish Default" type="u16" required="o" access="rw"></attribute>
+            <attribute id="0x006f" type="bmp8" name="Status flags" required="m" access="r" default="0">
+                <value name="In Alarm" value="0x01"></value>
+                <value name="Fault" value="0x02"></value>
+                <value name="Overidden" value="0x04"></value>
+                <value name="Out of Service" value="0x08"></value>
+            </attribute>
+            <attribute id="0x0100" name="Application Type" type="u32" required="o" access="r"></attribute>
+        </server>
+        <client>
+        </client>
+	</cluster>
+	<cluster id="0015" name="Commissioning">
+	<description>Attributes and commands for commissioning and managing a ZigBee device.</description>
+		<server>
+			<!-- TODO -->
+			<attribute-set id="0x0000" description="Startup Parameters I">
+				<attribute id="0x0000" name="Short Address" type="u16" access="rw" range="0x0000,0xfff7" showas="hex" required="m"></attribute>
+				<attribute id="0x0001" name="Extended PAN ID" type="uid" access="rw" range="0x0000000000000000,0xfffffffffffffff7" required="m"></attribute>
+				<attribute id="0x0002" name="PAN ID" type="u16" access="rw" range="0x0000,0xffff" showas="hex" required="m"></attribute>
+				<attribute id="0x0003" name="Channel Mask" type="bmp32" access="rw" required="m">
+					<value name="CH 11" value="11"></value>
+					<value name="CH 12" value="12"></value>
+					<value name="CH 13" value="13"></value>
+					<value name="CH 14" value="14"></value>
+					<value name="CH 15" value="15"></value>
+					<value name="CH 16" value="16"></value>
+					<value name="CH 17" value="17"></value>
+					<value name="CH 18" value="18"></value>
+					<value name="CH 19" value="19"></value>
+					<value name="CH 20" value="20"></value>
+					<value name="CH 21" value="21"></value>
+					<value name="CH 22" value="22"></value>
+					<value name="CH 23" value="23"></value>
+					<value name="CH 24" value="24"></value>
+					<value name="CH 25" value="25"></value>
+					<value name="CH 26" value="26"></value>
+				</attribute>
+				<attribute id="0x0004" name="Protocol Version" type="u8" access="rw" default="0x02" required="m"></attribute>
+				<attribute id="0x0005" name="Stack Profile" type="u8" access="rw" range="0x01,0x02" required="m"></attribute>
+				<attribute id="0x0006" name="Startup Control" type="enum8" access="rw" required="m">
+					<value name="Part of the network" value="0x00"></value>
+					<value name="Form a network" value="0x01"></value>
+					<value name="Rejoin the network" value="0x02"></value>
+					<value name="Start from scratch" value="0x03"></value>
+				</attribute>
+			</attribute-set>
+			<attribute-set id="0x0010" description="Startup Parameters II">
+				<attribute id="0x0010" name="Trust Center Address" type="uid" access="rw" required="m"></attribute>
+				<attribute id="0x0011" name="Trust Center Master Key" type="seckey" access="rw" required="m"></attribute>
+				<attribute id="0x0012" name="Network Key" type="seckey" access="rw" required="m"></attribute>
+				<attribute id="0x0013" name="Use Insecure Join" type="bool" access="rw" required="m"></attribute>
+				<attribute id="0x0014" name="Preconfigured Link Key" type="seckey" access="rw" required="m"></attribute>
+				<attribute id="0x0015" name="Network Key Seq Num" type="u8" access="rw" range="0x00,0xff" required="m"></attribute>
+				<attribute id="0x0016" name="Network Key Type" type="enum8" access="rw" required="m">
+					<value name="Standard" value="0x01"></value>
+					<value name="High Security" value="0x05"></value>
+				</attribute>
+				<attribute id="0x0017" name="Network Manager Address" type="u16" access="rw" required="m"></attribute>
+			</attribute-set>
+			<attribute-set id="0x0020" description="Join Parameters">
+				<attribute id="0x0020" name="Scan Attemps" type="u8" access="rw" range="0x01,0xff" required="m"></attribute>
+				<attribute id="0x0021" name="Time Between Scans" type="u16" access="rw" range="0x0001,0xffff" required="m"></attribute>
+				<attribute id="0x0022" name="Rejoin Interval" type="u16" access="rw" range="0x0001,0xffff" required="m"></attribute>
+				<attribute id="0x0023" name="Max Rejoin Interval" type="u16" access="rw" range="0x0001,0xffff" required="m"></attribute>
+			</attribute-set>
+			<attribute-set id="0x0030" description="End Device Parameters">
+				<attribute id="0x0030" name="Indirect Poll Rate" type="u16" access="rw" range="0x0000,0xffff" required="m"></attribute>
+				<attribute id="0x0030" name="Parent Retry Threshold" type="u8" access="rw" range="0x00,0xff" required="m"></attribute>
+			</attribute-set>
+			<attribute-set id="0x0040" description="Concentrator Parameters">
+				<attribute id="0x0040" name="Concentrator Flag" type="bool" access="rw" required="m"></attribute>
+				<attribute id="0x0041" name="Concentrator Radius" type="u8" access="rw" range="0x00,0xff" required="m"></attribute>
+				<attribute id="0x0042" name="Concentrator Discovery Time" type="u8" access="rw" range="0x00,0xff" required="m"></attribute>
+			</attribute-set>
+			<attribute-set id="0xde00" description="DE Setup Parameters">
+			<attribute id="0xde01" name="MAC Address" type="uid" access="rw" required="m"></attribute>
+			</attribute-set>
+			<command id="00" dir="recv" name="Restart Device" required="m" response="0x00">
+				<description>The Restart Device command is used to optionally install a set of startup parameters in a device and run the startup procedure so as to put the new values into effect. The new values may take effect immediately or after an optional delay with optional jitter. The server will send a Restart Device Response command back to the client device before executing the procedure or starting the countdown timer required to time the delay.</description>
+				<payload>
+					<attribute id="0x0000" name="Options" type="bmp8" default="00000000" access="rw" required="m">
+						<value name="Don't replace attributes on restart" value="0"></value>
+						<value name="Immediate" value="1"></value>
+					</attribute>
+					<attribute id="0x0001" type="u8" name="Delay" required="m"></attribute>
+					<attribute id="0x0002" type="u8" name="Jitter" required="m"></attribute>
+				</payload>
+			</command>
+			<command id="01" dir="recv" name="Save Startup Parameters" required="o" response="0x01">
+				<description>The Save Startup Parameters Request command allows for the current attribute set to be stored under a given index.</description>
+				<payload>
+					<attribute id="0x0000" name="Options" type="bmp8" default="00000000" access="rw" required="m">
+					</attribute>
+					<attribute id="0x0001" type="u8" name="Index" required="m"></attribute>
+				</payload>
+			</command>
+			<command id="02" dir="recv" name="Restore Startup Parameters" required="o" response="0x02">
+				<description>This command allows a saved startup parameters attribute set to be restored to current status overwriting whatever was there previously.</description>
+				<payload>
+					<attribute id="0x0000" name="Options" type="bmp8" default="00000000" access="rw" required="m">
+					</attribute>
+					<attribute id="0x0001" type="u8" name="Index" required="m"></attribute>
+				</payload>
+			</command>
+			<command id="03" dir="recv" name="Reset Startup Parameters" required="m" response="0x03">
+				<description>This command allows current startup parameters attribute set and one or all of the saved attribute sets to be set to default values. There is also an option for erasing the index under which an attribute set is saved thereby freeing up storage capacity.</description>
+				<payload>
+					<attribute id="0x0000" name="Options" type="bmp8" default="00000000" access="rw" required="m">
+					<value name="Reset Current" value="0"></value>
+					<value name="Reset All" value="1"></value>
+					<value name="Erase Index" value="2"></value>
+					</attribute>
+					<attribute id="0x0001" type="u8" name="Index" required="m"></attribute>
+				</payload>
+			</command>
+		</server>
+		<client>
+			<command id="00" dir="recv" name="Restart Device Response" required="m">
+				<description>On receipt of this command the client is made aware that the server has received the corresponding request and is informed of the status of the request.</description>
+				<payload>
+					<attribute id="0x0000" name="Status" type="enum8" access="rw" required="m" enumeration="ZCL_Status">
+					</attribute>
+				</payload>
+			</command>
+			<command id="01" dir="recv" name="Save Startup Parameters Response" required="m">
+				<description>On receipt of this command the client is made aware that the server has received the corresponding request and is informed of the status of the request.</description>
+				<payload>
+					<attribute id="0x0000" name="Status" type="enum8" access="rw" required="m" enumeration="ZCL_Status">
+					</attribute>
+				</payload>
+			</command>
+			<command id="02" dir="recv" name="Restore Startup Parameters Response" required="m">
+				<description>On receipt of this command the client is made aware that the server has received the corresponding request and is informed of the status of the request.</description>
+				<payload>
+					<attribute id="0x0000" name="Status" type="enum8" access="rw" required="m" enumeration="ZCL_Status">
+					</attribute>
+				</payload>
+			</command>
+			<command id="03" dir="recv" name="Reset Startup Parameters Response" required="m">
+				<description>On receipt of this command the client is made aware that the server has received the corresponding request and is informed of the status of the request.</description>
+				<payload>
+					<attribute id="0x0000" name="Status" type="enum8" access="rw" required="m" enumeration="ZCL_Status">
+					</attribute>
+				</payload>
+			</command>
+		</client>
+		</cluster>
+		<cluster id="0019" name="OTAU">
+			<description>Over the air upgrade.</description>
+			<client>
+				<attribute id="0x0000" name="Upgrade server" type="uid" default="0" access="rw" required="m"></attribute>
+				<attribute id="0x0001" name="File Offset" type="u32" default="0xffffffff" access="r" required="o" showas="hex"></attribute>
+				<attribute id="0x0002" name="Current File Version" type="u32" default="0xffffffff" access="r" required="o" showas="hex"></attribute>
+				<attribute id="0x0003" name="Current ZigBee Stack Version" type="u16" default="0xffff" access="r" required="o" showas="hex"></attribute>
+				<attribute id="0x0004" name="Downloaded File Version" type="u32" default="0xffffffff" access="r" required="o" showas="hex"></attribute>
+				<attribute id="0x0005" name="Downloaded ZigBee Stack Version" type="u16" default="0xffff" access="r" required="o" showas="hex"></attribute>
+				<attribute id="0x0006" name="Image upgrade status" type="enum8" default="0x04" access="rw" required="m">
+					<value name="Normal" value="0"></value>
+					<value name="Download in progress" value="1"></value>
+					<value name="Download complete" value="2"></value>
+					<value name="Waiting to upgrade" value="3"></value>
+					<value name="Count down" value="4"></value>
+					<value name="Wait for more" value="5"></value>
+				</attribute>
+				<attribute id="0x0007" name="Manufacturer ID" type="u16" access="r" required="o" showas="hex"></attribute>
+				<attribute id="0x0008" name="Image Type ID" type="u16" access="r" required="o" showas="hex"></attribute>
+				<attribute id="0x0009" name="Min block request delay" type="u16" default="0" access="r" required="m"></attribute>
+				<command id="0x01" dir="send" name="Query next image" required="m">
+					<description></description>
+					<payload>
+						<attribute id="0x0000" type="bmp8" name="Control field" required="m" default="0x00">
+							<value name="Hardware version present" value="0x01"></value>
+						</attribute>
+						<attribute id="0x0001" type="u16" showas="hex" name="Manufacturer ID" required="m"></attribute>
+						<attribute id="0x0002" type="enum16" name="Image type" required="m" default="0x0000">
+							<value name="Specific image" value="0x0000"></value>
+							<value name="Security credential" value="0xFFC0"></value>
+							<value name="Configuration" value="0xFFC1"></value>
+							<value name="Log" value="0xFFC2"></value>
+							<value name="Wild card" value="0xFFFF"></value>
+						</attribute>
+						<!--  Firmware Version -->
+						<attribute id="0x0003" type="u8" showas="hex" name="Application Release" required="m"></attribute>
+						<attribute id="0x0004" type="u8" showas="hex" name="Application Build" required="m"></attribute>
+						<attribute id="0x0005" type="u8" showas="hex" name="Stack Release" required="m"></attribute>
+						<attribute id="0x0006" type="u8" showas="hex" name="Stack Build" required="m"></attribute>
+					</payload>
+				</command>
+
+				<command id="0x07" dir="recv" name="Upgrade end response" required="m">
+					<description></description>
+					<payload>
+						<attribute id="0x0000" type="u16" showas="hex" name="Manufacturer ID" required="m"></attribute>
+						<attribute id="0x0001" type="u16" showas="hex" name="Image type" required="m"></attribute>
+						<attribute id="0x0002" type="u32" showas="hex" name="File version" required="m"></attribute>
+						<attribute id="0x0003" type="u32" showas="hex" name="Current time" required="m"></attribute>
+						<attribute id="0x0004" type="u32" showas="hex" name="Upgrade time" required="m"></attribute>
+					</payload>
+				</command>
+			</client>
+			<server>
+			</server>
+		</cluster>
+		<cluster id="0x0020" name="Poll Control">
+			<description>Provides a mechanism for the management of an end device’s MAC
+Data Request rate.</description>
+			<client>
+			</client>
+			<server>
+				<attribute id="0x0000" name="Check-in Interval" type="u32" default="0x3840" access="rw" required="m" range="0x0,0x6e0000"></attribute>
+				<attribute id="0x0001" name="Long Poll Interval" type="u32" default="0x14" access="r" required="m" range="0x04,0x6e0000"></attribute>
+				<attribute id="0x0002" name="Short Poll Interval" type="u16" default="0x02" access="r" required="m" range="0x01,0xffff"></attribute>
+				<attribute id="0x0003" name="Fast Poll Timeout" type="u16" default="0x028" access="rw" required="m" range="0x01,0xffff"></attribute>
+				<attribute id="0x0004" name="Check-in Interval Min" type="u32" default="0" access="r" required="o"></attribute>
+				<attribute id="0x0005" name="Long Poll Interval Min" type="u32" default="0" access="r" required="o"></attribute>
+				<attribute id="0x0006" name="Fast Poll Timeout Max" type="u16" default="0" access="r" required="o"></attribute>
+
+				<command id="0x00" dir="send" name="Check-in" required="m">
+					<description>The Poll Control Cluster server sends out a Check-in command to the devices to which it is paired based on
+the server‘s Check-inInterval attribute. It does this to find out if any of the Poll Control Cluster Clients with
+which it is paired are interested in having it enter fast poll mode so that it can be managed. This request is sent
+out based on either the Check-inInterval, or the next Check-in value in the Fast Poll Stop Request generated
+by the Poll Control Cluster Client.</description>
+					<payload></payload>
+				</command>
+				<command id="0x01" dir="send" name="Stop" required="m">
+				    <description>send Fast Poll Stop</description>
+					<payload></payload>
+				</command>
+				<command id="0x02" dir="recv" name="Set Long Poll Interval" required="o">
+					<description>Sets the Read Only LongPollInterval attribute.</description>
+					<payload>
+						<attribute id="0x0000" type="u32" showas="hex" name="New Long Poll Interval" required="m"></attribute>
+					</payload>
+				</command>
+				<command id="0x03" dir="recv" name="Set Short Poll Interval" required="o">
+					<description>Sets the Read Only ShortPollInterval attribute.</description>
+					<payload>
+						<attribute id="0x0000" type="u16" showas="hex" name="New Short Poll Interval" required="m"></attribute>
+					</payload>
+				</command>
+			</server>
+		</cluster>
+		<cluster id="0800" name="Key Establishment">
+			<description></description>
+			<client></client>
+			<server></server>
+			<!-- TODO -->
+		</cluster>
+	</domain>
+	<domain name="Closures" low_bound="0100" high_bound="01ff" description="The closures functional domain contains clusters and information to build devices in the closure domain, e.g. shade controllers.">
+		<cluster id="0100" name="Shade Configuration">
+			<description></description>
+			<!-- TODO -->
+		</cluster>
+    <cluster id="0100" name="Shade Configuration">
+      <description>The shade configuration cluster provides an interface for reading information about a shade, and configuring its open and closed limits.</description>
+      <client>
+      </client>
+      <server>
+        <attribute-set id="0x0000" description="Shade Information Attribute Set">
+          <attribute id="0x0000" name="Physical Closed Limit" type="u16" access="r" required="o"></attribute>
+          <attribute id="0x0001" name="MotorStepSize" type="u8" access="r" required="o"></attribute>
+          <attribute id="0x0002" name="Status" type="bmp8" access="rw" required="m">
+            <value name="Shade operational" value="0"></value>
+            <value name="Shade adjusting" value="1"></value>
+            <value name="Shade direction" value="2"></value>
+            <value name="Direction Reversed" value="3"></value>
+          </attribute>
+        </attribute-set>
+        <attribute-set id="0x0010" description="Shade Settings Attribute Set">
+          <attribute id="0x0010" name="Closed Limit" type="u16" access="rw" range="0x0001,0xfffe" default="0x0001" required="m"></attribute>
+          <attribute id="0x0011" name="Mode" type="enum8" access="rw" default="0x00" required="m">
+            <value name="Normal" value="0x00"></value>
+            <value name="Configure" value="0x01"></value>
+            <value name="Invalid" value="0xff"></value>
+          </attribute>
+        </attribute-set>
+      </server>
+    </cluster>
+    <cluster id="0x0101" name="Door Lock">
+      <description>The door lock cluster provides an interface to a generic way to secure a door.</description>
+      <client>
+      </client>
+      <server>
+        <attribute-set id="0x0000" description="Basic Information Attribute Set">
+          <attribute id="0x0000" name="Lock State" type="enum8" access="r" required="m">
+            <value name="Not fully locked" value="0x00"></value>
+            <value name="Locked" value="0x01"></value>
+            <value name="Unlocked" value="0x02"></value>
+            <value name="Undefined" value="0xff"></value>
+          </attribute>
+          <attribute id="0x0001" name="Lock Type" type="enum8" access="r" required="m">
+            <value name="Dead bolt" value="0x00"></value>
+            <value name="Magnetic" value="0x01"></value>
+            <value name="Other" value="0x02"></value>
+            <value name="Mortise" value="0x03"></value>
+            <value name="Rim" value="0x04"></value>
+            <value name="Latch Bolt" value="0x05"></value>
+            <value name="Cylindrical Lock" value="0x06"></value>
+            <value name="Tubular Lock" value="0x07"></value>
+            <value name="Interconnected Lock" value="0x08"></value>
+            <value name="Dead Latch" value="0x09"></value>
+            <value name="Door Furniture" value="0x0A"></value>
+          </attribute>
+          <attribute id="0x0002" name="Actuator enabled" type="bool" access="r" required="m"></attribute>
+        </attribute-set>
+        <attribute-set id="0x0010" description="User, PIN, Schedule Information Attribute Set">
+          <attribute id="0x0010" name="Number Of Log Records Supported" type="u16" default="0" access="r" required="o"></attribute>
+          <attribute id="0x0011" name="Number Of Total Users Supported" type="u16" default="0" access="r" required="o"></attribute>
+          <attribute id="0x0012" name="Number Of PIN Users Supported" type="u16" default="0" access="r" required="o"></attribute>
+          <attribute id="0x0013" name="Number Of RFID Users Supported" type="u16" default="0" access="r" required="o"></attribute>
+          <attribute id="0x0014" name="Number Of WeekDay Schedules Supported Per User" type="u8" default="0" access="r" required="o"></attribute>
+          <attribute id="0x0015" name="Number Of Year Day Schedules Supported Per User" type="u8" default="0" access="r" required="o"></attribute>
+          <attribute id="0x0016" name="Number Of Holiday Schedules Supported" type="u8" default="0" access="r" required="o"></attribute>
+        </attribute-set>
+        <attribute-set id="0x0020" description="Operational Settings Attribute Set">
+          <attribute id="0x0020" name="Enable Logging" type="bool" default="0" access="rw" required="o"></attribute>
+        </attribute-set>
+        <attribute-set id="0x0030" description="Security Settings Attribute Set">
+          <attribute id="0x0034" name="Zigbee Security Level" type="enum8" default="0" access="r" required="o">
+            <value name="Network Security" value="0x00"></value>
+            <value name="APS Security" value="0x01"></value>
+          </attribute>
+        </attribute-set>
+        <attribute-set id="0x0040" description="Alarm and Event Masks Attribute Set">
+          <attribute id="0x0040" name="Alarm Mask" type="bmp16" default="0x0000" access="rw" required="o">
+            <value name="Deadbolt Jammed" value="0"></value>
+            <value name="Lock Reset to Factory Defaults" value="1"></value>
+            <value name="Reserved" value="2"></value>
+            <value name="RF Module Power Cycled" value="3"></value>
+            <value name="Tamper Alarm – wrong code entry limit" value="4"></value>
+            <value name="Tamper Alarm - front escutcheon removed from main" value="5"></value>
+            <value name="Forced Door Open under Door Locked Condition" value="6"></value>
+          </attribute>
+          <attribute id="0x0042" name="RF Operation Event Mask" type="bmp16" default="0x0000" access="rw" required="o">
+            <value name="Unknown or manufacturer-specific RF operation event" value="0"></value>
+            <value name="Lock, source: RF" value="1"></value>
+            <value name="Unlock, source: RF" value="2"></value>
+            <value name="Lock, source: RF, error: invalid code" value="3"></value>
+            <value name="Lock, source: RF, error: invalid schedule" value="4"></value>
+            <value name="Unlock, source: RF, error: invalid code" value="5"></value>
+            <value name="Unlock, source: RF, error: invalid schedule" value="6"></value>
+          </attribute>
+          <attribute id="0x0043" name="Manual Operation Event Mask" type="bmp16" default="0x0000" access="rw" required="o">
+            <value name="Unknown or manufacturer-specific manual operation event" value="0"></value>
+            <value name="Thumbturn Lock" value="1"></value>
+            <value name="Thumbturn Unlock" value="2"></value>
+            <value name="One touch lock" value="3"></value>
+            <value name="Key Lock" value="4"></value>
+            <value name="Key Unlock" value="5"></value>
+            <value name="Auto lock" value="6"></value>
+            <value name="Schedule Lock" value="7"></value>
+            <value name="Schedule Unlock" value="8"></value>
+            <value name="Manual Lock (Key or Thumbturn)" value="9"></value>
+            <value name="Manual Unlock (Key or Thumbturn)" value="10"></value>
+          </attribute>
+        </attribute-set>
+        <attribute-set id="0x0050" description="Xiaomi Special" mfcode="0x1037">
+          <attribute id="0x0055" name="Event Type" type="u16" access="r" required="o"></attribute>
+          <attribute id="0x0503" name="Tilt Angle" type="u16" access="r" required="o"></attribute>
+          <attribute id="0x0505" name="Vibration Strength" type="u32" showas="hex" access="r" required="o"></attribute>
+          <attribute id="0x0508" name="Orientation" type="u48" showas="hex" access="r" required="o"></attribute>
+        </attribute-set>
+        <command id="0x00" dir="recv" name="Lock Door" required="m">
+          <description>This command causes the lock device to lock the door.</description>
+          <payload></payload>
+        </command>
+        <command id="0x01" dir="recv" name="Unlock Door" required="m">
+          <description>This command causes the lock device to unlock the door.</description>
+          <payload></payload>
+        </command>
+        <command id="0x04" dir="recv" name="Get Log Record" required="o">
+          <description>Request a log record.</description>
+          <payload>
+            <attribute id="0x0000" type="u16" name="Log Index" required="m" default="0x0000"></attribute>
+          </payload>
+        </command>
+        <command id="0x04" dir="send" name="Get Log Record Response" required="m">
+          <description>Returns the specified log record.</description>
+          <payload>
+          <attribute id="0x0000" type="u16" name="Log Entry ID" required="m"></attribute>
+          <attribute id="0x0001" type="u32" name="Timestamp" required="m"></attribute>
+          <attribute id="0x0002" type="enum8" name="Event Type" required="m">
+            <value name="Operation" value="0"></value>
+            <value name="Programming" value="1"></value>
+            <value name="Alarm" value="2"></value>
+          </attribute>
+          <attribute id="0x0003" type="u8" name="Source" required="m"></attribute>
+          <attribute id="0x0004" type="u8" name="Event ID/Alarm Code" required="m"></attribute>
+          <attribute id="0x0005" type="u16" name="User ID" required="m"></attribute>
+          <attribute id="0x0006" type="cstring" name="PIN" required="m"></attribute>
+          </payload>
+        </command>
+        <command id="0x20" dir="send" name="Operationg Event Notification" required="o">
+          <description>The door lock server sends out operation event notification when the event is triggered by the various event sources.</description>
+          <payload>
+            <attribute id="0x0000" type="u8" name="Operation Event Source" required="m"></attribute>
+            <attribute id="0x0001" type="u8" name="Operation Event Code" required="m"></attribute>
+            <attribute id="0x0002" type="u16" name="User ID" required="m"></attribute>
+            <attribute id="0x0003" type="u8" name="PIN" required="m" default="0x0000"></attribute>
+            <attribute id="0x0004" type="u32" name="ZigBee Local Time" required="m"></attribute>
+            <attribute id="0x0005" type="cstring" name="Data" required="m"></attribute>
+          </payload>
+        </command>
+      </server>
+    </cluster>
+    <cluster id="0x0102" name="Window Covering">
+      <description>The window covering cluster provides an interface for controlling and adjusting automatic window coverings such as drapery motors, automatic shades, and blinds.</description>
+      <server>
+        <attribute-set id="0x0000" description="Window Covering Information">
+          <attribute id="0x0000" name="Window Covering Type" type="enum8" default="0x00" access="r" required="m">
+            <value name="Rollershade" value="0"></value>
+            <value name="Rollershade - 2 Motor" value="1"></value>
+            <value name="Rollershade – Exterior" value="2"></value>
+            <value name="Rollershade - Exterior - 2 Motor" value="3"></value>
+            <value name="Drapery" value="4"></value>
+            <value name="Awning" value="5"></value>
+            <value name="Shutter" value="6"></value>
+            <value name="Tilt Blind - Tilt Only" value="7"></value>
+            <value name="Tilt Blind - Lift and Tilt" value="8"></value>
+            <value name="Projector Screen" value="9"></value>
+          </attribute>
+          <attribute id="0x0001" name="Physical Closed Limit – Lift" type="u16" default="0x0000" access="r" required="o"></attribute>
+          <attribute id="0x0002" name="Physical Closed Limit – Tilt" type="u16" default="0x0000" access="r" required="o"></attribute>
+          <attribute id="0x0003" name="Current Position – Lift" type="u16" default="0x0000" access="r" required="o"></attribute>
+          <attribute id="0x0004" name="Current Position – Tilt" type="u16" default="0x0000" access="r" required="o"></attribute>
+          <attribute id="0x0005" name="Number of Actuations – Lift" type="u16" default="0x0000" access="r" required="o"></attribute>
+          <attribute id="0x0006" name="Number of Actuations – Tilt" type="u16" default="0x0000" access="r" required="o"></attribute>
+          <attribute id="0x0007" name="Config / Status" type="bmp8" default="0x03" access="r" required="o">
+            <value name="Operational" value="0"></value>
+            <value name="Online" value="1"></value>
+            <value name="Commands Reversed" value="2"></value>
+            <value name="Lift control is Closed Loop" value="3"></value>
+            <value name="Tilt control is Closed Loop" value="4"></value>
+            <value name="Lift: Encoder Controlled" value="5"></value>
+            <value name="Tilt: Encoder Controlled" value="6"></value>
+          </attribute>
+          <attribute id="0x0008" name="Current Position Lift Percentage" type="u8" default="0x00" access="r" required="o" range="0,0x64"></attribute>
+          <attribute id="0x0009" name="Current Position Tilt Percentage" type="u8" default="0x00" access="r" required="o" range="0,0x64"></attribute>
+        </attribute-set>
+        <attribute-set id="0x0010" description="Window Covering Settings">
+          <attribute id="0x0010" name="Installed Open Limit – Lift" type="u16" default="0x0000" access="r" required="o"></attribute>
+          <attribute id="0x0011" name="Installed Closed Limit – Lift" type="u16" default="0xffff" access="r" required="o"></attribute>
+          <attribute id="0x0012" name="Installed Open Limit – Tilt" type="u16" default="0x0000" access="r" required="o"></attribute>
+          <attribute id="0x0013" name="Installed Open Limit – Tilt" type="u16" default="0xffff" access="r" required="o"></attribute>
+          <attribute id="0x0014" name="Velocity – Lift" type="u16" default="0x0000" access="rw" required="o"></attribute>
+          <attribute id="0x0015" name="Acceleration Time – Lift" type="u16" default="0x0000" access="rw" required="o"></attribute>
+          <attribute id="0x0016" name="Deceleration Time – Lift" type="u16" default="0x0000" access="rw" required="o"></attribute>
+          <attribute id="0x0017" name="Mode" type="bmp8" default="0x0000" access="rw" required="o">
+            <value name="Reversed" value="0"></value>
+            <value name="Calibration Mode" value="1"></value>
+            <value name="Maintenance Mode" value="2"></value>
+            <value name="LED feedback" value="3"></value>
+          </attribute>
+          <attribute id="0x0018" name="Intermediate Setpoints – Lift" type="ostring" default="1,0x0000" access="rw" required="o"></attribute>
+          <attribute id="0x0019" name="Intermediate Setpoints – Tilt" type="ostring" default="1,0x0000" access="rw" required="o"></attribute>
+        </attribute-set>
+        <command id="0x00" dir="recv" name="Up / Open" required="m"></command>
+        <command id="0x01" dir="recv" name="Down / Close" required="m"></command>
+        <command id="0x02" dir="recv" name="Stop" required="m"></command>
+        <command id="0x04" dir="recv" name="Go To Lift Value" required="o">
+          <payload>
+            <attribute id="0x0000" type="u16" name="Lift Value" required="m" default="0x0000"></attribute>
+          </payload>
+        </command>
+        <command id="0x05" dir="recv" name="Go to Lift Percentage" required="o">
+          <payload>
+            <attribute id="0x0000" type="u8" name="Lift Percentage" required="m" default="0x00" range="0,0x64"></attribute>
+          </payload>
+        </command>
+        <command id="0x07" dir="recv" name="Go to Tilt Value" required="o">
+          <payload>
+            <attribute id="0x0000" type="u16" name="Tilt Value" required="m" default="0x0000"></attribute>
+          </payload>
+        </command>
+        <command id="0x08" dir="recv" name="Go to Tilt Percentage" required="o">
+          <payload>
+            <attribute id="0x0000" type="u8" name="Tilt Percentage" required="m" default="0x00" range="0,0x64"></attribute>
+          </payload>
+        </command>
+      </server>
+      <client>
+      </client>
+    </cluster>
+	</domain>
+	<domain name="HVAC" low_bound="0200" high_bound="02ff" description="The HVAC functional domain contains clusters and information to build devices in the HVAC domain, e.g. pumps.">
+		<cluster id="0x0200" name="Pump Configuration and Control">
+			<description>An interface for configuring and controlling pumps.</description>
+			<!-- TODO -->
+		</cluster>
+		<cluster id="0x0201" name="Thermostat">
+			<description>Thermostat control cluster attributes and commands.</description>
+			<server>
+				<attribute-set id="0x0000" description="Thermostat Information">
+					<attribute id="0x0000" name="Local Temperature" type="s16" range="0x954d,0x7fff" access="r" required="m"></attribute>
+					<attribute id="0x0001" name="Outdoor Temperature" type="s16" range="0x954d,0x7fff" access="r" required="o"></attribute>
+					<attribute id="0x0002" name="Occupancy" type="bmp8" access="r" required="o" default="0"></attribute>
+					<attribute id="0x0003" name="Abs Min Heat Setpoint Limit" type="s16" range="0x954d,0x7fff" access="r" required="o" default="0x02bc"></attribute>
+					<attribute id="0x0004" name="Abs Max Heat Setpoint Limit" type="s16" range="0x954d,0x7fff" access="r" required="o" default="0x0bb8"></attribute>
+					<attribute id="0x0005" name="Abs Min Cool Setpoint Limit" type="s16" range="0x954d,0x7fff" access="r" required="o" default="0x0640"></attribute>
+					<attribute id="0x0006" name="Abs Max Cool Setpoint Limit" type="s16" range="0x954d,0x7fff" access="r" required="o" default="0x0c80"></attribute>
+					<attribute id="0x0007" name="PI Cooling Demand" type="u8" range="0x00,0x64" access="r" required="o"></attribute>
+					<attribute id="0x0008" name="PI Heating Demand" type="u8" range="0x00,0x64" access="r" required="o"></attribute>
+					<attribute id="0x0009" name="HVAC System Type Configuration" type="bmp8" access="rw" required="o" default="0"></attribute>
+				</attribute-set>
+				<attribute-set id="0x0010" description="Thermostat Settings">
+					<attribute id="0x0010" name="Local Temperature Calibration" type="s8" default="0x00" range="0xe7,0x19" access="rw" required="o"></attribute>
+					<attribute id="0x0011" name="Occupied Cooling Setpoint" type="s16" default="0x0a28" range="0x954d,0x7fff" access="rw" required="m"></attribute>
+					<attribute id="0x0012" name="Occupied Heating Setpoint" type="s16" default="0x07d0" range="0x954d,0x7fff" access="rw" required="m"></attribute>
+					<attribute id="0x0013" name="Unoccupied Cooling Setpoint" type="s16" default="0x0a28" access="rw" required="o"></attribute>
+					<attribute id="0x0014" name="Unoccupied Heating Setpoint" type="s16" default="0x07d0" access="rw" required="o"></attribute>
+					<attribute id="0x0015" name="Min Heat Setpoint Limit" type="s16" default="0x02bc" range="0x954d,0x7fff" access="rw" required="o"></attribute>
+					<attribute id="0x0016" name="Max Heat Setpoint Limit" type="s16" default="0x0bb8" range="0x954d,0x7fff" access="rw" required="o"></attribute>
+					<attribute id="0x0017" name="Min Cool Setpoint Limit" type="s16" default="0x0640" range="0x954d,0x7fff" access="rw" required="o"></attribute>
+					<attribute id="0x0018" name="Max Cool Setpoint Limit" type="s16" default="0x0c80" range="0x954d,0x7fff" access="rw" required="o"></attribute>
+					<attribute id="0x0019" name="Min Setpoint Dead Band" type="s8" default="0x19" range="0x0a,0x19" access="rw" required="o"></attribute>
+					<attribute id="0x001a" name="Remote Sensing" type="bmp8" default="0" access="rw" required="o">
+						<value name="Local temperature sensed remotely" value="0"></value>
+						<value name="Outdoor temperature sensed remotely" value="1"></value>
+						<value name="Occupancy sensed remotely" value="2"></value>
+					</attribute>
+					<attribute id="0x001b" name="Control Sequence Of Operation" type="enum8" default="0x04" access="rw" required="m">
+						<value name="Cooling Only" value="0"></value>
+						<value name="Cooling With Reheat" value="1"></value>
+						<value name="Heating Only" value="2"></value>
+						<value name="Heating With Reheat" value="3"></value>
+						<value name="Cooling and Heating 4-pipes" value="4"></value>
+						<value name="Cooling and Heating 4-pipes with Reheat" value="5"></value>
+					</attribute>
+					<attribute id="0x001c" name="System Mode" type="enum8" default="0x01" access="rw" required="m">
+						<value name="Off" value="0x00"></value>
+						<value name="Auto" value="0x01"></value>
+						<value name="Cool" value="0x03"></value>
+						<value name="Heat" value="0x04"></value>
+						<value name="Emergency heating" value="0x05"></value>
+						<value name="Precooling" value="0x06"></value>
+						<value name="Fan only" value="0x07"></value>
+						<value name="Dry" value="0x08"></value>
+						<value name="Sleep" value="0x09"></value>
+					</attribute>
+					<attribute id="0x001d" name="Alarm Mask" type="bmp8" default="0" access="r" required="o">
+						<value name="Initialization failure" value="0"></value>
+						<value name="Hardware failure" value="1"></value>
+						<value name="Self-calibration failure" value="2"></value>
+					</attribute>
+					<attribute id="0x001e" name="Thermostat Running Mode" type="enum8" default="0x00" access="r" required="o">
+						<value name="Off" value="0"></value>
+						<value name="Cool" value="3"></value>
+						<value name="Heat" value="4"></value>
+					</attribute>
+				</attribute-set>
+				<attribute-set id="0x0020" description="Thermostat Schedule and HVAC Relay">
+					<attribute id="0x0020" name="Start of Week" type="enum8" default="0x00" access="r" required="o">
+						<value name="Sunday" value="0"></value>
+						<value name="Monday" value="1"></value>
+						<value name="Tuesday" value="2"></value>
+						<value name="Wednesday" value="3"></value>
+						<value name="Thursday" value="4"></value>
+						<value name="Friday" value="5"></value>
+						<value name="Saturday" value="6"></value>
+					</attribute>
+					<attribute id="0x0021" name="Number of Weekly Transitions" type="u8" range="0x00,0xff" access="r" required="o"></attribute>
+					<attribute id="0x0022" name="Number of Dail Transitions" type="u8" range="0x00,0xff" access="r" required="o"></attribute>
+					<attribute id="0x0023" name="Temperature Setpoint Hold" type="enum8" default="0x00" access="rw" required="o">
+						<value name="Setpoint Hold Off" value="0"></value>
+						<value name="Setpoint Hold On" value="1"></value>
+					</attribute>
+					<attribute id="0x0024" name="Temperature Setpoint Hold Duration" type="u8" range="0x05a0,0xffff" default="0xffff" access="rw" required="o"></attribute>
+					<attribute id="0x0025" name="Thermostat Programming Operation Mode" type="bmp8" default="0" access="rw" required="o">
+						<value name="Simple/setpoint mode" value="0">
+							<description>0 – This mode means the thermostat setpoint is altered only by manual
+up/down changes at the thermostat or remotely, not by internal schedule programming.
+1 – Schedule programming mode. This enables or disables any programmed weekly schedule con-
+figurations.
+Note: It does not clear or delete previous weekly schedule programming configurations.</description></value>
+						<value name="Auto/recovery mode" value="1"></value>
+						<value name="Economy/EnergyStar mode" value="2"></value>
+					</attribute>
+				</attribute-set>
+				<attribute-set id="0x0029" description="HVAC Relay">
+					<attribute id="0x0029" name="Thermostat Running State" type="bmp16" access="r" required="o">
+						<value name="Heat State On" value="0"></value>
+						<value name="Cool State On" value="1"></value>
+						<value name="Fan State On" value="2"></value>
+						<value name="Heat 2nd Stage State On" value="3"></value>
+						<value name="Cool 2nd Stage State On" value="4"></value>
+						<value name="Fan 2nd Stage State On" value="5"></value>
+						<value name="Fan 3rd Stage State On" value="6"></value>
+					</attribute>
+				</attribute-set>
+				<attribute-set id="0x0030" description="Thermostat Setpoint Change Tracking">
+					<attribute id="0x0030" name="Setpoint Change Source" type="enum8" access="r" required="o">
+						<value name="Manual" value="0"></value>
+						<value name="Schedule" value="1"></value>
+						<value name="Zigbee" value="2"></value>
+					</attribute>
+					<attribute id="0x0031" name="Setpoint Change Amount" type="s16" access="r" required="o" default="0x8000"/>
+					<attribute id="0x0032" name="Setpoint Change Timestamp" type="utc" access="r" required="o" default="0"/>
+				</attribute-set>
+
+				<attribute-set id="0x0040" description="AC Information">
+					<attribute id="0x0040" name="AC Type" type="enum8" access="rw" required="o">
+						<value name="Cooling and Fixed Speed" value="1"></value>
+						<value name="Heat Pump and Fixed Speed" value="2"></value>
+						<value name="Cooling and Inverter" value="3"></value>
+						<value name="Heat Pump and Inverter" value="4"></value>
+					</attribute>
+					<attribute id="0x0041" name="AC Capacity" type="u16" access="rw" required="o" default="0x00"/>
+					<attribute id="0x0042" name="AC Refrigerant Type" type="enum8" access="rw" required="o" default="0x00">
+						<value name="R22" value="1"></value>
+						<value name="R410a" value="2"></value>
+						<value name="R407c" value="3"></value>
+					</attribute>
+					<attribute id="0x0043" name="AC Compressor Type" type="enum8" access="rw" required="o" default="0x00">
+						<value name="T1, Max working ambient 43 oC" value="1"></value>
+						<value name="T2, Max working ambient 35 oC" value="2"></value>
+						<value name="T3, Max working ambient 52 oC" value="3"></value>
+					</attribute>
+					<attribute id="0x0044" name="AC Error Code" type="bmp32" access="rw" required="o" default="0x00000000">
+						<value name="Compressor Failure or Refrigerant Leakage" value="0"></value>
+						<value name="Room Temperature Sensor Failure" value="1"></value>
+						<value name="Outdoor Temperature Sensor Failure" value="2"></value>
+						<value name="Indoor Coil Temperature Sensor Failure" value="3"></value>
+						<value name="Fan Failure" value="4"></value>
+					</attribute>
+					<attribute id="0x0045" name="AC Louver Position" type="enum8" access="rw" required="o" default="0x00">
+						<value name="Fully Closed" value="1"></value>
+						<value name="Fully Open" value="2"></value>
+						<value name="Quarter Open" value="3"></value>
+						<value name="Half Open" value="4"></value>
+						<value name="Three Quarters Open" value="5"></value>
+					</attribute>
+					<attribute id="0x0046" name="AC Coil Temperature" type="s16" access="r" required="o"/>
+					<attribute id="0x0047" name="AC Capacity Format" type="enum8" access="rw" required="o" default="0x00">
+						<value name="BTUh" value="0"></value>
+					</attribute>
+				</attribute-set>
+
+				<attribute-set id="0x0080" description="eCozy" mfcode="0x1014">
+					<attribute id="0x0080" name="Unknown" type="s16" access="r" required="o"/>
+					<attribute id="0x0081" name="Unknown" type="s16" access="r" required="o"/>
+					<attribute id="0x0082" name="Unknown (Heat Setpoint?)" type="s16" access="r" required="o"/>
+				</attribute-set>
+
+		<!-- ELKO specific -->
+		<attribute-set id="0x0400" description="ELKO specific" mfcode="0x1002">
+			<attribute id="0x0401" name="Unknown" type="u16" access="rw" required="m"></attribute>
+			<attribute id="0x0402" name="Unknown name field" type="cstring" access="rw" required="m"></attribute>
+			<attribute id="0x0403" name="Temperature measurement" type="enum8" access="rw" required="m">
+				<value name="Air sensor" value="0x00"></value>
+				<value name="Floor sensor" value="0x01"></value>
+				<value name="Floor protection" value="0x03"></value>
+			</attribute>
+			<attribute id="0x0404" name="Unknown" type="u8" access="rw" required="m"></attribute>
+			<attribute id="0x0405" name="Regulator mode" type="bool" access="rw" required="m"></attribute>
+			<attribute id="0x0406" name="Device on" type="bool" access="rw" required="m"></attribute>
+			<attribute id="0x0407" name="Unknown" type="ostring" access="rw" required="m"></attribute>
+			<attribute id="0x0408" name="Unknown" type="u16" access="rw" required="m"></attribute>
+			<attribute id="0x0409" name="Floor temperature sensor" type="s16" access="rw" required="m"></attribute>
+			<attribute id="0x0411" name="Night lowering" type="bool" access="rw" required="m"></attribute>
+			<attribute id="0x0412" name="Unknown" type="bool" access="r" required="m"></attribute>
+			<attribute id="0x0413" name="Child lock" type="bool" access="rw" required="m"></attribute>
+			<attribute id="0x0414" name="Unknown" type="u8" access="rw" required="m"></attribute>
+			<attribute id="0x0415" name="Heating active/inactive" type="bool" access="rw" required="m"></attribute>
+			<attribute id="0x0416" name="Unknown" type="ostring" access="rw" required="m"></attribute>
+			<attribute id="0x0417" name="Unknown" type="s8" access="rw" required="m"></attribute>
+			<attribute id="0x0418" name="Unknown" type="u8" access="rw" required="m"></attribute>
+			<attribute id="0x0419" name="Unknown" type="u8" access="rw" required="m"></attribute>
+		</attribute-set>
+
+		<!-- Eurotronic manufacturer specific -->
+		<attribute-set id="0x4000" description="Eurotronic" mfcode="0x1037">
+			<attribute id="0x4000" name="TRV Mode" type="enum8" default="0x02" access="rw" required="m" mfcode="0x1037">
+				<value name="Unknown 1" value="0"></value>
+				<value name="Unknown 2" value="1"></value>
+				<value name="manual" value="2"></value>
+			</attribute>
+			<attribute id="0x4001" name="Set Valve Position" type="u8" default="0x00" access="rw" required="m" mfcode="0x1037"></attribute>
+			<attribute id="0x4002" name="Errors" type="u8" default="0x00" access="r" required="m" mfcode="0x1037">
+				<value name="Reserved" value="0"></value>
+				<value name="Reserved" value="1"></value>
+				<value name="Reserved" value="2"></value>
+				<value name="Valve Adaption Failed (E1)" value="3"></value>
+				<value name="Valve Movement too slow (E2)" value="4"></value>
+				<value name="Valve not Moving (E3)" value="5"></value>
+				<value name="Reserved" value="6"></value>
+				<value name="Reserved" value="7"></value>
+			</attribute>
+			<attribute id="0x4003" name="Current Temperature Setpoint" type="s16" default="0x07d0" access="rw" required="m" mfcode="0x1037"></attribute>
+			<attribute id="0x4008" name="Host Flags" type="u24" default="0x000000" showas="hex" access="rw" required="m" mfcode="0x1037"></attribute>
+		</attribute-set>
+
+		<!-- Danfoss manufacturer specific -->
+		<attribute-set id="0x4000" description="Danfoss specific" mfcode="0x1246">
+			<attribute id="0x4000" name="eTRV Open Window Detection" type="enum8" default="0x00" access="r" required="m" mfcode="0x1246">
+				<value name="Quarantine" value="0x00"></value>
+				<value name="Closed" value="0x01"></value>
+				<value name="Hold" value="0x02"></value>
+				<value name="Open" value="0x03"></value>
+				<value name="Windows open from external, but detected closed" value="0x04"></value>
+			</attribute>
+			<attribute id="0x4003" name="External Open Window Detected" type="bool" default="0x00" access="rw" required="m" mfcode="0x1246"></attribute>
+			<attribute id="0x4010" name="Exercise day of week" type="enum8" default="0x04" access="rw" required="m" mfcode="0x1246">
+				<value name="Sunday" value="0x00"></value>
+				<value name="Monday" value="0x01"></value>
+				<value name="Tuesday" value="0x02"></value>
+				<value name="Wednesday" value="0x03"></value>
+				<value name="Thursday" value="0x04"></value>
+				<value name="Friday" value="0x05"></value>
+				<value name="Saturday" value="0x06"></value>
+				<value name="Undefined" value="0x07"></value>
+			</attribute>
+			<attribute id="0x4011" name="Exercise trigger time" type="u16" default="660" access="rw" required="m" mfcode="0x1246"></attribute>
+			<attribute id="0x4012" name="Mounting mode active" type="bool" default="0x01" access="r" required="m" mfcode="0x1246"></attribute>
+			<attribute id="0x4013" name="Mounting mode control" type="bool" access="rw" required="m" mfcode="0x1246"></attribute>
+			<attribute id="0x4014" name="eTRV Orientation" type="bool" default="0x00" access="rw" required="m" mfcode="0x1246"></attribute>
+			<attribute id="0x4015" name="External Measured Room Sensor" type="s16" access="r" required="m" mfcode="0x1246"></attribute>
+			<attribute id="0x4016" name="Unknown" type="bool" access="rw" required="m" mfcode="0x1246"></attribute>
+			<attribute id="0x4020" name="Control algorithm scale factor" type="u8" default="1" access="rw" required="m" mfcode="0x1246"></attribute>
+			<attribute id="0x4030" name="Heat Available" type="bool" default="0x01" access="rw" required="m" mfcode="0x1246"></attribute>
+			<attribute id="0x4031" name="Heat Supply Request " type="bool" access="r" required="m" mfcode="0x1246"></attribute>
+			<attribute id="0x4032" name="Unknown" type="bool" access="rw" required="m" mfcode="0x1246"></attribute>
+			<attribute id="0x4040" name="Unknown" type="s16" access="rw" required="m" mfcode="0x1246"></attribute>
+			<attribute id="0x404A" name="Unknown" type="s16" access="r" required="m" mfcode="0x1246"></attribute>
+			<attribute id="0x404B" name="Unknown" type="s8" access="rw" required="m" mfcode="0x1246"></attribute>
+			<attribute id="0x404C" name="Calibration" type="enum8" default="0x00" access="rw" required="m" mfcode="0x1246">
+				<value name="Idle" value="0x00"></value>
+				<value name="Start" value="0x01"></value>
+				<value name="Stop" value="0x02"></value>
+			</attribute>
+			<attribute id="0x404D" name="Unknown" type="bmp8" access="rw" required="m" mfcode="0x1246"></attribute>
+			<attribute id="0x404E" name="Unknown" type="bmp8" access="rw" required="m" mfcode="0x1246"></attribute>
+		</attribute-set>
+
+		<!-- Stelpro manufacturer specific -->
+		<attribute-set id="0x4000" description="Stelpro specific" mfcode="0x1185">
+			<attribute id="0x4001" name="Outdoor temp" type="s16" access="rw" required="m" mfcode="0x1185"></attribute>
+			<attribute id="0x401C" name="System mode" type="enum8" access="rw" required="m"></attribute>
+		</attribute-set>
+
+		<command id="0x00" dir="recv" name="Setpoint Raise/Lower" required="m">
+			<description>This command increases (or decreases) the setpoint(s) by amount, in steps of 0.1°C.</description>
+			<payload>
+				<attribute id="0x0000" type="enum8" name="Mode" required="m">
+					<value name="Heat (adjust Heat Setpoint)" value="0x00"></value>
+					<value name="Cool (adjust Cool Setpoint)" value="0x01"></value>
+					<value name="Both (adjust Heat Setpoint and Cool Setpoint)" value="0x02"></value>
+				</attribute>
+				<attribute id="0x0001" type="s8" name="Amount" required="m">
+					<description>The amount field is a signed 8-bit integer that specifies the amount the setpoint(s) are to be a increased (or decreased) by, in steps of 0.1°C.</description>
+				</attribute>
+			</payload>
+		</command>
+        <command id="0x01" dir="recv" name="Set Weekly Schedule" required="o">
+          <payload>
+            <attribute id="0x0000" type="enum8" name="Number of Transtions for Sequence" required="m">
+              <value name="0" value="0"></value>
+              <value name="1" value="1"></value>
+              <value name="2" value="2"></value>
+              <value name="3" value="3"></value>
+              <value name="4" value="4"></value>
+              <value name="5" value="5"></value>
+              <value name="6" value="6"></value>
+              <value name="7" value="7"></value>
+              <value name="8" value="8"></value>
+              <value name="9" value="9"></value>
+              <value name="10" value="10"></value>
+            </attribute>
+            <attribute id="0x0001" type="bmp8" name="Day of Week for Sequence" required="m">
+              <value name="Sunday" value="0"></value>
+              <value name="Monday" value="1"></value>
+              <value name="Tuesday" value="2"></value>
+              <value name="Wednesday" value="3"></value>
+              <value name="Thursday" value="4"></value>
+              <value name="Friday" value="5"></value>
+              <value name="Saturday" value="6"></value>
+              <value name="Vacation or Away" value="7"></value>
+            </attribute>
+            <attribute id="0x0002" type="bmp8" name="Mode for Sequence" required="m">
+              <value name="Heat Setpoint Field Present in Payload" value="0"></value>
+              <value name="Cool Setpoint Field Present in Payload" value="1"></value>
+            </attribute>
+            <attribute id="0x0003" type="u16" name="Transition Time 1" required="o"/>
+            <attribute id="0x0004" type="s16" name="Heat Set Point 1" required="o"/>
+            <attribute id="0x0005" type="u16" name="Transition Time 2" required="o"/>
+            <attribute id="0x0006" type="s16" name="Heat Set Point 2" required="o"/>
+            <attribute id="0x0007" type="u16" name="Transition Time 3" required="o"/>
+            <attribute id="0x0008" type="s16" name="Heat Set Point 3" required="o"/>
+            <attribute id="0x0009" type="u16" name="Transition Time 4" required="o"/>
+            <attribute id="0x000A" type="s16" name="Heat Set Point 4" required="o"/>
+            <attribute id="0x000B" type="u16" name="Transition Time 5" required="o"/>
+            <attribute id="0x000C" type="s16" name="Heat Set Point 5" required="o"/>
+            <attribute id="0x000D" type="u16" name="Transition Time 6" required="o"/>
+            <attribute id="0x000E" type="s16" name="Heat Set Point 6" required="o"/>
+            <attribute id="0x000F" type="u16" name="Transition Time 7" required="o"/>
+            <attribute id="0x0010" type="s16" name="Heat Set Point 7" required="o"/>
+            <attribute id="0x0011" type="u16" name="Transition Time 8" required="o"/>
+            <attribute id="0x0012" type="s16" name="Heat Set Point 8" required="o"/>
+            <attribute id="0x0013" type="u16" name="Transition Time 9" required="o"/>
+            <attribute id="0x0014" type="s16" name="Heat Set Point 9" required="o"/>
+            <attribute id="0x0015" type="u16" name="Transition Time 10" required="o"/>
+            <attribute id="0x0016" type="s16" name="Heat Set Point 10" required="o"/>
+          </payload>
+        </command>
+        <command id="0x02" dir="recv" name="Get Weekly Schedule" required="o" response="0x00">
+          <payload>
+            <attribute id="0x0000" type="bmp8" name="Days to Return" required="m">
+              <value name="Sunday" value="0"></value>
+              <value name="Monday" value="1"></value>
+              <value name="Tuesday" value="2"></value>
+              <value name="Wednesday" value="3"></value>
+              <value name="Thursday" value="4"></value>
+              <value name="Friday" value="5"></value>
+              <value name="Saturday" value="6"></value>
+              <value name="Vacation or Away" value="7"></value>
+            </attribute>
+            <attribute id="0x0001" type="bmp8" name="Mode to Return" required="m">
+              <value name="Heat Setpoint Field Present in Payload" value="0"></value>
+              <value name="Cool Setpoint Field Present in Payload" value="1"></value>
+            </attribute>
+          </payload>
+        </command>
+        <command id="0x03" dir="recv" name="Clear Weekly Schedule" required="o">
+        </command>
+        <command id="0x04" dir="recv" name="Get Relay Status Log" required="o">
+        </command>
+      </server>
+      <client>
+        <command id="0x00" dir="recv" name="Get Weekly Schedule Response" required="o">
+          <payload>
+            <attribute id="0x0000" type="enum8" name="Number of Transtions for Sequence" required="m">
+              <value name="0" value="0"></value>
+              <value name="1" value="1"></value>
+              <value name="2" value="2"></value>
+              <value name="3" value="3"></value>
+              <value name="4" value="4"></value>
+              <value name="5" value="5"></value>
+              <value name="6" value="6"></value>
+              <value name="7" value="7"></value>
+              <value name="8" value="8"></value>
+              <value name="9" value="9"></value>
+              <value name="10" value="10"></value>
+            </attribute>
+            <attribute id="0x0001" type="bmp8" name="Day of Week for Sequence" required="m">
+              <value name="Sunday" value="0"></value>
+              <value name="Monday" value="1"></value>
+              <value name="Tuesday" value="2"></value>
+              <value name="Wednesday" value="3"></value>
+              <value name="Thursday" value="4"></value>
+              <value name="Friday" value="5"></value>
+              <value name="Saturday" value="6"></value>
+              <value name="Vacation or Away" value="7"></value>
+            </attribute>
+            <attribute id="0x0002" type="bmp8" name="Mode for Sequence" required="m">
+              <value name="Heat Setpoint Field Present in Payload" value="0"></value>
+              <value name="Cool Setpoint Field Present in Payload" value="1"></value>
+            </attribute>
+            <attribute id="0x0003" type="u16" name="Transition Time 1" required="o"/>
+            <attribute id="0x0004" type="s16" name="Heat Set Point 1" required="o"/>
+            <attribute id="0x0005" type="u16" name="Transition Time 2" required="o"/>
+            <attribute id="0x0006" type="s16" name="Heat Set Point 2" required="o"/>
+            <attribute id="0x0007" type="u16" name="Transition Time 3" required="o"/>
+            <attribute id="0x0008" type="s16" name="Heat Set Point 3" required="o"/>
+            <attribute id="0x0009" type="u16" name="Transition Time 4" required="o"/>
+            <attribute id="0x000A" type="s16" name="Heat Set Point 4" required="o"/>
+            <attribute id="0x000B" type="u16" name="Transition Time 5" required="o"/>
+            <attribute id="0x000C" type="s16" name="Heat Set Point 5" required="o"/>
+            <attribute id="0x000D" type="u16" name="Transition Time 6" required="o"/>
+            <attribute id="0x000E" type="s16" name="Heat Set Point 6" required="o"/>
+            <attribute id="0x000F" type="u16" name="Transition Time 7" required="o"/>
+            <attribute id="0x0010" type="s16" name="Heat Set Point 7" required="o"/>
+            <attribute id="0x0011" type="u16" name="Transition Time 8" required="o"/>
+            <attribute id="0x0012" type="s16" name="Heat Set Point 8" required="o"/>
+            <attribute id="0x0013" type="u16" name="Transition Time 9" required="o"/>
+            <attribute id="0x0014" type="s16" name="Heat Set Point 9" required="o"/>
+            <attribute id="0x0015" type="u16" name="Transition Time 10" required="o"/>
+            <attribute id="0x0016" type="s16" name="Heat Set Point 10" required="o"/>
+          </payload>
+        </command>
+			</client>
+		</cluster>
+		<cluster id="0202" name="Fan Control">
+			<description>This cluster specifies an interface to control the speed of a fan as part of a heating / cooling system.</description>
+			<server>
+				<attribute id="0x0000" name="Fan Mode" type="enum8" access="rw" default="0x05" required="m">
+					<value name="Off" value="0x00"></value>
+					<value name="Low" value="0x01"></value>
+					<value name="Medium" value="0x02"></value>
+					<value name="High" value="0x03"></value>
+					<value name="On" value="0x04"></value>
+					<value name="Auto" value="0x05"></value>
+					<value name="Smart" value="0x06"></value>
+				</attribute>
+				<attribute id="0x0001" name="Fan Mode Sequence" type="enum8" access="rw" default="0x02" required="m">
+					<value name="Low/Med/High" value="0x00"></value>
+					<value name="Low/High" value="0x01"></value>
+					<value name="Low/Med/High/Auto" value="0x02"></value>
+					<value name="Low/High/Auto" value="0x03"></value>
+					<value name="On/Auto" value="0x04"></value>
+				</attribute>
+			</server>
+			<client>
+			</client>
+		</cluster>
+		<cluster id="0203" name="Dehumidification Control">
+			<description>dfdf</description>
+			<!-- TODO -->
+		</cluster>
+		<cluster id="0204" name="Thermostat User Interface Configuration">
+			<description>This cluster provides an interface to allow configuration of the user interface for a thermostat, or a thermostat
+controller device, that supports a keypad and LCD screen.</description>
+			<server>
+				<attribute id="0x0000" name="Temperature Display Mode" type="enum8" access="rw" range="0x00,0x01" default="0x00" required="m">
+					<value name="Temperature in °C" value="0x00"></value>
+					<value name="Temperature in °F" value="0x01"></value>
+				</attribute>
+				<attribute id="0x0001" name="Keypad Lockout" type="enum8" access="rw" range="0x00,0x05" default="0x00" required="m">
+					<value name="No lockout" value="0x00"></value>
+					<value name="Level 1 lockout" value="0x01"></value>
+					<value name="Level 2 lockout" value="0x02"></value>
+					<value name="Level 3 lockout" value="0x03"></value>
+					<value name="Level 4 lockout" value="0x04"></value>
+					<value name="Level 5 lockout" value="0x05"></value>
+				</attribute>
+				<attribute id="0x0002" name="Schedule Programming Visibility" type="enum8" access="rw"  range="0x00,0x01" default="0x00" required="o">
+					<value name="Local schedule programming enabled" value="0x00"></value>
+					<value name="Local schedule programming disabled" value="0x01"></value>
+				</attribute>
+                <attribute id="0x4000" name="Viewing Direction" type="enum8" access="rw" range="0x00,0x01" default="0x00" required="o" mfcode="0x1246">
+					<value name="Viewing direction 1" value="0x00"></value>
+					<value name="Viewing direction 2" value="0x01"></value>
+				</attribute>
+			</server>
+			<client>
+			</client>
+		</cluster>
+		<cluster id="0xde42" name="DE Debug">
+		<description>Attributes and commands for debugging purposes.</description>
+		<server>
+			<attribute id="0x0000" name="Debug enabled" type="bool" access="rw" default="0x00" required="m"></attribute>
+			<attribute id="0x0001" name="Debug destination" type="u16" access="rw" default="0x0000" showas="hex" required="m"></attribute>
+		</server>
+		<client>
+		<!-- TODO -->
+		</client>
+	</cluster>
+	</domain>
+	<domain name="Lighting" low_bound="0300" high_bound="03ff" description="The lighting functional domain contains clusters and information to build devices in the lighting domain, e.g. ballast units.">
+	<cluster id="0300" name="Color control">
+		<description>Attributes and commands for controlling the color properties of a color-capable light.</description>
+		<server>
+			<attribute-set id="0x0000" description="Color Information">
+				<attribute id="0x0000" name="Current hue" type="u8" access="r" range="0x00,0xfe" default="0x00" required="o"></attribute>
+				<attribute id="0x0001" name="Current saturation" type="u8" access="r" range="0x00,0xfe" default="0x00" required="o"></attribute>
+				<attribute id="0x0002" name="Remaining time" type="u16" access="r" range="0x0000,0xfffe" default="0x0000" required="o"></attribute>
+				<attribute id="0x0003" name="Current x" type="u16" access="r" range="0x0000,0xfeff" default="0x61eb" required="m"></attribute>
+				<attribute id="0x0004" name="Current y" type="u16" access="r" range="0x0000,0xfeff" default="0x607b" required="m"></attribute>
+				<attribute id="0x0007" name="Color temperature" type="u16" access="r" range="0x0000,0xfeff" default="0" required="m"></attribute>
+				<!-- TODO -->
+				<attribute id="0x0008" name="Color Mode" type="enum8" access="r" range="0x00,0x02" default="0x01" required="o">
+					<value name="Current hue and current saturation" value="0x00"></value>
+					<value name="Current x and current y" value="0x01"></value>
+					<value name="Color temperature" value="0x02"></value>
+				</attribute>
+			</attribute-set>
+			<attribute-set id="0x0010" description="Defined Primaries Information">
+				<attribute id="0x0010" name="Number of primaries" type="u8" access="r" range="0x00,0x06" required="o"></attribute>
+				<attribute id="0x0011" name="Primary1 x" type="u16" access="r" range="0x0000,0xfeff" required="o"></attribute>
+				<attribute id="0x0012" name="Primary1 y" type="u16" access="r" range="0x0000,0xfeff" required="o"></attribute>
+				<attribute id="0x0013" name="Primary1 intensity" type="u8" access="r" range="0x00,0xff" required="o"></attribute>
+				<attribute id="0x0015" name="Primary2 x" type="u16" access="r" range="0x0000,0xfeff" required="o"></attribute>
+				<attribute id="0x0016" name="Primary2 y" type="u16" access="r" range="0x0000,0xfeff" required="o"></attribute>
+				<attribute id="0x0017" name="Primary2 intensity" type="u8" access="r" range="0x00,0xff" required="o"></attribute>
+				<attribute id="0x0019" name="Primary3 x" type="u16" access="r" range="0x0000,0xfeff" required="o"></attribute>
+				<attribute id="0x001a" name="Primary3 y" type="u16" access="r" range="0x0000,0xfeff" required="o"></attribute>
+				<attribute id="0x001b" name="Primary3 intensity" type="u8" access="r" range="0x00,0xff" required="o"></attribute>
+      </attribute-set>
+      <attribute-set id="0x0020" description="Additional Defined Primaries Information">
+        <attribute id="0x0020" name="Primary4 x" type="u16" access="r" range="0x0000,0xfeff" required="o"></attribute>
+				<attribute id="0x0021" name="Primary4 y" type="u16" access="r" range="0x0000,0xfeff" required="o"></attribute>
+				<attribute id="0x0022" name="Primary4 intensity" type="u8" access="r" range="0x00,0xff" required="o"></attribute>
+				<attribute id="0x0024" name="Primary5 x" type="u16" access="r" range="0x0000,0xfeff" required="o"></attribute>
+				<attribute id="0x0025" name="Primary5 y" type="u16" access="r" range="0x0000,0xfeff" required="o"></attribute>
+				<attribute id="0x0026" name="Primary5 intensity" type="u8" access="r" range="0x00,0xff" required="o"></attribute>
+				<attribute id="0x0028" name="Primary6 x" type="u16" access="r" range="0x0000,0xfeff" required="o"></attribute>
+				<attribute id="0x0029" name="Primary6 y" type="u16" access="r" range="0x0000,0xfeff" required="o"></attribute>
+				<attribute id="0x002a" name="Primary6 intensity" type="u8" access="r" range="0x00,0xff" required="o"></attribute>
+			</attribute-set>
+      <attribute-set id="0x0030" description="Defined Color Points Settings">
+        <attribute id="0x0030" name="WhitePoint x" type="u16" access="rw" range="0x0000,0xfeff" required="o"></attribute>
+        <attribute id="0x0031" name="WhitePoint y" type="u16" access="rw" range="0x0000,0xfeff" required="o"></attribute>
+        <attribute id="0x0032" name="ColorPoint r x" type="u16" access="rw" range="0x0000,0xfeff" required="o"></attribute>
+        <attribute id="0x0033" name="ColorPoint r y" type="u16" access="rw" range="0x0000,0xfeff" required="o"></attribute>
+        <attribute id="0x0034" name="ColorPoint r intensity" type="u8" access="rw" range="0x00,0xff" required="o"></attribute>
+        <attribute id="0x0036" name="ColorPoint g x" type="u16" access="rw" range="0x0000,0xfeff" required="o"></attribute>
+        <attribute id="0x0037" name="ColorPoint g y" type="u16" access="rw" range="0x0000,0xfeff" required="o"></attribute>
+        <attribute id="0x0038" name="ColorPoint g intensity" type="u8" access="rw" range="0x00,0xff" required="o"></attribute>
+        <attribute id="0x003a" name="ColorPoint b x" type="u16" access="rw" range="0x0000,0xfeff" required="o"></attribute>
+        <attribute id="0x003b" name="ColorPoint b y" type="u16" access="rw" range="0x0000,0xfeff" required="o"></attribute>
+        <attribute id="0x003c" name="ColorPoint b intensity" type="u8" access="rw" range="0x00,0xff" required="o"></attribute>
+			</attribute-set>
+			<attribute-set id="0x4000" description="ZLL extensions">
+				<attribute id="0x4000" name="Enhanced current hue" type="u16" access="r" range="0x0000,0xffff" default="0x0000" required="m"></attribute>
+				<attribute id="0x4001" name="Enhanced color mode" type="enum8" access="r" range="0x00,0xff" default="0x00" required="m">
+					<value name="Current hue and current saturation" value="0x00"></value>
+					<value name="Current x and current y" value="0x01"></value>
+					<value name="Color temperature" value="0x02"></value>
+					<value name="Enhanced current hue and current saturation" value="0x03"></value>
+				</attribute>
+				<attribute id="0x4002" name="Color loop active" type="u8" access="r" range="0x00,0xff" default="0x00" required="m"></attribute>
+				<attribute id="0x4003" name="Color loop direction" type="u8" access="r" range="0x00,0xff" default="0x00" required="m"></attribute>
+				<attribute id="0x4004" name="Color loop time" type="u16" access="r" range="0x00,0xff" default="0x0019" required="m"></attribute>
+				<attribute id="0x4005" name="Color loop start - enhanced hue" type="u16" access="r" range="0x00,0xff" default="0x2300" required="m"></attribute>
+				<attribute id="0x4006" name="Color loop stored - enhanced hue" type="u16" access="r" range="0x00,0xff" default="0x0000" required="m"></attribute>
+				<attribute id="0x400a" type="bmp16" name="Color capabilities" access="r" required="m" default="0x0000">
+					<value name="Hue saturation" value="0"></value>
+					<value name="Enhanced Hue saturation" value="1"></value>
+					<value name="Color loop" value="2"></value>
+					<value name="CIE 1931 XY" value="3"></value>
+					<value name="Color temperature" value="4"></value>
+				</attribute>
+				<attribute id="0x400b" name="Color temperature min" type="u16" access="r" range="0x0000,0xfeff" default="0" required="m"></attribute>
+				<attribute id="0x400c" name="Color temperature max" type="u16" access="r" range="0x0000,0xfeff" default="0xfeff" required="m"></attribute>
+				<attribute id="0x4010" name="PowerOn Color Temperature" type="u16" access="rw" range="0x0000,0xffff" default="0xffff" required="o"></attribute>
+        <!--
+        <attribute id="0x0003" mfcode="0x100b" name="PowerOn X" type="u16" access="rw" range="0x0000,0xffff" default="0xffff" required="o"></attribute>
+        <attribute id="0x0004" mfcode="0x100b" name="PowerOn Y" type="u16" access="rw" range="0x0000,0xffff" default="0xffff" required="o"></attribute>
+        -->
+			</attribute-set>
+			<attribute-set id="0xde00" description="FLS extensions" mfcode="0x1135">
+				<attribute id="0xde01" name="Active channels" type="u8" access="r" range="0x00,0xff" default="0x00" required="m"></attribute>
+			</attribute-set>
+			<command id="0x00" dir="recv" name="Move to hue" required="o">
+				<payload>
+					<attribute id="0x0000" type="u8" name="Hue" required="m"></attribute>
+					<attribute id="0x0001" type="enum8" name="Direction" required="m">
+						<value name="Shortest distance" value="0x00"></value>
+						<value name="Longest Distance" value="0x01"></value>
+						<value name="Up" value="0x02"></value>
+						<value name="Down" value="0x03"></value>
+					</attribute>
+					<attribute id="0x0002" type="u16" name="Transition time" required="m">
+						<description>The transition time in 1/10ths of a second.</description>
+					</attribute>
+				</payload>
+			</command>
+			<command id="0x01" dir="recv" name="Move hue" required="o">
+				<payload>
+					<attribute id="0x0001" type="enum8" name="Move mode" required="m">
+						<value name="Stop" value="0x00"></value>
+						<value name="Up" value="0x01"></value>
+						<value name="Down" value="0x03"></value>
+					</attribute>
+					<attribute id="0x0002" type="u8" name="Steps/second" required="m"></attribute>
+				</payload>
+			</command>
+			<command id="0x02" dir="recv" name="Step hue" required="o">
+				<payload>
+					<attribute id="0x0000" type="enum8" name="Step mode" required="m">
+						<value name="Up" value="0x01"></value>
+						<value name="Down" value="0x03"></value>
+					</attribute>
+					<attribute id="0x0001" type="u8" name="Step size" required="m"></attribute>
+					<attribute id="0x0002" type="u8" name="Transition time" required="m">
+						<description>The transitiontime in 1/10 seconds.</description>
+					</attribute>
+				</payload>
+			</command>
+			<command id="0x03" dir="recv" name="Move to saturation" required="o">
+				<payload>
+					<attribute id="0x0000" type="u8" name="Saturation" required="m"></attribute>
+					<attribute id="0x0001" type="u16" name="Transition time" required="m">
+						<description>The transitiontime in 1/10 seconds.</description>
+					</attribute>
+				</payload>
+			</command>
+			<command id="0x04" dir="recv" name="Move saturation" required="o">
+				<payload>
+					<attribute id="0x0000" type="enum8" name="Move mode" required="m">
+						<value name="Stop" value="0x00"></value>
+						<value name="Up" value="0x01"></value>
+						<value name="Down" value="0x03"></value>
+					</attribute>
+					<attribute id="0x0001" type="u8" name="Rate" required="m">
+						<description>The steps per second.</description>
+					</attribute>
+				</payload>
+			</command>
+			<command id="0x05" dir="recv" name="Step saturation" required="o">
+				<payload>
+					<attribute id="0x0000" type="enum8" name="Step mode" required="m">
+						<value name="Up" value="0x01"></value>
+						<value name="Down" value="0x03"></value>
+					</attribute>
+					<attribute id="0x0001" type="u8" name="Step size" required="m"></attribute>
+					<attribute id="0x0002" type="u8" name="Transition time" required="m">
+						<description>The transitiontime in 1/10 seconds.</description>
+					</attribute>
+				</payload>
+			</command>
+			<command id="0x06" dir="recv" name="Move to hue and saturation" required="o">
+				<payload>
+					<attribute id="0x0000" type="u8" name="Hue" required="m"></attribute>
+					<attribute id="0x0001" type="u8" name="Saturation" required="m"></attribute>
+					<attribute id="0x0002" type="u16" name="Transition time" required="m">
+						<description>The transitiontime in 1/10 seconds.</description>
+					</attribute>
+				</payload>
+			</command>
+			<command id="0x07" dir="recv" name="Move to color" required="m">
+				<payload>
+					<attribute id="0x0000" type="u16" name="ColorX" required="m"></attribute>
+					<attribute id="0x0001" type="u16" name="ColorY" required="m"></attribute>
+					<attribute id="0x0002" type="u16" name="Transition time" required="m">
+						<description>The transitiontime in 1/10 seconds.</description>
+					</attribute>
+				</payload>
+			</command>
+			<command id="0x08" dir="recv" name="Move color" required="o">
+				<payload>
+					<attribute id="0x0000" type="s16" name="Rate X" required="m">
+						<description>The steps per second.</description>
+					</attribute>
+					<attribute id="0x0001" type="s16" name="Rate Y" required="m">
+						<description>The steps per second.</description>
+					</attribute>
+				</payload>
+			</command>
+			<command id="0x09" dir="recv" name="Step color" required="o">
+				<payload>
+					<attribute id="0x0000" type="s16" name="Step X" required="m"></attribute>
+					<attribute id="0x0001" type="s16" name="Step Y" required="m"></attribute>
+					<attribute id="0x0002" type="u16" name="Transition time" required="m">
+						<description>The transitiontime in 1/10 seconds.</description>
+					</attribute>
+				</payload>
+			</command>
+			<command id="0x0a" dir="recv" name="Move to color temperature" required="o">
+				<payload>
+					<attribute id="0x0000" type="u16" name="Color temperature" required="m"></attribute>
+					<attribute id="0x0001" type="u16" name="Transition time" required="m">
+						<description>The transitiontime in 1/10 seconds.</description>
+					</attribute>
+				</payload>
+			</command>
+			<command id="0x40" dir="recv" name="Enhanced move to hue" required="m">
+				<payload>
+					<attribute id="0x0000" type="u16" name="Enhanced hue" required="m"></attribute>
+					<attribute id="0x0001" type="enum8" name="Direction" required="m">
+						<value name="Shortest distance" value="0x00"></value>
+						<value name="Longest Distance" value="0x01"></value>
+						<value name="Up" value="0x02"></value>
+						<value name="Down" value="0x03"></value>
+					</attribute>
+					<attribute id="0x0002" type="u16" name="Transition time" required="m">
+						<description>The transitiontime in 1/10 seconds.</description>
+					</attribute>
+				</payload>
+			</command>
+			<command id="0x41" dir="recv" name="Enhanced move hue" required="m">
+				<payload>
+					<attribute id="0x0000" type="enum8" name="Move mode" required="m">
+						<value name="Stop" value="0x00"></value>
+						<value name="Up" value="0x01"></value>
+						<value name="Down" value="0x03"></value>
+					</attribute>
+					<attribute id="0x0001" type="u16" name="Rate" required="m">
+						<description>Steps per second.</description>
+					</attribute>
+				</payload>
+			</command>
+			<command id="0x42" dir="recv" name="Enhanced step hue" required="m">
+				<payload>
+					<attribute id="0x0000" type="enum8" name="Step mode" required="m">
+						<value name="Up" value="0x01"></value>
+						<value name="Down" value="0x03"></value>
+					</attribute>
+					<attribute id="0x0001" type="u16" name="Step size" required="m"></attribute>
+					<attribute id="0x0002" type="u16" name="Transition time" required="m">
+						<description>The transitiontime in 1/10 seconds.</description>
+					</attribute>
+				</payload>
+			</command>
+			<command id="0x43" dir="recv" name="Enhanced move to hue and saturation" required="m">
+				<payload>
+					<attribute id="0x0000" type="u16" name="Enhanced hue" required="m"></attribute>
+					<attribute id="0x0001" type="u8" name="Saturation" required="m"></attribute>
+					<attribute id="0x0002" type="u16" name="Transition time" required="m">
+						<description>The transitiontime in 1/10 seconds.</description>
+					</attribute>
+				</payload>
+			</command>
+			<command id="0x44" dir="recv" name="Color loop set" required="m">
+				<payload>
+					<attribute id="0x0000" type="bmp8" name="Update flags" required="m">
+						<value name="Update action" value="0"></value>
+						<value name="Update direction" value="1"></value>
+						<value name="Update time" value="2"></value>
+						<value name="Update start hue" value="3"></value>
+					</attribute>
+					<attribute id="0x0001" type="enum8" name="Action" required="m">
+						<value name="De-activate color loop" value="0x00"></value>
+						<value name="Activate from ColorLoopStartEnhancedHue" value="0x01"></value>
+						<value name="Activate from EnhancedCurrentHue" value="0x02"></value>
+					</attribute>
+					<attribute id="0x0002" type="enum8" name="Direction" required="m">
+						<value name="Decrement hue" value="0x00"></value>
+						<value name="Increment hue" value="0x01"></value>
+					</attribute>
+					<attribute id="0x0003" type="u16" name="Time" required="m">
+						<description>Time in seconds used for a whole color loop.</description>
+					</attribute>
+					<attribute id="0x0004" type="u16" name="Start enhanced hue" required="m"></attribute>
+				</payload>
+			</command>
+			<command id="0x47" dir="recv" name="Stop move step" required="m">
+				<description>Stops move to and step commands. It has no effect on a active color loop.</description>
+				<payload>
+				</payload>
+			</command>
+			<command id="0x4b" dir="recv" name="Move color temperature" required="m">
+				<payload>
+					<attribute id="0x0000" type="enum8" name="Move mode" required="m">
+						<value name="Stop" value="0x00"></value>
+						<value name="Up" value="0x01"></value>
+						<value name="Down" value="0x03"></value>
+					</attribute>
+					<attribute id="0x0001" type="u16" name="Rate" required="m">
+						<description>Steps per second.</description>
+					</attribute>
+					<attribute id="0x0002" type="u16" name="Color temperature min" required="m">
+						<description>Specifies a lower bound on the color temperature for the current move operation.</description>
+					</attribute>
+					<attribute id="0x0003" type="u16" name="Color temperature max" required="m">
+						<description>Specifies a upper bound on the color temperature for the current move operation.</description>
+					</attribute>
+				</payload>
+			</command>
+			<command id="0x4c" dir="recv" name="Step color temperature" required="m">
+				<payload>
+					<attribute id="0x0000" type="enum8" name="Step mode" required="m">
+						<value name="Up" value="0x01"></value>
+						<value name="Down" value="0x03"></value>
+					</attribute>
+					<attribute id="0x0001" type="u16" name="Step size" required="m"></attribute>
+					<attribute id="0x0002" type="u16" name="Transition time" required="m">
+						<description>The transitiontime in 1/10 seconds.</description>
+					</attribute>
+					<attribute id="0x0003" type="u16" name="Color temperature min" required="m">
+						<description>Specifies a lower bound on the color temperature for the current step operation.</description>
+					</attribute>
+					<attribute id="0x0004" type="u16" name="Color temperature max" required="m">
+						<description>Specifies a upper bound on the color temperature for the current step operation.</description>
+					</attribute>
+				</payload>
+			</command>
+			<command id="0xd0" dir="recv" name="Set active channels" required="m">
+				<payload>
+					<attribute id="0x00" type="u8" name="Channels" required="m"></attribute>
+				</payload>
+			</command>
+		</server>
+		<client>
+		</client>
+	</cluster>
+	<cluster id="0x0301" name="Ballast Configuration">
+		<description>Attributes and commands to configure a ballast.</description>
+		<server>
+			<attribute-set id="0x0000" description="Ballast Information">
+				<attribute id="0x0000" name="Physical Min Level" type="u8" access="r" range="0x01,0xfe" default="0x01" required="o"></attribute>
+				<attribute id="0x0001" name="Physical Max Level" type="u8" access="r" range="0x01,0xfe" default="0xfe" required="o"></attribute>
+				<attribute id="0x0002" name="Ballast Status" type="bmp8" access="r" default="0x00" required="m">
+					<value name="Non-operational" value="0"></value>
+					<value name="Lamp not in socket" value="1"></value>
+				</attribute>
+			</attribute-set>
+
+			<attribute-set id="0x0010" description="Ballast Settings">
+				<attribute id="0x0010" name="Min Level" type="u8" access="rw" range="0x01,0xfe" default="0x01" required="o"></attribute>
+				<attribute id="0x0011" name="Max Level" type="u8" access="rw" range="0x01,0xfe" default="0xfe" required="o"></attribute>
+				<attribute id="0x0012" name="Power On Level" type="u8" access="rw" range="0x01,0xfe" default="0xfe" required="o"></attribute>
+				<attribute id="0x0013" name="Power On Fade Time" type="u16" access="rw" range="0x0000,0xfffe" default="0x0000" required="o"></attribute>
+				<attribute id="0x0014" name="Intrinsic Ballast Factor" type="u8" access="rw" range="0x00,0xfe" default="0x00" required="o"></attribute>
+				<attribute id="0x0015" name="Ballast Factor Adjustment" type="u8" access="rw" range="0x64,0xff" default="0xff" required="o"></attribute>
+			</attribute-set>
+
+			<attribute-set id="0x0020" description="Lamp Information">
+				<attribute id="0x0020" name="Lamp Quantity" type="u8" access="r" range="0x00,0xfe" default="0x00" required="o"></attribute>
+			</attribute-set>
+
+			<attribute-set id="0x0030" description="Lamp Settings">
+				<attribute id="0x0030" name="Lamp Type" type="cstring" access="rw" required="o"></attribute>
+				<attribute id="0x0031" name="Lamp Manufacturer" type="cstring" access="rw" required="o"></attribute>
+				<attribute id="0x0032" name="Lamp Rated Hours" type="u24" access="rw" range="0x000000,0xfffffe" default="0xffffff" required="o"></attribute>
+				<attribute id="0x0033" name="Lamp Burn Hours" type="u24" access="rw" range="0x000000,0xfffffe" default="0x000000" required="o"></attribute>
+				<attribute id="0x0034" name="Lamp Alarm Mode" type="bmp8" access="rw" default="0x00" required="m">
+					<value name="Lamp Burn Hours" value="0"></value>
+				</attribute>
+				<attribute id="0x0035" name="Lamp Burn Hours Trip Point" type="u24" access="rw" range="0x000000,0xfffffe" default="0x000000" required="o"></attribute>
+			</attribute-set>
+		</server>
+		<client>
+		</client>
+	</cluster>
+	</domain>
+	<domain name="Measurement and sensing" low_bound="0400" high_bound="04ff" description="The measurement and sensing functional domain contains clusters and information to build devices in the measurement and sensing domain, e.g. a temperature sensor or an occupancy sensor.">
+		<cluster id="0x0400" name="Illuminance measurement">
+			<description>The server cluster provides an interface to illuminance measurement functionality, including configuration and provision of notifications of illuminance measurements.</description>
+			<!-- TODO -->
+			<server>
+				<attribute-set id="0x0000" description="Illuminance Measurement Information">
+					<attribute id="0x0000" name="Measured Value" type="u16" access="r" default="0" required="m"></attribute>
+					<attribute id="0x0001" name="Min Measured Value" type="u16" access="r" required="m" range="0x0002,0xfffd"></attribute>
+					<attribute id="0x0002" name="Max Measured Value" type="u16" access="r" required="m" range="0x0001,0x7ffe"></attribute>
+					<attribute id="0x0003" name="Tolerance" type="u16" access="r" required="o" range="0x0000,0x0800"></attribute>
+					<attribute id="0x0004" name="Light Sensor Type" type="enum8" range="0x00,0xff" access="r" required="o">
+						<value name="Photodiode" value="0x00"></value>
+						<value name="CMOS" value="0x01"></value>
+						<value name="Unknown" value="0xff"></value>
+					</attribute>
+				</attribute-set>
+			</server>
+			<client>
+				<attribute-set id="0xf000" description="Illuminance Adjustement Configuration">
+					<attribute id="0xf000" name="Hysteresis" type="u16" access="rw" required="o"></attribute>
+					<attribute id="0xf001" name="Max Up Speed" type="u16" access="rw" required="o"><description>Maximum up adjustment speed in 1/10 seconds.</description></attribute>
+					<attribute id="0xf002" name="Max Down Speed" type="u16" access="rw" required="o"><description>Maximum down adjustment speed in 1/10 seconds.</description></attribute>
+					<attribute id="0xf003" name="Target Value" type="u16" access="rw" required="o"><description>Target value in Lux which should be kept.</description></attribute>
+					<attribute id="0xf004" name="Startup Type" type="enum8" access="rw" required="o">
+						<description>Brightness control startup type.</description>
+						<value name="Default Level" value="0x00"></value>
+						<value name="Zero Level" value="0x01"></value>
+					</attribute>
+				</attribute-set>
+			</client>
+		</cluster>
+		<cluster id="0x0401" name="Illuminance level sensing">
+			<description></description>
+			<!-- TODO -->
+		</cluster>
+		<cluster id="0x0402" name="Temperature measurement">
+			<description>The server cluster provides an interface to temperature measurement functionality, including configuration and provision  of notifications of temperature measurements.</description>
+			<!-- TODO -->
+			<server>
+				<attribute-set id="0x0000" description="Temperature Measurement Information">
+					<attribute id="0x0000" name="Measured Value" type="s16" access="r" default="0" required="m"></attribute>
+					<attribute id="0x0001" name="Min Measured Value" type="s16" access="r" required="m" range="0x954d,0x7ffe"></attribute>
+					<attribute id="0x0002" name="Max Measured Value" type="s16" access="r" required="m" range="0x954e,0x7ffe"></attribute>
+					<attribute id="0x0003" name="Tolerance" type="u16" access="r" required="o" range="0x0000,0x0800"></attribute>
+				</attribute-set>
+			</server>
+			<client>
+			</client>
+		</cluster>
+		<cluster id="0x0403" name="Pressure measurement">
+			<description>The server cluster provides an interface to air pressure measurement functionality, including configuration and provision of notifications of air pressure measurements.</description>
+			<server>
+				<attribute-set id="0x0000" description="Pressure Measurement Information">
+					<attribute id="0x0000" name="Measured Value" type="s16" access="r" default="0" required="m"></attribute>
+					<attribute id="0x0010" name="Scaled Value" type="s16" access="r" default="0" required="o"></attribute>
+					<attribute id="0x0014" name="Scale" type="s8" access="r" required="o"></attribute>
+				</attribute-set>
+			</server>
+			<client>
+			</client>
+		</cluster>
+		<cluster id="0x0404" name="Flow measurement">
+			<description></description>
+			<!-- TODO -->
+			<server>
+			</server>
+			<client>
+			</client>
+		</cluster>
+		<cluster id="0x0405" name="Relative humidity measurement">
+			<description></description>
+			<server>
+				<attribute-set id="0x0000" description="Relative Humidity Measurement Information">
+					<attribute id="0x0000" name="Measured Value" type="u16" access="r" default="0" required="m"></attribute>
+					<attribute id="0x0001" name="Min Measured Value" type="u16" access="r" required="m" range="0x954d,0x7ffe"></attribute>
+					<attribute id="0x0002" name="Max Measured Value" type="u16" access="r" required="m" range="0x954e,0x7ffe"></attribute>
+					<attribute id="0x0003" name="Tolerance" type="u16" access="r" required="o" range="0x0000,0x0800"></attribute>
+				</attribute-set>
+			</server>
+			<client>
+			</client>
+		</cluster>
+		<cluster id="0x0406" name="Occupancy sensing">
+			<description><!-- TODO --></description>
+			<server>
+				<attribute-set id="0x0000" description="Occupancy sensor information">
+					<attribute id="0x0000" name="Occupancy" type="bmp8" range="0000000x" access="r" required="m"></attribute>
+					<attribute id="0x0001" name="Occupancy Sensor Type" type="enum8" range="0x00,0xfe" access="r" required="m">
+						<value name="PIR" value="0x00"></value>
+						<value name="Ultrasonic" value="0x01"></value>
+						<value name="PIR and ultrasonic" value="0x02"></value>
+					</attribute>
+				</attribute-set>
+				<attribute-set id="0x0010" description="PIR configuration">
+					<attribute id="0x0010" name="PIR Occupied To Unoccupied Delay" type="u16" range="0x00,0xfffe" access="rw" required="o" default="0x00">
+						<description>The PIROccupiedToUnoccupiedDelay attribute is 16-bits in length and specifies the time delay, in seconds, before the PIR sensor changes to its occupied state when the sensed area becomes unoccupied. This attribute, along with PIRUnoccupiedToOccupiedTime, may be used to reduce sensor 'chatter' when used in an area where occupation changes frequently.</description>
+					</attribute>
+					<attribute id="0x0011" name="PIR Unoccupied To Occupied Delay" type="u16" range="0x00,0xfffe" access="rw" required="o" default="0x00">
+						<description>The PIRUnoccupiedToOccupiedDelay attribute is 16-bits in length and specifies the time delay, in seconds, before the PIR sensor changes to its unoccupied state when the sensed area becomes occupied.</description>
+					</attribute>
+				</attribute-set>
+				<attribute-set id="0x0020" description="Ultrasonic configuration">
+					<attribute id="0x0020" name="Ultrasonic Occupied To Unoccupied Delay" type="u8" range="0x00,0xfe" access="rw" required="o" default="0x00">
+						<description>The UltraSonicOccupiedToUnoccupiedTime attribute specifies the time delay, in seconds, before the ultrasonic sensor changes to its occupied state when the sensed area becomes unoccupied. This attribute, along with UltraSonicUnoccupiedToOccupiedTime, may be used to reduce sensor 'chatter' when used in an area where occupation changes frequently.</description>
+					</attribute>
+					<attribute id="0x0021" name="Ultrasonic Unoccupied To Occupied Delay" type="u8" range="0x00,0xfe" access="rw" required="o" default="0x00">
+						<description>The UltraSonicUnoccupiedToOccupiedTime attribute specifies the time delay, in seconds, before the ultrasonic sensor changes to its unoccupied state when the sensed area becomes occupied.</description>
+					</attribute>
+				</attribute-set>
+				<attribute-set id="0x0030" description="Philips Specific" mfcode="0x100b">
+					<attribute id="0x0030" name="Sensitivity" type="u8" default="0" access="rw" required="o" mfcode="0x100b"></attribute>
+					<attribute id="0x0031" name="Sensitivity max." type="u8" default="0" access="rw" required="o" mfcode="0x100b"></attribute>
+				</attribute-set>
+				<attribute-set id="0xfc00" description="Develco Specific" mfcode="0x1015">
+					<attribute id="0xfc00" name="ArmThreshold_MinTemperature" type="sint16" access="rw" range="0x954d,0x7ffe" required="m" mfcode="0x1015"></attribute>
+					<attribute id="0xfc01" name="ArmThreshold_MaxTemperature" type="sint16" access="rw" range="0x954d,0x7ffe" required="m" mfcode="0x1015"></attribute>
+					<attribute id="0xfc02" name="Target Level" type="uint16" access="rw" range="0x0002,0xfffd" required="m" mfcode="0x1015"></attribute>
+				</attribute-set>
+			</server>
+			<client>
+			</client>
+		</cluster>
+	<cluster id="0x0b04" name="Electrical Measurement">
+		<description>Provides a mechanism for querying data about the electrical properties as measured by the device.</description>
+		<server>
+			<attribute-set id="0x0000" description="Basic Information">
+				<attribute id="0x0000" name="Measurement Type" type="bmp32" access="r" required="m" default="0x00000000">
+						<value name="Active measurement (AC)" value="0"></value>
+						<value name="Reactive measurement (AC)" value="1"></value>
+						<value name="Apparent measurement (AC)" value="2"></value>
+						<value name="Phase A measurement" value="3"></value>
+						<value name="Phase B measurement" value="4"></value>
+						<value name="Phase C measurement" value="5"></value>
+						<value name="DC measurement" value="6"></value>
+						<value name="Harmonics measurement" value="7"></value>
+						<value name="Power quality measurement" value="8"></value>
+				</attribute>
+			</attribute-set>
+			<attribute-set id="0x0300" description="AC (Non-phase Specific) Measurements">
+				<attribute id="0x0300" name="AC Frequency" type="u16" access="r" required="o" default="0xFFFF"></attribute>
+				<attribute id="0x0304" name="Total Active Power" type="u32" access="r" required="o"></attribute>
+				<attribute id="0x0305" name="Total Reactive Power" type="u32" access="r" required="o"></attribute>
+				<attribute id="0x0306" name="Total Apparent Power" type="s32" access="r" required="o"></attribute>
+			</attribute-set>
+			<attribute-set id="0x0400" description="AC (Non-phase Specific) Formatting">
+				<attribute id="0x0402" name="Power Multiplier" type="u32" access="r" required="o" default="0x000001"></attribute>
+				<attribute id="0x0403" name="Power Divisor" type="u32" access="r" required="o" default="0x000001"></attribute>
+			</attribute-set>
+			<attribute-set id="0x0500" description="AC (Single Phase or Phase A) Measurements">
+				<attribute id="0x0505" name="RMS Voltage" type="u16" access="r" required="o" default="0xFFFF"></attribute>
+				<attribute id="0x0508" name="RMS Current" type="u16" access="r" required="o" default="0xFFFF"></attribute>
+				<attribute id="0x050b" name="Active Power" type="s16" access="r" required="o" default="0x8000">
+					<description>Represents the single phase or Phase A, current demand of active power delivered or received at the premises, in Watts (W). Positive values indicate power delivered to the premises where negative values indicate power received from the premises.</description>
+				</attribute>
+				<attribute id="0x050e" name="Reactive Power" type="s16" access="r" required="o" default="0x8000"></attribute>
+				<attribute id="0x050f" name="Apparent Power" type="u16" access="r" required="o" default="0xFFFF"></attribute>
+				<attribute id="0x0510" name="Power Factor" type="s8" access="r" required="o" default="0x00"></attribute>
+			</attribute-set>
+			<attribute-set id="0x0600" description="AC Formatting">
+				<attribute id="0x0600" name="AC Voltage Multiplier" type="u16" access="r" required="o" default="0x0001"></attribute>
+				<attribute id="0x0601" name="AC Voltage Divisor" type="u16" access="r" required="o" default="0x0001"></attribute>
+				<attribute id="0x0602" name="AC Current Multiplier" type="u16" access="r" required="o" default="0x0001"></attribute>
+				<attribute id="0x0603" name="AC Current Divisor" type="u16" access="r" required="o" default="0x0001"></attribute>
+				<attribute id="0x0604" name="AC Power Multiplier" type="u16" access="r" required="o" default="0x0001"></attribute>
+				<attribute id="0x0605" name="AC Power Divisor" type="u16" access="r" required="o" default="0x0001"></attribute>
+			</attribute-set>
+			<attribute-set id="0x0900" description="AC (Phase B) Measurements">
+				<attribute id="0x0905" name="RMS Voltage" type="u16" access="r" required="o" default="0xFFFF"></attribute>
+				<attribute id="0x0908" name="RMS Current" type="u16" access="r" required="o" default="0xFFFF"></attribute>
+			</attribute-set>
+			<attribute-set id="0x0a00" description="AC (Phase C) Measurements">
+				<attribute id="0x0a05" name="RMS Voltage" type="u16" access="r" required="o" default="0xFFFF"></attribute>
+				<attribute id="0x0a08" name="RMS Current" type="u16" access="r" required="o" default="0xFFFF"></attribute>
+			</attribute-set>
+		</server>
+		<client>
+		</client>
+	</cluster>
+		<cluster id="0x0b05" name="Diagnostics">
+			<description>The diagnostics cluster provides access to information regarding the operation of the ZigBee stack over time.</description>
+				<server>
+					<attribute-set id="0x0000" description="Hardware Information">
+						<attribute id="0x0000" name="Number of Resets" type="u16" access="r" required="o" default="0x0000"></attribute>
+						<attribute id="0x0001" name="Persistens Memory Writes" type="u16" access="r" required="o" default="0x0000"></attribute>
+					</attribute-set>
+					<attribute-set id="0x0100" description="Stack/Network Information">
+						<attribute id="0x0100" name="Mac Rx Bcast" type="u32" access="r" required="o" default="0x00000000"></attribute>
+						<attribute id="0x0101" name="Mac Tx Bcast" type="u32" access="r" required="o" default="0x00000000"></attribute>
+						<attribute id="0x0102" name="Mac Rx Ucast" type="u32" access="r" required="o" default="0x00000000"></attribute>
+						<attribute id="0x0103" name="Mac Tx Ucast" type="u32" access="r" required="o" default="0x00000000"></attribute>
+						<attribute id="0x0104" name="Mac Tx Ucast Retry" type="u16" access="r" required="o" default="0x0000"></attribute>
+						<attribute id="0x0105" name="Mac Tx Ucast Fail" type="u16" access="r" required="o" default="0x0000"></attribute>
+						<attribute id="0x0106" name="APS Rx Bcast" type="u16" access="r" required="o" default="0x0000"></attribute>
+						<attribute id="0x0107" name="APS Tx Bcast" type="u16" access="r" required="o" default="0x0000"></attribute>
+						<attribute id="0x0108" name="APS Rx Ucast" type="u16" access="r" required="o" default="0x0000"></attribute>
+						<attribute id="0x0109" name="APS Tx Ucast Success" type="u16" access="r" required="o" default="0x0000"></attribute>
+						<attribute id="0x010a" name="APS Tx Ucast Retry" type="u16" access="r" required="o" default="0x0000"></attribute>
+						<attribute id="0x010b" name="APS Tx Ucast Fail" type="u16" access="r" required="o" default="0x0000"></attribute>
+						<attribute id="0x010c" name="Route Disc Initiated" type="u16" access="r" required="o" default="0x0000"></attribute>
+						<attribute id="0x010d" name="Neighbor Added" type="u16" access="r" required="o" default="0x0000"></attribute>
+						<attribute id="0x010e" name="Neighbor Removed" type="u16" access="r" required="o" default="0x0000"></attribute>
+						<attribute id="0x010f" name="Neighbor Stale" type="u16" access="r" required="o" default="0x0000"></attribute>
+						<attribute id="0x0110" name="Join Indication" type="u16" access="r" required="o" default="0x0000"></attribute>
+						<attribute id="0x0111" name="Child Moved" type="u16" access="r" required="o" default="0x0000"></attribute>
+						<attribute id="0x0112" name="NWK FC Failure" type="u16" access="r" required="o" default="0x0000"></attribute>
+						<attribute id="0x0113" name="APS FC Failure" type="u16" access="r" required="o" default="0x0000"></attribute>
+						<attribute id="0x0114" name="APS Unauthorized Key" type="u16" access="r" required="o" default="0x0000"></attribute>
+						<attribute id="0x0115" name="NWK Decrypt Failures" type="u16" access="r" required="o" default="0x0000"></attribute>
+						<attribute id="0x0116" name="APS Decrypt Failures" type="u16" access="r" required="o" default="0x0000"></attribute>
+						<attribute id="0x0117" name="Packet Buffer Alloc Failures" type="u16" access="r" required="o" default="0x0000"></attribute>
+						<attribute id="0x0118" name="Relayed Ucast" type="u16" access="r" required="o" default="0x0000"></attribute>
+						<attribute id="0x0119" name="Phy to MAC queue limit reached" type="u16" access="r" required="o" default="0x0000"></attribute>
+						<attribute id="0x011a" name="Packet Validate Dropcount" type="u16" access="r" required="o" default="0x0000"></attribute>
+						<attribute id="0x011b" name="Avg MAC Retry per APS Msg Sent" type="u16" access="r" required="o" default="0x0000"></attribute>
+						<attribute id="0x011c" name="Last Message LQI" type="u8" access="r" required="o" default="0x00"></attribute>
+						<attribute id="0x011d" name="Last Message RSSI" type="s8" access="r" required="o" default="0x00"></attribute>
+					</attribute-set>
+					<attribute-set id="0x4000" description="Vendor specific attributes">
+						<attribute id="0x4000" name="SW error code" type="bmp16" access="rw" default="0" required="o" mfcode="0x1246"></attribute>
+					</attribute-set>
+				</server>
+				<client>
+				</client>
+		</cluster>
+		<cluster id="0x0500" name="IAS Zone">
+			<description>The IAS Zone cluster defines an interface to the functionality of an IAS security zone device. IAS Zone supports up totwo alarm types per zone, low battery reports and supervision of the IAS network.</description>
+			<server>
+				<attribute-set id="0x0000" description="Zone information">
+					<attribute id="0x0000" name="Zone State" type="enum8" range="0x00,0x01" access="r" required="m">
+						<value name="Not enrolled" value="0x00"></value>
+						<value name="Enrolled" value="0x01"><description>The client will react to Zone
+						State Change Notification commands from the server.</description></value>
+					</attribute>
+					<attribute id="0x0001" name="Zone Type" type="enum16" range="0x0000,0xffff" access="r" required="m">
+						<value name="Standard CIE" value="0x0000"></value>
+						<value name="Motion sensor" value="0x000d"></value>
+						<value name="Contact switch" value="0x0015"></value>
+						<value name="Fire sensor" value="0x0028"></value>
+						<value name="Water sensor" value="0x002a"></value>
+						<value name="Carbon Monoxide (CO) sensor" value="0x002b"></value>
+						<value name="Personal emergency device" value="0x002c"></value>
+						<value name="Vibration / Movement sensor" value="0x002d"></value>
+						<value name="Remote Control" value="0x010f"></value>
+						<value name="Key fob" value="0x0115"></value>
+						<value name="Keypad" value="0x021d"></value>
+						<value name="Standard Warning Device" value="0x0225"></value>
+						<value name="Glass break sensor" value="0x0226"></value>
+						<value name="Security repeater" value="0x0229"></value>
+						<value name="Manufacturer specific" value="0x8000"></value>
+						<value name="Invalid Zone Type" value="0xffff"></value>
+					</attribute>
+					<attribute id="0x0002" type="bmp16" name="Zone Status" access="r" required="m">
+						<value name="Alarm 1" value="0"></value>
+						<value name="Alarm 2" value="1"></value>
+						<value name="Tamper" value="2"></value>
+						<value name="Battery" value="3"></value>
+						<value name="Supervision reports" value="4"></value>
+						<value name="Restore reports" value="5"></value>
+						<value name="Trouble" value="6"></value>
+						<value name="AC (mains)" value="7"></value>
+						<value name="Test" value="8"></value>
+						<value name="Battery defect" value="9"></value>
+					</attribute>
+				</attribute-set>
+				<attribute-set id="0x0010" description="Zone settings">
+					<attribute id="0x0010" name="IAS_CIE_Address" type="uid" access="rw" required="o" default="0"></attribute>
+					<attribute id="0x0011" name="Zone ID" type="u8" range="0x00,0xff" access="r" required="m"></attribute>
+				</attribute-set>
+				<attribute-set id="0x8000" description="Develco specific" mfcode="0x1015">
+					<attribute id="0x8000" name="Zone Status Interval" type="u16" access="rw" required="o" mfcode="0x1015"></attribute>
+					<attribute id="0x8001" name="Alarm Off Delay" type="u16" access="rw" required="o" mfcode="0x1015"></attribute>
+				</attribute-set>
+                <attribute-set id="0xf000" description="Xiaomi specific" mfcode="0x1037">
+                    <attribute id="0xfff0" name="Sensitivity" type="u32" access="r" required="o" mfcode="0x1037"></attribute>
+					<attribute id="0xfff1" name="Selftest/Density" type="u32" access="rw" required="o" mfcode="0x1037"></attribute>
+				</attribute-set>
+				<command id="0x00" dir="recv" name="Zone Enroll Response" required="m">
+					<payload>
+						<attribute id="0x00" type="enum8" name="Enroll response code" required="m">
+							<value name="Success" value="0x00"></value>
+							<value name="Not supported" value="0x01"></value>
+							<value name="No enroll permit" value="0x02"></value>
+							<value name="Too many zones" value="0x03"></value>
+						</attribute>
+						<attribute id="0x01" type="u8" name="Zone ID" required="m"></attribute>
+					</payload>
+				</command>
+				<command id="0x01" dir="recv" name="Initiate Normal Operation Mode" required="o">
+					<payload>
+					</payload>
+				</command>
+				<command id="0x00" dir="send" name="Zone Status Change Notification" required="m">
+					<payload>
+						<attribute id="0x00" type="bmp16" name="Zone Status" required="m">
+							<value name="Alarm 1" value="0"></value>
+							<value name="Alarm 2" value="1"></value>
+							<value name="Tamper" value="2"></value>
+							<value name="Battery" value="3"></value>
+							<value name="Supervision reports" value="4"></value>
+							<value name="Restore reports" value="5"></value>
+							<value name="Trouble" value="6"></value>
+							<value name="AC (mains)" value="7"></value>
+							<value name="Test" value="8"></value>
+							<value name="Battery defect" value="9"></value>
+						</attribute>
+						<attribute id="0x01" type="bmp8" name="Extended Status" default="0x00" required="m"></attribute>
+						<attribute id="0x02" type="u8" name="Zone ID" required="m"></attribute>
+						<attribute id="0x03" type="u16" name="Delay" required="m"></attribute>
+					</payload>
+				</command>
+				<command id="0x01" dir="send" name="Zone Enroll request" required="m">
+					<payload>
+						<attribute id="0x00" type="enum16" name="Zone Status" required="m">
+							<value name="Standard CIE" value="0x0000"></value>
+							<value name="Motion sensor" value="0x000d"></value>
+							<value name="Contact switch" value="0x0015"></value>
+							<value name="Fire sensor" value="0x0028"></value>
+							<value name="Water sensor" value="0x002a"></value>
+							<value name="Gas sensor" value="0x002b"></value>
+							<value name="Personal emergency device" value="0x002c"></value>
+							<value name="Vibration / Movement sensor" value="0x002d"></value>
+							<value name="Remote Control" value="0x010f"></value>
+							<value name="Key fob" value="0x0115"></value>
+							<value name="Keypad" value="0x021d"></value>
+							<value name="Standard Warning Device" value="0x0225"></value>
+							<value name="Invalid Zone Type" value="0xffff"></value>
+						</attribute>
+						<attribute id="0x01" type="u16" name="Manufacturer Code" required="m"></attribute>
+					</payload>
+				</command>
+			</server>
+			<client>
+			</client>
+		</cluster>
+
+		<cluster id="0x0501" name="IAS ACE">
+			<description>The IAS ACE cluster defines an interface to the functionality of any Ancillary Control Equipment of the IAS system. Using this cluster, a ZigBee enabled ACE device can access a IAS CIE device and manipulate the IAS system, on behalf of a level-2 user.</description>
+			<server>
+				<attribute></attribute>
+				<command id="0x00" dir="recv" name="Arm" required="m">
+					<payload>
+						<attribute id="0x00" type="enum8" name="Arm Mode" required="m">
+							<value name="Disarm" value="0x00"></value>
+							<value name="Arm Day/Home Zones Only" value="0x01"></value>
+							<value name="Arm Night/Sleep Zones Only" value="0x02"></value>
+							<value name="Arm All Zones" value="0x03"></value>
+						</attribute>
+						<attribute id="0x01" type="cstring" name="Arm/Disarm Code" required="m"></attribute>
+						<attribute id="0x02" type="u8" name="Zone ID" required="m"></attribute>
+					</payload>
+				</command>
+				<command id="0x01" dir="recv" name="Bypass" required="m">
+					<payload>
+						<attribute id="0x00" type="u8" name="Number of Zones" required="m"></attribute>
+						<attribute id="0x01" type="u8" name="Zone ID" required="m"></attribute>
+						<attribute id="0x02" type="cstring" name="Arm/Disarm Code" required="m"></attribute>
+					</payload>
+				</command>
+				<command id="0x02" dir="recv" name="Emergency" required="m">
+				</command>
+				<command id="0x03" dir="recv" name="Fire" required="m">
+				</command>
+				<command id="0x04" dir="recv" name="Panic" required="m">
+				</command>
+				<command id="0x05" dir="recv" name="Get Zone ID Map" required="m">
+				</command>
+				<command id="0x06" dir="recv" name="Get Zone Information" required="m">
+					<payload>
+						<attribute id="0x00" type="u8" name="Zone ID" required="m"></attribute>
+					</payload>
+				</command>
+				<command id="0x07" dir="recv" name="Get Panel Status" required="m">
+				</command>
+				<command id="0x08" dir="recv" name="Get Bypassed Zone List" required="m">
+				</command>
+				<command id="0x09" dir="recv" name="Get Zone Status" required="m">
+					<payload>
+						<attribute id="0x00" type="u8" name="Starting Zone ID" required="m"></attribute>
+						<attribute id="0x01" type="u8" name="Max Number of Zone IDs" required="m"></attribute>
+						<attribute id="0x02" type="bool" name="Zone Status Mask Flag" required="m"></attribute>
+						<attribute id="0x03" type="bmp16" name="Zone Status Mask" required="m"></attribute>
+						<!--More to do here!!!-->
+					</payload>
+				</command>
+			</server>
+			<client>
+				<command id="0x00" dir="recv" name="Arm Response" required="m">
+					<payload>
+						<attribute id="0x00" type="enum8" name="Arm Notification" required="m">
+							<value name="All Zones Disarmed" value="0x00"></value>
+							<value name="Only Day/Home Zones Armed" value="0x01"></value>
+							<value name="Only Night/Sleep Zones Armed" value="0x02"></value>
+							<value name="All Zones Armed" value="0x03"></value>
+							<value name="Invalid Arm/Disarm Code" value="0x04"></value>
+							<value name="Not ready to arm" value="0x05"></value>
+							<value name="Already disarmed" value="0x06"></value>
+						</attribute>
+						<attribute id="0x01" type="cstring" name="Arm/Disarm Code" required="m"></attribute>
+						<attribute id="0x02" type="u8" name="Zone ID" required="m"></attribute>
+					</payload>
+				</command>
+				<command id="0x01" dir="recv" name="Get Zone ID Map Response" required="m">
+					<payload>
+						<attribute id="0x00" type="bmp16" name="Zone ID Map section 0" required="m"></attribute>
+						<!--More to do here!!!-->
+					</payload>
+				</command>
+				<command id="0x02" dir="recv" name="Get Zone Information Response" required="m">
+					<payload>
+						<attribute id="0x00" type="u8" name="Zone ID" required="m"></attribute>
+						<attribute id="0x01" type="enum16" name="Zone Type" required="m">
+							<value name="All Zones Disarmed" value="0x00"></value>
+							<value name="Only Day/Home Zones Armed" value="0x01"></value>
+							<value name="Only Night/Sleep Zones Armed" value="0x02"></value>
+							<value name="All Zones Armed" value="0x03"></value>
+							<value name="Invalid Arm/Disarm Code" value="0x04"></value>
+							<value name="Not ready to arm" value="0x05"></value>
+							<value name="Already disarmed" value="0x06"></value>
+						</attribute>
+						<attribute id="0x02" type="uid" name="IEEE address" required="m"></attribute>
+						<attribute id="0x03" type="cstring" name="Zone Label" required="m"></attribute>
+					</payload>
+				</command>
+				<command id="0x03" dir="recv" name="Zone Status Changed" required="m">
+					<payload>
+						<attribute id="0x00" type="u8" name="Zone ID" required="m"></attribute>
+						<attribute id="0x01" type="enum16" name="Zone Status" required="m">
+							<!--More to do here!!!-->
+							<value name="All Zones Disarmed" value="0x00"></value>
+							<value name="Only Day/Home Zones Armed" value="0x01"></value>
+							<value name="Only Night/Sleep Zones Armed" value="0x02"></value>
+							<value name="All Zones Armed" value="0x03"></value>
+							<value name="Invalid Arm/Disarm Code" value="0x04"></value>
+							<value name="Not ready to arm" value="0x05"></value>
+							<value name="Already disarmed" value="0x06"></value>
+						</attribute>
+						<attribute id="0x02" type="enum8" name="Audible Notification" default="0x01" required="m">
+							<value name="Mute" value="0x00"></value>
+							<value name="Default sound" value="0x01"></value>
+						</attribute>
+						<attribute id="0x03" type="cstring" name="Zone Label" required="m"></attribute>
+					</payload>
+				</command>
+				<command id="0x04" dir="recv" name="Panel Status Changed" required="m">
+					<payload>
+						<attribute id="0x00" type="enum8" name="Panel Status" required="m">
+							<value name="Panel disarmed (all zones disarmed) and ready to arm" value="0x00"></value>
+							<value name="Armed stay" value="0x01"></value>
+							<value name="Armed night" value="0x02"></value>
+							<value name="Armed away" value="0x03"></value>
+							<value name="Exit delay" value="0x04"></value>
+							<value name="Entry delay" value="0x05"></value>
+							<value name="Not ready to arm" value="0x06"></value>
+							<value name="In alarm" value="0x07"></value>
+							<value name="Arming stay" value="0x08"></value>
+							<value name="Arming night" value="0x09"></value>
+							<value name="Arming away" value="0x0a"></value>
+						</attribute>
+						<attribute id="0x01" type="u8" name="Seconds Remaining" default="0x00" required="m"></attribute>
+						<attribute id="0x02" type="enum8" name="Audible Notification" default="0x01" required="m">
+							<value name="Mute" value="0x00"></value>
+							<value name="Default sound" value="0x01"></value>
+						</attribute>
+						<attribute id="0x03" type="enum8" name="Alarm Status" default="0x00" required="m">
+							<value name="No alarm" value="0x00"></value>
+							<value name="Burglar" value="0x01"></value>
+							<value name="Fire" value="0x02"></value>
+							<value name="Emergency" value="0x03"></value>
+							<value name="Police Panic" value="0x04"></value>
+							<value name="Fire Panic" value="0x05"></value>
+							<value name="Emergency Panic (i.e., medical issue)" value="0x06"></value>
+						</attribute>
+						<attribute id="0x04" type="cstring" name="Zone Label" required="m"></attribute>
+					</payload>
+				</command>
+				<command id="0x05" dir="recv" name="Get Panel Status Response" required="m">
+					<payload>
+						<attribute id="0x00" type="enum8" name="Panel Status" required="m">
+							<value name="Panel disarmed (all zones disarmed) and ready to arm" value="0x00"></value>
+							<value name="Armed stay" value="0x01"></value>
+							<value name="Armed night" value="0x02"></value>
+							<value name="Armed away" value="0x03"></value>
+							<value name="Exit delay" value="0x04"></value>
+							<value name="Entry delay" value="0x05"></value>
+							<value name="Not ready to arm" value="0x06"></value>
+							<value name="In alarm" value="0x07"></value>
+							<value name="Arming stay" value="0x08"></value>
+							<value name="Arming night" value="0x09"></value>
+							<value name="Arming away" value="0x0a"></value>
+						</attribute>
+						<attribute id="0x01" type="u8" name="Seconds Remaining" default="0x00" required="m"></attribute>
+						<attribute id="0x02" type="enum8" name="Audible Notification" default="0x01" required="m">
+							<value name="Mute" value="0x00"></value>
+							<value name="Default sound" value="0x01"></value>
+						</attribute>
+						<attribute id="0x03" type="enum8" name="Alarm Status" default="0x00" required="m">
+							<value name="No alarm" value="0x00"></value>
+							<value name="Burglar" value="0x01"></value>
+							<value name="Fire" value="0x02"></value>
+							<value name="Emergency" value="0x03"></value>
+							<value name="Police Panic" value="0x04"></value>
+							<value name="Fire Panic" value="0x05"></value>
+							<value name="Emergency Panic (i.e., medical issue)" value="0x06"></value>
+						</attribute>
+						<attribute id="0x04" type="cstring" name="Zone Label" required="m"></attribute>
+					</payload>
+				</command>
+				<command id="0x06" dir="recv" name="Set Bypassed Zone List" required="m">
+					<payload>
+						<attribute id="0x00" type="u8" name="Number of Zones" required="m"></attribute>
+						<attribute id="0x01" type="u8" name="Zone ID 1" required="m"></attribute>
+						<attribute id="0x02" type="u8" name="Zone ID 2" required="m"></attribute>
+						<attribute id="0x03" type="u8" name="Zone ID 3" required="m"></attribute>
+						<attribute id="0x04" type="u8" name="Zone ID 4" required="m"></attribute>
+						<attribute id="0x05" type="u8" name="Zone ID 5" required="m"></attribute>
+						<attribute id="0x06" type="u8" name="Zone ID 6" required="m"></attribute>
+						<attribute id="0x07" type="u8" name="Zone ID 7" required="m"></attribute>
+						<attribute id="0x08" type="u8" name="Zone ID 8" required="m"></attribute>
+					</payload>
+				</command>
+				<command id="0x07" dir="recv" name="Bypass Response" required="m">
+					<payload>
+						<attribute id="0x00" type="u8" name="Number of Zones" required="m"></attribute>
+						<attribute id="0x01" type="u8" name="Bypass Result for Zone ID 1" required="m"></attribute>
+						<attribute id="0x02" type="u8" name="Bypass Result for Zone ID 2" required="m"></attribute>
+						<attribute id="0x03" type="u8" name="Bypass Result for Zone ID 3" required="m"></attribute>
+						<attribute id="0x04" type="u8" name="Bypass Result for Zone ID 4" required="m"></attribute>
+						<attribute id="0x05" type="u8" name="Bypass Result for Zone ID 5" required="m"></attribute>
+						<attribute id="0x06" type="u8" name="Bypass Result for Zone ID 6" required="m"></attribute>
+						<attribute id="0x07" type="u8" name="Bypass Result for Zone ID 7" required="m"></attribute>
+						<attribute id="0x08" type="u8" name="Bypass Result for Zone ID 8" required="m"></attribute>
+							<!--<value name="Zone bypassed" value="0x00"></value>
+							<value name="Zone not bypassed" value="0x01"></value>
+							<value name="Not allowed" value="0x02"></value>
+							<value name="Invalid Zone ID" value="0x03"></value>
+							<value name="Unknown Zone ID" value="0x04"></value>
+							<value name="Invalid Arm/Disarm Code" value="0x05"></value>-->
+					</payload>
+				</command>
+				<command id="0x08" dir="recv" name="Get Zone Status Response" required="m">
+					<payload>
+						<attribute id="0x00" type="bool" name="Zone Status Complete" required="m"></attribute>
+						<attribute id="0x01" type="u8" name="Number of Zones" required="m"></attribute>
+						<attribute id="0x02" type="u8" name="Zone ID 1" required="m"></attribute>
+						<attribute id="0x03" type="bmp16" name="Zone ID 1 Zone Status" required="m"></attribute>
+						<attribute id="0x04" type="u8" name="Zone ID 2" required="m"></attribute>
+						<attribute id="0x05" type="bmp16" name="Zone ID 2 Zone Status" required="m"></attribute>
+						<attribute id="0x06" type="u8" name="Zone ID 3" required="m"></attribute>
+						<attribute id="0x07" type="bmp16" name="Zone ID 3 Zone Status" required="m"></attribute>
+						<attribute id="0x08" type="u8" name="Zone ID 4" required="m"></attribute>
+						<attribute id="0x09" type="bmp16" name="Zone ID 4 Zone Status" required="m"></attribute>
+					</payload>
+				</command>
+			</client>
+		</cluster>
+
+		<cluster id="0x0502" name="IAS WD">
+			<description>The IAS WD cluster provides an interface to the functionality of any Warning Device equipment of the IAS system. Using this cluster, a ZigBee enabled CIE device can access a ZigBee enabled IAS WD device and issue alarm warning indications (siren, strobe lighting, etc.) when a system alarm condition is detected.</description>
+			<server>
+				<attribute id="0x0000" name="Max Duration" type="u16" range="0x0000,0xfffe" access="rw" required="m" default="240"></attribute>
+				<command id="0x00" dir="recv" name="Start warning" required="m">
+					<payload>
+						<attribute id="0x00" type="bmp8" name="Options" required="m">
+							<value name="Siren level 0" value="0"></value>
+							<value name="Siren level 1" value="1"></value>
+							<value name="Strobe" value="2"></value>
+							<value name="Warning mode 0" value="4"></value>
+							<value name="Warning mode 1" value="5"></value>
+							<value name="Warning mode 2" value="6"></value>
+							<value name="Warning mode 3" value="7"></value>
+						</attribute>
+						<attribute id="0x01" type="u16" name="Warning duration" required="m"></attribute>
+						<attribute id="0x02" type="u8" name="Strobe duty cycle" required="m" default="0x00"></attribute>
+						<attribute id="0x00" type="enum8" name="Strobe level" required="m">
+							<value name="Low" value="0x00"></value>
+							<value name="Medium" value="0x01"></value>
+							<value name="High" value="0x02"></value>
+							<value name="Very high" value="0x03"></value>
+						</attribute>
+					</payload>
+				</command>
+				<command id="0x01" dir="recv" name="Squawk" required="m">
+					<payload>
+						<attribute id="0x00" type="bmp8" name="Options" required="m">
+							<value name="Sqawk level 0" value="0"></value>
+							<value name="Sqawk level 1" value="1"></value>
+							<value name="Strobe" value="3"></value>
+							<value name="Sound for disarmed" value="4"></value>
+						</attribute>
+					</payload>
+				</command>
+			</server>
+			<client>
+			</client>
+		</cluster>
+	</domain>
+	<domain name="Security and safety" low_bound="0500" high_bound="05ff" description="The security and safety functional domain contains clusters and information to build devices in the security and safety domain, e.g. alarm units.">
+	</domain>
+	<domain name="Protocol interfaces" low_bound="0600" high_bound="06ff" description="The protocol interfaces functional domain contains clusters and information to build devices to interface to other protocols, e.g. BACnet.">
+	</domain>
+	<domain name="Smart energy" low_bound="0700" high_bound="07ff" description="TODO Smart Energy Description">
+		<cluster id="0700" name="Price">
+			<description>The Price Cluster provides the mechanism for communicating Gas, Energy, or Water pricing information within the premise. This pricing information is distributed to the ESP from either the utilities or from regional energy providers.</description>
+			<server>
+				<attribute id="0000" name="Tier1 Price Label" type="ostring" access="rw" required="o" range="0,12" default="Tier1"></attribute>
+				<attribute id="0001" name="Tier2 Price Label" type="ostring" access="rw" required="o" range="0,12" default="Tier2"></attribute>
+				<attribute id="0002" name="Tier3 Price Label" type="ostring" access="rw" required="o" range="0,12" default="Tier3"></attribute>
+				<attribute id="0003" name="Tier4 Price Label" type="ostring" access="rw" required="o" range="0,12" default="Tier4"></attribute>
+				<attribute id="0004" name="Tier5 Price Label" type="ostring" access="rw" required="o" range="0,12" default="Tier5"></attribute>
+				<attribute id="0005" name="Tier6 Price Label" type="ostring" access="rw" required="o" range="0,12" default="Tier6"></attribute>
+				<command id="00" dir="recv" name="Get Current Price" required="m">
+					<payload>
+						<attribute id="0x0000" type="bmp8" name="Command Options" required="m">
+							<value name="Requestor Rx On When Idle" value="0x00"/>
+						</attribute>
+					</payload>
+				</command>
+				<command id="01" dir="recv" name="Get Scheduled Prices" required="o">
+					<payload>
+						<attribute id="0x0000" type="utc" name="Start Time" required="m"></attribute>
+						<attribute id="0x0001" type="u8" name="Number of Events" required="m"></attribute>
+					</payload>
+				</command>
+			</server>
+			<client>
+			<!-- TODO -->
+			</client>
+		</cluster>
+		<cluster id="0701" name="Demand Response and Load Control">
+			<description>This cluster provides an interface to the functionality of Smart Energy Demand Response and Load Control. Devices targeted by this cluster include thermostats and devices that support load control.</description>
+		<client>
+		<attribute id="0000" name="Utility Enrolment Group" type="u8" access="rw" default="0" range="0x00,0xff" required="m"></attribute>
+		<attribute id="0001" name="Start Randomize Minutes" type="u8" access="rw" default="0x1e" range="0x00,0x3c" required="m"></attribute>
+		<attribute id="0002" name="Stop Randomize Minutes" type="u8" access="rw" default="0x1e" range="0x00,0x3c" required="m"></attribute>
+		<attribute id="0003" name="Device Class Value" type="u16" access="r" default="0x1e" range="0x00,0xff" required="m"></attribute>
+		</client>
+		<server>
+		<!-- TODO -->
+		</server>
+		</cluster>
+		<cluster id="0702" name="Simple Metering">
+			<description>The Simple Metering Cluster provides a mechanism to retrieve usage information from Electric, Gas, Water, and potentially Thermal metering devices. These
+devices can operate on either battery or mains power, and can have a wide variety of sophistication.</description>
+			<server>
+			<attribute-set id="0x0000" description="Reading Information Set">
+				<attribute id="0x0000" name="Current Summation Delivered" type="u48" access="r" required="m"></attribute>
+				<attribute id="0x0001" name="Current Summation Received" type="u48" access="r" required="o"></attribute>
+				<attribute id="0x041b" name="Unknown" type="u64" access="rw" required="o" mfcode="0x1037"></attribute>
+				<!-- TODO -->
+			</attribute-set>
+			<attribute-set id="0x0100" description="TOU Information Set">
+			<!-- TODO -->
+			</attribute-set>
+			<attribute-set id="0x0200" description="Meter Status">
+				<attribute id="0x0200" name="Status" type="bmp8" default="00000000" access="r" required="m">
+					<value name="Check Meter" value="0"></value>
+					<value name="Low Battery" value="1"></value>
+					<value name="Tamper Detect" value="2"></value>
+					<value name="Power Failure" value="3"></value>
+					<value name="Power Quality" value="4"></value>
+					<value name="Leak Detect" value="5"></value>
+					<value name="Service Disconnect Open" value="6"></value>
+				</attribute>
+			</attribute-set>
+			<attribute-set id="0x0300" description="Formatting">
+				<attribute id="0x0300" name="Unit of Measure" type="enum8" default="0" access="r" required="m">
+					<value name="kW &amp; kWh binary" value="0"></value>
+					<value name="m³ &amp; m³/h binary" value="1"></value>
+					<value name="ft³ &amp; ft³/h binary" value="2"></value>
+					<value name="ccf &amp; ccf/h binary" value="3"></value>
+					<value name="US gl &amp; Us gl/h binary" value="4"></value>
+					<value name="IMP gl &amp; IMP gl/h binary" value="5"></value>
+					<value name="BTUs &amp; BTU/h binary" value="6"></value>
+					<value name="Liters &amp; l/h binary" value="7"></value>
+					<value name="kPA(gauge) binary" value="8"></value>
+					<value name="kPA(absolute) binary" value="9"></value>
+
+					<value name="kW &amp; kWh BCD" value="80"></value>
+					<value name="m³ &amp; m³/h BCD" value="81"></value>
+					<value name="ft³ &amp; ft³/h BCD" value="82"></value>
+					<value name="ccf &amp; ccf/h BCD" value="83"></value>
+					<value name="US gl &amp; Us gl/h BCD" value="84"></value>
+					<value name="IMP gl &amp; IMP gl/h BCD" value="85"></value>
+					<value name="BTUs &amp; BTU/h BCD" value="86"></value>
+					<value name="Liters &amp; l/h BCD" value="87"></value>
+					<value name="kPA(gauge) BCD" value="88"></value>
+					<value name="kPA(absolute) BCD" value="89"></value>
+				</attribute>
+				<attribute id="0x0301" name="Multiplier" type="u24" access="r" required="o"></attribute>
+				<attribute id="0x0302" name="Divisor" type="u24" access="r" required="o"></attribute>
+				<attribute id="0x0303" name="Summation Formatting" type="bmp8" access="r" required="m">
+					<value name="Number Digits Right" description="Number of Digets to the right of the Decimal Point" value="0,2"></value>
+					<value name="Number Digits Left" description="Number of Digets to the left of the Decimal Point" value="3,6"></value>
+					<value name="Suppress Leading Zeros" value="7"></value>
+				</attribute>
+				<attribute id="0x0304" name="Demand Formatting" type="bmp8" access="r" required="o">
+					<value name="Number Digits Right" description="Number of Digets to the right of the Decimal Point" value="0,2"></value>
+					<value name="Number Digits Left" description="Number of Digets to the left of the Decimal Point" value="3,6"></value>
+					<value name="Suppress Leading Zeros" value="7"></value>
+				</attribute>
+				<!-- TODO -->
+				<attribute id="0x0306" name="Metering Device Type" type="enum8" access="r" required="m">
+					<value name="Electric Metering" value="0"></value>
+					<value name="Gas Metering" value="1"></value>
+					<value name="Water Metering" value="2"></value>
+					<value name="Thermal Metering" value="3"></value>
+					<value name="Pressure Metering" value="4"></value>
+					<value name="Heat Metering" value="5"></value>
+					<value name="Cooling Metering" value="6"></value>
+
+					<value name="Mirrored Gas Metering" value="128"></value>
+					<value name="Mirrored Water Metering" value="129"></value>
+					<value name="Mirrored Thermal Metering" value="130"></value>
+					<value name="Mirrored Pressure Metering" value="131"></value>
+					<value name="Mirrored Heat Metering" value="132"></value>
+					<value name="Mirrored Cooling Metering" value="133"></value>
+				</attribute>
+				<attribute id="0x0308" name="Meter Serial Number" type="ostring" range="0,24" access="r" required="o"></attribute>
+				<!-- TODO -->
+			</attribute-set>
+			<attribute-set id="0x0400" description="ESP Historical Consumption">
+				<attribute id="0x0400" name="Instantaneous Demand" type="s24" access="r" required="o"></attribute>
+			</attribute-set>
+			<attribute-set id="0x0500" description="Load Profile Configuration">
+			</attribute-set>
+			<attribute-set id="0x0600" description="Supply Limit">
+			</attribute-set>
+			<!-- TODO -->
+			<!-- dont support generated commands yet
+			<command id="01" dir="send" name="Get Profile Response" required="o">
+				<payload>
+					<field type="utc" name="End Time">
+					</field>
+					<field type="enum8" name="Status">
+						<value name="Success" value="0x00"/>
+						<value name="Undefined Interval Channel requested" value="0x01"/>
+						<value name="Interval Channel not supported" value="0x02"/>
+						<value name="Invalid End Time" value="0x03"/>
+						<value name="More periods requested then can be returned" value="0x04"/>
+						<value name="No intervals available for the requested time" value="0x05"/>
+					</field>
+					<field type="enum8" name="Profile Interval Period">
+						<value name="Daily" value="0"/>
+						<value name="60 minutes" value="1"/>
+						<value name="30 minutes" value="2"/>
+						<value name="15 minutes" value="3"/>
+						<value name="10 minutes" value="4"/>
+						<value name="7.5 minutes" value="5"/>
+						<value name="5 minutes" value="6"/>
+						<value name="2.5 minutes" value="7"/>
+					</field>
+					<field type="u8" name="Number Of Periods Delivered">
+					</field>
+					<field type="u24" name="Intervals" list="true">
+					</field>
+				</payload>
+			</command>
+			 -->
+			<command id="00" dir="recv" name="Get Profile" required="o">
+				<payload>
+					<attribute id="0x0000" type="u8" name="Interval Channel" required="m">
+						<value name="Consumption Delivered" value="0x00"/>
+						<value name="Consumption Received" value="0x01"/>
+					</attribute>
+					<attribute id="0x0001" type="utc" name="End Time" required="m"></attribute>
+					<attribute id="0x0002" type="u8" name="Number Of Periods" required="m"></attribute>
+				</payload>
+			</command>
+			<command id="01" dir="recv" name="Request Mirror Response" required="o">
+				<payload>
+					<attribute id="0x0000" type="u16" name="EndPoint ID" range="0x0001,0x00f0" required="m"></attribute>
+				</payload>
+			</command>
+			<command id="02" dir="recv" name="Mirror Removed" required="o">
+				<payload>
+					<attribute id="0x0000" type="u16" name="Removed EndPoint ID" range="0x0001,0x00f0" required="m"></attribute>
+				</payload>
+			</command>
+			</server>
+			<client>
+			<!-- TODO -->
+			</client>
+		</cluster>
+		<cluster id="0703" name="Message">
+			<description>This cluster provides an interface for passing text messages between ZigBee devices.</description>
+			<server>
+			</server>
+			<client>
+			</client>
+			<!-- TODO -->
+		</cluster>
+		<cluster id="0704" name="Smart Energy Tunneling (Complex Metering)">
+			<description>The tunneling cluster provides an interface for tunneling protocols.</description>
+			<server>
+				<attribute id="0000" name="Close Tunnel Timeout" type="u16" range="0x0001,0xFFFF" default="0xFFFF" access="r" required="m"></attribute>
+			</server>
+			<client>
+			</client>
+			<!-- TODO -->
+		</cluster>
+		<cluster id="0705" name="Prepayment">
+			<description></description>
+			<!-- TODO -->
+		</cluster>
+	</domain>
+
+    <domain name="Appliances" low_bound="0b00" high_bound="0b03" description="The Appliance clusters are typically used in ZigBee appliance management.">
+		<cluster id="001b" name="Appliance Control">
+			<description>The Appliance Control cluster provides an interface to remotely control and to program household appliances. Example of control is Start, Stop and Pause commands.</description>
+			<server>
+			<!-- TODO -->
+			</server>
+			<client>
+			<!-- TODO -->
+			</client>
+		</cluster>
+        <cluster id="0b01" name="Appliance Identification">
+			<description>Attributes and commands for determining basic information about a device and setting user device information. The Appliance Identification Cluster is a transposition of EN50523 "Identify Product" functional block.</description>
+			<server>
+			<!-- TODO -->
+			</server>
+			<client>
+			<!-- TODO -->
+			</client>
+		</cluster>
+        <cluster id="0b02" name="Appliance Events and Alerts">
+			<description>Attributes and commands for transmitting or notifying the occurrence of an event, such as "temperature reached" and of an alert such as alarm, fault or warning. It is based on the "Signal event" syntax of EN50523 and completed where necessary.</description>
+			<server>
+                <command id="0x00" dir="recv" name="Get Alerts" required="m">
+					<description>The get group identifiers request command is used to retrieve the actual group identifiers that the endpoint is using in its multicast communication in controlling different (remote) devices.</description>
+				</command>
+			</server>
+			<client>
+			<!-- TODO -->
+			</client>
+		</cluster>
+        <cluster id="0b03" name="Appliance Statistics">
+			<description>The Appliance Statistics provides a mechanism for transmitting appliance statistics to a collection unit (gateway). The statistics can be in format of data logs.</description>
+			<server>
+			<!-- TODO -->
+			</server>
+			<client>
+			<!-- TODO -->
+			</client>
+		</cluster>
+	</domain>
+
+	<domain name="Light Link" useZcl="true"
+		description="The light link domain contains clusters and information that provides ZLL specific functions and attributes.">
+		<cluster id="0x1000" name="ZLL commissioning">
+		<description>Attributes and commands for ZLL commissioning.</description>
+			<server>
+				<command id="0x41" dir="recv" name="Get group identifiers" required="m" response="0x41">
+					<description>The get group identifiers request command is used to retrieve the actual group identifiers that the endpoint is using in its multicast communication in controlling different (remote) devices.</description>
+					<payload>
+						<attribute id="0x0000" type="u8" name="Start index" showas="dec" required="m" default="0"></attribute>
+					</payload>
+				</command>
+				<command id="0x42" dir="recv" name="Get endpoint list" required="m" response="0x42">
+					<description>The get endpoint list request command is used to retrieve addressing information for each endpoint the device is using in its unicast communication in controlling different (remote) devices.</description>
+					<payload>
+						<attribute id="0x0000" type="u8" name="Start index" showas="dec" required="m" default="0"></attribute>
+					</payload>
+				</command>
+				<command id="0xd0" dir="recv" name="Write MAC address" required="m" vendor="0x1135">
+					<description>Non standard write MAC address (DDEL).</description>
+					<payload>
+						<attribute id="0x0000" type="u64" name="MAC address" showas="hex" required="m" default="0"></attribute>
+					</payload>
+				</command>
+			</server>
+			<client>
+				<command id="0x41" dir="recv" name="Get group identifiers response" required="m">
+					<description>The get group identifiers response command allows a remote device to respond to the get group identifiers request command.</description>
+					<payload>
+						<attribute id="0x0000" type="u8" name="Total" required="m" default="0"></attribute>
+						<attribute id="0x0001" type="u8" name="Start index" required="m" default="0"></attribute>
+						<attribute id="0x0002" type="u8" name="Count" required="m" default="0"></attribute>
+
+						<!-- TODO this will display only first item of the list -->
+						<attribute id="0x0003" type="u16" name="First group ID" showas="hex" required="m" default="0x0000"></attribute>
+						<attribute id="0x0004" type="u8" name="First group type" showas="hex" required="m" default="0x00"></attribute>
+					</payload>
+				</command>
+				<command id="0x42" dir="recv" name="Get endpoint list response" required="m">
+					<description>The get group identifiers response command allows a remote device to respond to the get group identifiers request command.</description>
+					<payload>
+						<attribute id="0x0000" type="u8" name="Total" required="m" default="0"></attribute>
+						<attribute id="0x0001" type="u8" name="Start index" required="m" default="0"></attribute>
+						<attribute id="0x0002" type="u8" name="Count" required="m" default="0"></attribute>
+
+						<!-- TODO this will display only first item of the list -->
+						<attribute id="0x0003" type="u16" name="NWK address" showas="hex" required="m" default="0x0000"></attribute>
+						<attribute id="0x0004" type="u8" name="Endpoint" showas="hex" required="m" default="0x00"></attribute>
+						<attribute id="0x0005" type="u16" name="Profile ID" showas="hex" required="m" default="0x0000"></attribute>
+						<attribute id="0x0006" type="u16" name="Device ID" showas="hex" required="m" default="0x0000"></attribute>
+						<attribute id="0x0007" type="u8" name="Version" showas="hex" required="m" default="0x00"></attribute>
+					</payload>
+				</command>
+			</client>
+		</cluster>
+
+	</domain>
+
+	<domain name="Green Power" useZcl="true"
+		description="The green power domain contains clusters and information that provides ZGP specific functions and attributes.">
+		<cluster id="0x0021" name="Green Power">
+		<description>Attributes and commands.</description>
+			<server>
+				<attribute id="0x0000" name="Max Sink Table Entries" type="u8" default="0x00" access="r" required="m" showas="hex">
+					<description>Maximum number of Sink Table entries supported by this device.</description>
+				</attribute>
+				<attribute id="0x0001" name="Sink Table" type="lostring" default="0x0000" access="r" required="m" showas="hex">
+					<description>Sink Table, holding information about local bindings between a particular GPD and target‘s local endpoints.</description>
+				</attribute>
+				<attribute id="0x0002" name="Communication Mode" type="bmp8" default="0x01" access="rw" required="m" showas="hex">
+					<description>Default communication mode requested by this sink.</description>
+				</attribute>
+				<attribute id="0x0003" name="Commissioning Exit Mode" type="bmp8" default="0x02" access="rw" required="m" showas="hex">
+					<description>Conditions for the sink to exit the commissioning mode.</description>
+				</attribute>
+				<attribute id="0x0004" name="Commissioning Window" type="u16" default="0x00B4" access="rw" required="o" showas="hex">
+					<description>Default duration of the Commissioning window duration, in seconds, as requested by this sink.</description>
+				</attribute>
+				<attribute id="0x0005" name="Security Level" type="bmp8" default="0x06" access="rw" required="m" showas="hex">
+					<description>The minimum required security level to be supported by the paired GPDs.</description>
+				</attribute>
+				<attribute id="0x0006" name="Functionality" type="bmp24" default="0x0" access="r" required="m" showas="hex">
+					<description>The optional GP functionality supported by this sink.</description>
+				</attribute>
+				<attribute id="0x0007" name="Active Functionality" type="bmp24" default="0xffffff" access="r" required="m" showas="hex">
+					<description>The optional GP functionality supported by this sink that is active.</description>
+				</attribute>
+				<attribute id="0x0020" name="Shared Security Key Type" type="bmp8" default="0x00" access="r" required="m" showas="hex">
+				</attribute>
+				<attribute id="0x0021" name="Shared Security Key" type="seckey" access="r" required="m" showas="hex">
+				</attribute>
+				<attribute id="0x0022" name="GP Link Key" type="seckey" access="r" required="m" showas="hex">
+				</attribute>
+			</server>
+			<client>
+			</client>
+		</cluster>
+		<device id="0x0060" name="GP Proxy" description=""></device>
+		<device id="0x0061" name="GP Proxy Basic" description=""></device>
+		<device id="0x0062" name="GP Target Plus" description=""></device>
+		<device id="0x0063" name="GP Target" description=""></device>
+		<device id="0x0064" name="GP Commissioning Tool" description=""></device>
+		<device id="0x0065" name="GP Combo" description=""></device>
+		<device id="0x0066" name="GP Combo Basic" description=""></device>
+	</domain>
+
+	<domain name="Manufacturer Specific" useZcl="true"
+		description="Manufacturer specific clusters.">
+
+		<!-- Dresden Elektronik -->
+		<cluster id="0xfc00" name="Spectral Measurement" mfcode="0x1135">
+			<description>Dresden Elektronik Specific clusters.</description>
+			<server>
+				<attribute id="0x0000" type="u8" name="On" required="m" access="rw" default="0">
+					<description>Enable Sensor </description>
+				</attribute>
+
+				<attribute id="0x0001" name="X-Value" type="u16" default="0x0000" access="r" required="m" showas="dec">
+					<description>X-Value</description>
+				</attribute>
+
+				<attribute id="0x0002" name="Y-Value" type="u16" default="0x0000" access="r" required="m" showas="dec">
+					<description>Y-Value</description>
+				</attribute>
+
+				<attribute id="0x0003" name="Z-Value" type="u16" default="0x0000" access="r" required="m" showas="dec">
+					<description>Z-Value</description>
+				</attribute>
+
+			</server>
+			<client>
+			</client>
+		</cluster>
+
+		<!-- Tuya -->
+		<cluster id="0xef00" name="Tuya specific Cluster" mfcode="0x1002">
+			<description>Tuya Specific clusters.</description>
+			<server>
+
+			<command id="00" dir="recv" name="Unknow" required="m">
+				<description>Command</description>
+				<payload>
+					<attribute id="0x0000" type="u8" name="Status" required="m" showas="hex" default="0x00"></attribute>
+					<attribute id="0x0001" type="u8" name="TransID" required="m" showas="hex" default="0x00"></attribute>
+					<attribute id="0x0002" type="u16" name="Dp" required="m" showas="hex" default="0x0000"></attribute>
+					<attribute id="0x0003" type="u8" name="fn" required="m" showas="hex" default="0x00"></attribute>
+					<attribute id="0x0004" type="ostring" name="data" required="m" default="1,0x0000"></attribute>
+				</payload>
+			</command>
+
+			</server>
+			<client>
+			</client>
+		</cluster>
+
+		<!-- Legrand -->
+		<cluster id="0xfc01" name="Legrand - Specific clusters" mfcode="1021">
+			<description>Legrand Classic Specific clusters, used by all devices. But take care they are device specific.
+
+> Dimmer switch without neutral : Option 1 = Dimmer on/off.
+> Cable outlet : Option 1 = Fil pilote on/off.
+> Contactor : On/off=0003 - HP/HC=0004.
+			</description>
+			<server>
+				<attribute id="0x0000" type="dat16" name="Option 1" default="0x0101" access="rw" required="m" showas="hex">
+					<description>Choose correctly according to your device Dimmer OR fil pilote.
+Dimmer > Off=0100 - On=0101
+Fil pilote > Off=0001 - On=0002
+Contactor > On/off=0003 - HP/HC=0004</description>
+				</attribute>
+				<attribute id="0x0001" type="bool" name="Option 2" required="m" access="rw" default="0">
+					<description>Option 1</description>
+				</attribute>
+				<attribute id="0x0002" type="bool" name="Option 3" required="m" access="rw" default="0">
+					<description>Option 2</description>
+				</attribute>
+			</server>
+			<client>
+			</client>
+		</cluster>
+		<cluster id="0xfc40" name="Legrand - Specific clusters 2" mfcode="1021">
+			<description>Legrand Specific clusters, Used by cable outlet.</description>
+			<server>
+
+			<command id="00" dir="recv" name="Unknow" required="m">
+				<description>Set fil pilote mode</description>
+				<payload>
+					<attribute id="0x0000" type="enum8" name="Mode" required="m" default="0x00">
+						<value name="Confort" value="0x00"></value>
+						<value name="Confort -1" value="0x01"></value>
+						<value name="Confort -2" value="0x02"></value>
+						<value name="Eco" value="0x03"></value>
+						<value name="Hors-Gel" value="0x04"></value>
+						<value name="Off" value="0x05"></value>
+					</attribute>
+				</payload>
+			</command>
+
+			<attribute id="0x0000" type="enum8" name="Mode" default="0x00" access="r" required="m">
+				<description>Heating mode</description>
+					<value name="Confort" value="0x00"></value>
+					<value name="Confort -1" value="0x01"></value>
+					<value name="Confort -2" value="0x02"></value>
+					<value name="Eco" value="0x03"></value>
+					<value name="Hors-Gel" value="0x04"></value>
+					<value name="Off" value="0x05"></value>
+			</attribute>
+			</server>
+			<client>
+			</client>
+                </cluster>
+
+		<!-- ubisys -->
+		<cluster id="0xfc00" name="Device Setup" mfcode="0x10f2">
+			<description>Attributes and commands.</description>
+			<server>
+				<attribute id="0x0000" name="Input Configurations" type="array" default="0" access="r" required="m">
+				</attribute>
+				<attribute id="0x0001" name="Input Actions" type="array" default="0" access="r" required="m">
+				</attribute>
+			</server>
+			<client>
+			</client>
+		</cluster>
+
+		<cluster id="0xfc01" name="Dimmer Setup" mfcode="0x10f2">
+			<description>Attributes and commands.</description>
+			<server>
+				<attribute id="0x0000" name="Capabilities" type="bmp8" default="00000000" access="r" required="m">
+					<value name="Forward Phase Control" value="0"></value>
+					<value name="Reverse Phase Control" value="1"></value>
+					<value name="Reactance Discriminator" value="5"></value>
+					<value name="Configurable Curve" value="6"></value>
+					<value name="Overload detection" value="7"></value>
+				</attribute>
+
+				<attribute id="0x0001" name="Status" type="bmp8" default="00000000" access="r" required="m">
+					<value name="Forward Phase Control" value="0"></value>
+					<value name="Reverse Phase Control" value="1"></value>
+					<value name="Operational" value="2"></value>
+					<value name="Overload" value="3"></value>
+					<value name="Capacitive Load" value="6"></value>
+					<value name="Inductive Load" value="7"></value>
+				</attribute>
+
+				<attribute id="0x0002" name="Mode" type="bmp8" default="00000000" access="r" required="m">
+					<value name="Automatic Phase Control" value="0"></value>
+					<value name="Forward Phase Control" value="1"></value>
+					<value name="Reverse Phase Control" value="2"></value>
+				</attribute>
+
+			</server>
+			<client>
+			</client>
+		</cluster>
+
+		<!-- Samjin -->
+    <cluster id="0xfc02" name="Samjin" mfcode="0x104e">
+			<description>Samjin manufacturer-specifc cluster for SmartThings multi sensor.</description>
+			<server>
+        <attribute id="0x0000" name="Motion Threshold Multiplier" type="u8" mfcode="0x104e" default="0" access="rw" required="m"> </attribute>
+        <attribute id="0x0002" name="Motion Threshold" type="u16" mfcode="0x104e" default="0" access="rw" required="m"> </attribute>
+        <attribute id="0x0010" name="Active" type="bmp8" mfcode="0x104e" default="0" access="r" required="m">
+          <value name="Active" value="0"></value>
+        </attribute>
+				<attribute id="0x0012" name="Acceleration X" type="s16" mfcode="0x104e" default="0" access="r" required="m"> </attribute>
+				<attribute id="0x0013" name="Acceleration Y" type="s16" mfcode="0x104e" default="0" access="r" required="m"> </attribute>
+				<attribute id="0x0014" name="Acceleration Z" type="s16" mfcode="0x104e" default="0" access="r" required="m"> </attribute>
+			</server>
+			<client>
+			</client>
+		</cluster>
+    <cluster id="0xfc02" name="Samjin" mfcode="0x110a">
+			<description>Samjin manufacturer-specifc cluster for SmartThings multi sensor.</description>
+			<server>
+        <attribute id="0x0000" name="Motion Threshold Multiplier" type="u8" mfcode="0x110a" default="0" access="rw" required="m"> </attribute>
+        <attribute id="0x0002" name="Motion Threshold" type="u16" mfcode="0x110a" default="0" access="rw" required="m"> </attribute>
+        <attribute id="0x0010" name="Active" type="bmp8" mfcode="0x110a" default="0" access="r" required="m">
+          <value name="Active" value="0"></value>
+        </attribute>
+				<attribute id="0x0012" name="Acceleration X" type="s16" mfcode="0x110a" default="0" access="r" required="m"> </attribute>
+				<attribute id="0x0013" name="Acceleration Y" type="s16" mfcode="0x110a" default="0" access="r" required="m"> </attribute>
+				<attribute id="0x0014" name="Acceleration Z" type="s16" mfcode="0x110a" default="0" access="r" required="m"> </attribute>
+			</server>
+			<client>
+			</client>
+		</cluster>
+		<cluster id="0xfc02" name="Samjin" mfcode="0x1241">
+			<description>Samjin manufacturer-specifc cluster for SmartThings multi sensor.</description>
+			<server>
+				<attribute id="0x0000" name="Motion Threshold Multiplier" type="u8" mfcode="0x1241" default="0" access="rw" required="m"> </attribute>
+        <attribute id="0x0010" name="Active" type="bmp8" mfcode="0x1241" default="0" access="r" required="m">
+          <value name="Active" value="0"></value>
+        </attribute>
+				<attribute id="0x0012" name="Acceleration X" type="s16" mfcode="0x1241" default="0" access="r" required="m"> </attribute>
+				<attribute id="0x0013" name="Acceleration Y" type="s16" mfcode="0x1241" default="0" access="r" required="m"> </attribute>
+				<attribute id="0x0014" name="Acceleration Z" type="s16" mfcode="0x1241" default="0" access="r" required="m"> </attribute>
+			</server>
+			<client>
+			</client>
+		</cluster>
+
+		<!-- OSRAM -->
+		<cluster id="0xfc0f" name="OSRAM" mfcode="0xbbaa">
+			<description>OSRAM manufacturer-specific cluster to set power-on defaults.</description>
+			<server>
+				<command id="0x01" dir="recv" name="Store Power-On Defaults" required="o">
+				</command>
+			</server>
+			<client>
+			</client>
+		</cluster>
+
+		<!-- LEDVANCE -->
+		<cluster id="0xfc01" name="LEDVANCE" mfcode="0x1189">
+			<description>LEDVANCE manufacturer-specific cluster to set power-on defaults.</description>
+			<server>
+				<command id="0x01" dir="recv" name="Store Power-On Defaults" required="o">
+				</command>
+			</server>
+			<client>
+			</client>
+		</cluster>
+
+		<!-- IKEA -->
+		<cluster id="0xfc7c" name="IKEA" mfcode="0x117c">
+			<description>IKEA control outlet cluster.</description>
+			<server>
+				<attribute id="0x0010" name="Unknown 1" type="u8" access="rw" required="m" showas="hex" mfcode="0x117c">
+					<description></description>
+				</attribute>
+				<attribute id="0xfffd" name="Unknown 2" type="u16" required="m" access="rw" showas="hex" mfcode="0x117c">
+					<description></description>
+				</attribute>
+			</server>
+			<client>
+			</client>
+		</cluster>
+
+		<!-- LUMI -->
+		<cluster id="0xfcc0" name="Lumi" mfcode="0x115f">
+			<description>Lumi specific attributes.</description>
+			<server>
+				<attribute id="0x00f3" name="Unknown" type="u8" mfcode="0x115f" access="rw" required="m"> </attribute>
+				<attribute id="0x00f5" name="Unknown" type="u32" mfcode="0x115f" access="rw" required="m"> </attribute>
+				<attribute id="0x00f6" name="Reporting Interval" type="u16" mfcode="0x115f" access="rw" required="m"> </attribute>
+				<attribute id="0x00fa" name="Unknown" type="bool" mfcode="0x115f" access="rw" required="m"> </attribute>
+				<attribute id="0x00fc" name="Unknown" type="bool" mfcode="0x115f" access="rw" required="m"> </attribute>
+				<attribute id="0x00fe" name="Serial Number" type="cstring" mfcode="0x115f" access="rw" required="m"> </attribute>
+				<attribute id="0x00ff" name="Unknown (write only)" type="ostring" mfcode="0x115f" access="w" required="m"> </attribute>
+				<attribute id="0x0100" name="Unknown" type="u8" mfcode="0x115f" access="rw" required="m"> </attribute>
+				<attribute id="0x0200" name="Unknown" type="u8" mfcode="0x115f" access="rw" required="m"> </attribute>
+				<attribute id="0x0201" name="Restore Power on Outage" type="bool" mfcode="0x115f" access="rw" required="m"> </attribute>
+				<attribute id="0x0202" name="Auto-off after 20m below Threshold" type="bool" mfcode="0x115f" access="rw" required="m"> </attribute>
+				<attribute id="0x0203" name="Device LED off" type="bool" mfcode="0x115f" access="rw" required="m"> </attribute>
+				<attribute id="0x0204" name="Min. Power Change for Report (W)" type="float" mfcode="0x115f" access="rw" required="m"> </attribute>
+				<attribute id="0x0205" name="Unknown" type="u8" mfcode="0x115f" access="rw" required="m"> </attribute>
+				<attribute id="0x0206" name="Power Threshold for Auto-off" type="float" mfcode="0x115f" access="rw" required="m"> </attribute>
+				<attribute id="0x0207" name="Consumer connected" type="bool" mfcode="0x115f" access="r" required="m"> </attribute>
+				<attribute id="0x020b" name="Max. Load Exceeded at (W)" type="float" mfcode="0x115f" access="rw" required="m"> </attribute>
+				<attribute id="0xf000" name="Unknown" type="u8" mfcode="0x115f" access="rw" required="m"> </attribute>
+				<attribute id="0xfffd" name="Unknown" type="u16" mfcode="0x115f" access="rw" required="m"> </attribute>
+			</server>
+			<client>
+			</client>
+		</cluster>
+
+		<!-- INNR -->
+		<cluster id="0xfc82" name="innr" mfcode="0x1166">
+			<description>innr specific attributes.</description>
+			<server>
+				<attribute id="0x0006" name="Unknown" type="cstring" mfcode="0x1166" access="rw" required="m"> </attribute>
+				<attribute id="0x0010" name="Unknown" type="u32" mfcode="0x1166" access="r" required="m"> </attribute>
+				<attribute id="0x0011" name="Unknown" type="u32" mfcode="0x1166" access="r" required="m"> </attribute>
+				<attribute id="0x0012" name="Unknown" type="u32" mfcode="0x1166" access="r" required="m"> </attribute>
+				<attribute id="0x0013" name="Unknown" type="u32" mfcode="0x1166" access="rw" required="m"> </attribute>
+				<attribute id="0x0014" name="Unknown" type="u32" mfcode="0x1166" access="rw" required="m"> </attribute>
+				<attribute id="0x0015" name="Unknown" type="u32" mfcode="0x1166" access="rw" required="m"> </attribute>
+				<attribute id="0xfffd" name="Unknown" type="u16" mfcode="0x1166" access="r" required="m"> </attribute>
+			</server>
+			<client>
+			</client>
+		</cluster>
+
+		<!-- IMMAX -->
+		<cluster id="0xfc82" name="Immax" mfcode="0x1037">
+			<description>Immax specific attributes.</description>
+			<server>
+				<attribute id="0x0010" name="Turned on since" type="u32" mfcode="0x1037" access="r" required="m"> </attribute>
+				<attribute id="0x0011" name="Turned on (total)" type="u32" mfcode="0x1037" access="r" required="m"> </attribute>
+				<attribute id="0x0012" name="Consumption since turned on" type="u32" mfcode="0x1037" access="r" required="m"> </attribute>
+				<attribute id="0x0013" name="Unknown" type="u32" mfcode="0x1037" access="rw" required="m"> </attribute>
+				<attribute id="0xfffd" name="Unknown" type="u16" mfcode="0x1037" access="r" required="m"> </attribute>
+			</server>
+			<client>
+			</client>
+		</cluster>
+
+        <!-- NIKO -->
+		<cluster id="0xfc00" name="Niko specific" mfcode="0x125f">
+			<description>Niko specific attributes.</description>
+			<server>
+				<attribute id="0x0000" name="Unknown" type="bmp8" mfcode="0x125f" access="rw" required="m"> </attribute>
+				<attribute id="0x0100" name="Unknown" type="u24" mfcode="0x125f" access="rw" required="m"> </attribute>
+				<attribute id="0x0101" name="Unknown" type="u8" mfcode="0x125f" access="rw" required="m"> </attribute>
+				<attribute id="0x0102" name="Unknown" type="u8" mfcode="0x125f" access="rw" required="m"> </attribute>
+				<attribute id="0x0103" name="Unknown" type="u8" mfcode="0x125f" access="rw" required="m"> </attribute>
+				<attribute id="0x0104" name="Unknown" type="u8" mfcode="0x125f" access="rw" required="m"> </attribute>
+				<attribute id="0x0200" name="Connected to power since" type="u32" mfcode="0x125f" access="r" required="m"> </attribute>
+				<attribute id="0x0201" name="Unknown" type="u48" mfcode="0x125f" access="rw" required="m"> </attribute>
+				<attribute id="0x0202" name="Unknown" type="u8" mfcode="0x125f" access="rw" required="m"> </attribute>
+				<attribute id="0x0300" name="Unknown" type="u8" mfcode="0x125f" access="rw" required="m"> </attribute>
+				<attribute id="0x0301" name="Unknown" type="bmp8" mfcode="0x125f" access="rw" required="m"> </attribute>
+				<attribute id="0x0302" name="Unknown" type="u32" mfcode="0x125f" access="rw" required="m"> </attribute>
+				<attribute id="0x0303" name="Unknown" type="u32" mfcode="0x125f" access="rw" required="m"> </attribute>
+				<attribute id="0x0304" name="Unknown" type="u32" mfcode="0x125f" access="rw" required="m"> </attribute>
+				<attribute id="0x0305" name="Unknown" type="u32" mfcode="0x125f" access="rw" required="m"> </attribute>
+				<attribute id="0x0306" name="Unknown" type="u32" mfcode="0x125f" access="r" required="m"> </attribute>
+				<attribute id="0x0307" name="Unknown" type="u32" mfcode="0x125f" access="rw" required="m"> </attribute>
+				<attribute id="0x0308" name="Unknown" type="u32" mfcode="0x125f" access="rw" required="m"> </attribute>
+				<attribute id="0x0309" name="Unknown" type="u32" mfcode="0x125f" access="rw" required="m"> </attribute>
+				<attribute id="0x030A" name="Unknown" type="u32" mfcode="0x125f" access="rw" required="m"> </attribute>
+				<attribute id="0x0400" name="Unknown" type="u8" mfcode="0x125f" access="rw" required="m"> </attribute>
+				<attribute id="0x0401" name="Unknown" type="u32" mfcode="0x125f" access="rw" required="m"> </attribute>
+				<attribute id="0x0500" name="Unknown" type="u16" mfcode="0x125f" access="rw" required="m"> </attribute>
+				<attribute id="0x0501" name="Unknown" type="u16" mfcode="0x125f" access="rw" required="m"> </attribute>
+				<attribute id="0x0502" name="Unknown" type="u8" mfcode="0x125f" access="rw" required="m"> </attribute>
+				<attribute id="0x0503" name="Unknown" type="u16" mfcode="0x125f" access="rw" required="m"> </attribute>
+				<attribute id="0x0504" name="Unknown" type="u16" mfcode="0x125f" access="rw" required="m"> </attribute>
+				<attribute id="0x0505" name="Unknown" type="u8" mfcode="0x125f" access="rw" required="m"> </attribute>
+				<attribute id="0x0506" name="Unknown" type="u8" mfcode="0x125f" access="r" required="m"> </attribute>
+				<attribute id="0x0507" name="Unknown" type="u8" mfcode="0x125f" access="rw" required="m"> </attribute>
+				<attribute id="0x0508" name="Unknown" type="u8" mfcode="0x125f" access="rw" required="m"> </attribute>
+				<attribute id="0x0600" name="Unknown" type="seckey" mfcode="0x125f" access="rw" required="m"> </attribute>
+				<attribute id="0x0601" name="Unknown" type="seckey" mfcode="0x125f" access="rw" required="m"> </attribute>
+				<attribute id="0xFFFD" name="Unknown" type="u16" mfcode="0x125f" access="rw" required="m"> </attribute>
+			</server>
+			<client>
+			</client>
+		</cluster>
+
+	</domain>
+
+	<profile id="0104" name="Home Automation" description="This profile defines device descriptions and standard practices for applications needed in a residential or light commercial environment. Installation scenarios range from a single room to an entire home up to 20,000 square feet (approximately 1850m2)." version="1.0" rev="25" icon="ha.png">
+		<domain-ref name="General" low_bound="0000" />
+		<domain-ref name="Measurement and Sensing" low_bound="0400" />
+		<domain-ref name="Lighting" low_bound="0300" />
+		<domain-ref name="HVAC" low_bound="0200" />
+		<domain-ref name="Closures" low_bound="0100" />
+		<domain-ref name="Security and Safety" low_bound="0500" />
+		<domain-ref name="Smart Energy" low_bound="0x0700" />
+        <domain-ref name="Appliances" low_bound="0x0b00" />
+		<domain-ref name="Light Link" low_bound="1000" />
+		<domain-ref name="Manufacturer Specific" low_bound="0xfc00" />
+		<device id="0x000c" name="Simple sensor" icon="dev-light-sensor.png">
+			<description></description>
+		</device>
+		<device id="0x0010" name="On/off plug-in unit" description=""></device>
+		<device id="0x0051" name="Smart plug" description=""></device>
+		<device id="0x0100" name="On/off light" description="" icon="dev-on-off-light.png"></device>
+		<device id="0x0110" name="Dimmable plug-in unit" description="" icon="dev-on-off-light.png"></device>
+		<device id="0x0200" name="Color light" description="" icon="dev-on-off-light.png"></device>
+		<device id="0x0210" name="Extended color light" description="" icon="dev-on-off-light.png"></device>
+		<device id="0x0220" name="Color temperature light" description="" icon="dev-on-off-light.png"></device>
+		<device id="0x0800" name="Color controller" description=""></device>
+		<device id="0x0810" name="Color scene controller" description=""></device>
+		<device id="0x0820" name="Non color controller" description=""></device>
+		<device id="0x0830" name="Non color scene controller" description=""></device>
+		<device id="0x0840" name="Control bridge" description=""></device>
+		<device id="0x0850" name="On/off sensor" description=""></device>
+	</profile>
+
+	<profile id="0109" name="Smart Energy" description="This profile defines device descriptions and standard practices for Demand Response and Load Management 'Smart Energy' applications needed in a Smart Energy based residential or light commercial environment." version="1.0" rev="15" icon="se.png">
+		<domain-ref name="General" low_bound="0000" />
+		<domain-ref name="Smart Energy" low_bound="0700" />
+	</profile>
+
+	<profile id="0xc05e" name="Light Link" description="This profile defines device descriptions and standard practices for ZigBee Light Link." version="1.0" rev="15" icon="zll.png">
+		<domain-ref name="General" low_bound="0000" />
+		<domain-ref name="Light Link" low_bound="1000" />
+		<domain-ref name="Lighting" low_bound="0300" />
+		<domain-ref name="Measurement and Sensing" low_bound="0400" />
+		<domain-ref name="Smart Energy" low_bound="0x0700" />
+		<domain-ref name="Manufacturer Specific" low_bound="0xfc00" />
+		<device id="0x0000" name="On/off light" description="" icon="dev-on-off-light.png"></device>
+		<device id="0x0010" name="On/off plug-in unit" description=""></device>
+		<device id="0x0100" name="Dimmable light" description="" icon="dev-on-off-light.png"></device>
+		<device id="0x0110" name="Dimmable plug-in unit" description="" icon="dev-on-off-light.png"></device> -->
+		<device id="0x0200" name="Color light" description="" icon="dev-on-off-light.png"></device>
+		<device id="0x0210" name="Extended color light" description="" icon="dev-on-off-light.png"></device>
+		<device id="0x0220" name="Color temperature light" description="" icon="dev-on-off-light.png"></device>
+		<device id="0x0800" name="Color controller" description=""></device>
+		<device id="0x0810" name="Color scene controller" description=""></device>
+		<device id="0x0820" name="Non color controller" description=""></device>
+		<device id="0x0830" name="Non color scene controller" description=""></device>
+		<device id="0x0840" name="Control bridge" description=""></device>
+		<device id="0x0850" name="On/off sensor" description=""></device>
+	</profile>
+
+	<profile id="0xa1e0" name="Green Power" description="This profile defines device descriptions and standard practices for ZigBee Green Power." version="1.1" rev="15" icon="zll.png">
+		<domain-ref name="Green Power" low_bound="0x0021" />
+	</profile>
+
+	<profile id="0xc105" name="Drop-In Networking" description="This profile defines the Digi Drop-In Networking used by the XBee." version="1.0" rev="15" icon="dev-unknown.svg">
+		<device id="0x0001" name="XBee" description="" icon="dev-range-extender.png"></device>
+	</profile>
+
+	<profile id="0xde00" name="dresden elektronik" description="Profile used by dresden elektronik." version="1.0" rev="15" icon="de.png">
+		<device id="0x0001" name="Configuration Tool" description="" icon="dev-configuration-tool.png"></device>
+	</profile>
+
+	<profile id="0xc0c9" name="Develco Private Profile" description="Profile used by dresden elektronik." version="1.0" rev="15" icon="dev-unknown.svg">
+		<device id="0x0001" name="Develco Utility" description="Private profile for internal Develco Products use only."></device>
+	</profile>
+
+	<devices>
+		<!-- Generic -->
+		<device id="0x0000" name="On/Off Switch" description="" icon="dev-on-off-switch.png">
+		</device>
+		<device id="0x0001" name="Level Control Switch">
+			<description></description>
+		</device>
+		<device id="0x0002" name="On/Off Output">
+			<description></description>
+		</device>
+		<device id="0x0003" name="Level Controllable Output">
+			<description></description>
+		</device>
+		<device id="0x0004" name="Scene Selector">
+			<description></description>
+		</device>
+		<device id="0x0005" name="Configuration Tool" description="" icon="dev-configuration-tool.png">
+			<description></description>
+		</device>
+		<device id="0x0006" name="Remote Control">
+			<description></description>
+		</device>
+		<device id="0x0007" name="Combined Interface" description="" icon="dev-combined-interface.svg">
+			<description></description>
+		</device>
+		<device id="0x0008" name="Range Extender" icon="dev-range-extender.png">
+			<description></description>
+		</device>
+		<device id="0x0009" name="Mains Power Outlet">
+			<description></description>
+		</device>
+		<device id="0x000a" name="Door Lock">
+			<description></description>
+		</device>
+		<device id="0x000b" name="Door Lock Controller">
+			<description></description>
+		</device>
+		<device id="0x000c" name="Simple Sensor">
+			<description></description>
+		</device>
+		<device id="0x000d" name="Consumption Awareness Device">
+			<description></description>
+		</device>
+		<device id="0x0050" name="Home Gateway">
+			<description></description>
+		</device>
+		<device id="0x0051" name="Smart Plug">
+			<description></description>
+		</device>
+		<device id="0x0052" name="White Goods">
+			<description></description>
+		</device>
+		<device id="0x0053" name="Meter Interface">
+			<description></description>
+		</device>
+		<!-- Lighting -->
+		<device id="0x0100" name="On/Off Light" icon="dev-on-off-light.png">
+			<description></description>
+		</device>
+		<device id="0x0101" name="Dimmable Light" icon="dev-on-off-light.png">
+			<description></description>
+		</device>
+		<device id="0x0102" name="Color Dimmable Light" icon="dev-on-off-light.png">
+			<description></description>
+		</device>
+		<device id="0x0103" name="On/Off Light Switch" icon="dev-on-off-switch.png">
+			<description></description>
+		</device>
+		<device id="0x0104" name="Dimmer Switch">
+			<description></description>
+		</device>
+		<device id="0x0105" name="Color Dimmer Switch">
+			<description></description>
+		</device>
+		<device id="0x0106" name="Light Sensor" icon="dev-light-sensor.png">
+			<description></description>
+		</device>
+		<device id="0x0107" name="Occupancy Sensor" icon="dev-occupancy-sensor.png">
+			<description></description>
+		</device>
+		<device id="0x0108" name="On/off ballast" icon="dev-on-off-light.png">
+			<description></description>
+		</device>
+		<device id="0x0109" name="Dimmable ballast" icon="dev-on-off-light.png">
+			<description></description>
+		</device>
+		<device id="0x010a" name="On/off plugin unit" icon="dev-on-off-light.png">
+			<description></description>
+		</device>
+		<device id="0x010b" name="Dimmable plugin unit" icon="dev-on-off-light.png">
+			<description></description>
+		</device>
+		<device id="0x010c" name="Color temperature light" icon="dev-on-off-light.png">
+			<description></description>
+		</device>
+		<device id="0x010d" name="Extended color light" icon="dev-on-off-light.png">
+			<description></description>
+		</device>
+		<device id="0x010e" name="Light level sensor" icon="dev-light-sensor.png">
+			<description></description>
+		</device>
+
+		<!-- Closures -->
+		<device id="0x0200" name="Shade">
+			<description></description>
+		</device>
+		<device id="0x0201" name="Shade Controller">
+			<description></description>
+		</device>
+		<device id="0x0202" name="Window Covering Device">
+			<description></description>
+		</device>
+		<device id="0x0203" name="Window Covering Controller">
+			<description></description>
+		</device>
+		<!-- HVAC -->
+		<device id="0x0300" name="Heating/Cooling Unit">
+			<description></description>
+		</device>
+		<device id="0x0301" name="Thermostat" description="" icon="dev-thermostat.png">
+			<description></description>
+		</device>
+		<device id="0x0302" name="Temperature Sensor" icon="dev-temperature-sensor.png">
+			<description></description>
+		</device>
+		<device id="0x0303" name="Pump">
+			<description></description>
+		</device>
+		<device id="0x0304" name="Pump Controller">
+			<description></description>
+		</device>
+		<device id="0x0305" name="Pressure Sensor">
+			<description></description>
+		</device>
+		<device id="0x0306" name="Flow Sensor">
+			<description></description>
+		</device>
+		<device id="0x0307" name="Mini Split AC">
+			<description></description>
+		</device>
+		<!-- Intruder Alarm Systems -->
+		<device id="0x0400" name="IAS Control and Indicating Equipment">
+			<description></description>
+		</device>
+		<device id="0x0401" name="IAS Ancillary Control Equipment">
+			<description></description>
+		</device>
+		<device id="0x0402" name="IAS Zone">
+			<description></description>
+		</device>
+		<device id="0x0403" name="IAS Warning Device">
+			<description></description>
+		</device>
+		<!-- Smart Energy -->
+		<device id="0x0500" name="Energy Service Portal">
+			<description></description>
+		</device>
+		<device id="0x0501" name="Metering Device">
+			<description></description>
+		</device>
+		<device id="0x0502" name="In-Premise Display">
+			<description></description>
+		</device>
+		<device id="0x0503" name="Programmable Communicating Thermostat (PCT)" description="" icon="dev-prog-thermostat.png">
+			<description></description>
+		</device>
+		<device id="0x0504" name="Load Control Device">
+			<description></description>
+		</device>
+		<device id="0x0505" name="Smart Appliance">
+			<description></description>
+		</device>
+		<device id="0x0506" name="Prepayment Terminal">
+			<description></description>
+		</device>
+		<device id="0x0507" name="Device Management">
+			<description></description>
+		</device>
+	</devices>
+</zcl>