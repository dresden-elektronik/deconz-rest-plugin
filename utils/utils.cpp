--- conflicted
+++ resolved
@@ -341,8 +341,6 @@
     dst[srcSize] = '\0';
 
     return true;
-<<<<<<< HEAD
-=======
 }
 
 QString getAirQualityString(quint32 levelPpb)
@@ -372,5 +370,4 @@
     else if (batteryPercentage <= 0)  { batteryPercentage = 1; } // ?
 
     return static_cast<quint8>(batteryPercentage);
->>>>>>> 2cddf964
 }