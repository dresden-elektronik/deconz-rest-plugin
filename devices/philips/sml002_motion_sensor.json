{
    "schema": "devcap1.schema.json",
    "manufacturername": "$MF_PHILIPS",
    "modelid": "SML002",
    "vendor": "Philips",
    "product": "Hue outdoor motion sensor",
    "status": "Gold",
    "sleeper": false,
    "subdevices": [
        {
            "type": "$TYPE_PRESENCE_SENSOR",
            "restapi": "/sensors",
            "uuid": [
                "$address.ext",
                "0x02",
                "0x0406"
            ],
<<<<<<< HEAD
=======
            "fingerprint": {
                "endpoint": "0x02",
                "profile": "0x0104",
                "device": "0x0107",
                "in": [
                    "0x0000",
                    "0x0001",
                    "0x0003",
                    "0x0406"
                ],
                "out": [
                    "0x0019"
                ]
            },
>>>>>>> 9239f970
            "items": [
                {
                    "name": "attr/lastseen"
                },
                {
                    "name": "attr/manufacturername"
                },
                {
                    "name": "attr/modelid"
                },
                {
                    "name": "attr/name"
                },
                {
                    "name": "attr/swversion"
                },
                {
                    "name": "attr/type"
                },
                {
                    "name": "attr/uniqueid"
                },
                {
                    "name": "config/alert",
                    "default": "none"
                },
                {
                    "name": "config/battery",
                    "parse": {
                        "ep": 2,
                        "cl": "0x0001",
                        "at": "0x0021",
                        "eval": "Item.val = Attr.val / 2"
                    },
                    "read": {
                        "ep": 2,
                        "cl": "0x0001",
                        "at": "0x0021"
                    },
                    "refresh.interval": 7300
                },
                {
                    "name": "config/delay",
                    "parse": {
                        "ep": 2,
                        "cl": "0x0406",
                        "at": "0x0010",
                        "eval": "Item.val = Attr.val"
                    },
                    "read": {
                        "ep": 2,
                        "cl": "0x0406",
                        "at": "0x0010"
                    },
                    "write": {
                        "ep": 2,
                        "cl": "0x0406",
                        "at": "0x0010",
                        "dt": "0x21",
                        "eval": "Item.val"
                    },
                    "refresh.interval": 86400
                },
                {
                    "name": "config/ledindication",
                    "parse": {
                        "ep": 2,
                        "cl": "0x0000",
                        "mf": "0x100b",
                        "at": "0x0033",
                        "eval": "Item.val = Attr.val"
                    },
                    "read": {
                        "ep": 2,
                        "cl": "0x0000",
                        "mf": "0x100b",
                        "at": "0x0033"
                    },
                    "write": {
                        "ep": 2,
                        "cl": "0x0000",
                        "mf": "0x100b",
                        "at": "0x0033",
                        "dt": "0x10",
                        "eval": "Item.val"
                    },
                    "refresh.interval": 86400
                },
                {
                    "name": "config/on"
                },
                {
                    "name": "config/reachable"
                },
                {
                    "name": "config/sensitivity",
                    "parse": {
                        "ep": 2,
                        "cl": "0x0406",
                        "mf": "0x100b",
                        "at": "0x0030",
                        "eval": "Item.val = Attr.val"
                    },
                    "read": {
                        "ep": 2,
                        "cl": "0x0406",
                        "mf": "0x100b",
                        "at": "0x0030"
                    },
                    "write": {
                        "ep": 2,
                        "cl": "0x0406",
                        "mf": "0x100b",
                        "at": "0x0030",
                        "dt": "0x20",
                        "eval": "Item.val"
                    },
                    "values": [
                        [
                            0,
                            "low"
                        ],
                        [
                            1,
                            "medium low"
                        ],
                        [
                            2,
                            "medium"
                        ],
                        [
                            3,
                            "medium high"
                        ],
                        [
                            4,
                            "high"
                        ]
                    ],
                    "refresh.interval": 86400
                },
                {
                    "name": "config/sensitivitymax",
                    "static": 4
                },
                {
                    "name": "config/usertest",
                    "parse": {
                        "ep": 2,
                        "cl": "0x0000",
                        "mf": "0x100b",
                        "at": "0x0032",
                        "eval": "Item.val = Attr.val"
                    },
                    "read": {
                        "ep": 2,
                        "cl": "0x0000",
                        "mf": "0x100b",
                        "at": "0x0032"
                    },
                    "write": {
                        "ep": 2,
                        "cl": "0x0000",
                        "mf": "0x100b",
                        "at": "0x0032",
                        "dt": "0x10",
                        "eval": "Item.val"
                    },
                    "refresh.interval": 86400
                },
                {
                    "name": "state/lastupdated"
                },
                {
                    "name": "state/presence",
                    "parse": {
                        "ep": 2,
                        "cl": "0x0406",
                        "at": "0x0000",
                        "eval": "Item.val = Attr.val"
                    },
                    "default": false
                }
            ]
        },
        {
            "type": "$TYPE_LIGHT_LEVEL_SENSOR",
            "restapi": "/sensors",
            "uuid": [
                "$address.ext",
                "0x02",
                "0x0400"
            ],
<<<<<<< HEAD
=======
            "fingerprint": {
                "endpoint": "0x02",
                "profile": "0x0104",
                "device": "0x0107",
                "in": [
                    "0x0400"
                ]
            },
>>>>>>> 9239f970
            "items": [
                {
                    "name": "attr/lastseen"
                },
                {
                    "name": "attr/manufacturername"
                },
                {
                    "name": "attr/modelid"
                },
                {
                    "name": "attr/name"
                },
                {
                    "name": "attr/swversion",
                    "read": {
                        "fn": "none"
                    }
                },
                {
                    "name": "attr/type"
                },
                {
                    "name": "attr/uniqueid"
                },
                {
                    "name": "config/alert",
                    "default": "none"
                },
                {
                    "name": "config/battery",
                    "parse": {
                        "ep": 2,
                        "cl": "0x0001",
                        "at": "0x0021",
                        "eval": "Item.val = Attr.val / 2"
                    },
                    "read": {
                        "ep": 2,
                        "cl": "0x0001",
                        "at": "0x0021"
                    },
                    "refresh.interval": 7300
                },
                {
                    "name": "config/ledindication",
                    "parse": {
                        "ep": 2,
                        "cl": "0x0000",
                        "mf": "0x100b",
                        "at": "0x0033",
                        "eval": "Item.val = Attr.val"
                    },
                    "read": {
                        "ep": 2,
                        "cl": "0x0000",
                        "mf": "0x100b",
                        "at": "0x0033"
                    },
                    "write": {
                        "ep": 2,
                        "cl": "0x0000",
                        "mf": "0x100b",
                        "at": "0x0033",
                        "dt": "0x10",
                        "eval": "Item.val"
                    },
                    "refresh.interval": 86400
                },
                {
                    "name": "config/on"
                },
                {
                    "name": "config/reachable"
                },
                {
                    "name": "config/tholddark"
                },
                {
                    "name": "config/tholdoffset"
                },
                {
                    "name": "config/usertest",
                    "parse": {
                        "ep": 2,
                        "cl": "0x0000",
                        "mf": "0x100b",
                        "at": "0x0032",
                        "eval": "Item.val = Attr.val"
                    },
                    "read": {
                        "ep": 2,
                        "cl": "0x0000",
                        "mf": "0x100b",
                        "at": "0x0032"
                    },
                    "write": {
                        "ep": 2,
                        "cl": "0x0000",
                        "mf": "0x100b",
                        "at": "0x0032",
                        "dt": "0x10",
                        "eval": "Item.val"
                    },
                    "refresh.interval": 86400
                },
                {
                    "name": "state/dark"
                },
                {
                    "name": "state/daylight"
                },
                {
                    "name": "state/lastupdated"
                },
                {
                    "name": "state/lightlevel",
                    "parse": {
                        "ep": 2,
                        "cl": "0x0400",
                        "at": "0x0000",
                        "script": "0400_lightlevel.js"
                    }
                },
                {
                    "name": "state/lux"
                }
            ]
        },
        {
            "type": "$TYPE_TEMPERATURE_SENSOR",
            "restapi": "/sensors",
            "uuid": [
                "$address.ext",
                "0x02",
                "0x0402"
            ],
<<<<<<< HEAD
=======
            "fingerprint": {
                "endpoint": "0x02",
                "profile": "0x0104",
                "device": "0x0107",
                "in": [
                    "0x0402"
                ]
            },
>>>>>>> 9239f970
            "items": [
                {
                    "name": "attr/lastseen"
                },
                {
                    "name": "attr/manufacturername"
                },
                {
                    "name": "attr/modelid"
                },
                {
                    "name": "attr/name"
                },
                {
                    "name": "attr/swversion",
                    "read": {
                        "fn": "none"
                    }
                },
                {
                    "name": "attr/type"
                },
                {
                    "name": "attr/uniqueid"
                },
                {
                    "name": "config/alert",
                    "default": "none"
                },
                {
                    "name": "config/battery",
                    "parse": {
                        "ep": 2,
                        "cl": "0x0001",
                        "at": "0x0021",
                        "eval": "Item.val = Attr.val / 2"
                    },
                    "read": {
                        "ep": 2,
                        "cl": "0x0001",
                        "at": "0x0021"
                    },
                    "refresh.interval": 7300
                },
                {
                    "name": "config/ledindication",
                    "parse": {
                        "ep": 2,
                        "cl": "0x0000",
                        "mf": "0x100b",
                        "at": "0x0033",
                        "eval": "Item.val = Attr.val"
                    },
                    "read": {
                        "ep": 2,
                        "cl": "0x0000",
                        "mf": "0x100b",
                        "at": "0x0033"
                    },
                    "write": {
                        "ep": 2,
                        "cl": "0x0000",
                        "mf": "0x100b",
                        "at": "0x0033",
                        "dt": "0x10",
                        "eval": "Item.val"
                    },
                    "refresh.interval": 86400
                },
                {
                    "name": "config/offset"
                },
                {
                    "name": "config/on"
                },
                {
                    "name": "config/reachable"
                },
                {
                    "name": "config/usertest",
                    "parse": {
                        "ep": 2,
                        "cl": "0x0000",
                        "mf": "0x100b",
                        "at": "0x0032",
                        "eval": "Item.val = Attr.val"
                    },
                    "read": {
                        "ep": 2,
                        "cl": "0x0000",
                        "mf": "0x100b",
                        "at": "0x0032"
                    },
                    "write": {
                        "ep": 2,
                        "cl": "0x0000",
                        "mf": "0x100b",
                        "at": "0x0032",
                        "dt": "0x10",
                        "eval": "Item.val"
                    },
                    "refresh.interval": 86400
                },
                {
                    "name": "state/lastupdated"
                },
                {
                    "name": "state/temperature",
                    "parse": {
                        "ep": 2,
                        "cl": "0x0402",
                        "at": "0x0000",
                        "eval": "Item.val = Attr.val + R.item('config/offset').val"
                    }
                }
            ]
        }
    ],
    "bindings": [
        {
            "bind": "unicast",
            "src.ep": 2,
            "cl": "0x0406",
            "report": [
                {
                    "at": "0x0000",
                    "dt": "0x18",
                    "min": 1,
                    "max": 300
                },
                {
                    "mf": "0x100b",
                    "at": "0x0030",
                    "dt": "0x20",
                    "min": 5,
                    "max": 7200,
                    "change": "0x01"
                }
            ]
        },
        {
            "bind": "unicast",
            "src.ep": 2,
            "cl": "0x0400",
            "report": [
                {
                    "at": "0x0000",
                    "dt": "0x21",
                    "min": 5,
                    "max": 300,
                    "change": "0x07d0"
                }
            ]
        },
        {
            "bind": "unicast",
            "src.ep": 2,
            "cl": "0x0402",
            "report": [
                {
                    "at": "0x0000",
                    "dt": "0x29",
                    "min": 10,
                    "max": 300,
                    "change": "0x14"
                }
            ]
        },
        {
            "bind": "unicast",
            "src.ep": 2,
            "cl": "0x0001",
            "report": [
                {
                    "at": "0x0021",
                    "dt": "0x20",
                    "min": 7200,
                    "max": 7200,
                    "change": "0x00"
                }
            ]
        },
        {
            "bind": "unicast",
            "src.ep": 2,
            "cl": "0x0000",
            "report": [
                {
                    "mf": "0x100b",
                    "at": "0x0032",
                    "dt": "0x10",
                    "min": 5,
                    "max": 7200
                },
                {
                    "mf": "0x100b",
                    "at": "0x0033",
                    "dt": "0x10",
                    "min": 5,
                    "max": 7200
                }
            ]
        }
    ]
}<|MERGE_RESOLUTION|>--- conflicted
+++ resolved
@@ -15,8 +15,6 @@
                 "0x02",
                 "0x0406"
             ],
-<<<<<<< HEAD
-=======
             "fingerprint": {
                 "endpoint": "0x02",
                 "profile": "0x0104",
@@ -31,7 +29,6 @@
                     "0x0019"
                 ]
             },
->>>>>>> 9239f970
             "items": [
                 {
                     "name": "attr/lastseen"
@@ -225,8 +222,6 @@
                 "0x02",
                 "0x0400"
             ],
-<<<<<<< HEAD
-=======
             "fingerprint": {
                 "endpoint": "0x02",
                 "profile": "0x0104",
@@ -235,7 +230,6 @@
                     "0x0400"
                 ]
             },
->>>>>>> 9239f970
             "items": [
                 {
                     "name": "attr/lastseen"
@@ -373,8 +367,6 @@
                 "0x02",
                 "0x0402"
             ],
-<<<<<<< HEAD
-=======
             "fingerprint": {
                 "endpoint": "0x02",
                 "profile": "0x0104",
@@ -383,7 +375,6 @@
                     "0x0402"
                 ]
             },
->>>>>>> 9239f970
             "items": [
                 {
                     "name": "attr/lastseen"
