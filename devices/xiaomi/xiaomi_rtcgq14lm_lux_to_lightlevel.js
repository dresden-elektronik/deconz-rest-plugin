const tholddark = R.item('config/tholddark').val;
const tholdoffset = R.item('config/tholdoffset').val;
const lux = (Attr.val - 65536);
let ll = 0;

<<<<<<< HEAD
if (lux > 0 && lux < 0xffff) {
    ll = Math.round(10000 * Utils.log10(lux) + 1);
=======
if (lux > 0 && lux < 65520) {
    ll = Math.round(10000 * Math.log10(lux) + 1);
>>>>>>> bf3a3118
}

R.item('state/lightlevel').val = ll;
R.item('state/dark').val = ll <= tholddark;
R.item('state/daylight').val = ll >= tholddark + tholdoffset;

Item.val = lux < 65520 ? lux : 0;<|MERGE_RESOLUTION|>--- conflicted
+++ resolved
@@ -3,13 +3,8 @@
 const lux = (Attr.val - 65536);
 let ll = 0;
 
-<<<<<<< HEAD
-if (lux > 0 && lux < 0xffff) {
+if (lux > 0 && lux < 65520) {
     ll = Math.round(10000 * Utils.log10(lux) + 1);
-=======
-if (lux > 0 && lux < 65520) {
-    ll = Math.round(10000 * Math.log10(lux) + 1);
->>>>>>> bf3a3118
 }
 
 R.item('state/lightlevel').val = ll;
