{
  "schema": "devcap1.schema.json",
  "uuid": "35e0da16-c0f6-46a9-a122-900404043bcb",
  "manufacturername": [
    "_TZ3000_d16y6col",
    "_TZ3000_ww9i3e0y",
    "_TZ3000_qhozxs2b",
    "_TZ3000_85czd6fy",
    "_TZ3000_ocjlo4ea",
    "_TZ3000_kyb656no",
    "_TZ3000_fxvjhdyl",
    "_TZ3000_eit7p838",
    "_TZ3000_t6jriawg",
    "_TYZB01_sqmd19i1",
    "_TYZB01_o63ssaah",
    "_TZ3000_it1hm1cr",
    "_TZ3000_upgcbody",
    "_TZ3000_k4ej3ww2",
    "_TZ3000_awvmkayh",
    "_TZ3000_kstbkt6a",
<<<<<<< HEAD
    "_TZ3000_arw23zcs"
=======
    "_TZ3000_wuep9zng"
>>>>>>> 8b426892
  ],
  "modelid": [
    "TS0207",
    "TS0207",
    "TS0207",
    "TS0207",
    "TS0207",
    "TS0207",
    "TS0207",
    "TS0207",
    "TS0207",
    "TS0207",
    "TS0207",
    "TS0207",
    "TS0207",
    "TS0207",
    "TS0207",
    "TS0207",
    "TS0207"
  ],
  "vendor": "Tuya",
  "product": "Wwater leak sensor (TS0207)",
  "sleeper": true,
  "status": "Gold",
  "subdevices": [
    {
      "type": "$TYPE_WATER_LEAK_SENSOR",
      "restapi": "/sensors",
      "uuid": [
        "$address.ext",
        "0x01",
        "0x0500"
      ],
      "fingerprint": {
        "profile": "0x0104",
        "device": "0x0402",
        "endpoint": "0x01",
        "in": [
          "0x0000",
          "0x0001",
          "0x0003",
          "0x0500"
        ],
        "out": [
          "0x0019"
        ]
      },
      "items": [
        {
          "name": "attr/id"
        },
        {
          "name": "attr/lastannounced"
        },
        {
          "name": "attr/lastseen"
        },
        {
          "name": "attr/manufacturername"
        },
        {
          "name": "attr/modelid"
        },
        {
          "name": "attr/name"
        },
        {
          "name": "attr/swversion",
          "parse": {
            "fn": "zcl:attr",
            "ep": 1,
            "cl": "0x0000",
            "at": "0x0001",
            "script": "tuya_swversion.js"
          },
          "read": {
            "fn": "zcl:attr",
            "ep": 1,
            "cl": "0x0000",
            "at": "0x0001"
          }
        },
        {
          "name": "attr/type"
        },
        {
          "name": "attr/uniqueid"
        },
        {
          "name": "config/battery",
          "parse": {
            "at": "0x0021",
            "cl": "0x0001",
            "ep": 1,
            "eval": "Item.val = Attr.val / 2"
          }
        },
        {
          "name": "config/enrolled"
        },
        {
          "name": "config/checkin"
        },
        {
          "name": "config/on"
        },
        {
          "name": "config/pending"
        },
        {
          "name": "config/reachable"
        },
        {
          "name": "state/lastupdated"
        },
        {
          "name": "state/lowbattery"
        },
        {
          "name": "state/tampered"
        },
        {
          "name": "state/water"
        }
      ]
    }
  ],
  "bindings": [
    {
      "bind": "unicast",
      "src.ep": 1,
      "dst.ep": 1,
      "cl": "0x0001",
      "report": [
        {
          "at": "0x0021",
          "dt": "0x20",
          "min": 3600,
          "max": 14400,
          "change": "0x00000001"
        }
      ]
    },
    {
      "bind": "unicast",
      "src.ep": 1,
      "dst.ep": 1,
      "cl": "0x0500"
    }
  ]
}<|MERGE_RESOLUTION|>--- conflicted
+++ resolved
@@ -18,13 +18,11 @@
     "_TZ3000_k4ej3ww2",
     "_TZ3000_awvmkayh",
     "_TZ3000_kstbkt6a",
-<<<<<<< HEAD
-    "_TZ3000_arw23zcs"
-=======
+    "_TZ3000_arw23zcs",
     "_TZ3000_wuep9zng"
->>>>>>> 8b426892
   ],
   "modelid": [
+    "TS0207",
     "TS0207",
     "TS0207",
     "TS0207",
