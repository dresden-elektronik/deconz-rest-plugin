{
  "schema": "devcap1.schema.json",
<<<<<<< HEAD
  "manufacturername": ["_TZ3000_gbm10jnj", "_TZ3000_sj7jbgks", "_TZ3000_w8jwkczz"],
=======
  "manufacturername": ["_TZ3000_gbm10jnj", "_TZ3000_famkxci2", "_TZ3000_sj7jbgks"],
>>>>>>> 81126ae4
  "modelid": ["TS0043", "TS0043", "TS0043"],
  "product": "Tuya 3 gangs switch battery",
  "sleeper": false,
  "status": "Gold",
  "subdevices": [
    {
      "type": "$TYPE_SWITCH",
      "restapi": "/sensors",
      "uuid": [
        "$address.ext",
        "0x01",
        "0x0006"
      ],
      "items": [
        {
          "name": "attr/id"
        },
        {
          "name": "attr/lastannounced"
        },
        {
          "name": "attr/lastseen"
        },
        {
          "name": "attr/manufacturername"
        },
        {
          "name": "attr/modelid"
        },
        {
          "name": "attr/name"
        },
        {
          "name": "attr/swversion",
          "refresh.interval": 84000,
          "parse": {"fn": "zcl", "ep": 1, "cl": "0x0000", "at": "0x0001", "script": "tuya_swversion.js"},
          "read": {"fn": "zcl", "ep": 1, "cl": "0x0000", "at": "0x0001"}
        },
        {
          "name": "attr/type"
        },
        {
          "name": "attr/uniqueid"
        },
        {
          "name": "config/battery",
          "awake": true,
          "refresh.interval": 84000,
          "read": {
            "at": "0x0021",
            "cl": "0x0001",
            "ep": 1,
            "fn": "zcl"
          },
          "parse": {
            "at": "0x0021",
            "cl": "0x0001",
            "ep": 1,
            "eval": "Item.val = Attr.val / 2"
          },
          "default": 0
        },        
        {
          "name": "config/on"
        },
        {
          "name": "config/reachable"
        },
        {
          "name": "state/buttonevent"
        },
        {
          "name": "state/lastupdated"
        }
      ]
    }
  ],
  "bindings": [
    {
      "bind": "unicast",
      "src.ep": 1,
      "cl": "0x0001",
      "report": [
        {
          "at": "0x0021",
          "dt": "0x20",
          "min": 60,
          "max": 3600,
          "change": "0x00000001"
        }
      ]
    },    
    {
      "bind": "unicast",
      "src.ep": 1,
      "dst.ep": 1,
      "cl": "0x0006"
    },
    {
      "bind": "unicast",
      "src.ep": 2,
      "dst.ep": 1,
      "cl": "0x0006"
    },
    {
      "bind": "unicast",
      "src.ep": 3,
      "dst.ep": 1,
      "cl": "0x0006"
    }
  ]
}<|MERGE_RESOLUTION|>--- conflicted
+++ resolved
@@ -1,10 +1,6 @@
 {
   "schema": "devcap1.schema.json",
-<<<<<<< HEAD
-  "manufacturername": ["_TZ3000_gbm10jnj", "_TZ3000_sj7jbgks", "_TZ3000_w8jwkczz"],
-=======
-  "manufacturername": ["_TZ3000_gbm10jnj", "_TZ3000_famkxci2", "_TZ3000_sj7jbgks"],
->>>>>>> 81126ae4
+  "manufacturername": ["_TZ3000_gbm10jnj", "_TZ3000_sj7jbgks", "_TZ3000_w8jwkczz", "_TZ3000_famkxci2"],
   "modelid": ["TS0043", "TS0043", "TS0043"],
   "product": "Tuya 3 gangs switch battery",
   "sleeper": false,
