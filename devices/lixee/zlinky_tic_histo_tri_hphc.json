{
  "schema": "devcap1.schema.json",
  "manufacturername": "LiXee",
  "modelid": "ZLinky_TIC",
  "vendor": "LiXee",
  "product": "ZLinky_TIC historique+HPHC+triphase",
  "sleeper": false,
  "status": "Draft",
  "subdevices": [
    {
      "type": "$TYPE_POWER_SENSOR",
      "restapi": "/sensors",
      "uuid": [
        "$address.ext",
        "0x01",
        "0x0b04"
      ],
      "items": [
        {
          "name": "attr/id"
        },
        {
          "name": "attr/lastannounced"
        },
        {
          "name": "attr/lastseen"
        },
        {
          "name": "attr/manufacturername"
        },
        {
          "name": "attr/modelid"
        },
        {
          "name": "attr/name"
        },
        {
          "name": "attr/swversion"
        },
        {
          "name": "attr/type"
        },
        {
          "name": "attr/uniqueid"
        },
        {
          "name": "config/on"
        },
        {
          "name": "config/reachable"
        },
        {
          "name": "state/current",
          "refresh.interval": 365,
          "read": {
            "at": "0x0508",
            "cl": "0x0b04",
            "ep": 1,
            "fn": "zcl"
          },
          "parse": {
            "at": "0x0508",
            "cl": "0x0b04",
            "ep": 1,
            "eval": "if (Attr.val != 65535) { Item.val = Attr.val; }"
          },
          "default": 0
        },
        {
          "name": "state/lastupdated"
        },
        {
          "name": "state/power",
          "refresh.interval": 365,
          "read": {
            "at": "0x050F",
            "cl": "0x0b04",
            "ep": 1,
            "fn": "zcl"
          },
          "parse": {
            "at": "0x050F",
            "cl": "0x0b04",
            "ep": 1,
            "eval": "if (Attr.val != -32768) { Item.val = Attr.val; }"
          },
          "default": 0
        },
        {
          "name": "state/voltage",
          "refresh.interval": 365,
          "read": {
            "at": "0x0505",
            "cl": "0x0b04",
            "ep": 1,
            "fn": "zcl"
          },
          "parse": {
            "at": "0x0505",
            "cl": "0x0b04",
            "ep": 1,
            "eval": "if (Attr.val != 65535) { Item.val = Attr.val; }"
          },
          "default": 0
        }
      ]
    },
    {
      "type": "$TYPE_POWER_SENSOR",
      "restapi": "/sensors",
      "uuid": [
        "$address.ext",
        "0x02",
        "0x0b04"
      ],
      "items": [
        {
          "name": "attr/id"
        },
        {
          "name": "attr/lastannounced"
        },
        {
          "name": "attr/lastseen"
        },
        {
          "name": "attr/manufacturername"
        },
        {
          "name": "attr/modelid"
        },
        {
          "name": "attr/name"
        },
        {
          "name": "attr/swversion"
        },
        {
          "name": "attr/type"
        },
        {
          "name": "attr/uniqueid"
        },
        {
          "name": "config/on"
        },
        {
          "name": "config/reachable"
        },
        {
<<<<<<< HEAD
=======
          "name": "state/lastupdated"
        },
        {
          "name": "state/power",
          "refresh.interval": 365,
          "read": {
            "at": "0x050B",
            "cl": "0x0b04",
            "ep": 1,
            "fn": "zcl"
          },
          "parse": {
            "at": "0x050B",
            "cl": "0x0b04",
            "ep": 1,
            "eval": "if (Attr.val != -32768) { Item.val = Attr.val; }"
          },
          "default": 0
        }
      ]
    },
    {
      "type": "$TYPE_POWER_SENSOR",
      "restapi": "/sensors",
      "uuid": [
        "$address.ext",
        "0x03",
        "0x0b04"
      ],
      "items": [
        {
          "name": "attr/id"
        },
        {
          "name": "attr/lastannounced"
        },
        {
          "name": "attr/lastseen"
        },
        {
          "name": "attr/manufacturername"
        },
        {
          "name": "attr/modelid"
        },
        {
          "name": "attr/name"
        },
        {
          "name": "attr/swversion"
        },
        {
          "name": "attr/type"
        },
        {
          "name": "attr/uniqueid"
        },
        {
          "name": "config/on"
        },
        {
          "name": "config/reachable"
        },
        {
>>>>>>> 96f89623
          "name": "state/current",
          "refresh.interval": 365,
          "read": {
            "at": "0x0908",
            "cl": "0x0b04",
            "ep": 1,
            "fn": "zcl"
          },
          "parse": {
            "at": "0x0908",
            "cl": "0x0b04",
            "ep": 1,
            "eval": "if (Attr.val != 65535) { Item.val = Attr.val; }"
          },
          "default": 0
        },
        {
          "name": "state/lastupdated"
        },
        {
          "name": "state/power",
          "refresh.interval": 365,
          "read": {
            "at": "0x090F",
            "cl": "0x0b04",
            "ep": 1,
            "fn": "zcl"
          },
          "parse": {
            "at": "0x090F",
            "cl": "0x0b04",
            "ep": 1,
            "eval": "if (Attr.val != -32768) { Item.val = Attr.val; }"
          },
          "default": 0
        },
        {
          "name": "state/voltage",
          "refresh.interval": 365,
          "read": {
            "at": "0x0905",
            "cl": "0x0b04",
            "ep": 1,
            "fn": "zcl"
          },
          "parse": {
            "at": "0x0905",
            "cl": "0x0b04",
            "ep": 1,
            "eval": "if (Attr.val != 65535) { Item.val = Attr.val; }"
          },
          "default": 0
        }
      ]
    },
    {
      "type": "$TYPE_POWER_SENSOR",
      "restapi": "/sensors",
      "uuid": [
        "$address.ext",
        "0x03",
        "0x0b04"
      ],
      "items": [
        {
          "name": "attr/id"
        },
        {
          "name": "attr/lastannounced"
        },
        {
          "name": "attr/lastseen"
        },
        {
          "name": "attr/manufacturername"
        },
        {
          "name": "attr/modelid"
        },
        {
          "name": "attr/name"
        },
        {
          "name": "attr/swversion"
        },
        {
          "name": "attr/type"
        },
        {
          "name": "attr/uniqueid"
        },
        {
          "name": "config/on"
        },
        {
          "name": "config/reachable"
        },
        {
          "name": "state/current",
          "refresh.interval": 365,
          "read": {
            "at": "0x0a08",
            "cl": "0x0b04",
            "ep": 1,
            "fn": "zcl"
          },
          "parse": {
            "at": "0x0a08",
            "cl": "0x0b04",
            "ep": 1,
            "eval": "if (Attr.val != 65535) { Item.val = Attr.val; }"
          },
          "default": 0
        },
        {
          "name": "state/lastupdated"
        },
        {
          "name": "state/power",
          "refresh.interval": 365,
          "read": {
            "at": "0x0A0F",
            "cl": "0x0b04",
            "ep": 1,
            "fn": "zcl"
          },
          "parse": {
            "at": "0x0A0F",
            "cl": "0x0b04",
            "ep": 1,
            "eval": "if (Attr.val != -32768) { Item.val = Attr.val; }"
          },
          "default": 0
        },
        {
          "name": "state/voltage",
          "refresh.interval": 365,
          "read": {
            "at": "0x0a05",
            "cl": "0x0b04",
            "ep": 1,
            "fn": "zcl"
          },
          "parse": {
            "at": "0x0a05",
            "cl": "0x0b04",
            "ep": 1,
            "eval": "if (Attr.val != 65535) { Item.val = Attr.val; }"
          },
          "default": 0
        }
      ]
    },
    {
      "type": "$TYPE_CONSUMPTION_SENSOR",
      "restapi": "/sensors",
      "uuid": [
        "$address.ext",
        "0x01",
        "0x0702"
      ],
      "items": [
        {
          "name": "attr/id"
        },
        {
          "name": "attr/lastannounced"
        },
        {
          "name": "attr/lastseen"
        },
        {
          "name": "attr/manufacturername"
        },
        {
          "name": "attr/modelid"
        },
        {
          "name": "attr/name"
        },
        {
          "name": "attr/swversion"
        },
        {
          "name": "attr/type"
        },
        {
          "name": "attr/uniqueid"
        },
        {
          "name": "config/on"
        },
        {
          "name": "config/reachable"
        },
        {
          "name": "state/consumption",
          "refresh.interval": 365,
          "read": {
            "at": "0x0100",
            "cl": "0x0702",
            "ep": 1,
            "fn": "zcl"
          },
          "parse": {
            "at": "0x0100",
            "cl": "0x0702",
            "ep": 1,
            "eval": "Item.val = Attr.val"
          },
          "default": 0
        },
        {
          "name": "state/consumption_2",
          "refresh.interval": 365,
          "read": {
            "at": "0x0102",
            "cl": "0x0702",
            "ep": 1,
            "fn": "zcl"
          },
          "parse": {
            "at": "0x0102",
            "cl": "0x0702",
            "ep": 0,
            "eval": "Item.val = Attr.val"
          }
        },
        {
          "name": "state/lastupdated"
        }
      ]
    },
    {
      "type": "ZHAAlarm",
      "restapi": "/sensors",
      "uuid": [
        "$address.ext",
        "0x01",
        "0xff66"
      ],
      "items": [
        {
          "name": "attr/id"
        },
        {
          "name": "attr/lastannounced"
        },
        {
          "name": "attr/lastseen"
        },
        {
          "name": "attr/manufacturername"
        },
        {
          "name": "attr/modelid"
        },
        {
          "name": "attr/name"
        },
        {
          "name": "attr/swversion"
        },
        {
          "name": "attr/type"
        },
        {
          "name": "attr/uniqueid"
        },
        {
          "name": "config/on"
        },
        {
          "name": "config/reachable"
        },
        {
          "name": "state/alarm",
          "refresh.interval": 365,
          "read": {
            "at": "0x0005",
            "cl": "0xff66",
            "ep": 1,
            "fn": "zcl"
          },
          "parse": {
            "at": "0x0005",
            "cl": "0xff66",
            "ep": 1,
            "eval": "Item.val = Attr.val > 0 ? true : false",
            "fn": "zcl"
          },
          "default": false
        },
        {
          "name": "state/lastupdated"
        }
      ]
    }
  ],
  "bindings": [
    {
      "bind": "unicast",
      "src.ep": 1,
      "cl": "0x0702",
      "report": [
        {
          "at": "0x0100",
          "dt": "0x25",
          "min": 60,
          "max": 300,
          "change": "0x00000001"
        },
        {
          "at": "0x0102",
          "dt": "0x25",
          "min": 60,
          "max": 300,
          "change": "0x00000001"
        }
      ]
    },
    {
      "bind": "unicast",
      "src.ep": 1,
      "cl": "0x0B04",
      "report": [
        {
          "at": "0x0505",
          "dt": "0x21",
          "min": 60,
          "max": 300,
          "change": "0x00000001"
        },
        {
          "at": "0x0905",
          "dt": "0x21",
          "min": 60,
          "max": 300,
          "change": "0x00000001"
        },
        {
          "at": "0x0A05",
          "dt": "0x21",
          "min": 60,
          "max": 300,
          "change": "0x00000001"
        },
        {
          "at": "0x0508",
          "dt": "0x21",
          "min": 60,
          "max": 300,
          "change": "0x00000001"
        },
        {
          "at": "0x0908",
          "dt": "0x21",
          "min": 60,
          "max": 300,
          "change": "0x00000001"
        },
        {
          "at": "0x0A08",
          "dt": "0x21",
          "min": 60,
          "max": 300,
          "change": "0x00000001"
        },
        {
          "at": "0x050F",
          "dt": "0x21",
          "min": 60,
          "max": 300,
          "change": "0x00000001"
        },
        {
          "at": "0x090F",
          "dt": "0x21",
          "min": 60,
          "max": 300,
          "change": "0x00000001"
        },
        {
          "at": "0x0A0F",
          "dt": "0x21",
          "min": 60,
          "max": 300,
          "change": "0x00000001"
        }
      ]
    },
    {
      "bind": "unicast",
      "src.ep": 1,
      "cl": "0xFF66",
      "report": [
        {
          "at": "0x0005",
          "dt": "0x21",
          "min": 60,
          "max": 300,
          "change": "0x00000001"
        }
      ]
    }
  ]
}<|MERGE_RESOLUTION|>--- conflicted
+++ resolved
@@ -148,24 +148,56 @@
           "name": "config/reachable"
         },
         {
-<<<<<<< HEAD
-=======
+          "name": "state/current",
+          "refresh.interval": 365,
+          "read": {
+            "at": "0x0908",
+            "cl": "0x0b04",
+            "ep": 1,
+            "fn": "zcl"
+          },
+          "parse": {
+            "at": "0x0908",
+            "cl": "0x0b04",
+            "ep": 1,
+            "eval": "if (Attr.val != 65535) { Item.val = Attr.val; }"
+          },
+          "default": 0
+        },
+        {
           "name": "state/lastupdated"
         },
         {
           "name": "state/power",
           "refresh.interval": 365,
           "read": {
-            "at": "0x050B",
-            "cl": "0x0b04",
-            "ep": 1,
-            "fn": "zcl"
-          },
-          "parse": {
-            "at": "0x050B",
+            "at": "0x090F",
+            "cl": "0x0b04",
+            "ep": 1,
+            "fn": "zcl"
+          },
+          "parse": {
+            "at": "0x090F",
             "cl": "0x0b04",
             "ep": 1,
             "eval": "if (Attr.val != -32768) { Item.val = Attr.val; }"
+          },
+          "default": 0
+        },
+        {
+          "name": "state/voltage",
+          "refresh.interval": 365,
+          "read": {
+            "at": "0x0905",
+            "cl": "0x0b04",
+            "ep": 1,
+            "fn": "zcl"
+          },
+          "parse": {
+            "at": "0x0905",
+            "cl": "0x0b04",
+            "ep": 1,
+            "eval": "if (Attr.val != 65535) { Item.val = Attr.val; }"
           },
           "default": 0
         }
@@ -214,105 +246,6 @@
           "name": "config/reachable"
         },
         {
->>>>>>> 96f89623
-          "name": "state/current",
-          "refresh.interval": 365,
-          "read": {
-            "at": "0x0908",
-            "cl": "0x0b04",
-            "ep": 1,
-            "fn": "zcl"
-          },
-          "parse": {
-            "at": "0x0908",
-            "cl": "0x0b04",
-            "ep": 1,
-            "eval": "if (Attr.val != 65535) { Item.val = Attr.val; }"
-          },
-          "default": 0
-        },
-        {
-          "name": "state/lastupdated"
-        },
-        {
-          "name": "state/power",
-          "refresh.interval": 365,
-          "read": {
-            "at": "0x090F",
-            "cl": "0x0b04",
-            "ep": 1,
-            "fn": "zcl"
-          },
-          "parse": {
-            "at": "0x090F",
-            "cl": "0x0b04",
-            "ep": 1,
-            "eval": "if (Attr.val != -32768) { Item.val = Attr.val; }"
-          },
-          "default": 0
-        },
-        {
-          "name": "state/voltage",
-          "refresh.interval": 365,
-          "read": {
-            "at": "0x0905",
-            "cl": "0x0b04",
-            "ep": 1,
-            "fn": "zcl"
-          },
-          "parse": {
-            "at": "0x0905",
-            "cl": "0x0b04",
-            "ep": 1,
-            "eval": "if (Attr.val != 65535) { Item.val = Attr.val; }"
-          },
-          "default": 0
-        }
-      ]
-    },
-    {
-      "type": "$TYPE_POWER_SENSOR",
-      "restapi": "/sensors",
-      "uuid": [
-        "$address.ext",
-        "0x03",
-        "0x0b04"
-      ],
-      "items": [
-        {
-          "name": "attr/id"
-        },
-        {
-          "name": "attr/lastannounced"
-        },
-        {
-          "name": "attr/lastseen"
-        },
-        {
-          "name": "attr/manufacturername"
-        },
-        {
-          "name": "attr/modelid"
-        },
-        {
-          "name": "attr/name"
-        },
-        {
-          "name": "attr/swversion"
-        },
-        {
-          "name": "attr/type"
-        },
-        {
-          "name": "attr/uniqueid"
-        },
-        {
-          "name": "config/on"
-        },
-        {
-          "name": "config/reachable"
-        },
-        {
           "name": "state/current",
           "refresh.interval": 365,
           "read": {
