--- conflicted
+++ resolved
@@ -1,15 +1,4 @@
 {
-<<<<<<< HEAD
-	"schema": "resourceitem1.schema.json",
-	"id": "config/lastchange/time",
-	"datatype": "ISO 8601 timestamp",
-	"access": "R",
-	"public": true,
-	"description": "Specifies the time in UTC at which the setpoint change was recorded.",
-	"parse": {"at": "0x0032", "cl": "0x0201","ep": 0, "eval": "Item.val = Attr.val", "fn": "zcl:attr"},
-	"read": {"at": "0x0032", "cl": "0x0201", "ep": 0, "fn": "zcl:attr"},
-	"default": 0
-=======
   "schema": "resourceitem1.schema.json",
   "id": "config/lastchange_time",
   "datatype": "ISO 8601 timestamp",
@@ -19,5 +8,4 @@
   "parse": {"at": "0x0032", "cl": "0x0201","ep": 0, "eval": "Item.val = Attr.val", "fn": "zcl:attr"},
   "read": {"at": "0x0032", "cl": "0x0201", "ep": 0, "fn": "zcl:attr"},
   "default": 0
->>>>>>> e5c6a621
 }