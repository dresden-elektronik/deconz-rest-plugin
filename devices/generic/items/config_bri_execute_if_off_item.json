{
  "schema": "resourceitem1.schema.json",
  "id": "config/bri/execute_if_off",
  "datatype": "Bool",
  "access": "RW",
  "public": true,
  "description": "Execute brightness changes when the device is off.",
  "default": true,
  "parse": {
    "fn": "zcl:attr",
    "ep": 0,
    "cl": "0x0008",
    "at": "0x000F",
    "eval": "Item.val = (Attr.val & 0x01) !== 0"
  },
<<<<<<< HEAD
=======
  "read": {
    "fn": "zcl:attr",
    "ep": 0,
    "cl": "0x0008",
    "at": "0x000f"
  },
  "refresh.interval": 3600,
>>>>>>> d2bc4abd
  "write": {
    "fn": "zcl:attr",
    "ep": 0,
    "cl": "0x0008",
    "at": "0x000F",
    "dt": "0x18",
    "eval": "Item.val ? R.item('config/bri/options').val | 0x01 : R.item('config/bri/options').val & ~0x01"
  }
}<|MERGE_RESOLUTION|>--- conflicted
+++ resolved
@@ -13,16 +13,13 @@
     "at": "0x000F",
     "eval": "Item.val = (Attr.val & 0x01) !== 0"
   },
-<<<<<<< HEAD
-=======
   "read": {
     "fn": "zcl:attr",
     "ep": 0,
     "cl": "0x0008",
-    "at": "0x000f"
+    "at": "0x000F"
   },
   "refresh.interval": 3600,
->>>>>>> d2bc4abd
   "write": {
     "fn": "zcl:attr",
     "ep": 0,
