--- conflicted
+++ resolved
@@ -70,12 +70,10 @@
 #define DP_IDENTIFIER_THERMOSTAT_MODE_3 0x65 // mode for Saswell device used with DP_TYPE_BOOL
 #define DP_IDENTIFIER_THERMOSTAT_MODE_4 0x01 // mode for Moes device used with DP_TYPE_ENUM
 
-<<<<<<< HEAD
 #define DP_IDENTIFIER_THERMOSTAT_BOOST 0x04 // Boost for Moes
-=======
+
 #define DP_IDENTIFIER_THERMOSTAT_CALIBRATION_1 0x1B // Calibration offset used by Moes and Saswell
 #define DP_IDENTIFIER_THERMOSTAT_CALIBRATION_2 0x2C // Calibration offset used by others
->>>>>>> 353b1219
 
 // Value for dp_identifier for covering
 //-----------------------------------
