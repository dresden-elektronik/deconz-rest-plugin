/*
 * Copyright (c) 2017-2020 dresden elektronik ingenieurtechnik gmbh.
 * All rights reserved.
 *
 * The software in this package is published under the terms of the BSD
 * style license a copy of which has been included with this distribution in
 * the LICENSE.txt file.
 *
 */

#include <QString>

#include <deconz/dbg_trace.h>
#include <utils/stringcache.h>
#include "resource.h"

const char *RAlarmSystems = "/alarmsystems";
const char *RDevices = "/devices";
const char *RSensors = "/sensors";
const char *RLights = "/lights";
const char *RGroups = "/groups";
const char *RConfig = "/config";

const char *REventAdded = "event/added";
const char *REventApsConfirm = "event/aps.confirm";
const char *REventAwake = "event/awake";
const char *REventBindingTable = "event/binding.table";
const char *REventBindingTick = "event/binding.tick";
const char *REventDeleted = "event/deleted";
const char *REventDeviceAlarm = "event/devicealarm";
const char *REventDeviceAnnounce = "event/device.anounce";
const char *REventPermitjoinEnabled = "event/permit.join.enabled";
const char *REventPermitjoinDisabled = "event/permit.join.disabled";
const char *REventPermitjoinRunning = "event/permit.join.running";
const char *REventPoll = "event/poll";
const char *REventDDFReload = "event/ddf.reload";
const char *REventDDFInitRequest = "event/ddf.init.req";
const char *REventDDFInitResponse = "event/ddf.init.rsp";
const char *REventValidGroup = "event/validgroup";
const char *REventCheckGroupAnyOn = "event/checkgroupanyon";
const char *REventNodeDescriptor = "event/node.descriptor";
const char *REventActiveEndpoints = "event/active.endpoints";
const char *REventSimpleDescriptor = "event/simple.descriptor";
const char *REventStartTimer = "event/start.timer";
const char *REventStopTimer = "event/stop.timer";
const char *REventStateEnter = "event/state.enter";
const char *REventStateLeave = "event/state.leave";
const char *REventStateTimeout = "event/state.timeout";
const char *REventTick = "event/tick";
const char *REventTimerFired = "event/timerfired";
const char *REventZclResponse = "event/zcl.response";
const char *REventZclReadReportConfigResponse = "event/zcl.read.report.config.response";
const char *REventZdpMgmtBindResponse = "event/zdp.mgmt.bind.response";
const char *REventZdpResponse = "event/zdp.response";

const char *RInvalidSuffix = "invalid/suffix";

const char *RAttrName = "attr/name";
const char *RAttrManufacturerName = "attr/manufacturername";
const char *RAttrModelId = "attr/modelid";
const char *RAttrType = "attr/type";
const char *RAttrClass = "attr/class";
const char *RAttrId = "attr/id";
const char *RAttrUniqueId = "attr/uniqueid";
const char *RAttrProductId = "attr/productid";
const char *RAttrSleeper = "attr/sleeper";
const char *RAttrSwVersion = "attr/swversion";
const char *RAttrLastAnnounced = "attr/lastannounced";
const char *RAttrLastSeen = "attr/lastseen";
const char *RAttrExtAddress = "attr/extaddress";
const char *RAttrNwkAddress = "attr/nwkaddress";
const char *RAttrGroupAddress = "attr/groupaddress";

const char *RActionScene = "action/scene";

const char *RStateAction = "state/action";
const char *RStateAirQuality = "state/airquality";
const char *RStateAirQualityPpb = "state/airqualityppb";
const char *RStateAlarm = "state/alarm";
const char *RStateAlert = "state/alert";
const char *RStateAllOn = "state/all_on";
const char *RStateAngle = "state/angle";
const char *RStateAnyOn = "state/any_on";
const char *RStateArmState = "state/armstate";
const char *RStateBattery = "state/battery";
const char *RStateBri = "state/bri";
const char *RStateButtonEvent = "state/buttonevent";
const char *RStateCarbonMonoxide = "state/carbonmonoxide";
const char *RStateCharging = "state/charging";
const char *RStateColorMode = "state/colormode";
const char *RStateConsumption = "state/consumption";
const char *RStateConsumption_2 = "state/consumption_2";
const char *RStateCurrent = "state/current";
const char *RStateCurrent_P1 = "state/current_P1";
const char *RStateCurrent_P2 = "state/current_P2";
const char *RStateCurrent_P3 = "state/current_P3";
const char *RStateCt = "state/ct";
const char *RStateDark = "state/dark";
const char *RStateDaylight = "state/daylight";
const char *RStateDeviceRunTime = "state/deviceruntime";
const char *RStateEffect = "state/effect";
const char *RStateErrorCode = "state/errorcode";
const char *RStateEventDuration = "state/eventduration";
const char *RStateExpectedEventDuration = "state/expectedeventduration";
const char *RStateExpectedRotation = "state/expectedrotation";
const char *RStateFilterRunTime = "state/filterruntime";
const char *RStateFire = "state/fire";
const char *RStateFlag = "state/flag";
<<<<<<< HEAD
=======
const char *RStateLockState = "state/lockstate";
const char *RStateDoorState = "state/doorstate";
const char *RStatePin = "state/pin";
const char *RStateNotification = "state/notification";
>>>>>>> 6fb3ab6e
const char *RStateFloorTemperature = "state/floortemperature";
const char *RStateGesture = "state/gesture";
const char *RStateGPDFrameCounter = "state/gpd_frame_counter";
const char *RStateGPDLastPair = "state/gpd_last_pair";
const char *RStateHeating = "state/heating";
const char *RStateHue = "state/hue";
const char *RStateHumidity = "state/humidity";
const char *RStateLastCheckin = "state/lastcheckin";
const char *RStateLastSet = "state/lastset";
const char *RStateLastUpdated = "state/lastupdated";
const char *RStateLift = "state/lift";
const char *RStateLightLevel = "state/lightlevel";
const char *RStateLockState = "state/lockstate";
const char *RStateLowBattery = "state/lowbattery";
const char *RStateLocaltime = "state/localtime";
const char *RStateLux = "state/lux";
const char *RStateMoisture = "state/moisture";
const char *RStateMountingModeActive = "state/mountingmodeactive";
const char *RStateOn = "state/on";
const char *RStateOpen = "state/open";
const char *RStateOrientationX = "state/orientation_x";
const char *RStateOrientationY = "state/orientation_y";
const char *RStateOrientationZ = "state/orientation_z";
const char *RStatePanel = "state/panel";
const char *RStatePM2_5 = "state/pm2_5";
const char *RStatePower = "state/power";
const char *RStatePresence = "state/presence";
const char *RStatePresenceEvent = "state/presenceevent";
const char *RStatePressure = "state/pressure";
const char *RStateProduction = "state/production";
const char *RStateReachable = "state/reachable";
const char *RStateReplaceFilter = "state/replacefilter";
const char *RStateRotaryEvent = "state/rotaryevent";
const char *RStateSat = "state/sat";
const char *RStateSecondsRemaining = "state/seconds_remaining";
const char *RStateSpectralX = "state/spectral_x";
const char *RStateSpectralY = "state/spectral_y";
const char *RStateSpectralZ = "state/spectral_z";
const char *RStateSpeed = "state/speed";
const char *RStateStatus = "state/status";
const char *RStateSunrise = "state/sunrise";
const char *RStateSunset = "state/sunset";
const char *RStateUtc = "state/utc";
const char *RStateTampered = "state/tampered";
const char *RStateTemperature = "state/temperature";
const char *RStateTest = "state/test";
const char *RStateTilt = "state/tilt";
const char *RStateTiltAngle = "state/tiltangle";
const char *RStateValve = "state/valve";
const char *RStateVibration = "state/vibration";
const char *RStateVibrationStrength = "state/vibrationstrength";
const char *RStateVoltage = "state/voltage";
const char *RStateWater = "state/water";
const char *RStateWindowOpen = "state/windowopen";
const char *RStateX = "state/x";
const char *RStateY = "state/y";

const QStringList RStateEffectValues({
    "none", "colorloop"
});
const QStringList RStateEffectValuesMueller({
    "none", "colorloop", "sunset", "party", "worklight", "campfire", "romance", "nightlight"
});

const char *RConfigArmMode = "config/armmode";
const char *RConfigArmedAwayEntryDelay = "config/armed_away_entry_delay";
const char *RConfigArmedAwayExitDelay = "config/armed_away_exit_delay";
const char *RConfigArmedAwayTriggerDuration = "config/armed_away_trigger_duration";
const char *RConfigArmedStayEntryDelay = "config/armed_stay_entry_delay";
const char *RConfigArmedStayExitDelay = "config/armed_stay_exit_delay";
const char *RConfigArmedStayTriggerDuration = "config/armed_stay_trigger_duration";
const char *RConfigArmedNightEntryDelay = "config/armed_night_entry_delay";
const char *RConfigArmedNightExitDelay = "config/armed_night_exit_delay";
const char *RConfigArmedNightTriggerDuration = "config/armed_night_trigger_duration";
const char *RConfigAlert = "config/alert";
const char *RConfigAllowTouchlink = "config/allowtouchlink";
const char *RConfigLock = "config/lock";
const char *RConfigBattery = "config/battery";
const char *RConfigClickMode = "config/clickmode";
const char *RConfigColorCapabilities = "config/colorcapabilities";
const char *RConfigConfigured = "config/configured";
const char *RConfigControlSequence = "config/controlsequence";
const char *RConfigCoolSetpoint = "config/coolsetpoint";
const char *RConfigCtMin = "config/ctmin";
const char *RConfigCtMax = "config/ctmax";
const char *RConfigCheckin = "config/checkin";
const char *RConfigDelay = "config/delay";
const char *RConfigDeviceMode = "config/devicemode";
const char *RConfigDisarmedEntryDelay = "config/disarmed_entry_delay";
const char *RConfigDisarmedExitDelay = "config/disarmed_exit_delay";
const char *RConfigDisplayFlipped = "config/displayflipped";
const char *RConfigDuration = "config/duration";
const char *RConfigEnrolled = "config/enrolled";
const char *RConfigFanMode = "config/fanmode";
const char *RConfigFilterLifeTime = "config/filterlifetime";
const char *RConfigGPDDeviceId = "config/gpd_device_id";
const char *RConfigGPDKey = "config/gpd_key";
const char *RConfigGroup = "config/group";
const char *RConfigHeatSetpoint = "config/heatsetpoint";
const char *RConfigHostFlags = "config/hostflags";
const char *RConfigId = "config/id";
const char *RConfigInterfaceMode = "config/interfacemode";
const char *RConfigLastChangeAmount = "config/lastchange_amount";
const char *RConfigLastChangeSource = "config/lastchange_source";
const char *RConfigLastChangeTime = "config/lastchange_time";
const char *RConfigLat = "config/lat";
const char *RConfigLedIndication = "config/ledindication";
const char *RConfigLevelMin = "config/levelmin";
const char *RConfigLocalTime = "config/localtime";
const char *RConfigLocked = "config/locked";
const char *RConfigLong = "config/long";
const char *RConfigMode = "config/mode";
const char *RConfigMountingMode = "config/mountingmode";
const char *RConfigExternalTemperatureSensor = "config/externalsensortemp";
const char *RConfigExternalWindowOpen = "config/externalwindowopen";
const char *RConfigOffset = "config/offset";
const char *RConfigOn = "config/on";
const char *RConfigPending = "config/pending";
const char *RConfigPowerup = "config/powerup";
const char *RConfigPowerOnCt = "config/poweronct";
const char *RConfigPowerOnLevel = "config/poweronlevel";
const char *RConfigPulseConfiguration = "config/pulseconfiguration";
const char *RConfigPreset = "config/preset";
const char *RConfigMelody = "config/melody";
const char *RConfigVolume = "config/volume";
const char *RConfigTempMaxThreshold = "config/temperaturemaxthreshold";
const char *RConfigTempMinThreshold = "config/temperatureminthreshold";
const char *RConfigHumiMaxThreshold = "config/humiditymaxthreshold";
const char *RConfigHumiMinThreshold = "config/humidityminthreshold";
const char *RConfigReachable = "config/reachable";
const char *RConfigResetPresence = "config/resetpresence";
const char *RConfigSchedule = "config/schedule";
const char *RConfigScheduleOn = "config/schedule_on";
const char *RConfigSensitivity = "config/sensitivity";
const char *RConfigSensitivityMax = "config/sensitivitymax";
const char *RConfigSetValve = "config/setvalve";
const char *RConfigSunriseOffset = "config/sunriseoffset";
const char *RConfigSunsetOffset = "config/sunsetoffset";
const char *RConfigSwingMode = "config/swingmode";
const char *RConfigTemperature = "config/temperature";
const char *RConfigTemperatureMeasurement = "config/temperaturemeasurement";
const char *RConfigTholdDark = "config/tholddark";
const char *RConfigTholdOffset = "config/tholdoffset";
const char *RConfigTriggerDistance = "config/triggerdistance";
const char *RConfigUrl = "config/url";
const char *RConfigUsertest = "config/usertest";
const char *RConfigWindowCoveringType = "config/windowcoveringtype";
const char *RConfigWindowOpen = "config/windowopen_set";
const char *RConfigUbisysJ1Mode = "config/ubisys_j1_mode";
const char *RConfigUbisysJ1WindowCoveringType = "config/ubisys_j1_windowcoveringtype";
const char *RConfigUbisysJ1ConfigurationAndStatus = "config/ubisys_j1_configurationandstatus";
const char *RConfigUbisysJ1InstalledOpenLimitLift = "config/ubisys_j1_installedopenlimitlift";
const char *RConfigUbisysJ1InstalledClosedLimitLift = "config/ubisys_j1_installedclosedlimitlift";
const char *RConfigUbisysJ1InstalledOpenLimitTilt = "config/ubisys_j1_installedopenlimittilt";
const char *RConfigUbisysJ1InstalledClosedLimitTilt = "config/ubisys_j1_installedclosedlimittilt";
const char *RConfigUbisysJ1TurnaroundGuardTime = "config/ubisys_j1_turnaroundguardtime";
const char *RConfigUbisysJ1LiftToTiltTransitionSteps = "config/ubisys_j1_lifttotilttransitionsteps";
const char *RConfigUbisysJ1TotalSteps = "config/ubisys_j1_totalsteps";
const char *RConfigUbisysJ1LiftToTiltTransitionSteps2 = "config/ubisys_j1_lifttotilttransitionsteps2";
const char *RConfigUbisysJ1TotalSteps2 = "config/ubisys_j1_totalsteps2";
const char *RConfigUbisysJ1AdditionalSteps = "config/ubisys_j1_additionalsteps";
const char *RConfigUbisysJ1InactivePowerThreshold = "config/ubisys_j1_inactivepowerthreshold";
const char *RConfigUbisysJ1StartupSteps = "config/ubisys_j1_startupsteps";
const char *RConfigAlarmSystemId = "config/alarmsystemid";

const QStringList RConfigDeviceModeValues({
    "singlerocker", "singlepushbutton", "dualrocker", "dualpushbutton"
});

const QStringList RConfigLastChangeSourceValues({
    "manual", "schedule", "zigbee"
});

static std::vector<const char*> rPrefixes;
static std::vector<ResourceItemDescriptor> rItemDescriptors;
static const QString rInvalidString; // is returned when string is asked but not available
const ResourceItemDescriptor rInvalidItemDescriptor(DataTypeUnknown, QVariant::Invalid, RInvalidSuffix);

R_Stats rStats;

void initResourceDescriptors()
{
    rPrefixes.clear();
    rItemDescriptors.clear();

    // init resource lookup
    rItemDescriptors.emplace_back(ResourceItemDescriptor(DataTypeString, QVariant::String, RAttrName));
    rItemDescriptors.emplace_back(ResourceItemDescriptor(DataTypeString, QVariant::String, RAttrManufacturerName));
    rItemDescriptors.emplace_back(ResourceItemDescriptor(DataTypeString, QVariant::String, RAttrModelId));
    rItemDescriptors.emplace_back(ResourceItemDescriptor(DataTypeString, QVariant::String, RAttrType));
    rItemDescriptors.emplace_back(ResourceItemDescriptor(DataTypeString, QVariant::String, RAttrClass));
    rItemDescriptors.emplace_back(ResourceItemDescriptor(DataTypeString, QVariant::String, RAttrId));
    rItemDescriptors.emplace_back(ResourceItemDescriptor(DataTypeString, QVariant::String, RAttrUniqueId));
    rItemDescriptors.emplace_back(ResourceItemDescriptor(DataTypeString, QVariant::String, RAttrProductId));
    rItemDescriptors.emplace_back(ResourceItemDescriptor(DataTypeBool, QVariant::Bool, RAttrSleeper));
    rItemDescriptors.emplace_back(ResourceItemDescriptor(DataTypeString, QVariant::String, RAttrSwVersion));
    rItemDescriptors.emplace_back(ResourceItemDescriptor(DataTypeTime, QVariant::String, RAttrLastAnnounced));
    rItemDescriptors.emplace_back(ResourceItemDescriptor(DataTypeTime, QVariant::String, RAttrLastSeen));
    rItemDescriptors.emplace_back(ResourceItemDescriptor(DataTypeUInt64, QVariant::Double, RAttrExtAddress));
    rItemDescriptors.emplace_back(ResourceItemDescriptor(DataTypeUInt16, QVariant::Double, RAttrNwkAddress));
    rItemDescriptors.emplace_back(ResourceItemDescriptor(DataTypeUInt16, QVariant::Double, RAttrGroupAddress));

    rItemDescriptors.emplace_back(ResourceItemDescriptor(DataTypeString, QVariant::String, RStateAirQuality));
    rItemDescriptors.emplace_back(ResourceItemDescriptor(DataTypeUInt16, QVariant::Double, RStateAirQualityPpb));
    rItemDescriptors.emplace_back(ResourceItemDescriptor(DataTypeBool, QVariant::Bool, RStateAlarm));
    rItemDescriptors.emplace_back(ResourceItemDescriptor(DataTypeString, QVariant::String, RStateAlert));
    rItemDescriptors.emplace_back(ResourceItemDescriptor(DataTypeString, QVariant::String, RStateLockState));
    rItemDescriptors.emplace_back(ResourceItemDescriptor(DataTypeString, QVariant::String, RStateDoorState));
    rItemDescriptors.emplace_back(ResourceItemDescriptor(DataTypeString, QVariant::String, RStateNotification));
    rItemDescriptors.emplace_back(ResourceItemDescriptor(DataTypeString, QVariant::String, RStatePin));
    rItemDescriptors.emplace_back(ResourceItemDescriptor(DataTypeBool, QVariant::Bool, RStateAllOn));
    rItemDescriptors.emplace_back(ResourceItemDescriptor(DataTypeInt16, QVariant::Double, RStateAngle));
    rItemDescriptors.emplace_back(ResourceItemDescriptor(DataTypeBool, QVariant::Bool, RStateAnyOn));
    rItemDescriptors.emplace_back(ResourceItemDescriptor(DataTypeUInt32, QVariant::String, RStateArmState));
    rItemDescriptors.emplace_back(ResourceItemDescriptor(DataTypeUInt8, QVariant::Double, RStateBattery, 0, 100));
    rItemDescriptors.emplace_back(ResourceItemDescriptor(DataTypeUInt8, QVariant::Double, RStateBri));
    rItemDescriptors.emplace_back(ResourceItemDescriptor(DataTypeInt32, QVariant::Double, RStateButtonEvent));
    rItemDescriptors.back().flags |= ResourceItem::FlagPushOnSet;
    rItemDescriptors.emplace_back(ResourceItemDescriptor(DataTypeUInt8, QVariant::Double, RStateRotaryEvent));
    rItemDescriptors.back().flags |= ResourceItem::FlagPushOnSet;
    rItemDescriptors.emplace_back(ResourceItemDescriptor(DataTypeBool, QVariant::Bool, RStateCarbonMonoxide));
    rItemDescriptors.emplace_back(ResourceItemDescriptor(DataTypeBool, QVariant::Bool, RStateCharging));
    rItemDescriptors.emplace_back(ResourceItemDescriptor(DataTypeString, QVariant::String, RStateColorMode));
    rItemDescriptors.emplace_back(ResourceItemDescriptor(DataTypeString, QVariant::String, RStateAction));
    rItemDescriptors.emplace_back(ResourceItemDescriptor(DataTypeUInt64, QVariant::Double, RStateConsumption));
    rItemDescriptors.emplace_back(ResourceItemDescriptor(DataTypeUInt64, QVariant::Double, RStateConsumption_2));
    rItemDescriptors.emplace_back(ResourceItemDescriptor(DataTypeUInt64, QVariant::Double, RStateProduction));
    rItemDescriptors.emplace_back(ResourceItemDescriptor(DataTypeUInt16, QVariant::Double, RStateCurrent));
    rItemDescriptors.emplace_back(ResourceItemDescriptor(DataTypeUInt16, QVariant::Double, RStateCurrent_P1));
    rItemDescriptors.emplace_back(ResourceItemDescriptor(DataTypeUInt16, QVariant::Double, RStateCurrent_P2));
    rItemDescriptors.emplace_back(ResourceItemDescriptor(DataTypeUInt16, QVariant::Double, RStateCurrent_P3));
    rItemDescriptors.emplace_back(ResourceItemDescriptor(DataTypeUInt16, QVariant::Double, RStateCt));
    rItemDescriptors.emplace_back(ResourceItemDescriptor(DataTypeBool, QVariant::Bool, RStateDark));
    rItemDescriptors.emplace_back(ResourceItemDescriptor(DataTypeBool, QVariant::Bool, RStateDaylight));
    rItemDescriptors.emplace_back(ResourceItemDescriptor(DataTypeUInt32, QVariant::Double, RStateDeviceRunTime));
    rItemDescriptors.emplace_back(ResourceItemDescriptor(DataTypeString, QVariant::String, RStateEffect));
    rItemDescriptors.emplace_back(ResourceItemDescriptor(DataTypeString, QVariant::String, RStateErrorCode));
    rItemDescriptors.emplace_back(ResourceItemDescriptor(DataTypeUInt16, QVariant::Double, RStateEventDuration));
    rItemDescriptors.emplace_back(ResourceItemDescriptor(DataTypeUInt16, QVariant::Double, RStateExpectedEventDuration));
    rItemDescriptors.emplace_back(ResourceItemDescriptor(DataTypeInt16, QVariant::Double, RStateExpectedRotation));
    rItemDescriptors.emplace_back(ResourceItemDescriptor(DataTypeUInt32, QVariant::Double, RStateFilterRunTime));
    rItemDescriptors.emplace_back(ResourceItemDescriptor(DataTypeBool, QVariant::Bool, RStateFire));
    rItemDescriptors.emplace_back(ResourceItemDescriptor(DataTypeBool, QVariant::Bool, RStateFlag));
    rItemDescriptors.emplace_back(ResourceItemDescriptor(DataTypeInt16, QVariant::Double, RStateFloorTemperature, -27315, 32767));
    rItemDescriptors.emplace_back(ResourceItemDescriptor(DataTypeInt32, QVariant::Double, RStateGesture));
    rItemDescriptors.emplace_back(ResourceItemDescriptor(DataTypeUInt32, QVariant::Double, RStateGPDFrameCounter));
    rItemDescriptors.emplace_back(ResourceItemDescriptor(DataTypeUInt64, QVariant::Double, RStateGPDLastPair));
    rItemDescriptors.emplace_back(ResourceItemDescriptor(DataTypeBool, QVariant::Bool, RStateHeating));
    rItemDescriptors.emplace_back(ResourceItemDescriptor(DataTypeUInt16, QVariant::Double, RStateHue));
    rItemDescriptors.emplace_back(ResourceItemDescriptor(DataTypeUInt16, QVariant::Double, RStateHumidity, 0, 10000));
    rItemDescriptors.emplace_back(ResourceItemDescriptor(DataTypeTime, QVariant::String, RStateLastCheckin));
    rItemDescriptors.emplace_back(ResourceItemDescriptor(DataTypeTime, QVariant::String, RStateLastSet));
    rItemDescriptors.emplace_back(ResourceItemDescriptor(DataTypeTime, QVariant::String, RStateLastUpdated));
    rItemDescriptors.emplace_back(ResourceItemDescriptor(DataTypeUInt8, QVariant::Double, RStateLift, 0, 100));
    rItemDescriptors.emplace_back(ResourceItemDescriptor(DataTypeUInt16, QVariant::Double, RStateLightLevel, 0, 0xfffe));
    rItemDescriptors.emplace_back(ResourceItemDescriptor(DataTypeTime, QVariant::String, RStateLocaltime));
    rItemDescriptors.emplace_back(ResourceItemDescriptor(DataTypeBool, QVariant::Bool, RStateLowBattery));
    rItemDescriptors.emplace_back(ResourceItemDescriptor(DataTypeUInt32, QVariant::Double, RStateLux));
    rItemDescriptors.emplace_back(ResourceItemDescriptor(DataTypeInt16, QVariant::Double, RStateMoisture));
    rItemDescriptors.emplace_back(ResourceItemDescriptor(DataTypeBool, QVariant::Bool, RStateMountingModeActive));
    rItemDescriptors.emplace_back(ResourceItemDescriptor(DataTypeBool, QVariant::Bool, RStateOn));
    rItemDescriptors.emplace_back(ResourceItemDescriptor(DataTypeBool, QVariant::Bool, RStateOpen));
    rItemDescriptors.emplace_back(ResourceItemDescriptor(DataTypeInt16, QVariant::Double, RStateOrientationX));
    rItemDescriptors.emplace_back(ResourceItemDescriptor(DataTypeInt16, QVariant::Double, RStateOrientationY));
    rItemDescriptors.emplace_back(ResourceItemDescriptor(DataTypeInt16, QVariant::Double, RStateOrientationZ));
    rItemDescriptors.emplace_back(ResourceItemDescriptor(DataTypeString, QVariant::String, RStatePanel));
    rItemDescriptors.emplace_back(ResourceItemDescriptor(DataTypeUInt16, QVariant::Double, RStatePM2_5));
    rItemDescriptors.emplace_back(ResourceItemDescriptor(DataTypeBool, QVariant::Bool, RStatePresence));
    rItemDescriptors.emplace_back(ResourceItemDescriptor(DataTypeString, QVariant::String, RStatePresenceEvent));
    rItemDescriptors.emplace_back(ResourceItemDescriptor(DataTypeInt16, QVariant::Double, RStatePressure, 0, 32767));
    rItemDescriptors.emplace_back(ResourceItemDescriptor(DataTypeInt16, QVariant::Double, RStatePower));
    rItemDescriptors.emplace_back(ResourceItemDescriptor(DataTypeBool, QVariant::Bool, RStateReachable));
    rItemDescriptors.emplace_back(ResourceItemDescriptor(DataTypeBool, QVariant::Bool, RStateReplaceFilter));
    rItemDescriptors.emplace_back(ResourceItemDescriptor(DataTypeUInt8, QVariant::Double, RStateSat));
    rItemDescriptors.emplace_back(ResourceItemDescriptor(DataTypeUInt32, QVariant::Double, RStateSecondsRemaining));
    rItemDescriptors.emplace_back(ResourceItemDescriptor(DataTypeString, QVariant::String, RActionScene));
    rItemDescriptors.emplace_back(ResourceItemDescriptor(DataTypeUInt16, QVariant::Double, RStateSpectralX));
    rItemDescriptors.emplace_back(ResourceItemDescriptor(DataTypeUInt16, QVariant::Double, RStateSpectralY));
    rItemDescriptors.emplace_back(ResourceItemDescriptor(DataTypeUInt16, QVariant::Double, RStateSpectralZ));
    rItemDescriptors.emplace_back(ResourceItemDescriptor(DataTypeUInt8, QVariant::Double, RStateSpeed, 0, 255));
    rItemDescriptors.emplace_back(ResourceItemDescriptor(DataTypeInt32, QVariant::Double, RStateStatus));
    rItemDescriptors.emplace_back(ResourceItemDescriptor(DataTypeTime, QVariant::String, RStateSunrise));
    rItemDescriptors.emplace_back(ResourceItemDescriptor(DataTypeTime, QVariant::String, RStateSunset));
    rItemDescriptors.emplace_back(ResourceItemDescriptor(DataTypeBool, QVariant::Bool, RStateTampered));
    rItemDescriptors.emplace_back(ResourceItemDescriptor(DataTypeInt16, QVariant::Double, RStateTemperature, -27315, 32767));
    rItemDescriptors.emplace_back(ResourceItemDescriptor(DataTypeBool, QVariant::Bool, RStateTest));
    rItemDescriptors.emplace_back(ResourceItemDescriptor(DataTypeUInt8, QVariant::Double, RStateTilt, 0, 100));
    rItemDescriptors.emplace_back(ResourceItemDescriptor(DataTypeUInt16, QVariant::Double, RStateTiltAngle));
    rItemDescriptors.emplace_back(ResourceItemDescriptor(DataTypeTime, QVariant::String, RStateUtc));
    rItemDescriptors.emplace_back(ResourceItemDescriptor(DataTypeUInt8, QVariant::Double, RStateValve));
    rItemDescriptors.emplace_back(ResourceItemDescriptor(DataTypeBool, QVariant::Bool, RStateVibration));
    rItemDescriptors.emplace_back(ResourceItemDescriptor(DataTypeUInt16, QVariant::Double, RStateVibrationStrength));
    rItemDescriptors.emplace_back(ResourceItemDescriptor(DataTypeUInt16, QVariant::Double, RStateVoltage));
    rItemDescriptors.emplace_back(ResourceItemDescriptor(DataTypeBool, QVariant::Bool, RStateWater));
    rItemDescriptors.emplace_back(ResourceItemDescriptor(DataTypeString, QVariant::String, RStateWindowOpen));
    rItemDescriptors.emplace_back(ResourceItemDescriptor(DataTypeUInt16, QVariant::Double, RStateX));
    rItemDescriptors.emplace_back(ResourceItemDescriptor(DataTypeUInt16, QVariant::Double, RStateY));

    rItemDescriptors.emplace_back(ResourceItemDescriptor(DataTypeString, QVariant::String, RConfigAlert));
    rItemDescriptors.emplace_back(ResourceItemDescriptor(DataTypeBool,  QVariant::Bool, RConfigAllowTouchlink));
    rItemDescriptors.emplace_back(ResourceItemDescriptor(DataTypeString, QVariant::String, RConfigArmMode));
    rItemDescriptors.emplace_back(ResourceItemDescriptor(DataTypeUInt8, QVariant::Double, RConfigArmedAwayEntryDelay, 0, 255));
    rItemDescriptors.emplace_back(ResourceItemDescriptor(DataTypeUInt8, QVariant::Double, RConfigArmedAwayExitDelay, 0, 255));
    rItemDescriptors.emplace_back(ResourceItemDescriptor(DataTypeUInt8, QVariant::Double, RConfigArmedAwayTriggerDuration, 0, 255));
    rItemDescriptors.emplace_back(ResourceItemDescriptor(DataTypeUInt8, QVariant::Double, RConfigArmedStayEntryDelay, 0, 255));
    rItemDescriptors.emplace_back(ResourceItemDescriptor(DataTypeUInt8, QVariant::Double, RConfigArmedStayExitDelay, 0, 255));
    rItemDescriptors.emplace_back(ResourceItemDescriptor(DataTypeUInt8, QVariant::Double, RConfigArmedStayTriggerDuration, 0, 255));
    rItemDescriptors.emplace_back(ResourceItemDescriptor(DataTypeUInt8, QVariant::Double, RConfigArmedNightEntryDelay, 0, 255));
    rItemDescriptors.emplace_back(ResourceItemDescriptor(DataTypeUInt8, QVariant::Double, RConfigArmedNightExitDelay, 0, 255));
    rItemDescriptors.emplace_back(ResourceItemDescriptor(DataTypeUInt8, QVariant::Double, RConfigArmedNightTriggerDuration, 0, 255));
    rItemDescriptors.emplace_back(ResourceItemDescriptor(DataTypeBool, QVariant::Bool, RConfigLock));
    rItemDescriptors.emplace_back(ResourceItemDescriptor(DataTypeUInt8, QVariant::Double, RConfigBattery, 0, 100));
    rItemDescriptors.emplace_back(ResourceItemDescriptor(DataTypeString, QVariant::String, RConfigClickMode));
    rItemDescriptors.emplace_back(ResourceItemDescriptor(DataTypeUInt16, QVariant::Double, RConfigColorCapabilities));
    rItemDescriptors.emplace_back(ResourceItemDescriptor(DataTypeUInt16, QVariant::Double, RConfigCtMin));
    rItemDescriptors.emplace_back(ResourceItemDescriptor(DataTypeUInt16, QVariant::Double, RConfigCtMax));
    rItemDescriptors.emplace_back(ResourceItemDescriptor(DataTypeUInt32, QVariant::Double, RConfigCheckin));
    rItemDescriptors.emplace_back(ResourceItemDescriptor(DataTypeBool, QVariant::Bool, RConfigConfigured));
    rItemDescriptors.emplace_back(ResourceItemDescriptor(DataTypeUInt8, QVariant::Double, RConfigControlSequence));
    rItemDescriptors.emplace_back(ResourceItemDescriptor(DataTypeInt16, QVariant::Double, RConfigCoolSetpoint, 700, 3500));
    rItemDescriptors.emplace_back(ResourceItemDescriptor(DataTypeUInt16, QVariant::Double, RConfigDelay));
    rItemDescriptors.emplace_back(ResourceItemDescriptor(DataTypeString, QVariant::String, RConfigDeviceMode));
    rItemDescriptors.emplace_back(ResourceItemDescriptor(DataTypeUInt8, QVariant::Double, RConfigDisarmedEntryDelay, 0, 255));
    rItemDescriptors.emplace_back(ResourceItemDescriptor(DataTypeUInt8, QVariant::Double, RConfigDisarmedExitDelay, 0, 255));
    rItemDescriptors.emplace_back(ResourceItemDescriptor(DataTypeBool, QVariant::Bool, RConfigDisplayFlipped));
    rItemDescriptors.emplace_back(ResourceItemDescriptor(DataTypeUInt16, QVariant::Double, RConfigDuration));
    rItemDescriptors.emplace_back(ResourceItemDescriptor(DataTypeUInt32, QVariant::Double, RConfigEnrolled));
    rItemDescriptors.emplace_back(ResourceItemDescriptor(DataTypeString, QVariant::String, RConfigFanMode));
    rItemDescriptors.emplace_back(ResourceItemDescriptor(DataTypeUInt32, QVariant::Double, RConfigFilterLifeTime));
    rItemDescriptors.emplace_back(ResourceItemDescriptor(DataTypeUInt16, QVariant::Double, RConfigGPDDeviceId));
    rItemDescriptors.emplace_back(ResourceItemDescriptor(DataTypeString, QVariant::String, RConfigGPDKey));
    rItemDescriptors.emplace_back(ResourceItemDescriptor(DataTypeString, QVariant::String, RConfigGroup));
    rItemDescriptors.emplace_back(ResourceItemDescriptor(DataTypeInt16, QVariant::Double, RConfigHeatSetpoint, 500, 3200));
    rItemDescriptors.emplace_back(ResourceItemDescriptor(DataTypeUInt32, QVariant::Double, RConfigHostFlags));
    rItemDescriptors.emplace_back(ResourceItemDescriptor(DataTypeUInt32, QVariant::Double, RConfigId));
    rItemDescriptors.emplace_back(ResourceItemDescriptor(DataTypeUInt8, QVariant::Double, RConfigInterfaceMode));
    rItemDescriptors.emplace_back(ResourceItemDescriptor(DataTypeInt16, QVariant::Double, RConfigLastChangeAmount));
    rItemDescriptors.emplace_back(ResourceItemDescriptor(DataTypeUInt8, QVariant::Double, RConfigLastChangeSource));
    rItemDescriptors.emplace_back(ResourceItemDescriptor(DataTypeTime, QVariant::String, RConfigLastChangeTime));
    rItemDescriptors.emplace_back(ResourceItemDescriptor(DataTypeString, QVariant::String, RConfigLat));
    rItemDescriptors.emplace_back(ResourceItemDescriptor(DataTypeBool, QVariant::Bool, RConfigLedIndication));
    rItemDescriptors.emplace_back(ResourceItemDescriptor(DataTypeTime, QVariant::String, RConfigLocalTime));
    rItemDescriptors.emplace_back(ResourceItemDescriptor(DataTypeBool, QVariant::Bool, RConfigLocked));
    rItemDescriptors.emplace_back(ResourceItemDescriptor(DataTypeBool, QVariant::Bool, RConfigSetValve));
    rItemDescriptors.emplace_back(ResourceItemDescriptor(DataTypeString, QVariant::String, RConfigLong));
    rItemDescriptors.emplace_back(ResourceItemDescriptor(DataTypeUInt8, QVariant::Double, RConfigLevelMin));
    rItemDescriptors.emplace_back(ResourceItemDescriptor(DataTypeString, QVariant::String, RConfigMode));
    rItemDescriptors.emplace_back(ResourceItemDescriptor(DataTypeBool, QVariant::Bool, RConfigMountingMode));
    rItemDescriptors.emplace_back(ResourceItemDescriptor(DataTypeInt16, QVariant::Double, RConfigOffset, INT16_MIN, INT16_MAX));
    rItemDescriptors.emplace_back(ResourceItemDescriptor(DataTypeBool, QVariant::Bool, RConfigOn));
    rItemDescriptors.emplace_back(ResourceItemDescriptor(DataTypeUInt16, QVariant::Double, RConfigPending));
    rItemDescriptors.emplace_back(ResourceItemDescriptor(DataTypeUInt32, QVariant::Double, RConfigPowerup));
    rItemDescriptors.emplace_back(ResourceItemDescriptor(DataTypeUInt8, QVariant::Double, RConfigPowerOnLevel));
    rItemDescriptors.emplace_back(ResourceItemDescriptor(DataTypeUInt16, QVariant::Double, RConfigPowerOnCt));
    rItemDescriptors.emplace_back(ResourceItemDescriptor(DataTypeUInt16, QVariant::Double, RConfigPulseConfiguration));
    rItemDescriptors.emplace_back(ResourceItemDescriptor(DataTypeString, QVariant::String, RConfigPreset));
    rItemDescriptors.emplace_back(ResourceItemDescriptor(DataTypeUInt8, QVariant::Double, RConfigMelody));
    rItemDescriptors.emplace_back(ResourceItemDescriptor(DataTypeUInt8, QVariant::Double, RConfigVolume));
    rItemDescriptors.emplace_back(ResourceItemDescriptor(DataTypeInt8, QVariant::Double, RConfigTempMaxThreshold));
    rItemDescriptors.emplace_back(ResourceItemDescriptor(DataTypeInt8, QVariant::Double, RConfigTempMinThreshold));
    rItemDescriptors.emplace_back(ResourceItemDescriptor(DataTypeInt8, QVariant::Double, RConfigHumiMaxThreshold));
    rItemDescriptors.emplace_back(ResourceItemDescriptor(DataTypeInt8, QVariant::Double, RConfigHumiMinThreshold));
    rItemDescriptors.emplace_back(ResourceItemDescriptor(DataTypeBool, QVariant::Bool, RConfigReachable));
    rItemDescriptors.emplace_back(ResourceItemDescriptor(DataTypeBool, QVariant::Bool, RConfigResetPresence));
    rItemDescriptors.emplace_back(ResourceItemDescriptor(DataTypeString, QVariant::String, RConfigSchedule));
    rItemDescriptors.emplace_back(ResourceItemDescriptor(DataTypeBool, QVariant::Bool, RConfigScheduleOn));
    rItemDescriptors.emplace_back(ResourceItemDescriptor(DataTypeUInt8, QVariant::Double, RConfigSensitivity));
    rItemDescriptors.emplace_back(ResourceItemDescriptor(DataTypeUInt8, QVariant::Double, RConfigSensitivityMax));
    rItemDescriptors.emplace_back(ResourceItemDescriptor(DataTypeInt8, QVariant::Double, RConfigSunriseOffset, -120, 120));
    rItemDescriptors.emplace_back(ResourceItemDescriptor(DataTypeInt8, QVariant::Double, RConfigSunsetOffset, -120, 120));
    rItemDescriptors.emplace_back(ResourceItemDescriptor(DataTypeString, QVariant::String, RConfigSwingMode));
    rItemDescriptors.emplace_back(ResourceItemDescriptor(DataTypeInt16, QVariant::Double, RConfigTemperature, -27315, 32767));
    rItemDescriptors.emplace_back(ResourceItemDescriptor(DataTypeString, QVariant::String, RConfigTemperatureMeasurement));
    rItemDescriptors.emplace_back(ResourceItemDescriptor(DataTypeUInt16, QVariant::Double, RConfigTholdDark, 0, 0xfffe));
    rItemDescriptors.emplace_back(ResourceItemDescriptor(DataTypeUInt16, QVariant::Double, RConfigTholdOffset, 1, 0xfffe));
    rItemDescriptors.emplace_back(ResourceItemDescriptor(DataTypeString, QVariant::String, RConfigTriggerDistance));
    rItemDescriptors.emplace_back(ResourceItemDescriptor(DataTypeString, QVariant::String, RConfigUrl));
    rItemDescriptors.emplace_back(ResourceItemDescriptor(DataTypeBool, QVariant::Bool, RConfigUsertest));
    rItemDescriptors.emplace_back(ResourceItemDescriptor(DataTypeUInt8, QVariant::Double, RConfigWindowCoveringType));
    rItemDescriptors.emplace_back(ResourceItemDescriptor(DataTypeBool, QVariant::Bool, RConfigWindowOpen));
    rItemDescriptors.emplace_back(ResourceItemDescriptor(DataTypeInt16, QVariant::Double, RConfigExternalTemperatureSensor));
    rItemDescriptors.emplace_back(ResourceItemDescriptor(DataTypeBool, QVariant::Bool, RConfigExternalWindowOpen));
    rItemDescriptors.emplace_back(ResourceItemDescriptor(DataTypeUInt8, QVariant::Double, RConfigUbisysJ1Mode));
    rItemDescriptors.emplace_back(ResourceItemDescriptor(DataTypeUInt8, QVariant::Double, RConfigUbisysJ1WindowCoveringType));
    rItemDescriptors.emplace_back(ResourceItemDescriptor(DataTypeUInt8, QVariant::Double, RConfigUbisysJ1ConfigurationAndStatus));
    rItemDescriptors.emplace_back(ResourceItemDescriptor(DataTypeUInt16, QVariant::Double, RConfigUbisysJ1InstalledOpenLimitLift));
    rItemDescriptors.emplace_back(ResourceItemDescriptor(DataTypeUInt16, QVariant::Double, RConfigUbisysJ1InstalledClosedLimitLift));
    rItemDescriptors.emplace_back(ResourceItemDescriptor(DataTypeUInt16, QVariant::Double, RConfigUbisysJ1InstalledOpenLimitTilt));
    rItemDescriptors.emplace_back(ResourceItemDescriptor(DataTypeUInt16, QVariant::Double, RConfigUbisysJ1InstalledClosedLimitTilt));
    rItemDescriptors.emplace_back(ResourceItemDescriptor(DataTypeUInt8, QVariant::Double, RConfigUbisysJ1TurnaroundGuardTime));
    rItemDescriptors.emplace_back(ResourceItemDescriptor(DataTypeUInt16, QVariant::Double, RConfigUbisysJ1LiftToTiltTransitionSteps));
    rItemDescriptors.emplace_back(ResourceItemDescriptor(DataTypeUInt16, QVariant::Double, RConfigUbisysJ1TotalSteps));
    rItemDescriptors.emplace_back(ResourceItemDescriptor(DataTypeUInt16, QVariant::Double, RConfigUbisysJ1LiftToTiltTransitionSteps2));
    rItemDescriptors.emplace_back(ResourceItemDescriptor(DataTypeUInt16, QVariant::Double, RConfigUbisysJ1TotalSteps2));
    rItemDescriptors.emplace_back(ResourceItemDescriptor(DataTypeUInt8, QVariant::Double, RConfigUbisysJ1AdditionalSteps));
    rItemDescriptors.emplace_back(ResourceItemDescriptor(DataTypeUInt16, QVariant::Double, RConfigUbisysJ1InactivePowerThreshold));
    rItemDescriptors.emplace_back(ResourceItemDescriptor(DataTypeUInt16, QVariant::Double, RConfigUbisysJ1StartupSteps));
    rItemDescriptors.emplace_back(ResourceItemDescriptor(DataTypeUInt8, QVariant::Double, RConfigAlarmSystemId));
}

const char *getResourcePrefix(const QString &str)
{
    Q_UNUSED(str);
    return nullptr;
}

bool getResourceItemDescriptor(const QString &str, ResourceItemDescriptor &descr)
{
    std::vector<ResourceItemDescriptor>::const_iterator i = rItemDescriptors.begin();
    std::vector<ResourceItemDescriptor>::const_iterator end = rItemDescriptors.end();

    for (; i != end; ++i)
    {
        if (str.endsWith(QLatin1String(i->suffix)))
        {
            descr = *i;
            return true;
        }
    }

    return false;
}

/*! Clears \p flags in \p item which must be a numeric value item.
    The macro is used to print the flag defines as human readable.
 */
bool R_ClearFlags1(ResourceItem *item, qint64 flags, const char *strFlags)
{
    DBG_Assert(item);

    if (item)
    {
        const auto old = item->toNumber();
        if ((old & flags) != 0)
        {
            DBG_Printf(DBG_INFO_L2, "[INFO_L2] - Clear %s flags %s (0x%016llX) in 0x%016llX  --> 0x%016llX\n",
                       item->descriptor().suffix, strFlags, flags, item->toNumber(), old & ~flags);
            item->setValue(item->toNumber() & ~flags);
            return true;
        }
    }
    return false;
}

/*! Sets \p flags in \p item which must be a numeric value item.
    The macro is used to print the flag defines as human readable.
 */
bool R_SetFlags1(ResourceItem *item, qint64 flags, const char *strFlags)
{
    DBG_Assert(item);

    if (item)
    {
        const auto old = item->toNumber();
        if ((old & flags) != flags)
        {
            DBG_Printf(DBG_INFO_L2, "[INFO_L2] - Set %s flags %s (0x%016llX) in 0x%016llX --> 0x%016llX\n",
                       item->descriptor().suffix, strFlags, flags, item->toNumber(), old | flags);
            item->setValue(item->toNumber() | flags);
            return true;
        }
    }

    return false;
}

bool R_HasFlags(const ResourceItem *item, qint64 flags)
{
    DBG_Assert(item);

    if (item)
    {
        return (item->toNumber() & flags) == flags;
    }

    return false;
}

/*! Copy constructor. */
ResourceItem::ResourceItem(const ResourceItem &other)
{
    *this = other;
}

bool ResourceItem::setItemString(const QString &str)
{
    const auto utf8 = str.toUtf8();

    if (utf8.size() <= int(m_istr.maxSize()))
    {
        m_istr.setString(utf8.constData());
        m_strHandle = {};
        return true;
    }

    m_strHandle =  GlobalStringCache()->put(utf8.constData(), size_t(utf8.size()), StringCache::Immutable);

    return isValid(m_strHandle);
}

/*! Move constructor. */
ResourceItem::ResourceItem(ResourceItem &&other) noexcept
{
    *this = std::move(other);
}

/*! Destructor. */
ResourceItem::~ResourceItem() noexcept
{
    if (m_str)
    {
        delete m_str;
        m_str = nullptr;
    }
    m_rid = &rInvalidItemDescriptor;
}

/*! Returns true when a value has been set but not pushed upstream. */
bool ResourceItem::needPushSet() const
{
    return (m_flags & FlagNeedPushSet) > 0;
}

/*! Returns true when a value has been set and is different from previous
    but not pushed upstream.
 */
bool ResourceItem::needPushChange() const
{
    return (m_flags & FlagNeedPushChange) > 0;
}

/*! Clears set and changed push flags, called after value has been pushed to upstream. */
void ResourceItem::clearNeedPush()
{
    m_flags &= ~static_cast<quint16>(FlagNeedPushSet | FlagNeedPushChange);
}

bool ResourceItem::pushOnSet() const
{
    return (m_flags & FlagPushOnSet) > 0;
}

void ResourceItem::setPushOnSet(bool enable)
{
    if (enable)
    {
        m_flags |= static_cast<quint16>(FlagPushOnSet);
    }
    else
    {
        m_flags &= ~static_cast<quint16>(FlagPushOnSet);
    }
}

bool ResourceItem::pushOnChange() const
{
    return (m_flags & FlagPushOnChange) > 0;
}

void ResourceItem::setPushOnChange(bool enable)
{
    if (enable)
    {
        m_flags |= static_cast<quint16>(FlagPushOnChange);
    }
    else
    {
        m_flags &= ~static_cast<quint16>(FlagPushOnChange);
    }
}

bool ResourceItem::awake() const
{
    return (m_flags & FlagAwakeOnSet) > 0;
}

void ResourceItem::setAwake(bool awake)
{
    if (awake)
    {
        m_flags |= static_cast<quint16>(FlagAwakeOnSet);
    }
    else
    {
        m_flags &= ~static_cast<quint16>(FlagAwakeOnSet);
    }
}

bool ResourceItem::implicit() const
{
    return (m_flags & FlagImplicit) > 0;
}

void ResourceItem::setImplicit(bool implicit)
{
    if (implicit)
    {
        m_flags |= static_cast<quint16>(FlagImplicit);
    }
    else
    {
        m_flags &= ~static_cast<quint16>(FlagImplicit);
    }
}


/*! Copy assignment. */
ResourceItem &ResourceItem::operator=(const ResourceItem &other)
{
    // self assignment?
    if (this == &other)
    {
        return *this;
    }

    m_valueSource = other.m_valueSource;
    m_isPublic = other.m_isPublic;
    m_flags = other.m_flags;
    m_parseFunction = other.m_parseFunction;
    m_refreshInterval = other.m_refreshInterval;
    m_zclParam = other.m_zclParam;
    m_num = other.m_num;
    m_numPrev = other.m_numPrev;
    m_lastZclReport = other.m_lastZclReport;
    m_rid = other.m_rid;
    m_lastSet = other.m_lastSet;
    m_lastChanged = other.m_lastChanged;
    m_rulesInvolved = other.m_rulesInvolved;
    m_ddfItemHandle = other.m_ddfItemHandle;
    m_istr = other.m_istr;
    m_strHandle = other.m_strHandle;

    if (other.m_str)
    {
        if (m_str)
        {
            *m_str = *other.m_str;
        }
        else
        {
            m_str = new QString(*other.m_str);
        }
    }
    else if (m_str)
    {
        delete m_str;
        m_str = nullptr;
    }

    return *this;
}

/*! Move assignment. */
ResourceItem &ResourceItem::operator=(ResourceItem &&other) noexcept
{
    // self assignment?
    if (this == &other)
    {
        return *this;
    }

    m_valueSource = other.m_valueSource;
    m_isPublic = other.m_isPublic;
    m_flags = other.m_flags;
    m_num = other.m_num;
    m_numPrev = other.m_numPrev;
    m_lastZclReport = other.m_lastZclReport;
    m_rid = other.m_rid;
    m_lastSet = std::move(other.m_lastSet);
    m_lastChanged = std::move(other.m_lastChanged);
    m_rulesInvolved = std::move(other.m_rulesInvolved);
    m_zclParam = other.m_zclParam;
    m_parseFunction = other.m_parseFunction;
    m_refreshInterval = other.m_refreshInterval;
    m_ddfItemHandle = other.m_ddfItemHandle;
    m_istr = other.m_istr;
    m_strHandle = other.m_strHandle;
    other.m_rid = &rInvalidItemDescriptor;

    if (m_str)
    {
        delete m_str;
        m_str = nullptr;
    }

    if (other.m_str)
    {
        m_str = other.m_str;
        other.m_str = nullptr;
    }

    return *this;
}

/*! Initial main constructor to create a valid ResourceItem. */
ResourceItem::ResourceItem(const ResourceItemDescriptor &rid) :
    m_rid(&rid)
{
    if (m_rid->type == DataTypeString ||
        m_rid->type == DataTypeTime ||
        m_rid->type == DataTypeTimePattern)
    {
        m_str = new QString;
    }

    m_flags = rid.flags;
    m_flags |= FlagPushOnChange;
}

const QString &ResourceItem::toString() const
{
    rStats.toString++;

    if (m_rid->type == DataTypeString ||
        m_rid->type == DataTypeTimePattern)
    {
        if (m_str)
        {
            return *m_str;
        }
    }
    else if (m_rid->type == DataTypeTime)
    {
        if (m_num > 0)
        {
            QDateTime dt;

            // default: local time in sec resolution
            QString format = QLatin1String("yyyy-MM-ddTHH:mm:ss");

            if (m_rid->suffix == RStateLastUpdated || m_rid->suffix == RStateLastCheckin)
            {
                // UTC in msec resolution
                format = QLatin1String("yyyy-MM-ddTHH:mm:ss.zzz"); // TODO add Z
                dt.setOffsetFromUtc(0);
            }
            else if (m_rid->suffix == RAttrLastAnnounced || m_rid->suffix == RStateLastSet || m_rid->suffix == RStateUtc || m_rid->suffix == RConfigLastChangeTime)
            {
                // UTC in sec resolution
                format = QLatin1String("yyyy-MM-ddTHH:mm:ssZ");
                dt.setOffsetFromUtc(0);
            }
            else if (m_rid->suffix == RAttrLastSeen)
            {
                // UTC in min resolution
                format = QLatin1String("yyyy-MM-ddTHH:mmZ");
                dt.setOffsetFromUtc(0);
            }
            else if (m_rid->suffix == RStateSunrise || m_rid->suffix == RStateSunset)
            {
                // UTC in sec resulution
                format = QLatin1String("yyyy-MM-ddTHH:mm:ss"); // TODO add Z
                dt.setOffsetFromUtc(0);
            }

            dt.setMSecsSinceEpoch(m_num);
            *m_str = dt.toString(format);
            return *m_str;
        }
    }

    return rInvalidString;
}

QLatin1String ResourceItem::toLatin1String() const
{
    if (!isValid(m_strHandle))
    {
        return m_istr;
    }
    else if (m_strHandle.base->length > 0)
    {
        return QLatin1String(&m_strHandle.base->buf[0], m_strHandle.base->length);
    }

    return QLatin1String("");
}

const char *ResourceItem::toCString() const
{
    if (isValid(m_strHandle))
    {
        return &m_strHandle.base->buf[0];
    }

    return m_istr.c_str();
}

qint64 ResourceItem::toNumber() const
{
    rStats.toNumber++;
    return m_num;
}

qint64 ResourceItem::toNumberPrevious() const
{
    return m_numPrev;
}

bool ResourceItem::toBool() const
{
    return m_num != 0;
}

bool ResourceItem::setValue(const QString &val, ValueSource source)
{
    if (m_rid->type == DataTypeString)
    {
        setItemString(val);
    }

    if (m_str)
    {
        if (m_rid->type == DataTypeTime)
        {
            return setValue(QVariant(val), source);
        }

        m_valueSource = source;
        m_lastSet = QDateTime::currentDateTime();
        m_flags |= FlagNeedPushSet;
        if (*m_str != val)
        {
            *m_str = val;
            m_lastChanged = m_lastSet;
            m_flags |= FlagNeedPushChange;
        }
        return true;
    }

    return false;
}

bool ResourceItem::setValue(qint64 val, ValueSource source)
{
    if (m_rid->validMin != 0 || m_rid->validMax != 0)
    {
        // range check
        if (val < m_rid->validMin || val > m_rid->validMax)
        {
            return false;
        }
    }

    m_lastSet = QDateTime::currentDateTime();
    m_numPrev = m_num;
    m_valueSource = source;
    m_flags |= FlagNeedPushSet;

    if (m_num != val)
    {
        m_num = val;
        m_lastChanged = m_lastSet;
        m_flags |= FlagNeedPushChange;
    }

    return true;
}

bool ResourceItem::setValue(const QVariant &val, ValueSource source)
{
    if (!val.isValid())
    {
        m_lastSet = QDateTime();
        m_lastChanged = m_lastSet;
        m_valueSource = SourceUnknown;
        return true;
    }

    const auto now = QDateTime::currentDateTime();
    m_valueSource = source;


    if (m_rid->type == DataTypeString ||
        m_rid->type == DataTypeTimePattern)
    {
        // TODO validate time pattern
        if (m_str)
        {
            m_lastSet = now;
            m_flags |= FlagNeedPushSet;
            const auto str = val.toString().trimmed();
            setItemString(str);
            if (*m_str != str)
            {
                *m_str = str;
                m_lastChanged = m_lastSet;
                m_flags |= FlagNeedPushChange;
            }
            return true;
        }
    }
    else if (m_rid->type == DataTypeBool)
    {
        m_lastSet = now;
        m_numPrev = m_num;
        m_flags |= FlagNeedPushSet;

        if (m_num != val.toBool())
        {
            m_num = val.toBool();
            m_lastChanged = m_lastSet;
            m_flags |= FlagNeedPushChange;
        }
        return true;
    }
    else if (m_rid->type == DataTypeTime)
    {
        if (val.type() == QVariant::String)
        {
            const auto str = val.toString();
            auto fmt = str.contains('.') ? QLatin1String("yyyy-MM-ddTHH:mm:ss.zzz")
                                         : QLatin1String("yyyy-MM-ddTHH:mm:ss");
            auto dt = QDateTime::fromString(str, fmt);
            dt.setTimeSpec(Qt::UTC);

            if (dt.isValid())
            {
                m_lastSet = now;
                m_numPrev = m_num;
                m_flags |= FlagNeedPushSet;

                if (m_num != dt.toMSecsSinceEpoch())
                {
                    m_num = dt.toMSecsSinceEpoch();
                    m_lastChanged = m_lastSet;
                    m_flags |= FlagNeedPushChange;
                }
                return true;
            }
        }
        else if (val.type() == QVariant::DateTime)
        {
            m_lastSet = now;
            m_numPrev = m_num;
            m_flags |= FlagNeedPushSet;

            if (m_num != val.toDateTime().toMSecsSinceEpoch())
            {
                m_num = val.toDateTime().toMSecsSinceEpoch();
                m_lastChanged = m_lastSet;
                m_flags |= FlagNeedPushChange;
            }
            return true;
        }
    }
    else
    {
        if (m_rid->type == DataTypeReal)
        {
            DBG_Printf(DBG_ERROR, "todo handle DataTypeReal in %s", __FUNCTION__);
        }

        bool ok = false;
        const int n = val.toInt(&ok);

        if (ok)
        {
            if (m_rid->validMin == 0 && m_rid->validMax == 0)
            { /* no range check */ }
            else if (n >= m_rid->validMin && n <= m_rid->validMax)
            {   /* range check: ok*/ }
            else {
                m_valueSource = SourceUnknown;
                return false;
            }

            m_lastSet = now;
            m_numPrev = m_num;
            m_flags |= FlagNeedPushSet;

            if (m_num != n)
            {
                m_num = n;
                m_lastChanged = m_lastSet;
                m_flags |= FlagNeedPushChange;
            }
            return true;
        }
    }

    m_valueSource = SourceUnknown;
    return false;
}

const ResourceItemDescriptor &ResourceItem::descriptor() const
{
    Q_ASSERT(m_rid);
    return *m_rid;
}

const QDateTime &ResourceItem::lastSet() const
{
    return m_lastSet;
}

const QDateTime &ResourceItem::lastChanged() const
{
    return m_lastChanged;
}

void ResourceItem::setTimeStamps(const QDateTime &t)
{
    m_lastSet = t;
    m_lastChanged = t;
}

QVariant ResourceItem::toVariant() const
{
    if (!m_lastSet.isValid())
    {
        return QVariant();
    }

    if (m_rid->type == DataTypeString ||
        m_rid->type == DataTypeTimePattern)
    {
        if (m_str)
        {
            return *m_str;
        }
        return QString();
    }
    else if (m_rid->type == DataTypeBool)
    {
        return (bool)m_num;
    }
    else if (m_rid->type == DataTypeTime)
    {
        return toString();
    }
    else
    {
       return (double)m_num;
    }

    return QVariant();
}

/*! Marks the resource item as involved in a rule. */
void ResourceItem::inRule(int ruleHandle)
{
    for (int handle : m_rulesInvolved)
    {
        if (handle == ruleHandle)
        {
            return;
        }
    }

    m_rulesInvolved.push_back(ruleHandle);
}

/*! Returns the rules handles in which the resource item is involved. */
const std::vector<int> &ResourceItem::rulesInvolved() const
{
    return m_rulesInvolved;
}

/*! Returns true if the item should be available in the public api. */
bool ResourceItem::isPublic() const
{
    return m_isPublic;
}

/*! Sets an item should be available in the public api. */
void ResourceItem::setIsPublic(bool isPublic)
{
    m_isPublic = isPublic;
}

/*! Initial main constructor. */
Resource::Resource(const char *prefix) :
    m_prefix(prefix)
{
    Q_ASSERT(prefix == RSensors || prefix == RLights || prefix == RDevices || prefix == RGroups || prefix == RConfig || prefix == RAlarmSystems);
}

/*! Copy constructor. */
Resource::Resource(const Resource &other) :
    m_handle(other.m_handle),
    m_prefix(other.m_prefix),
    m_parent(other.m_parent),
    m_rItems(other.m_rItems)
{
}

/*! Move constructor. */
Resource::Resource(Resource &&other) noexcept
{
    *this = std::move(other);
}

/*! Copy assignment. */
Resource &Resource::operator=(const Resource &other)
{
    if (this != &other)
    {
        m_handle = other.m_handle;
        m_prefix = other.m_prefix;
        m_parent = other.m_parent;
        m_rItems = other.m_rItems;
    }
    return *this;
}

/*! Move assignment. */
Resource &Resource::operator=(Resource &&other) noexcept
{
    if (this != &other)
    {
        m_handle = other.m_handle;
        m_prefix = other.m_prefix;
        m_parent = other.m_parent;
        m_rItems = std::move(other.m_rItems);
    }
    return *this;
}

const char *Resource::prefix() const
{
    Q_ASSERT(m_prefix);
    return m_prefix;
}

ResourceItem *Resource::addItem(ApiDataType type, const char *suffix)
{
    ResourceItem *it = item(suffix);
    if (!it) // prevent double insertion
    {
        std::vector<ResourceItemDescriptor>::const_iterator i = rItemDescriptors.begin();
        std::vector<ResourceItemDescriptor>::const_iterator end = rItemDescriptors.end();

        for (; i != end; ++i)
        {
            if (i->suffix == suffix && i->type == type)
            {
                m_rItems.emplace_back(*i);
                return &m_rItems.back();
            }
        }

        DBG_Assert(0);
        DBG_Printf(DBG_ERROR, "unknown datatype:suffix +  %d: %s\n", type, suffix);
    }

    return it;
}

void Resource::removeItem(const char *suffix)
{
    auto i = m_rItems.begin();
    const auto end = m_rItems.end();

    for (; i != end; ++i)
    {
        if (i->descriptor().suffix != suffix)
        {
            continue;
        }

        *i = std::move(m_rItems.back());
        m_rItems.pop_back();
        break;
    }
}

ResourceItem *Resource::item(const char *suffix)
{
    rStats.item++;

    for (size_t i = 0; i < m_rItems.size(); i++)
    {
        if (m_rItems[i].descriptor().suffix == suffix)
        {
            return &m_rItems[i];
        }
    }

    return nullptr;
}

const ResourceItem *Resource::item(const char *suffix) const
{
    rStats.item++;

    for (size_t i = 0; i < m_rItems.size(); i++)
    {
        if (m_rItems[i].descriptor().suffix == suffix)
        {
            return &m_rItems[i];
        }
    }

    return nullptr;
}

bool Resource::toBool(const char *suffix) const
{
    const ResourceItem *i = item(suffix);
    if (i)
    {
        return i->toBool();
    }
    return false;
}

qint64 Resource::toNumber(const char *suffix) const
{
    const ResourceItem *i = item(suffix);
    if (i)
    {
        return i->toNumber();
    }
    return 0;
}

const QString &Resource::toString(const char *suffix) const
{
    const ResourceItem *i = item(suffix);
    if (i)
    {
        return i->toString();
    }
    return rInvalidString;
}

QVariant Resource::toVariant(const char *suffix) const
{
    const ResourceItem *i = item(suffix);
    if (i)
    {
        return i->toVariant();
    }
    return QVariant();
}

/*! Set ResourceItem value.
 * \param suffix ResourceItem suffix
 * \param val ResourceIetm value
 */
bool Resource::setValue(const char *suffix, qint64 val, bool forceUpdate)
{
    ResourceItem *i = item(suffix);
    if (!i)
    {
        return false;
    }
    if (forceUpdate || i->toNumber() != val)
    {
        if (!(i->setValue(val))) // TODO DDF ValueSource
        {
            return false;
        }
        didSetValue(i);
        return true;
    }
    return false;
}

/*! Set ResourceItem value.
 * \param suffix ResourceItem suffix
 * \param val ResourceIetm value
 */
bool Resource::setValue(const char *suffix, const QString &val, bool forceUpdate)
{
    ResourceItem *i = item(suffix);
    if (!i)
    {
        return false;
    }
    if (forceUpdate || i->toString() != val)
    {
        if (!(i->setValue(val)))
        {
            return false;
        }
        didSetValue(i);
        return true;
    }
    return false;
}

/*! Set ResourceItem value.
 * \param suffix ResourceItem suffix
 * \param val ResourceIetm value
 */
bool Resource::setValue(const char *suffix, const QVariant &val, bool forceUpdate)
{
    ResourceItem *i = item(suffix);
    if (!i)
    {
        return false;
    }
    if (forceUpdate || i->toVariant() != val)
    {
        if (!(i->setValue(val)))
        {
            return false;
        }
        didSetValue(i);
        return true;
    }
    return false;
}

int Resource::itemCount() const
{
    return m_rItems.size();
}

ResourceItem *Resource::itemForIndex(size_t idx)
{
    if (idx < m_rItems.size())
    {
        return &m_rItems[idx];
    }
    return nullptr;
}

const ResourceItem *Resource::itemForIndex(size_t idx) const
{
    if (idx < m_rItems.size())
    {
        return &m_rItems[idx];
    }
    return nullptr;
}

/*! Adds \p stateChange to a Resource.

    If an equal StateChange already exists it will be replaced.
    TODO move out of Resource, it shouldn't depend on it.
 */
void Resource::addStateChange(const StateChange &stateChange)
{
    auto i = std::find(m_stateChanges.begin(), m_stateChanges.end(), stateChange);

    if (i != m_stateChanges.end())
    {
        *i = stateChange;
    }
    else
    {
        m_stateChanges.push_back(stateChange);
    }
}

/*! Removes all StateChange items having state StateFailed or StateFinished.

    TODO move out of Resource, it shouldn't depend on it.
 */
void Resource::cleanupStateChanges()
{
    while (!m_stateChanges.empty())
    {
        const auto i = std::find_if(m_stateChanges.begin(), m_stateChanges.end(), [](const StateChange &x)
        {
            return x.state() == StateChange::StateFailed || x.state() == StateChange::StateFinished;
        });

        if (i != m_stateChanges.end())
        {
            if (i->state() == StateChange::StateFinished)
            {
                DBG_Printf(DBG_INFO, "SC state change finished: %s\n", qPrintable(item(RAttrUniqueId)->toString()));
            }
            else if (i->state() == StateChange::StateFailed)
            {
                DBG_Printf(DBG_INFO, "SC state change failed: %s\n", qPrintable(item(RAttrUniqueId)->toString()));
            }

            m_stateChanges.erase(i);
        }
        else
        {
            break;
        }
    }
}

/*! Returns the string presentation of an data type */
QLatin1String R_DataTypeToString(ApiDataType type)
{
    switch (type)
    {
    case DataTypeUnknown: { return QLatin1String("unknown"); }
    case DataTypeBool: { return QLatin1String("bool"); }
    case DataTypeUInt8: { return QLatin1String("uint8"); }
    case DataTypeUInt16: { return QLatin1String("uint16"); }
    case DataTypeUInt32: { return QLatin1String("uint32"); }
    case DataTypeUInt64: { return QLatin1String("uint64"); }
    case DataTypeInt8: { return QLatin1String("int8"); }
    case DataTypeInt16: { return QLatin1String("int16"); }
    case DataTypeInt32: { return QLatin1String("int32"); }
    case DataTypeInt64: { return QLatin1String("int64"); }
    case DataTypeReal: { return QLatin1String("double"); }
    case DataTypeString: { return QLatin1String("string"); }
    case DataTypeTime: { return QLatin1String("ISO 8601 timestamp"); }
    case DataTypeTimePattern: { return QLatin1String("time pattern"); }
    }

    return QLatin1String("unknown");
}

/*! Returns true if \p str contains a valid list of group identifiers.

    Valid values are:
      ""          empty
      "45"        single group
      "343,123"   two groups
      "1,null,null,null"  4 groups but only first set
 */
bool isValidRConfigGroup(const QString &str)
{
    int result = 0;
    const QStringList groupList = str.split(',', SKIP_EMPTY_PARTS);

    for (const auto &groupId : groupList)
    {
        bool ok = false;
        auto gid = groupId.toUInt(&ok, 0);
        if (ok && gid <= UINT16_MAX) { result++; }
        else if (!ok && groupId == QLatin1String("null")) { result++; }
    }

    return result == groupList.size();
}<|MERGE_RESOLUTION|>--- conflicted
+++ resolved
@@ -106,13 +106,10 @@
 const char *RStateFilterRunTime = "state/filterruntime";
 const char *RStateFire = "state/fire";
 const char *RStateFlag = "state/flag";
-<<<<<<< HEAD
-=======
 const char *RStateLockState = "state/lockstate";
 const char *RStateDoorState = "state/doorstate";
 const char *RStatePin = "state/pin";
 const char *RStateNotification = "state/notification";
->>>>>>> 6fb3ab6e
 const char *RStateFloorTemperature = "state/floortemperature";
 const char *RStateGesture = "state/gesture";
 const char *RStateGPDFrameCounter = "state/gpd_frame_counter";
