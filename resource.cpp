--- conflicted
+++ resolved
@@ -14,11 +14,8 @@
 #include <utils/stringcache.h>
 #include "resource.h"
 
-<<<<<<< HEAD
+const char *RAlarmSystems = "/alarmsystems";
 const char *RDevices = "/devices";
-=======
-const char *RAlarmSystems = "/alarmsystems";
->>>>>>> d1298938
 const char *RSensors = "/sensors";
 const char *RLights = "/lights";
 const char *RGroups = "/groups";
@@ -30,7 +27,7 @@
 const char *REventBindingTable = "event/binding.table";
 const char *REventBindingTick = "event/binding.tick";
 const char *REventDeleted = "event/deleted";
-<<<<<<< HEAD
+const char *REventDeviceAlarm = "event/devicealarm";
 const char *REventDeviceAnnounce = "event/device.anounce";
 const char *REventPermitjoinEnabled = "event/permit.join.enabled";
 const char *REventPermitjoinDisabled = "event/permit.join.disabled";
@@ -49,15 +46,10 @@
 const char *REventStateLeave = "event/state.leave";
 const char *REventStateTimeout = "event/state.timeout";
 const char *REventTick = "event/tick";
+const char *REventTimerFired = "event/timerfired";
 const char *REventZclResponse = "event/zcl.response";
 const char *REventZclReadReportConfigResponse = "event/zcl.read.report.config.response";
 const char *REventZdpResponse = "event/zdp.response";
-=======
-const char *REventDeviceAlarm = "event/devicealarm";
-const char *REventValidGroup = "event/validgroup";
-const char *REventCheckGroupAnyOn = "event/checkgroupanyon";
-const char *REventTimerFired = "event/timerfired";
->>>>>>> d1298938
 
 const char *RInvalidSuffix = "invalid/suffix";
 
@@ -372,9 +364,7 @@
     rItemDescriptors.emplace_back(ResourceItemDescriptor(DataTypeUInt16, QVariant::Double, RStateY));
 
     rItemDescriptors.emplace_back(ResourceItemDescriptor(DataTypeString, QVariant::String, RConfigAlert));
-<<<<<<< HEAD
     rItemDescriptors.emplace_back(ResourceItemDescriptor(DataTypeBool,  QVariant::Bool, RConfigAllowTouchlink));
-=======
     rItemDescriptors.emplace_back(ResourceItemDescriptor(DataTypeString, QVariant::String, RConfigArmMode));
     rItemDescriptors.emplace_back(ResourceItemDescriptor(DataTypeUInt8, QVariant::Double, RConfigArmedAwayEntryDelay, 0, 255));
     rItemDescriptors.emplace_back(ResourceItemDescriptor(DataTypeUInt8, QVariant::Double, RConfigArmedAwayExitDelay, 0, 255));
@@ -385,7 +375,6 @@
     rItemDescriptors.emplace_back(ResourceItemDescriptor(DataTypeUInt8, QVariant::Double, RConfigArmedNightEntryDelay, 0, 255));
     rItemDescriptors.emplace_back(ResourceItemDescriptor(DataTypeUInt8, QVariant::Double, RConfigArmedNightExitDelay, 0, 255));
     rItemDescriptors.emplace_back(ResourceItemDescriptor(DataTypeUInt8, QVariant::Double, RConfigArmedNightTriggerDuration, 0, 255));
->>>>>>> d1298938
     rItemDescriptors.emplace_back(ResourceItemDescriptor(DataTypeBool, QVariant::Bool, RConfigLock));
     rItemDescriptors.emplace_back(ResourceItemDescriptor(DataTypeUInt8, QVariant::Double, RConfigBattery, 0, 100));
     rItemDescriptors.emplace_back(ResourceItemDescriptor(DataTypeUInt16, QVariant::Double, RConfigColorCapabilities));
@@ -1136,21 +1125,12 @@
 Resource::Resource(const char *prefix) :
     m_prefix(prefix)
 {
-<<<<<<< HEAD
-    Q_ASSERT(prefix == RSensors || prefix == RLights || prefix == RGroups || prefix == RConfig || prefix == RDevices);
-=======
-    Q_ASSERT(prefix == RSensors || prefix == RLights || prefix == RGroups || prefix == RConfig || prefix == RAlarmSystems);
->>>>>>> d1298938
+    Q_ASSERT(prefix == RSensors || prefix == RLights || prefix == RDevices || prefix == RGroups || prefix == RConfig || prefix == RAlarmSystems);
 }
 
 /*! Copy constructor. */
 Resource::Resource(const Resource &other) :
-<<<<<<< HEAD
-    lastStatePush(other.lastStatePush),
-    lastAttrPush(other.lastAttrPush),
     m_handle(other.m_handle),
-=======
->>>>>>> d1298938
     m_prefix(other.m_prefix),
     m_parent(other.m_parent),
     m_rItems(other.m_rItems)
@@ -1168,12 +1148,7 @@
 {
     if (this != &other)
     {
-<<<<<<< HEAD
-        lastStatePush = other.lastStatePush;
-        lastAttrPush = other.lastAttrPush;
         m_handle = other.m_handle;
-=======
->>>>>>> d1298938
         m_prefix = other.m_prefix;
         m_parent = other.m_parent;
         m_rItems = other.m_rItems;
@@ -1186,12 +1161,7 @@
 {
     if (this != &other)
     {
-<<<<<<< HEAD
-        lastStatePush = std::move(other.lastStatePush);
-        lastAttrPush = std::move(other.lastAttrPush);
         m_handle = other.m_handle;
-=======
->>>>>>> d1298938
         m_prefix = other.m_prefix;
         m_parent = other.m_parent;
         m_rItems = std::move(other.m_rItems);
@@ -1330,7 +1300,7 @@
     }
     if (forceUpdate || i->toNumber() != val)
     {
-        if (!(i->setValue(val)))
+        if (!(i->setValue(val))) // TODO DDF ValueSource
         {
             return false;
         }
