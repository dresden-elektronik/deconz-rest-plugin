--- conflicted
+++ resolved
@@ -608,12 +608,6 @@
 {
     rPrefixes.clear();
     rItemDescriptors.clear();
-<<<<<<< HEAD
-    rItemStrings.clear();    
-
-    rItemStrings.emplace_back(QString()); // invalid string on index 0
-=======
->>>>>>> 3a0751ab
 
     // init resource lookup
     rItemDescriptors.emplace_back(ResourceItemDescriptor(DataTypeString, RAttrName));
@@ -827,7 +821,7 @@
         return *this;
     }
 
-<<<<<<< HEAD
+    m_isPublic = other.m_isPublic;
     m_parseFunction = other.m_parseFunction;
     m_parseParameters = other.parseParameters();
     m_readParameters = other.readParameters();
@@ -835,9 +829,6 @@
     m_clusterId = other.clusterId();
     m_attributeId = other.attributeId();
     m_endpoint = other.endpoint();
-=======
-    m_isPublic = other.m_isPublic;
->>>>>>> 3a0751ab
     m_num = other.m_num;
     m_numPrev = other.m_numPrev;
     m_rid = other.m_rid;
@@ -973,11 +964,7 @@
             return *m_str;
         }
     }
-<<<<<<< HEAD
     else if (m_rid.suffix == RStateEffect && m_num < RStateEffectValuesMueller.size())
-=======
-    else if (m_rid->suffix == RStateEffect)
->>>>>>> 3a0751ab
     {
         return RStateEffectValuesMueller[m_num];
     }
@@ -1051,12 +1038,9 @@
         return true;
     }
 
-<<<<<<< HEAD
-    QDateTime now = QDateTime::currentDateTime();
+    const auto now = QDateTime::currentDateTime();
     m_valueSource = source;
-=======
-    const auto now = QDateTime::currentDateTime();
->>>>>>> 3a0751ab
+
 
     if (m_rid->type == DataTypeString ||
         m_rid->type == DataTypeTimePattern)
@@ -1119,18 +1103,14 @@
     }
     else
     {
-<<<<<<< HEAD
         if (m_rid.type == DataTypeReal)
         {
             DBG_Printf(DBG_ERROR, "todo handle DataTypeReal in %s", __FUNCTION__);
         }
 
-        bool ok;
-        int n = val.toInt(&ok);
-=======
         bool ok = false;
         const int n = val.toInt(&ok);
->>>>>>> 3a0751ab
+
         if (ok)
         {
             if (m_rid->validMin == 0 && m_rid->validMax == 0)
@@ -1251,7 +1231,6 @@
     m_isPublic = isPublic;
 }
 
-<<<<<<< HEAD
 void ResourceItem::setParseParameters(const std::vector<QVariant> &params)
 {
     m_parseParameters = params;
@@ -1267,9 +1246,7 @@
     m_writeParameters = params;
 }
 
-=======
 /*! Initial main constructor. */
->>>>>>> 3a0751ab
 Resource::Resource(const char *prefix) :
     m_prefix(prefix)
 {
@@ -1456,8 +1433,7 @@
     {
         return &m_rItems[idx];
     }
-<<<<<<< HEAD
-    return 0;
+    return nullptr;
 }
 
 /*! Adds \p stateChange to a Resource.
@@ -1736,7 +1712,4 @@
     {
         m_parameters.push_back({name, value});
     }
-=======
-    return nullptr;
->>>>>>> 3a0751ab
 }