/*
 * Copyright (c) 2017-2020 dresden elektronik ingenieurtechnik gmbh.
 * All rights reserved.
 *
 * The software in this package is published under the terms of the BSD
 * style license a copy of which has been included with this distribution in
 * the LICENSE.txt file.
 *
 */

#include <QString>
<<<<<<< HEAD
#include "deconz.h"
#include "resource.h"
#include "tuya.h"
#include "de_web_plugin_private.h"
=======

#include "deconz/dbg_trace.h"
#include "resource.h"
>>>>>>> fded4289

const char *RDevices = "/devices";
const char *RSensors = "/sensors";
const char *RLights = "/lights";
const char *RGroups = "/groups";
const char *RConfig = "/config";

const char *REventAdded = "event/added";
const char *REventApsConfirm = "event/aps.confirm";
const char *REventAwake = "event/awake";
const char *REventBindingTable = "event/binding.table";
const char *REventBindingTick = "event/binding.tick";
const char *REventDeleted = "event/deleted";
const char *REventDeviceAnnounce = "event/device.anounce";
const char *REventPermitjoinEnabled = "event/permit.join.enabled";
const char *REventPermitjoinDisabled = "event/permit.join.disabled";
const char *REventPoll = "event/poll";
const char *REventDDFReload = "event/ddf.reload";
const char *REventDDFInitRequest = "event/ddf.init.req";
const char *REventDDFInitResponse = "event/ddf.init.rsp";
const char *REventValidGroup = "event/validgroup";
const char *REventCheckGroupAnyOn = "event/checkgroupanyon";
const char *REventNodeDescriptor = "event/node.descriptor";
const char *REventActiveEndpoints = "event/active.endpoints";
const char *REventSimpleDescriptor = "event/simple.descriptor";
const char *REventStateEnter = "event/state.enter";
const char *REventStateLeave = "event/state.leave";
const char *REventStateTimeout = "event/state.timeout";
const char *REventTick = "event/tick";

const char *RInvalidSuffix = "invalid/suffix";

const char *RAttrName = "attr/name";
const char *RAttrManufacturerName = "attr/manufacturername";
const char *RAttrModelId = "attr/modelid";
const char *RAttrType = "attr/type";
const char *RAttrClass = "attr/class";
const char *RAttrId = "attr/id";
const char *RAttrUniqueId = "attr/uniqueid";
const char *RAttrProductId = "attr/productid";
const char *RAttrSwVersion = "attr/swversion";
const char *RAttrLastAnnounced = "attr/lastannounced";
const char *RAttrLastSeen = "attr/lastseen";
const char *RAttrExtAddress = "attr/extaddress";
const char *RAttrNwkAddress = "attr/nwkaddress";
const char *RAttrGroupAddress = "attr/groupaddress";

const char *RActionScene = "action/scene";

const char *RStateAirQuality = "state/airquality";
const char *RStateAirQualityPpb = "state/airqualityppb";
const char *RStateAlarm = "state/alarm";
const char *RStateAlert = "state/alert";
const char *RStateAllOn = "state/all_on";
const char *RStateAngle = "state/angle";
const char *RStateAnyOn = "state/any_on";
const char *RStateBattery = "state/battery";
const char *RStateBri = "state/bri";
const char *RStateButtonEvent = "state/buttonevent";
const char *RStateCarbonMonoxide = "state/carbonmonoxide";
const char *RStateColorMode = "state/colormode";
const char *RStateConsumption = "state/consumption";
const char *RStateCurrent = "state/current";
const char *RStateCt = "state/ct";
const char *RStateDark = "state/dark";
const char *RStateDaylight = "state/daylight";
const char *RStateEffect = "state/effect";
const char *RStateErrorCode = "state/errorcode";
const char *RStateEventDuration = "state/eventduration";
const char *RStateFire = "state/fire";
const char *RStateFlag = "state/flag";
const char *RStateLockState = "state/lockstate";
const char *RStateFloorTemperature = "state/floortemperature";
const char *RStateGesture = "state/gesture";
const char *RStateHeating = "state/heating";
const char *RStateHue = "state/hue";
const char *RStateHumidity = "state/humidity";
const char *RStateLastCheckin = "state/lastcheckin";
const char *RStateLastSet = "state/lastset";
const char *RStateLastUpdated = "state/lastupdated";
const char *RStateLift = "state/lift";
const char *RStateLightLevel = "state/lightlevel";
const char *RStateLowBattery = "state/lowbattery";
const char *RStateLocaltime = "state/localtime";
const char *RStateLux = "state/lux";
const char *RStateMountingModeActive = "state/mountingmodeactive";
const char *RStateOn = "state/on";
const char *RStateOpen = "state/open";
const char *RStateOrientationX = "state/orientation_x";
const char *RStateOrientationY = "state/orientation_y";
const char *RStateOrientationZ = "state/orientation_z";
const char *RStatePresence = "state/presence";
const char *RStatePressure = "state/pressure";
const char *RStatePower = "state/power";
const char *RStateReachable = "state/reachable";
const char *RStateSat = "state/sat";
const char *RStateSpectralX = "state/spectral_x";
const char *RStateSpectralY = "state/spectral_y";
const char *RStateSpectralZ = "state/spectral_z";
const char *RStateSpeed = "state/speed";
const char *RStateStatus = "state/status";
const char *RStateSunrise = "state/sunrise";
const char *RStateSunset = "state/sunset";
const char *RStateUtc = "state/utc";
const char *RStateTampered = "state/tampered";
const char *RStateTemperature = "state/temperature";
const char *RStateTest = "state/test";
const char *RStateTilt = "state/tilt";
const char *RStateTiltAngle = "state/tiltangle";
const char *RStateValve = "state/valve";
const char *RStateVibration = "state/vibration";
const char *RStateVibrationStrength = "state/vibrationstrength";
const char *RStateVoltage = "state/voltage";
const char *RStateWater = "state/water";
const char *RStateWindowOpen = "state/windowopen";
const char *RStateX = "state/x";
const char *RStateY = "state/y";

const QStringList RStateEffectValues({
    "none", "colorloop"
});
const QStringList RStateEffectValuesMueller({
    "none", "colorloop", "sunset", "party", "worklight", "campfire", "romance", "nightlight"
});

const char *RConfigAlert = "config/alert";
const char *RConfigLock = "config/lock";
const char *RConfigBattery = "config/battery";
const char *RConfigColorCapabilities = "config/colorcapabilities";
const char *RConfigConfigured = "config/configured";
const char *RConfigCoolSetpoint = "config/coolsetpoint";
const char *RConfigCtMin = "config/ctmin";
const char *RConfigCtMax = "config/ctmax";
const char *RConfigCheckin = "config/checkin";
const char *RConfigDelay = "config/delay";
const char *RConfigDeviceMode = "config/devicemode";
const char *RConfigDisplayFlipped = "config/displayflipped";
const char *RConfigDuration = "config/duration";
const char *RConfigEnrolled = "config/enrolled";
const char *RConfigFanMode = "config/fanmode";
const char *RConfigGroup = "config/group";
const char *RConfigHeatSetpoint = "config/heatsetpoint";
const char *RConfigHostFlags = "config/hostflags";
const char *RConfigId = "config/id";
const char *RConfigInterfaceMode = "config/interfacemode";
const char *RConfigLastChangeAmount = "config/lastchange_amount";
const char *RConfigLastChangeSource = "config/lastchange_source";
const char *RConfigLastChangeTime = "config/lastchange_time";
const char *RConfigLat = "config/lat";
const char *RConfigLedIndication = "config/ledindication";
const char *RConfigLevelMin = "config/levelmin";
const char *RConfigLocalTime = "config/localtime";
const char *RConfigLocked = "config/locked";
const char *RConfigLong = "config/long";
const char *RConfigMode = "config/mode";
const char *RConfigMountingMode = "config/mountingmode";
const char *RConfigExternalTemperatureSensor = "config/externalsensortemp";
const char *RConfigExternalWindowOpen = "config/externalwindowopen";
const char *RConfigOffset = "config/offset";
const char *RConfigOn = "config/on";
const char *RConfigPending = "config/pending";
const char *RConfigPowerup = "config/powerup";
const char *RConfigPowerOnCt = "config/poweronct";
const char *RConfigPowerOnLevel = "config/poweronlevel";
const char *RConfigPulseConfiguration = "config/pulseconfiguration";
const char *RConfigPreset = "config/preset";
const char *RConfigMelody = "config/melody";
const char *RConfigVolume = "config/volume";
const char *RConfigTempThreshold = "config/temperaturethreshold";
const char *RConfigHumiThreshold = "config/humiditythreshold";
const char *RConfigReachable = "config/reachable";
const char *RConfigSchedule = "config/schedule";
const char *RConfigScheduleOn = "config/schedule_on";
const char *RConfigSensitivity = "config/sensitivity";
const char *RConfigSensitivityMax = "config/sensitivitymax";
const char *RConfigSetValve = "config/setvalve";
const char *RConfigSunriseOffset = "config/sunriseoffset";
const char *RConfigSunsetOffset = "config/sunsetoffset";
const char *RConfigSwingMode = "config/swingmode";
const char *RConfigTemperature = "config/temperature";
const char *RConfigTemperatureMeasurement = "config/temperaturemeasurement";
const char *RConfigTholdDark = "config/tholddark";
const char *RConfigTholdOffset = "config/tholdoffset";
const char *RConfigUrl = "config/url";
const char *RConfigUsertest = "config/usertest";
const char *RConfigWindowCoveringType = "config/windowcoveringtype";
const char *RConfigWindowOpen = "config/windowopen_set";
const char *RConfigUbisysJ1Mode = "config/ubisys_j1_mode";
const char *RConfigUbisysJ1WindowCoveringType = "config/ubisys_j1_windowcoveringtype";
const char *RConfigUbisysJ1ConfigurationAndStatus = "config/ubisys_j1_configurationandstatus";
const char *RConfigUbisysJ1InstalledOpenLimitLift = "config/ubisys_j1_installedopenlimitlift";
const char *RConfigUbisysJ1InstalledClosedLimitLift = "config/ubisys_j1_installedclosedlimitlift";
const char *RConfigUbisysJ1InstalledOpenLimitTilt = "config/ubisys_j1_installedopenlimittilt";
const char *RConfigUbisysJ1InstalledClosedLimitTilt = "config/ubisys_j1_installedclosedlimittilt";
const char *RConfigUbisysJ1TurnaroundGuardTime = "config/ubisys_j1_turnaroundguardtime";
const char *RConfigUbisysJ1LiftToTiltTransitionSteps = "config/ubisys_j1_lifttotilttransitionsteps";
const char *RConfigUbisysJ1TotalSteps = "config/ubisys_j1_totalsteps";
const char *RConfigUbisysJ1LiftToTiltTransitionSteps2 = "config/ubisys_j1_lifttotilttransitionsteps2";
const char *RConfigUbisysJ1TotalSteps2 = "config/ubisys_j1_totalsteps2";
const char *RConfigUbisysJ1AdditionalSteps = "config/ubisys_j1_additionalsteps";
const char *RConfigUbisysJ1InactivePowerThreshold = "config/ubisys_j1_inactivepowerthreshold";
const char *RConfigUbisysJ1StartupSteps = "config/ubisys_j1_startupsteps";

const QStringList RConfigDeviceModeValues({
    "singlerocker", "singlepushbutton", "dualrocker", "dualpushbutton"
});

const QStringList RConfigLastChangeSourceValues({
    "manual", "schedule", "zigbee"
});

static std::vector<const char*> rPrefixes;
static std::vector<ResourceItemDescriptor> rItemDescriptors;
static const QString rInvalidString; // is returned when string is asked but not available
const ResourceItemDescriptor rInvalidItemDescriptor(DataTypeUnknown, RInvalidSuffix);



void initResourceDescriptors()
{
    rPrefixes.clear();
    rItemDescriptors.clear();

    // init resource lookup
    rItemDescriptors.emplace_back(ResourceItemDescriptor(DataTypeString, RAttrName));
    rItemDescriptors.emplace_back(ResourceItemDescriptor(DataTypeString, RAttrManufacturerName));
    rItemDescriptors.emplace_back(ResourceItemDescriptor(DataTypeString, RAttrModelId));
    rItemDescriptors.emplace_back(ResourceItemDescriptor(DataTypeString, RAttrType));
    rItemDescriptors.emplace_back(ResourceItemDescriptor(DataTypeString, RAttrClass));
    rItemDescriptors.emplace_back(ResourceItemDescriptor(DataTypeString, RAttrId));
    rItemDescriptors.emplace_back(ResourceItemDescriptor(DataTypeString, RAttrUniqueId));
    rItemDescriptors.emplace_back(ResourceItemDescriptor(DataTypeString, RAttrProductId));
    rItemDescriptors.emplace_back(ResourceItemDescriptor(DataTypeString, RAttrSwVersion));
    rItemDescriptors.emplace_back(ResourceItemDescriptor(DataTypeTime, RAttrLastAnnounced));
    rItemDescriptors.emplace_back(ResourceItemDescriptor(DataTypeTime, RAttrLastSeen));
    rItemDescriptors.emplace_back(ResourceItemDescriptor(DataTypeUInt64, RAttrExtAddress));
    rItemDescriptors.emplace_back(ResourceItemDescriptor(DataTypeUInt16, RAttrNwkAddress));
    rItemDescriptors.emplace_back(ResourceItemDescriptor(DataTypeUInt16, RAttrGroupAddress));

    rItemDescriptors.emplace_back(ResourceItemDescriptor(DataTypeString, RStateAirQuality));
    rItemDescriptors.emplace_back(ResourceItemDescriptor(DataTypeUInt16, RStateAirQualityPpb));
    rItemDescriptors.emplace_back(ResourceItemDescriptor(DataTypeBool, RStateAlarm));
    rItemDescriptors.emplace_back(ResourceItemDescriptor(DataTypeString, RStateAlert));
    rItemDescriptors.emplace_back(ResourceItemDescriptor(DataTypeString, RStateLockState));
    rItemDescriptors.emplace_back(ResourceItemDescriptor(DataTypeBool, RStateAllOn));
    rItemDescriptors.emplace_back(ResourceItemDescriptor(DataTypeUInt16, RStateAngle));
    rItemDescriptors.emplace_back(ResourceItemDescriptor(DataTypeBool, RStateAnyOn));
    rItemDescriptors.emplace_back(ResourceItemDescriptor(DataTypeUInt8, RStateBattery, 0, 100));
    rItemDescriptors.emplace_back(ResourceItemDescriptor(DataTypeUInt8, RStateBri));
    rItemDescriptors.emplace_back(ResourceItemDescriptor(DataTypeInt32, RStateButtonEvent));
    rItemDescriptors.emplace_back(ResourceItemDescriptor(DataTypeBool, RStateCarbonMonoxide));
    rItemDescriptors.emplace_back(ResourceItemDescriptor(DataTypeString, RStateColorMode));
    rItemDescriptors.emplace_back(ResourceItemDescriptor(DataTypeUInt64, RStateConsumption));
    rItemDescriptors.emplace_back(ResourceItemDescriptor(DataTypeUInt16, RStateCurrent));
    rItemDescriptors.emplace_back(ResourceItemDescriptor(DataTypeUInt16, RStateCt));
    rItemDescriptors.emplace_back(ResourceItemDescriptor(DataTypeBool, RStateDark));
    rItemDescriptors.emplace_back(ResourceItemDescriptor(DataTypeBool, RStateDaylight));
    rItemDescriptors.emplace_back(ResourceItemDescriptor(DataTypeString, RStateEffect));
    rItemDescriptors.emplace_back(ResourceItemDescriptor(DataTypeString, RStateErrorCode));
    rItemDescriptors.emplace_back(ResourceItemDescriptor(DataTypeUInt16, RStateEventDuration));
    rItemDescriptors.emplace_back(ResourceItemDescriptor(DataTypeBool, RStateFire));
    rItemDescriptors.emplace_back(ResourceItemDescriptor(DataTypeBool, RStateFlag));
    rItemDescriptors.emplace_back(ResourceItemDescriptor(DataTypeInt16, RStateFloorTemperature, -27315, 32767));
    rItemDescriptors.emplace_back(ResourceItemDescriptor(DataTypeInt32, RStateGesture));
    rItemDescriptors.emplace_back(ResourceItemDescriptor(DataTypeBool, RStateHeating));
    rItemDescriptors.emplace_back(ResourceItemDescriptor(DataTypeUInt16, RStateHue));
    rItemDescriptors.emplace_back(ResourceItemDescriptor(DataTypeUInt16, RStateHumidity, 0, 10000));
    rItemDescriptors.emplace_back(ResourceItemDescriptor(DataTypeTime, RStateLastCheckin));
    rItemDescriptors.emplace_back(ResourceItemDescriptor(DataTypeTime, RStateLastSet));
    rItemDescriptors.emplace_back(ResourceItemDescriptor(DataTypeTime, RStateLastUpdated));
    rItemDescriptors.emplace_back(ResourceItemDescriptor(DataTypeUInt8, RStateLift, 0, 100));
    rItemDescriptors.emplace_back(ResourceItemDescriptor(DataTypeUInt16, RStateLightLevel, 0, 0xfffe));
    rItemDescriptors.emplace_back(ResourceItemDescriptor(DataTypeTime, RStateLocaltime));
    rItemDescriptors.emplace_back(ResourceItemDescriptor(DataTypeBool, RStateLowBattery));
    rItemDescriptors.emplace_back(ResourceItemDescriptor(DataTypeUInt32, RStateLux));
    rItemDescriptors.emplace_back(ResourceItemDescriptor(DataTypeBool, RStateMountingModeActive));
    rItemDescriptors.emplace_back(ResourceItemDescriptor(DataTypeBool, RStateOn));
    rItemDescriptors.emplace_back(ResourceItemDescriptor(DataTypeBool, RStateOpen));
    rItemDescriptors.emplace_back(ResourceItemDescriptor(DataTypeInt16, RStateOrientationX));
    rItemDescriptors.emplace_back(ResourceItemDescriptor(DataTypeInt16, RStateOrientationY));
    rItemDescriptors.emplace_back(ResourceItemDescriptor(DataTypeInt16, RStateOrientationZ));
    rItemDescriptors.emplace_back(ResourceItemDescriptor(DataTypeBool, RStatePresence));
    rItemDescriptors.emplace_back(ResourceItemDescriptor(DataTypeInt16, RStatePressure, 0, 32767));
    rItemDescriptors.emplace_back(ResourceItemDescriptor(DataTypeInt16, RStatePower));
    rItemDescriptors.emplace_back(ResourceItemDescriptor(DataTypeBool, RStateReachable));
    rItemDescriptors.emplace_back(ResourceItemDescriptor(DataTypeUInt8, RStateSat));
    rItemDescriptors.emplace_back(ResourceItemDescriptor(DataTypeString, RActionScene));
    rItemDescriptors.emplace_back(ResourceItemDescriptor(DataTypeUInt16, RStateSpectralX));
    rItemDescriptors.emplace_back(ResourceItemDescriptor(DataTypeUInt16, RStateSpectralY));
    rItemDescriptors.emplace_back(ResourceItemDescriptor(DataTypeUInt16, RStateSpectralZ));
    rItemDescriptors.emplace_back(ResourceItemDescriptor(DataTypeUInt8, RStateSpeed, 0, 6));
    rItemDescriptors.emplace_back(ResourceItemDescriptor(DataTypeInt32, RStateStatus));
    rItemDescriptors.emplace_back(ResourceItemDescriptor(DataTypeTime, RStateSunrise));
    rItemDescriptors.emplace_back(ResourceItemDescriptor(DataTypeTime, RStateSunset));
    rItemDescriptors.emplace_back(ResourceItemDescriptor(DataTypeBool, RStateTampered));
    rItemDescriptors.emplace_back(ResourceItemDescriptor(DataTypeInt16, RStateTemperature, -27315, 32767));
    rItemDescriptors.emplace_back(ResourceItemDescriptor(DataTypeBool, RStateTest));
    rItemDescriptors.emplace_back(ResourceItemDescriptor(DataTypeUInt8, RStateTilt, 0, 100));
    rItemDescriptors.emplace_back(ResourceItemDescriptor(DataTypeUInt16, RStateTiltAngle));
    rItemDescriptors.emplace_back(ResourceItemDescriptor(DataTypeTime, RStateUtc));
    rItemDescriptors.emplace_back(ResourceItemDescriptor(DataTypeUInt8, RStateValve));
    rItemDescriptors.emplace_back(ResourceItemDescriptor(DataTypeBool, RStateVibration));
    rItemDescriptors.emplace_back(ResourceItemDescriptor(DataTypeUInt16, RStateVibrationStrength));
    rItemDescriptors.emplace_back(ResourceItemDescriptor(DataTypeUInt16, RStateVoltage));
    rItemDescriptors.emplace_back(ResourceItemDescriptor(DataTypeBool, RStateWater));
    rItemDescriptors.emplace_back(ResourceItemDescriptor(DataTypeString, RStateWindowOpen));
    rItemDescriptors.emplace_back(ResourceItemDescriptor(DataTypeUInt16, RStateX));
    rItemDescriptors.emplace_back(ResourceItemDescriptor(DataTypeUInt16, RStateY));

    rItemDescriptors.emplace_back(ResourceItemDescriptor(DataTypeString, RConfigAlert));
    rItemDescriptors.emplace_back(ResourceItemDescriptor(DataTypeBool, RConfigLock));
    rItemDescriptors.emplace_back(ResourceItemDescriptor(DataTypeUInt8, RConfigBattery, 0, 100));
    rItemDescriptors.emplace_back(ResourceItemDescriptor(DataTypeUInt16, RConfigColorCapabilities));
    rItemDescriptors.emplace_back(ResourceItemDescriptor(DataTypeUInt16, RConfigCtMin));
    rItemDescriptors.emplace_back(ResourceItemDescriptor(DataTypeUInt16, RConfigCtMax));
    rItemDescriptors.emplace_back(ResourceItemDescriptor(DataTypeUInt32, RConfigCheckin));
    rItemDescriptors.emplace_back(ResourceItemDescriptor(DataTypeBool, RConfigConfigured));
    rItemDescriptors.emplace_back(ResourceItemDescriptor(DataTypeInt16, RConfigCoolSetpoint, 700, 3500));
    rItemDescriptors.emplace_back(ResourceItemDescriptor(DataTypeUInt16, RConfigDelay));
    rItemDescriptors.emplace_back(ResourceItemDescriptor(DataTypeString, RConfigDeviceMode));
    rItemDescriptors.emplace_back(ResourceItemDescriptor(DataTypeBool, RConfigDisplayFlipped));
    rItemDescriptors.emplace_back(ResourceItemDescriptor(DataTypeUInt16, RConfigDuration));
    rItemDescriptors.emplace_back(ResourceItemDescriptor(DataTypeUInt32, RConfigEnrolled));
    rItemDescriptors.emplace_back(ResourceItemDescriptor(DataTypeString, RConfigFanMode));
    rItemDescriptors.emplace_back(ResourceItemDescriptor(DataTypeString, RConfigGroup));
    rItemDescriptors.emplace_back(ResourceItemDescriptor(DataTypeInt16, RConfigHeatSetpoint, 500, 3200));
    rItemDescriptors.emplace_back(ResourceItemDescriptor(DataTypeUInt32, RConfigHostFlags));
    rItemDescriptors.emplace_back(ResourceItemDescriptor(DataTypeUInt32, RConfigId));
    rItemDescriptors.emplace_back(ResourceItemDescriptor(DataTypeUInt8, RConfigInterfaceMode));
    rItemDescriptors.emplace_back(ResourceItemDescriptor(DataTypeInt16, RConfigLastChangeAmount));
    rItemDescriptors.emplace_back(ResourceItemDescriptor(DataTypeUInt8, RConfigLastChangeSource));
    rItemDescriptors.emplace_back(ResourceItemDescriptor(DataTypeTime, RConfigLastChangeTime));
    rItemDescriptors.emplace_back(ResourceItemDescriptor(DataTypeString, RConfigLat));
    rItemDescriptors.emplace_back(ResourceItemDescriptor(DataTypeBool, RConfigLedIndication));
    rItemDescriptors.emplace_back(ResourceItemDescriptor(DataTypeTime, RConfigLocalTime));
    rItemDescriptors.emplace_back(ResourceItemDescriptor(DataTypeBool, RConfigLocked));
    rItemDescriptors.emplace_back(ResourceItemDescriptor(DataTypeBool, RConfigSetValve));
    rItemDescriptors.emplace_back(ResourceItemDescriptor(DataTypeString, RConfigLong));
    rItemDescriptors.emplace_back(ResourceItemDescriptor(DataTypeUInt8, RConfigLevelMin));
    rItemDescriptors.emplace_back(ResourceItemDescriptor(DataTypeString, RConfigMode));
    rItemDescriptors.emplace_back(ResourceItemDescriptor(DataTypeBool, RConfigMountingMode));
    rItemDescriptors.emplace_back(ResourceItemDescriptor(DataTypeInt16, RConfigOffset, INT16_MIN, INT16_MAX));
    rItemDescriptors.emplace_back(ResourceItemDescriptor(DataTypeBool, RConfigOn));
    rItemDescriptors.emplace_back(ResourceItemDescriptor(DataTypeUInt16, RConfigPending));
    rItemDescriptors.emplace_back(ResourceItemDescriptor(DataTypeUInt32, RConfigPowerup));
    rItemDescriptors.emplace_back(ResourceItemDescriptor(DataTypeUInt8, RConfigPowerOnLevel));
    rItemDescriptors.emplace_back(ResourceItemDescriptor(DataTypeUInt16, RConfigPowerOnCt));
    rItemDescriptors.emplace_back(ResourceItemDescriptor(DataTypeUInt16, RConfigPulseConfiguration));
    rItemDescriptors.emplace_back(ResourceItemDescriptor(DataTypeString, RConfigPreset));
    rItemDescriptors.emplace_back(ResourceItemDescriptor(DataTypeUInt8, RConfigMelody));
    rItemDescriptors.emplace_back(ResourceItemDescriptor(DataTypeUInt8, RConfigVolume));
    rItemDescriptors.emplace_back(ResourceItemDescriptor(DataTypeString, RConfigTempThreshold));
    rItemDescriptors.emplace_back(ResourceItemDescriptor(DataTypeString, RConfigHumiThreshold));
    rItemDescriptors.emplace_back(ResourceItemDescriptor(DataTypeBool, RConfigReachable));
    rItemDescriptors.emplace_back(ResourceItemDescriptor(DataTypeString, RConfigSchedule));
    rItemDescriptors.emplace_back(ResourceItemDescriptor(DataTypeBool, RConfigScheduleOn));
    rItemDescriptors.emplace_back(ResourceItemDescriptor(DataTypeUInt8, RConfigSensitivity));
    rItemDescriptors.emplace_back(ResourceItemDescriptor(DataTypeUInt8, RConfigSensitivityMax));
    rItemDescriptors.emplace_back(ResourceItemDescriptor(DataTypeInt8, RConfigSunriseOffset, -120, 120));
    rItemDescriptors.emplace_back(ResourceItemDescriptor(DataTypeInt8, RConfigSunsetOffset, -120, 120));
    rItemDescriptors.emplace_back(ResourceItemDescriptor(DataTypeString, RConfigSwingMode));
    rItemDescriptors.emplace_back(ResourceItemDescriptor(DataTypeInt16, RConfigTemperature, -27315, 32767));
    rItemDescriptors.emplace_back(ResourceItemDescriptor(DataTypeString, RConfigTemperatureMeasurement));
    rItemDescriptors.emplace_back(ResourceItemDescriptor(DataTypeUInt16, RConfigTholdDark, 0, 0xfffe));
    rItemDescriptors.emplace_back(ResourceItemDescriptor(DataTypeUInt16, RConfigTholdOffset, 1, 0xfffe));
    rItemDescriptors.emplace_back(ResourceItemDescriptor(DataTypeString, RConfigUrl));
    rItemDescriptors.emplace_back(ResourceItemDescriptor(DataTypeBool, RConfigUsertest));
    rItemDescriptors.emplace_back(ResourceItemDescriptor(DataTypeUInt8, RConfigWindowCoveringType));
    rItemDescriptors.emplace_back(ResourceItemDescriptor(DataTypeBool, RConfigWindowOpen));
    rItemDescriptors.emplace_back(ResourceItemDescriptor(DataTypeInt16, RConfigExternalTemperatureSensor));
    rItemDescriptors.emplace_back(ResourceItemDescriptor(DataTypeBool, RConfigExternalWindowOpen));
    rItemDescriptors.emplace_back(ResourceItemDescriptor(DataTypeUInt8, RConfigUbisysJ1Mode));
    rItemDescriptors.emplace_back(ResourceItemDescriptor(DataTypeUInt8, RConfigUbisysJ1WindowCoveringType));
    rItemDescriptors.emplace_back(ResourceItemDescriptor(DataTypeUInt8, RConfigUbisysJ1ConfigurationAndStatus));
    rItemDescriptors.emplace_back(ResourceItemDescriptor(DataTypeUInt16, RConfigUbisysJ1InstalledOpenLimitLift));
    rItemDescriptors.emplace_back(ResourceItemDescriptor(DataTypeUInt16, RConfigUbisysJ1InstalledClosedLimitLift));
    rItemDescriptors.emplace_back(ResourceItemDescriptor(DataTypeUInt16, RConfigUbisysJ1InstalledOpenLimitTilt));
    rItemDescriptors.emplace_back(ResourceItemDescriptor(DataTypeUInt16, RConfigUbisysJ1InstalledClosedLimitTilt));
    rItemDescriptors.emplace_back(ResourceItemDescriptor(DataTypeUInt8, RConfigUbisysJ1TurnaroundGuardTime));
    rItemDescriptors.emplace_back(ResourceItemDescriptor(DataTypeUInt16, RConfigUbisysJ1LiftToTiltTransitionSteps));
    rItemDescriptors.emplace_back(ResourceItemDescriptor(DataTypeUInt16, RConfigUbisysJ1TotalSteps));
    rItemDescriptors.emplace_back(ResourceItemDescriptor(DataTypeUInt16, RConfigUbisysJ1LiftToTiltTransitionSteps2));
    rItemDescriptors.emplace_back(ResourceItemDescriptor(DataTypeUInt16, RConfigUbisysJ1TotalSteps2));
    rItemDescriptors.emplace_back(ResourceItemDescriptor(DataTypeUInt8, RConfigUbisysJ1AdditionalSteps));
    rItemDescriptors.emplace_back(ResourceItemDescriptor(DataTypeUInt16, RConfigUbisysJ1InactivePowerThreshold));
    rItemDescriptors.emplace_back(ResourceItemDescriptor(DataTypeUInt16, RConfigUbisysJ1StartupSteps));
}

const char *getResourcePrefix(const QString &str)
{
    Q_UNUSED(str);
    return nullptr;
}

bool getResourceItemDescriptor(const QString &str, ResourceItemDescriptor &descr)
{
    std::vector<ResourceItemDescriptor>::const_iterator i = rItemDescriptors.begin();
    std::vector<ResourceItemDescriptor>::const_iterator end = rItemDescriptors.end();

    for (; i != end; ++i)
    {
        if (str.endsWith(QLatin1String(i->suffix)))
        {
            descr = *i;
            return true;
        }
    }

    return false;
}

/*! Clears \p flags in \p item which must be a numeric value item.
    The macro is used to print the flag defines as human readable.
 */
bool R_ClearFlags1(ResourceItem *item, qint64 flags, const char *strFlags)
{
    DBG_Assert(item);

    if (item)
    {
        const auto old = item->toNumber();
        if ((old & flags) != 0)
        {
            DBG_Printf(DBG_INFO_L2, "[INFO_L2] - Clear %s flags %s (0x%016llX) in 0x%016llX  --> 0x%016llX\n",
                       item->descriptor().suffix, strFlags, flags, item->toNumber(), old & ~flags);
            item->setValue(item->toNumber() & ~flags);
            return true;
        }
    }
    return false;
}

/*! Sets \p flags in \p item which must be a numeric value item.
    The macro is used to print the flag defines as human readable.
 */
bool R_SetFlags1(ResourceItem *item, qint64 flags, const char *strFlags)
{
    DBG_Assert(item);

    if (item)
    {
        const auto old = item->toNumber();
        if ((old & flags) != flags)
        {
            DBG_Printf(DBG_INFO_L2, "[INFO_L2] - Set %s flags %s (0x%016llX) in 0x%016llX --> 0x%016llX\n",
                       item->descriptor().suffix, strFlags, flags, item->toNumber(), old | flags);
            item->setValue(item->toNumber() | flags);
            return true;
        }
    }

    return false;
}

bool R_HasFlags(const ResourceItem *item, qint64 flags)
{
    DBG_Assert(item);

    if (item)
    {
        return (item->toNumber() & flags) == flags;
    }

    return false;
}

/*! Copy constructor. */
ResourceItem::ResourceItem(const ResourceItem &other)
{
    *this = other;
}

/*! Move constructor. */
ResourceItem::ResourceItem(ResourceItem &&other) noexcept
{
    *this = std::move(other);
}

/*! Destructor. */
ResourceItem::~ResourceItem() noexcept
{
    if (m_str)
    {
        delete m_str;
        m_str = nullptr;
    }
    m_rid = &rInvalidItemDescriptor;
}

/*! Returns true when a value has been set but not pushed upstream. */
bool ResourceItem::needPushSet() const
{
    return (m_flags & FlagNeedPushSet) > 0;
}

/*! Returns true when a value has been set and is different from previous
    but not pushed upstream.
 */
bool ResourceItem::needPushChange() const
{
    return (m_flags & FlagNeedPushChange) > 0;
}

/*! Clears set and changed push flags, called after value has been pushed to upstream. */
void ResourceItem::clearNeedPush()
{
    m_flags &= ~static_cast<quint16>(FlagNeedPushSet | FlagNeedPushChange);
}

bool ResourceItem::pushOnSet() const
{
    return (m_flags & FlagPushOnSet) > 0;
}

void ResourceItem::setPushOnSet(bool enable)
{
    if (enable)
    {
        m_flags |= static_cast<quint16>(FlagPushOnSet);
    }
    else
    {
        m_flags &= ~static_cast<quint16>(FlagPushOnSet);
    }
}

bool ResourceItem::pushOnChange() const
{
    return (m_flags & FlagPushOnChange) > 0;
}

void ResourceItem::setPushOnChange(bool enable)
{
    if (enable)
    {
        m_flags |= static_cast<quint16>(FlagPushOnChange);
    }
    else
    {
        m_flags &= ~static_cast<quint16>(FlagPushOnChange);
    }
}

/*! Copy assignment. */
ResourceItem &ResourceItem::operator=(const ResourceItem &other)
{
    // self assignment?
    if (this == &other)
    {
        return *this;
    }

    m_valueSource = other.m_valueSource;
    m_isPublic = other.m_isPublic;
    m_flags = other.m_flags;
    m_parseFunction = other.m_parseFunction;
    m_parseParameters = other.m_parseParameters;
    m_readParameters = other.m_readParameters;
    m_writeParameters = other.m_writeParameters;
    m_clusterId = other.m_clusterId;
    m_attributes = other.m_attributes;
    m_endpoint = other.m_endpoint;
    m_num = other.m_num;
    m_numPrev = other.m_numPrev;
    m_rid = other.m_rid;
    m_lastSet = other.m_lastSet;
    m_lastChanged = other.m_lastChanged;
    m_rulesInvolved = other.m_rulesInvolved;

    if (other.m_str)
    {
        if (m_str)
        {
            *m_str = *other.m_str;
        }
        else
        {
            m_str = new QString(*other.m_str);
        }
    }
    else if (m_str)
    {
        delete m_str;
        m_str = nullptr;
    }

    return *this;
}

/*! Move assignment. */
ResourceItem &ResourceItem::operator=(ResourceItem &&other) noexcept
{
    // self assignment?
    if (this == &other)
    {
        return *this;
    }

    m_valueSource = other.m_valueSource;
    m_isPublic = other.m_isPublic;
    m_flags = other.m_flags;
    m_num = other.m_num;
    m_numPrev = other.m_numPrev;
    m_rid = other.m_rid;
    m_lastSet = std::move(other.m_lastChanged);
    m_lastChanged = std::move(other.m_lastChanged);
    m_rulesInvolved = std::move(other.m_rulesInvolved);
    m_clusterId = other.m_clusterId;
    m_attributes = std::move(other.m_attributes);
    m_endpoint = other.m_endpoint;
    m_parseFunction = other.m_parseFunction;
    m_parseParameters = std::move(other.m_parseParameters);
    m_readParameters = std::move(other.m_readParameters);
    m_writeParameters = std::move(other.m_writeParameters);
    other.m_rid = &rInvalidItemDescriptor;

    if (m_str)
    {
        delete m_str;
        m_str = nullptr;
    }

    if (other.m_str)
    {
        m_str = other.m_str;
        other.m_str = nullptr;
    }

    return *this;
}

/*! Initial main constructor to create a valid ResourceItem. */
ResourceItem::ResourceItem(const ResourceItemDescriptor &rid) :
    m_rid(&rid)
{
    if (m_rid->type == DataTypeString ||
        m_rid->type == DataTypeTime ||
        m_rid->type == DataTypeTimePattern)
    {
        m_str = new QString;
    }

    m_flags = FlagPushOnChange;
}

const QString &ResourceItem::toString() const
{
    if (m_rid->type == DataTypeString ||
        m_rid->type == DataTypeTimePattern)
    {
        if (m_str)
        {
            return *m_str;
        }
    }
    else if (m_rid->type == DataTypeTime)
    {
        if (m_num > 0)
        {
            QDateTime dt;

            // default: local time in sec resolution
            QString format = QLatin1String("yyyy-MM-ddTHH:mm:ss");

            if (m_rid->suffix == RStateLastUpdated || m_rid->suffix == RStateLastCheckin)
            {
                // UTC in msec resolution
                format = QLatin1String("yyyy-MM-ddTHH:mm:ss.zzz"); // TODO add Z
                dt.setOffsetFromUtc(0);
            }
            else if (m_rid->suffix == RAttrLastAnnounced || m_rid->suffix == RStateLastSet || m_rid->suffix == RStateUtc || m_rid->suffix == RConfigLastChangeTime)
            {
                // UTC in sec resolution
                format = QLatin1String("yyyy-MM-ddTHH:mm:ssZ");
                dt.setOffsetFromUtc(0);
            }
            else if (m_rid->suffix == RAttrLastSeen)
            {
                // UTC in min resolution
                format = QLatin1String("yyyy-MM-ddTHH:mmZ");
                dt.setOffsetFromUtc(0);
            }
            else if (m_rid->suffix == RStateSunrise || m_rid->suffix == RStateSunset)
            {
                // UTC in sec resulution
                format = QLatin1String("yyyy-MM-ddTHH:mm:ss"); // TODO add Z
                dt.setOffsetFromUtc(0);
            }

            dt.setMSecsSinceEpoch(m_num);
            *m_str = dt.toString(format);
            return *m_str;
        }
    }

    return rInvalidString;
}

qint64 ResourceItem::toNumber() const
{
    return m_num;
}

qint64 ResourceItem::toNumberPrevious() const
{
    return m_numPrev;
}

bool ResourceItem::toBool() const
{
    return m_num != 0;
}

bool ResourceItem::setValue(const QString &val, ValueSource source)
{
    if (m_str)
    {
        m_valueSource = source;
        m_lastSet = QDateTime::currentDateTime();
        m_flags |= FlagNeedPushSet;
        if (*m_str != val)
        {
            *m_str = val;
            m_lastChanged = m_lastSet;
            m_flags |= FlagNeedPushChange;
        }
        return true;
    }

    return false;
}

bool ResourceItem::setValue(qint64 val, ValueSource source)
{
    if (m_rid->validMin != 0 || m_rid->validMax != 0)
    {
        // range check
        if (val < m_rid->validMin || val > m_rid->validMax)
        {
            return false;
        }
    }

    m_lastSet = QDateTime::currentDateTime();
    m_numPrev = m_num;
    m_valueSource = source;
    m_flags |= FlagNeedPushSet;

    if (m_num != val)
    {
        m_num = val;
        m_lastChanged = m_lastSet;
        m_flags |= FlagNeedPushChange;
    }

    return true;
}

bool ResourceItem::setValue(const QVariant &val, ValueSource source)
{
    if (!val.isValid())
    {
        m_lastSet = QDateTime();
        m_lastChanged = m_lastSet;
        m_valueSource = SourceUnknown;
        return true;
    }

    const auto now = QDateTime::currentDateTime();
    m_valueSource = source;


    if (m_rid->type == DataTypeString ||
        m_rid->type == DataTypeTimePattern)
    {
        // TODO validate time pattern
        if (m_str)
        {
            m_lastSet = now;
            m_flags |= FlagNeedPushSet;
            if (*m_str != val.toString().trimmed())
            {
                *m_str = val.toString().trimmed();
                m_lastChanged = m_lastSet;
                m_flags |= FlagNeedPushChange;
            }
            return true;
        }
    }
    else if (m_rid->type == DataTypeBool)
    {
        m_lastSet = now;
        m_numPrev = m_num;
        m_flags |= FlagNeedPushSet;

        if (m_num != val.toBool())
        {
            m_num = val.toBool();
            m_lastChanged = m_lastSet;
            m_flags |= FlagNeedPushChange;
        }
        return true;
    }
    else if (m_rid->type == DataTypeTime)
    {
        if (val.type() == QVariant::String)
        {
            QDateTime dt = QDateTime::fromString(val.toString(), QLatin1String("yyyy-MM-ddTHH:mm:ss"));

            if (dt.isValid())
            {
                m_lastSet = now;
                m_numPrev = m_num;
                m_flags |= FlagNeedPushSet;

                if (m_num != dt.toMSecsSinceEpoch())
                {
                    m_num = dt.toMSecsSinceEpoch();
                    m_lastChanged = m_lastSet;
                    m_flags |= FlagNeedPushChange;
                }
                return true;
            }
        }
        else if (val.type() == QVariant::DateTime)
        {
            m_lastSet = now;
            m_numPrev = m_num;
            m_flags |= FlagNeedPushSet;

            if (m_num != val.toDateTime().toMSecsSinceEpoch())
            {
                m_num = val.toDateTime().toMSecsSinceEpoch();
                m_lastChanged = m_lastSet;
                m_flags |= FlagNeedPushChange;
            }
            return true;
        }
    }
    else
    {
        if (m_rid->type == DataTypeReal)
        {
            DBG_Printf(DBG_ERROR, "todo handle DataTypeReal in %s", __FUNCTION__);
        }

        bool ok = false;
        const int n = val.toInt(&ok);

        if (ok)
        {
            if (m_rid->validMin == 0 && m_rid->validMax == 0)
            { /* no range check */ }
            else if (n >= m_rid->validMin && n <= m_rid->validMax)
            {   /* range check: ok*/ }
            else {
                m_valueSource = SourceUnknown;
                return false;
            }

            m_lastSet = now;
            m_numPrev = m_num;
            m_flags |= FlagNeedPushSet;

            if (m_num != n)
            {
                m_num = n;
                m_lastChanged = m_lastSet;
                m_flags |= FlagNeedPushChange;
            }
            return true;
        }
    }

    m_valueSource = SourceUnknown;
    return false;
}

const ResourceItemDescriptor &ResourceItem::descriptor() const
{
    Q_ASSERT(m_rid);
    return *m_rid;
}

const QDateTime &ResourceItem::lastSet() const
{
    return m_lastSet;
}

const QDateTime &ResourceItem::lastChanged() const
{
    return m_lastChanged;
}

void ResourceItem::setTimeStamps(const QDateTime &t)
{
    m_lastSet = t;
    m_lastChanged = t;
}

QVariant ResourceItem::toVariant() const
{
    if (!m_lastSet.isValid())
    {
        return QVariant();
    }

    if (m_rid->type == DataTypeString ||
        m_rid->type == DataTypeTimePattern)
    {
        if (m_str)
        {
            return *m_str;
        }
        return QString();
    }
    else if (m_rid->type == DataTypeBool)
    {
        return (bool)m_num;
    }
    else if (m_rid->type == DataTypeTime)
    {
        return toString();
    }
    else
    {
       return (double)m_num;
    }

    return QVariant();
}

int ResourceItem::refreshInterval() const
{
    return m_refreshInterval;
}

void ResourceItem::setRefreshInterval(int interval)
{
    m_refreshInterval = interval;
}

void ResourceItem::setZclProperties(quint16 clusterId, const std::vector<quint16> &attributes, quint8 endpoint)
{
    m_clusterId = clusterId;
    m_attributes = attributes;
    m_endpoint = endpoint;
}

/*! Marks the resource item as involved in a rule. */
void ResourceItem::inRule(int ruleHandle)
{
    for (int handle : m_rulesInvolved)
    {
        if (handle == ruleHandle)
        {
            return;
        }
    }

    m_rulesInvolved.push_back(ruleHandle);
}

/*! Returns the rules handles in which the resource item is involved. */
const std::vector<int> &ResourceItem::rulesInvolved() const
{
    return m_rulesInvolved;
}

/*! Returns true if the item should be available in the public api. */
bool ResourceItem::isPublic() const
{
    return m_isPublic;
}

/*! Sets an item should be available in the public api. */
void ResourceItem::setIsPublic(bool isPublic)
{
    m_isPublic = isPublic;
}

void ResourceItem::setParseParameters(const std::vector<QVariant> &params)
{
    m_parseParameters = params;
}

void ResourceItem::setReadParameters(const std::vector<QVariant> &params)
{
    m_readParameters = params;
}

void ResourceItem::setWriteParameters(const std::vector<QVariant> &params)
{
    m_writeParameters = params;
}

/*! Initial main constructor. */
Resource::Resource(const char *prefix) :
    m_prefix(prefix)
{
    Q_ASSERT(prefix == RSensors || prefix == RLights || prefix == RGroups || prefix == RConfig || prefix == RDevices);
}

/*! Copy constructor. */
Resource::Resource(const Resource &other) :
    lastStatePush(other.lastStatePush),
    lastAttrPush(other.lastAttrPush),
    m_prefix(other.m_prefix),
    m_parent(other.m_parent),
    m_rItems(other.m_rItems)
{
}

/*! Move constructor. */
Resource::Resource(Resource &&other) noexcept
{
    *this = std::move(other);
}

/*! Copy assignment. */
Resource &Resource::operator=(const Resource &other)
{
    if (this != &other)
    {
        lastStatePush = other.lastStatePush;
        lastAttrPush = other.lastAttrPush;
        m_prefix = other.m_prefix;
        m_parent = other.m_parent;
        m_rItems = other.m_rItems;
    }
    return *this;
}

/*! Move assignment. */
Resource &Resource::operator=(Resource &&other) noexcept
{
    if (this != &other)
    {
        lastStatePush = std::move(other.lastStatePush);
        lastAttrPush = std::move(other.lastAttrPush);
        m_prefix = other.m_prefix;
        m_parent = other.m_parent;
        m_rItems = std::move(other.m_rItems);
    }
    return *this;
}

const char *Resource::prefix() const
{
    Q_ASSERT(m_prefix);
    return m_prefix;
}

ResourceItem *Resource::addItem(ApiDataType type, const char *suffix)
{
    ResourceItem *it = item(suffix);
    if (!it) // prevent double insertion
    {
        std::vector<ResourceItemDescriptor>::const_iterator i = rItemDescriptors.begin();
        std::vector<ResourceItemDescriptor>::const_iterator end = rItemDescriptors.end();

        for (; i != end; ++i)
        {
            if (i->suffix == suffix && i->type == type)
            {
                m_rItems.emplace_back(*i);
                return &m_rItems.back();
            }
        }

        DBG_Assert(0);
        DBG_Printf(DBG_ERROR, "unknown datatype:suffix +  %d: %s\n", type, suffix);
    }

    return it;
}

void Resource::removeItem(const char *suffix)
{
    auto i = m_rItems.begin();
    const auto end = m_rItems.end();

    for (; i != end; ++i)
    {
        if (i->descriptor().suffix != suffix)
        {
            continue;
        }

        *i = std::move(m_rItems.back());
        m_rItems.pop_back();
        break;
    }
}

ResourceItem *Resource::item(const char *suffix)
{
    for (size_t i = 0; i < m_rItems.size(); i++)
    {
        if (m_rItems[i].descriptor().suffix == suffix)
        {
            return &m_rItems[i];
        }
    }

    return nullptr;
}

const ResourceItem *Resource::item(const char *suffix) const
{
    for (size_t i = 0; i < m_rItems.size(); i++)
    {
        if (m_rItems[i].descriptor().suffix == suffix)
        {
            return &m_rItems[i];
        }
    }

    return nullptr;
}

bool Resource::toBool(const char *suffix) const
{
    const ResourceItem *i = item(suffix);
    if (i)
    {
        return i->toBool();
    }
    return false;
}

qint64 Resource::toNumber(const char *suffix) const
{
    const ResourceItem *i = item(suffix);
    if (i)
    {
        return i->toNumber();
    }
    return 0;
}

const QString &Resource::toString(const char *suffix) const
{
    const ResourceItem *i = item(suffix);
    if (i)
    {
        return i->toString();
    }
    return rInvalidString;
}

QVariant Resource::toVariant(const char *suffix) const
{
    const ResourceItem *i = item(suffix);
    if (i)
    {
        return i->toVariant();
    }
    return QVariant();
}

int Resource::itemCount() const
{
    return m_rItems.size();
}

ResourceItem *Resource::itemForIndex(size_t idx)
{
    if (idx < m_rItems.size())
    {
        return &m_rItems[idx];
    }
    return nullptr;
}

const ResourceItem *Resource::itemForIndex(size_t idx) const
{
    if (idx < m_rItems.size())
    {
        return &m_rItems[idx];
    }
    return nullptr;
}

/*! Adds \p stateChange to a Resource.

    If an equal StateChange already exists it will be replaced.
    TODO move out of Resource, it shouldn't depend on it.
 */
void Resource::addStateChange(const StateChange &stateChange)
{
    auto i = std::find(m_stateChanges.begin(), m_stateChanges.end(), stateChange);

    if (i != m_stateChanges.end())
    {
        *i = stateChange;
    }
    else
    {
        m_stateChanges.push_back(stateChange);
    }
}

/*! Removes all StateChange items having state StateFailed or StateFinished.

    TODO move out of Resource, it shouldn't depend on it.
 */
void Resource::cleanupStateChanges()
{
    while (!m_stateChanges.empty())
    {
        const auto i = std::find_if(m_stateChanges.begin(), m_stateChanges.end(), [](const StateChange &x)
        {
            return x.state() == StateChange::StateFailed || x.state() == StateChange::StateFinished;
        });

        if (i != m_stateChanges.end())
        {
            if (i->state() == StateChange::StateFinished)
            {
                DBG_Printf(DBG_INFO, "SC state change finished: %s\n", qPrintable(item(RAttrUniqueId)->toString()));
            }
            else if (i->state() == StateChange::StateFailed)
            {
                DBG_Printf(DBG_INFO, "SC state change failed: %s\n", qPrintable(item(RAttrUniqueId)->toString()));
            }

            m_stateChanges.erase(i);
        }
        else
        {
            break;
        }
    }
}<|MERGE_RESOLUTION|>--- conflicted
+++ resolved
@@ -9,16 +9,9 @@
  */
 
 #include <QString>
-<<<<<<< HEAD
-#include "deconz.h"
-#include "resource.h"
-#include "tuya.h"
-#include "de_web_plugin_private.h"
-=======
 
 #include "deconz/dbg_trace.h"
 #include "resource.h"
->>>>>>> fded4289
 
 const char *RDevices = "/devices";
 const char *RSensors = "/sensors";
