--- conflicted
+++ resolved
@@ -1039,28 +1039,7 @@
 }
 
 /*! Move constructor. */
-<<<<<<< HEAD
-ResourceItem::ResourceItem(ResourceItem &&other) :
-    m_isPublic(other.m_isPublic),
-    m_flags(other.m_flags),
-    m_num(other.m_num),
-    m_numPrev(other.m_numPrev),
-    m_str(nullptr),
-    m_rid(other.m_rid),
-    m_lastSet(std::move(other.m_lastSet)),
-    m_lastChanged(std::move(other.m_lastChanged)),
-    m_rulesInvolved(std::move(other.m_rulesInvolved)),
-    m_clusterId(other.m_clusterId),
-    m_attributeId(other.m_attributeId),
-    m_endpoint(other.m_endpoint),
-    m_parseFunction(other.m_parseFunction),
-    m_parseParameters(std::move(other.m_parseParameters)),
-    m_readParameters(std::move(other.m_readParameters)),
-    m_writeParameters(std::move(other.m_writeParameters))
-
-=======
 ResourceItem::ResourceItem(ResourceItem &&other) noexcept
->>>>>>> a8d64006
 {
     *this = std::move(other);
 }
@@ -1569,16 +1548,7 @@
 }
 
 /*! Move constructor. */
-<<<<<<< HEAD
-Resource::Resource(Resource &&other) :
-    lastStatePush(std::move(other.lastStatePush)),
-    lastAttrPush(std::move(other.lastAttrPush)),
-    m_prefix(other.m_prefix),
-    m_parent(other.m_parent),
-    m_rItems(std::move(other.m_rItems))
-=======
 Resource::Resource(Resource &&other) noexcept
->>>>>>> a8d64006
 {
     *this = std::move(other);
 }
