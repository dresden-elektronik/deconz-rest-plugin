/*
 * Copyright (c) 2017-2020 dresden elektronik ingenieurtechnik gmbh.
 * All rights reserved.
 *
 * The software in this package is published under the terms of the BSD
 * style license a copy of which has been included with this distribution in
 * the LICENSE.txt file.
 *
 */

#include <QString>
#include <QJSEngine>
#include "deconz.h"
#include "resource.h"
#include "tuya.h"
#include "de_web_plugin_private.h"

const char *RDevices = "/devices";
const char *RSensors = "/sensors";
const char *RLights = "/lights";
const char *RGroups = "/groups";
const char *RConfig = "/config";

const char *REventAdded = "event/added";
const char *REventAwake = "event/awake";
const char *REventBindingTable = "event/binding.table";
const char *REventBindingTick = "event/binding.tick";
const char *REventDeleted = "event/deleted";
const char *REventPoll = "event/poll";
const char *REventValidGroup = "event/validgroup";
const char *REventCheckGroupAnyOn = "event/checkgroupanyon";
const char *REventNodeDescriptor = "event/node.descriptor";
const char *REventActiveEndpoints = "event/active.endpoints";
const char *REventSimpleDescriptor = "event/simple.descriptor";
const char *REventStateEnter = "event/state.enter";
const char *REventStateLeave = "event/state.leave";
const char *REventStateTimeout = "event/state.timeout";
const char *REventTick = "event/tick";

const char *RInvalidSuffix = "invalid/suffix";

const char *RAttrName = "attr/name";
const char *RAttrManufacturerName = "attr/manufacturername";
const char *RAttrModelId = "attr/modelid";
const char *RAttrType = "attr/type";
const char *RAttrClass = "attr/class";
const char *RAttrId = "attr/id";
const char *RAttrUniqueId = "attr/uniqueid";
const char *RAttrProductId = "attr/productid";
const char *RAttrSwVersion = "attr/swversion";
const char *RAttrLastAnnounced = "attr/lastannounced";
const char *RAttrLastSeen = "attr/lastseen";
const char *RAttrExtAddress = "attr/extaddress";
const char *RAttrNwkAddress = "attr/nwkaddress";
const char *RAttrGroupAddress = "attr/groupaddress";

const char *RActionScene = "action/scene";

const char *RStateAirQuality = "state/airquality";
const char *RStateAirQualityPpb = "state/airqualityppb";
const char *RStateAlarm = "state/alarm";
const char *RStateAlert = "state/alert";
const char *RStateAllOn = "state/all_on";
const char *RStateAngle = "state/angle";
const char *RStateAnyOn = "state/any_on";
const char *RStateBattery = "state/battery";
const char *RStateBri = "state/bri";
const char *RStateButtonEvent = "state/buttonevent";
const char *RStateCarbonMonoxide = "state/carbonmonoxide";
const char *RStateColorMode = "state/colormode";
const char *RStateConsumption = "state/consumption";
const char *RStateCurrent = "state/current";
const char *RStateCt = "state/ct";
const char *RStateDark = "state/dark";
const char *RStateDaylight = "state/daylight";
const char *RStateEffect = "state/effect";
const char *RStateErrorCode = "state/errorcode";
const char *RStateEventDuration = "state/eventduration";
const char *RStateFire = "state/fire";
const char *RStateFlag = "state/flag";
const char *RStateFloorTemperature = "state/floortemperature";
const char *RStateGesture = "state/gesture";
const char *RStateHeating = "state/heating";
const char *RStateHue = "state/hue";
const char *RStateHumidity = "state/humidity";
const char *RStateLastCheckin = "state/lastcheckin";
const char *RStateLastSet = "state/lastset";
const char *RStateLastUpdated = "state/lastupdated";
const char *RStateLift = "state/lift";
const char *RStateLightLevel = "state/lightlevel";
const char *RStateLowBattery = "state/lowbattery";
const char *RStateLocaltime = "state/localtime";
const char *RStateLux = "state/lux";
const char *RStateMountingModeActive = "state/mountingmodeactive";
const char *RStateOn = "state/on";
const char *RStateOpen = "state/open";
const char *RStateOrientationX = "state/orientation_x";
const char *RStateOrientationY = "state/orientation_y";
const char *RStateOrientationZ = "state/orientation_z";
const char *RStatePresence = "state/presence";
const char *RStatePressure = "state/pressure";
const char *RStatePower = "state/power";
const char *RStateReachable = "state/reachable";
const char *RStateSat = "state/sat";
const char *RStateSpectralX = "state/spectral_x";
const char *RStateSpectralY = "state/spectral_y";
const char *RStateSpectralZ = "state/spectral_z";
const char *RStateSpeed = "state/speed";
const char *RStateStatus = "state/status";
const char *RStateSunrise = "state/sunrise";
const char *RStateSunset = "state/sunset";
const char *RStateUtc = "state/utc";
const char *RStateTampered = "state/tampered";
const char *RStateTemperature = "state/temperature";
const char *RStateTest = "state/test";
const char *RStateTilt = "state/tilt";
const char *RStateTiltAngle = "state/tiltangle";
const char *RStateValve = "state/valve";
const char *RStateVibration = "state/vibration";
const char *RStateVibrationStrength = "state/vibrationstrength";
const char *RStateVoltage = "state/voltage";
const char *RStateWater = "state/water";
const char *RStateWindowOpen = "state/windowopen";
const char *RStateX = "state/x";
const char *RStateY = "state/y";

const QStringList RStateEffectValues({
    "none", "colorloop"
});
const QStringList RStateEffectValuesMueller({
    "none", "colorloop", "sunset", "party", "worklight", "campfire", "romance", "nightlight"
});

const char *RConfigAlert = "config/alert";
const char *RConfigBattery = "config/battery";
const char *RConfigColorCapabilities = "config/colorcapabilities";
<<<<<<< HEAD
const char *RConfigCtMin = "config/ctmin";
const char *RConfigCtMax = "config/ctmax";
const char *RConfigCheckin = "config/checkin";
=======
>>>>>>> 65649810
const char *RConfigConfigured = "config/configured";
const char *RConfigCoolSetpoint = "config/coolsetpoint";
const char *RConfigCtMin = "config/ctmin";
const char *RConfigCtMax = "config/ctmax";
const char *RConfigDelay = "config/delay";
const char *RConfigDeviceMode = "config/devicemode";
const char *RConfigDisplayFlipped = "config/displayflipped";
const char *RConfigDuration = "config/duration";
const char *RConfigEnrolled = "config/enrolled";
const char *RConfigFanMode = "config/fanmode";
const char *RConfigGroup = "config/group";
const char *RConfigHeatSetpoint = "config/heatsetpoint";
const char *RConfigHostFlags = "config/hostflags";
const char *RConfigId = "config/id";
const char *RConfigInterfaceMode = "config/interfacemode";
const char *RConfigLastChangeAmount = "config/lastchange_amount";
const char *RConfigLastChangeSource = "config/lastchange_source";
const char *RConfigLastChangeTime = "config/lastchange_time";
const char *RConfigLat = "config/lat";
const char *RConfigLedIndication = "config/ledindication";
const char *RConfigLevelMin = "config/levelmin";
const char *RConfigLocalTime = "config/localtime";
const char *RConfigLocked = "config/locked";
const char *RConfigLong = "config/long";
const char *RConfigMode = "config/mode";
const char *RConfigMountingMode = "config/mountingmode";
const char *RConfigExternalTemperatureSensor = "config/externalsensortemp";
const char *RConfigExternalWindowOpen = "config/externalwindowopen";
const char *RConfigOffset = "config/offset";
const char *RConfigOn = "config/on";
const char *RConfigPending = "config/pending";
const char *RConfigPowerup = "config/powerup";
const char *RConfigPowerOnCt = "config/poweronct";
const char *RConfigPowerOnLevel = "config/poweronlevel";
const char *RConfigPulseConfiguration = "config/pulseconfiguration";
const char *RConfigPreset = "config/preset";
const char *RConfigMelody = "config/melody";
const char *RConfigVolume = "config/volume";
const char *RConfigTempThreshold = "config/temperaturethreshold";
const char *RConfigHumiThreshold = "config/humiditythreshold";
const char *RConfigReachable = "config/reachable";
const char *RConfigSchedule = "config/schedule";
const char *RConfigScheduleOn = "config/schedule_on";
const char *RConfigSensitivity = "config/sensitivity";
const char *RConfigSensitivityMax = "config/sensitivitymax";
const char *RConfigSetValve = "config/setvalve";
const char *RConfigSunriseOffset = "config/sunriseoffset";
const char *RConfigSunsetOffset = "config/sunsetoffset";
const char *RConfigSwingMode = "config/swingmode";
const char *RConfigTemperature = "config/temperature";
const char *RConfigTemperatureMeasurement = "config/temperaturemeasurement";
const char *RConfigTholdDark = "config/tholddark";
const char *RConfigTholdOffset = "config/tholdoffset";
const char *RConfigUrl = "config/url";
const char *RConfigUsertest = "config/usertest";
const char *RConfigWindowCoveringType = "config/windowcoveringtype";
const char *RConfigWindowOpen = "config/windowopen_set";
const char *RConfigUbisysJ1Mode = "config/ubisys_j1_mode";
const char *RConfigUbisysJ1WindowCoveringType = "config/ubisys_j1_windowcoveringtype";
const char *RConfigUbisysJ1ConfigurationAndStatus = "config/ubisys_j1_configurationandstatus";
const char *RConfigUbisysJ1InstalledOpenLimitLift = "config/ubisys_j1_installedopenlimitlift";
const char *RConfigUbisysJ1InstalledClosedLimitLift = "config/ubisys_j1_installedclosedlimitlift";
const char *RConfigUbisysJ1InstalledOpenLimitTilt = "config/ubisys_j1_installedopenlimittilt";
const char *RConfigUbisysJ1InstalledClosedLimitTilt = "config/ubisys_j1_installedclosedlimittilt";
const char *RConfigUbisysJ1TurnaroundGuardTime = "config/ubisys_j1_turnaroundguardtime";
const char *RConfigUbisysJ1LiftToTiltTransitionSteps = "config/ubisys_j1_lifttotilttransitionsteps";
const char *RConfigUbisysJ1TotalSteps = "config/ubisys_j1_totalsteps";
const char *RConfigUbisysJ1LiftToTiltTransitionSteps2 = "config/ubisys_j1_lifttotilttransitionsteps2";
const char *RConfigUbisysJ1TotalSteps2 = "config/ubisys_j1_totalsteps2";
const char *RConfigUbisysJ1AdditionalSteps = "config/ubisys_j1_additionalsteps";
const char *RConfigUbisysJ1InactivePowerThreshold = "config/ubisys_j1_inactivepowerthreshold";
const char *RConfigUbisysJ1StartupSteps = "config/ubisys_j1_startupsteps";

const QStringList RConfigDeviceModeValues({
    "singlerocker", "singlepushbutton", "dualrocker", "dualpushbutton"
});

const QStringList RConfigLastChangeSourceValues({
    "manual", "schedule", "zigbee"
});

static std::vector<const char*> rPrefixes;
static std::vector<ResourceItemDescriptor> rItemDescriptors;
static const QString rInvalidString; // is returned when string is asked but not available
const ResourceItemDescriptor rInvalidItemDescriptor(DataTypeUnknown, RInvalidSuffix);

/*! A generic function to parse ZCL values from read/report commands.
    The item->parseParameters() is expected to contain 5 elements (given in the device description file).

    ["parseGenericAttribute/4", endpoint, clusterId, attributeId, expression]

    - endpoint, 0xff means any endpoint
    - clusterId: string hex value
    - attributeId: string hex value
    - expression: Javascript expression to transform the raw value

    Example: { "parse": ["parseGenericAttribute/4", 1, "0x0402", "0x0000", "$raw + $config/offset"] }
 */
bool parseGenericAttribute4(Resource *r, ResourceItem *item, const deCONZ::ApsDataIndication &ind, const deCONZ::ZclFrame &zclFrame)
{
    Q_UNUSED(r)

    bool result = false;

    if (zclFrame.commandId() != deCONZ::ZclReadAttributesResponseId && zclFrame.commandId() != deCONZ::ZclReportAttributesId)
    {
        return result;
    }

    if (!item->parseFunction()) // init on first call
    {
        Q_ASSERT(item->parseParameters().size() == 5);
        if (item->parseParameters().size() != 5)
        {
            return result;
        }
        bool ok;
        const auto endpoint = item->parseParameters().at(1).toString().toUInt(&ok, 0);
        const auto clusterId = ok ? item->parseParameters().at(2).toString().toUInt(&ok, 0) : 0;
        const auto attributeId = ok ? item->parseParameters().at(3).toString().toUInt(&ok, 0) : 0;

        if (!ok)
        {
            return result;
        }

        item->setParseFunction(parseGenericAttribute4);
        item->setZclProperties(clusterId, attributeId, endpoint);
    }

    if (ind.clusterId() != item->clusterId() || zclFrame.payload().isEmpty())
    {
        return result;
    }

    if (item->endpoint() < 0xff && item->endpoint() != ind.srcEndpoint())
    {
        return result;
    }

    QDataStream stream(zclFrame.payload());
    stream.setByteOrder(QDataStream::LittleEndian);

    while (!stream.atEnd())
    {
        quint16 attrId;
        quint8 status;
        quint8 dataType;

        stream >> attrId;

        if (zclFrame.commandId() == deCONZ::ZclReadAttributesResponseId)
        {
            stream >> status;
            if (status != deCONZ::ZclSuccessStatus)
            {
                continue;
            }
        }

        stream >> dataType;
        deCONZ::ZclAttribute attr(attrId, dataType, QLatin1String(""), deCONZ::ZclReadWrite, true);

        if (!attr.readFromStream(stream))
        {
            break;
        }

        if (attrId == item->attributeId())
        {
            auto expr = item->parseParameters().back().toString();

            if (expr.contains(QLatin1String("$old")) && dataType < deCONZ::ZclOctedString)
            {
                expr.replace("$old", QString::number(item->toNumber()));
            }

            if (expr == QLatin1String("$raw"))
            {
                if (item->setValue(attr.toVariant(), ResourceItem::SourceDevice))
                {
                    result = true;
                }

                DBG_Printf(DBG_INFO, "RD cluster: 0x%04X / %04X --> %s\n", ind.clusterId(), attrId, qPrintable(attr.toString()));
            }
            else if (expr.contains(QLatin1String("$raw")) && dataType < deCONZ::ZclOctedString) // numeric data type
            {
                if ((dataType >= deCONZ::Zcl8BitData && dataType <= deCONZ::Zcl64BitUint)
                     || dataType == deCONZ::Zcl8BitEnum || dataType == deCONZ::Zcl16BitEnum)
                {
                    expr.replace("$raw", QString::number(attr.numericValue().u64));
                }
                else if (dataType >= deCONZ::Zcl8BitInt && dataType <= deCONZ::Zcl64BitInt)
                {
                    expr.replace("$raw", QString::number(attr.numericValue().s64));
                }
                else if (dataType >= deCONZ::ZclSemiFloat && dataType <= deCONZ::ZclDoubleFloat)
                {
                    expr.replace("$raw", QString::number(attr.numericValue().real));
                }
                else
                {
                    return result;
                }

                QJSEngine engine;

                const auto res = engine.evaluate(expr);

                if (!res.isError())
                {
                    DBG_Printf(DBG_INFO, "expression: %s = %.0f\n", qPrintable(expr), res.toNumber());
                    item->setValue(res.toVariant(), ResourceItem::SourceDevice);
                    result = true;
                }
                else
                {
                    DBG_Printf(DBG_INFO, "failed to evaluate expression: %s, err: %d\n", qPrintable(expr), res.errorType());
                }
            }
            break;
        }
    }

    return result;
}

/*! A generic function to read ZCL attributes.
    The item->readParameters() is expected to contain 5 elements (given in the device description file).

    ["readGenericAttribute/4", endpoint, clusterId, attributeId, manufacturerCode]

    - endpoint, 0xff means any endpoint
    - clusterId: string hex value
    - attributeId: string hex value
    - manufacturerCode: must be set to 0x0000 for non manufacturer specific commands

    Example: { "read": ["readGenericAttribute/4", 1, "0x0402", "0x0000", "0x110b"] }
 */
bool readGenericAttribute4(const Resource *r, const ResourceItem *item, deCONZ::ApsController *apsCtrl)
{
    bool result = false;
    Q_ASSERT(item->readParameters().size() == 5);
    if (item->readParameters().size() != 5)
    {
        return result;
    }

    const auto *extAddr = r->item(RAttrExtAddress);
    const auto *nwkAddr = r->item(RAttrNwkAddress);

    if (!extAddr || !nwkAddr)
    {
        return result;
    }

    bool ok;
    const auto endpoint = item->readParameters().at(1).toString().toUInt(&ok, 0);
    const auto clusterId = ok ? item->readParameters().at(2).toString().toUInt(&ok, 0) : 0;
    const auto attributeId = ok ? item->readParameters().at(3).toString().toUInt(&ok, 0) : 0;
    const auto manufacturerCode = ok ? item->readParameters().at(4).toString().toUInt(&ok, 0) : 0;

    if (!ok)
    {
        return result;
    }

    DBG_Printf(DBG_INFO, "readGenericAttribute/4, ep: 0x%02X, cl: 0x%04X, attr: 0x%04X, mfcode: 0x%04X\n", endpoint, clusterId, attributeId, manufacturerCode);

    const std::vector<quint16> attributes = { static_cast<quint16>(attributeId) };


//    task.req.setTxOptions(deCONZ::ApsTxAcknowledgedTransmission);
    deCONZ::ApsDataRequest req;
    req.setDstEndpoint(endpoint);
    req.setDstAddressMode(deCONZ::ApsExtAddress);
    req.dstAddress().setExt(extAddr->toNumber());
    req.dstAddress().setNwk(nwkAddr->toNumber());
    req.setClusterId(clusterId);
    req.setProfileId(HA_PROFILE_ID);
    req.setSrcEndpoint(0x01); // todo dynamic

    deCONZ::ZclFrame zclFrame;

    zclFrame.setSequenceNumber(zclNextSequenceNumber());
    zclFrame.setCommandId(deCONZ::ZclReadAttributesId);

    if (manufacturerCode)
    {
        zclFrame.setFrameControl(deCONZ::ZclFCProfileCommand |
                                      deCONZ::ZclFCManufacturerSpecific |
                                      deCONZ::ZclFCDirectionClientToServer |
                                      deCONZ::ZclFCDisableDefaultResponse);
        zclFrame.setManufacturerCode(manufacturerCode);
    }
    else
    {
        zclFrame.setFrameControl(deCONZ::ZclFCProfileCommand |
                                      deCONZ::ZclFCDirectionClientToServer |
                                      deCONZ::ZclFCDisableDefaultResponse);
    }

    { // payload
        QDataStream stream(&zclFrame.payload(), QIODevice::WriteOnly);
        stream.setByteOrder(QDataStream::LittleEndian);

        for (uint i = 0; i < attributes.size(); i++)
        {
            stream << attributes[i];
        }
    }


    { // ZCL frame
        QDataStream stream(&req.asdu(), QIODevice::WriteOnly);
        stream.setByteOrder(QDataStream::LittleEndian);
        zclFrame.writeToStream(stream);
    }

    if (apsCtrl->apsdeDataRequest(req) == deCONZ::Success)
    {
        result = true;
    }
    else
    {

    }

    return result;
}

/*! A generic function to write ZCL attributes.
    The item->writeParameters() is expected to contain 7 elements (given in the device description file).

    ["writeGenericAttribute/6", endpoint, clusterId, attributeId, zclDataType, manufacturerCode, expression]

    - endpoint: the destination endpoint
    - clusterId: string hex value
    - attributeId: string hex value
    - zclDataType: string hex value
    - manufacturerCode: must be set to 0x0000 for non manufacturer specific commands
    - expression: to transform the item value

    Example: { "write": ["writeGenericAttribute/6", 1, "0x0020", "0x0000", "0x23", "0x0000", "$raw"] }
 */
bool writeGenericAttribute6(const Resource *r, const ResourceItem *item, deCONZ::ApsController *apsCtrl)
{
    Q_ASSERT(r);
    Q_ASSERT(item);
    Q_ASSERT(apsCtrl);

    bool result = false;
    Q_ASSERT(item->writeParameters().size() == 7);
    if (item->writeParameters().size() != 7)
    {
        return result;
    }

    const auto rParent = r->parentResource() ? r->parentResource() : r;
    const auto *extAddr = rParent->item(RAttrExtAddress);
    const auto *nwkAddr = rParent->item(RAttrNwkAddress);

    if (!extAddr || !nwkAddr)
    {
        return result;
    }

    bool ok;
    const auto endpoint = item->writeParameters().at(1).toString().toUInt(&ok, 0);
    const auto clusterId = ok ? item->writeParameters().at(2).toString().toUInt(&ok, 0) : 0;
    const auto attributeId = ok ? item->writeParameters().at(3).toString().toUInt(&ok, 0) : 0;
    const auto dataType = ok ? item->writeParameters().at(4).toString().toUInt(&ok, 0) : 0;
    const auto manufacturerCode = ok ? item->writeParameters().at(5).toString().toUInt(&ok, 0) : 0;
    auto expr = item->writeParameters().back().toString();

    if (!ok)
    {
        return result;
    }

    DBG_Printf(DBG_INFO, "writeGenericAttribute/6, ep: 0x%02X, cl: 0x%04X, attr: 0x%04X, type: 0x%02X, mfcode: 0x%04X, expr: %s\n", endpoint, clusterId, attributeId, dataType, manufacturerCode, qPrintable(expr));

    const std::vector<quint16> attributes = { static_cast<quint16>(attributeId) };


    deCONZ::ApsDataRequest req;
    deCONZ::ZclFrame zclFrame;

    req.setDstEndpoint(endpoint);
    req.setTxOptions(deCONZ::ApsTxAcknowledgedTransmission);
    req.setDstAddressMode(deCONZ::ApsNwkAddress);
    req.dstAddress().setNwk(nwkAddr->toNumber());
    req.dstAddress().setExt(extAddr->toNumber());
    req.setClusterId(clusterId);
    req.setProfileId(HA_PROFILE_ID);
    req.setSrcEndpoint(1); // TODO

    zclFrame.setSequenceNumber(zclNextSequenceNumber());
    zclFrame.setCommandId(deCONZ::ZclWriteAttributesId);

    if (manufacturerCode)
    {
        zclFrame.setFrameControl(deCONZ::ZclFCProfileCommand |
                                 deCONZ::ZclFCManufacturerSpecific |
                                 deCONZ::ZclFCDirectionClientToServer |
                                 deCONZ::ZclFCDisableDefaultResponse);
        zclFrame.setManufacturerCode(manufacturerCode);
    }
    else
    {
        zclFrame.setFrameControl(deCONZ::ZclFCProfileCommand |
                                 deCONZ::ZclFCDirectionClientToServer |
                                 deCONZ::ZclFCDisableDefaultResponse);
    }

    { // payload
        deCONZ::ZclAttribute attribute(attributeId, dataType, QLatin1String(""), deCONZ::ZclReadWrite, true);

        if (expr == QLatin1String("$raw"))
        {
            attribute.setValue(item->toVariant());
        }
        else if (expr.contains(QLatin1String("$raw")) && dataType < deCONZ::ZclOctedString) // numeric data type
        {
            if ((dataType >= deCONZ::Zcl8BitData && dataType <= deCONZ::Zcl64BitUint)
                    || dataType == deCONZ::Zcl8BitEnum || dataType == deCONZ::Zcl16BitEnum)
            {
                expr.replace("$raw", QString::number(item->toNumber()));
            }
            else if (dataType >= deCONZ::Zcl8BitInt && dataType <= deCONZ::Zcl64BitInt)
            {
                expr.replace("$raw", QString::number(item->toNumber()));
            }
            else if (dataType >= deCONZ::ZclSemiFloat && dataType <= deCONZ::ZclDoubleFloat)
            {
                Q_ASSERT(0); // TODO implement
            }
            else
            {
                return result;
            }

            QJSEngine engine;

            const auto res = engine.evaluate(expr);

            if (!res.isError())
            {
                DBG_Printf(DBG_INFO, "expression: %s = %.0f\n", qPrintable(expr), res.toNumber());
                attribute.setValue(res.toVariant());
            }
            else
            {
                DBG_Printf(DBG_INFO, "failed to evaluate expression: %s, err: %d\n", qPrintable(expr), res.errorType());
                return result;
            }
        }

        QDataStream stream(&zclFrame.payload(), QIODevice::WriteOnly);
        stream.setByteOrder(QDataStream::LittleEndian);

        stream << attribute.id();
        stream << attribute.dataType();

        if (!attribute.writeToStream(stream))
        {
            return result;
        }
    }

    { // ZCL frame
        QDataStream stream(&req.asdu(), QIODevice::WriteOnly);
        stream.setByteOrder(QDataStream::LittleEndian);
        zclFrame.writeToStream(stream);
    }

    result = apsCtrl->apsdeDataRequest(req) == deCONZ::Success;

    return result;
}

const std::vector<ParseFunction> parseFunctions = {
    ParseFunction("parseGenericAttribute/4", 4, parseGenericAttribute4)
};

const std::vector<ReadFunction> readFunctions = {
    ReadFunction("readGenericAttribute/4", 4, readGenericAttribute4)
};

const std::vector<WriteFunction> writeFunctions = {
    WriteFunction("writeGenericAttribute/6", 6, writeGenericAttribute6)
};

void initResourceDescriptors()
{
    rPrefixes.clear();
    rItemDescriptors.clear();

    // init resource lookup
    rItemDescriptors.emplace_back(ResourceItemDescriptor(DataTypeString, RAttrName));
    rItemDescriptors.emplace_back(ResourceItemDescriptor(DataTypeString, RAttrManufacturerName));
    rItemDescriptors.emplace_back(ResourceItemDescriptor(DataTypeString, RAttrModelId));
    rItemDescriptors.emplace_back(ResourceItemDescriptor(DataTypeString, RAttrType));
    rItemDescriptors.emplace_back(ResourceItemDescriptor(DataTypeString, RAttrClass));
    rItemDescriptors.emplace_back(ResourceItemDescriptor(DataTypeString, RAttrId));
    rItemDescriptors.emplace_back(ResourceItemDescriptor(DataTypeString, RAttrUniqueId));
    rItemDescriptors.emplace_back(ResourceItemDescriptor(DataTypeString, RAttrProductId));
    rItemDescriptors.emplace_back(ResourceItemDescriptor(DataTypeString, RAttrSwVersion));
    rItemDescriptors.emplace_back(ResourceItemDescriptor(DataTypeTime, RAttrLastAnnounced));
    rItemDescriptors.emplace_back(ResourceItemDescriptor(DataTypeTime, RAttrLastSeen));
    rItemDescriptors.emplace_back(ResourceItemDescriptor(DataTypeUInt64, RAttrExtAddress));
    rItemDescriptors.emplace_back(ResourceItemDescriptor(DataTypeUInt16, RAttrNwkAddress));
    rItemDescriptors.emplace_back(ResourceItemDescriptor(DataTypeUInt16, RAttrGroupAddress));

    rItemDescriptors.emplace_back(ResourceItemDescriptor(DataTypeString, RStateAirQuality));
    rItemDescriptors.emplace_back(ResourceItemDescriptor(DataTypeUInt16, RStateAirQualityPpb));
    rItemDescriptors.emplace_back(ResourceItemDescriptor(DataTypeBool, RStateAlarm));
    rItemDescriptors.emplace_back(ResourceItemDescriptor(DataTypeString, RStateAlert));
    rItemDescriptors.emplace_back(ResourceItemDescriptor(DataTypeBool, RStateAllOn));
    rItemDescriptors.emplace_back(ResourceItemDescriptor(DataTypeUInt16, RStateAngle));
    rItemDescriptors.emplace_back(ResourceItemDescriptor(DataTypeBool, RStateAnyOn));
    rItemDescriptors.emplace_back(ResourceItemDescriptor(DataTypeUInt8, RStateBattery, 0, 100));
    rItemDescriptors.emplace_back(ResourceItemDescriptor(DataTypeUInt8, RStateBri));
    rItemDescriptors.emplace_back(ResourceItemDescriptor(DataTypeInt32, RStateButtonEvent));
    rItemDescriptors.emplace_back(ResourceItemDescriptor(DataTypeBool, RStateCarbonMonoxide));
    rItemDescriptors.emplace_back(ResourceItemDescriptor(DataTypeString, RStateColorMode));
    rItemDescriptors.emplace_back(ResourceItemDescriptor(DataTypeUInt64, RStateConsumption));
    rItemDescriptors.emplace_back(ResourceItemDescriptor(DataTypeUInt16, RStateCurrent));
    rItemDescriptors.emplace_back(ResourceItemDescriptor(DataTypeUInt16, RStateCt));
    rItemDescriptors.emplace_back(ResourceItemDescriptor(DataTypeBool, RStateDark));
    rItemDescriptors.emplace_back(ResourceItemDescriptor(DataTypeBool, RStateDaylight));
    rItemDescriptors.emplace_back(ResourceItemDescriptor(DataTypeString, RStateEffect));
    rItemDescriptors.emplace_back(ResourceItemDescriptor(DataTypeString, RStateErrorCode));
    rItemDescriptors.emplace_back(ResourceItemDescriptor(DataTypeUInt16, RStateEventDuration));
    rItemDescriptors.emplace_back(ResourceItemDescriptor(DataTypeBool, RStateFire));
    rItemDescriptors.emplace_back(ResourceItemDescriptor(DataTypeBool, RStateFlag));
    rItemDescriptors.emplace_back(ResourceItemDescriptor(DataTypeInt16, RStateFloorTemperature, -27315, 32767));
    rItemDescriptors.emplace_back(ResourceItemDescriptor(DataTypeInt32, RStateGesture));
    rItemDescriptors.emplace_back(ResourceItemDescriptor(DataTypeBool, RStateHeating));
    rItemDescriptors.emplace_back(ResourceItemDescriptor(DataTypeUInt16, RStateHue));
    rItemDescriptors.emplace_back(ResourceItemDescriptor(DataTypeUInt16, RStateHumidity, 0, 10000));
    rItemDescriptors.emplace_back(ResourceItemDescriptor(DataTypeTime, RStateLastCheckin));
    rItemDescriptors.emplace_back(ResourceItemDescriptor(DataTypeTime, RStateLastSet));
    rItemDescriptors.emplace_back(ResourceItemDescriptor(DataTypeTime, RStateLastUpdated));
    rItemDescriptors.emplace_back(ResourceItemDescriptor(DataTypeUInt8, RStateLift, 0, 100));
    rItemDescriptors.emplace_back(ResourceItemDescriptor(DataTypeUInt16, RStateLightLevel, 0, 0xfffe));
    rItemDescriptors.emplace_back(ResourceItemDescriptor(DataTypeTime, RStateLocaltime));
    rItemDescriptors.emplace_back(ResourceItemDescriptor(DataTypeBool, RStateLowBattery));
    rItemDescriptors.emplace_back(ResourceItemDescriptor(DataTypeUInt32, RStateLux));
    rItemDescriptors.emplace_back(ResourceItemDescriptor(DataTypeBool, RStateMountingModeActive));
    rItemDescriptors.emplace_back(ResourceItemDescriptor(DataTypeBool, RStateOn));
    rItemDescriptors.emplace_back(ResourceItemDescriptor(DataTypeBool, RStateOpen));
    rItemDescriptors.emplace_back(ResourceItemDescriptor(DataTypeInt16, RStateOrientationX));
    rItemDescriptors.emplace_back(ResourceItemDescriptor(DataTypeInt16, RStateOrientationY));
    rItemDescriptors.emplace_back(ResourceItemDescriptor(DataTypeInt16, RStateOrientationZ));
    rItemDescriptors.emplace_back(ResourceItemDescriptor(DataTypeBool, RStatePresence));
    rItemDescriptors.emplace_back(ResourceItemDescriptor(DataTypeInt16, RStatePressure, 0, 32767));
    rItemDescriptors.emplace_back(ResourceItemDescriptor(DataTypeInt16, RStatePower));
    rItemDescriptors.emplace_back(ResourceItemDescriptor(DataTypeBool, RStateReachable));
    rItemDescriptors.emplace_back(ResourceItemDescriptor(DataTypeUInt8, RStateSat));
    rItemDescriptors.emplace_back(ResourceItemDescriptor(DataTypeString, RActionScene));
    rItemDescriptors.emplace_back(ResourceItemDescriptor(DataTypeUInt16, RStateSpectralX));
    rItemDescriptors.emplace_back(ResourceItemDescriptor(DataTypeUInt16, RStateSpectralY));
    rItemDescriptors.emplace_back(ResourceItemDescriptor(DataTypeUInt16, RStateSpectralZ));
    rItemDescriptors.emplace_back(ResourceItemDescriptor(DataTypeUInt8, RStateSpeed, 0, 6));
    rItemDescriptors.emplace_back(ResourceItemDescriptor(DataTypeInt32, RStateStatus));
    rItemDescriptors.emplace_back(ResourceItemDescriptor(DataTypeTime, RStateSunrise));
    rItemDescriptors.emplace_back(ResourceItemDescriptor(DataTypeTime, RStateSunset));
    rItemDescriptors.emplace_back(ResourceItemDescriptor(DataTypeBool, RStateTampered));
    rItemDescriptors.emplace_back(ResourceItemDescriptor(DataTypeInt16, RStateTemperature, -27315, 32767));
    rItemDescriptors.emplace_back(ResourceItemDescriptor(DataTypeBool, RStateTest));
    rItemDescriptors.emplace_back(ResourceItemDescriptor(DataTypeUInt8, RStateTilt, 0, 100));
    rItemDescriptors.emplace_back(ResourceItemDescriptor(DataTypeUInt16, RStateTiltAngle));
    rItemDescriptors.emplace_back(ResourceItemDescriptor(DataTypeTime, RStateUtc));
    rItemDescriptors.emplace_back(ResourceItemDescriptor(DataTypeUInt8, RStateValve));
    rItemDescriptors.emplace_back(ResourceItemDescriptor(DataTypeBool, RStateVibration));
    rItemDescriptors.emplace_back(ResourceItemDescriptor(DataTypeUInt16, RStateVibrationStrength));
    rItemDescriptors.emplace_back(ResourceItemDescriptor(DataTypeUInt16, RStateVoltage));
    rItemDescriptors.emplace_back(ResourceItemDescriptor(DataTypeBool, RStateWater));
    rItemDescriptors.emplace_back(ResourceItemDescriptor(DataTypeString, RStateWindowOpen));
    rItemDescriptors.emplace_back(ResourceItemDescriptor(DataTypeUInt16, RStateX));
    rItemDescriptors.emplace_back(ResourceItemDescriptor(DataTypeUInt16, RStateY));

    rItemDescriptors.emplace_back(ResourceItemDescriptor(DataTypeString, RConfigAlert));
    rItemDescriptors.emplace_back(ResourceItemDescriptor(DataTypeUInt8, RConfigBattery, 0, 100));
    rItemDescriptors.emplace_back(ResourceItemDescriptor(DataTypeUInt16, RConfigColorCapabilities));
    rItemDescriptors.emplace_back(ResourceItemDescriptor(DataTypeUInt16, RConfigCtMin));
    rItemDescriptors.emplace_back(ResourceItemDescriptor(DataTypeUInt16, RConfigCtMax));
    rItemDescriptors.emplace_back(ResourceItemDescriptor(DataTypeUInt32, RConfigCheckin));
    rItemDescriptors.emplace_back(ResourceItemDescriptor(DataTypeBool, RConfigConfigured));
    rItemDescriptors.emplace_back(ResourceItemDescriptor(DataTypeInt16, RConfigCoolSetpoint, 700, 3500));
    rItemDescriptors.emplace_back(ResourceItemDescriptor(DataTypeUInt16, RConfigDelay));
    rItemDescriptors.emplace_back(ResourceItemDescriptor(DataTypeString, RConfigDeviceMode));
    rItemDescriptors.emplace_back(ResourceItemDescriptor(DataTypeBool, RConfigDisplayFlipped));
    rItemDescriptors.emplace_back(ResourceItemDescriptor(DataTypeUInt16, RConfigDuration));
    rItemDescriptors.emplace_back(ResourceItemDescriptor(DataTypeUInt32, RConfigEnrolled));
    rItemDescriptors.emplace_back(ResourceItemDescriptor(DataTypeString, RConfigFanMode));
    rItemDescriptors.emplace_back(ResourceItemDescriptor(DataTypeString, RConfigGroup));
    rItemDescriptors.emplace_back(ResourceItemDescriptor(DataTypeInt16, RConfigHeatSetpoint, 500, 3200));
    rItemDescriptors.emplace_back(ResourceItemDescriptor(DataTypeUInt32, RConfigHostFlags));
    rItemDescriptors.emplace_back(ResourceItemDescriptor(DataTypeUInt32, RConfigId));
    rItemDescriptors.emplace_back(ResourceItemDescriptor(DataTypeUInt8, RConfigInterfaceMode));
    rItemDescriptors.emplace_back(ResourceItemDescriptor(DataTypeInt16, RConfigLastChangeAmount));
    rItemDescriptors.emplace_back(ResourceItemDescriptor(DataTypeUInt8, RConfigLastChangeSource));
    rItemDescriptors.emplace_back(ResourceItemDescriptor(DataTypeTime, RConfigLastChangeTime));
    rItemDescriptors.emplace_back(ResourceItemDescriptor(DataTypeString, RConfigLat));
    rItemDescriptors.emplace_back(ResourceItemDescriptor(DataTypeBool, RConfigLedIndication));
    rItemDescriptors.emplace_back(ResourceItemDescriptor(DataTypeTime, RConfigLocalTime));
    rItemDescriptors.emplace_back(ResourceItemDescriptor(DataTypeBool, RConfigLocked));
    rItemDescriptors.emplace_back(ResourceItemDescriptor(DataTypeBool, RConfigSetValve));
    rItemDescriptors.emplace_back(ResourceItemDescriptor(DataTypeString, RConfigLong));
    rItemDescriptors.emplace_back(ResourceItemDescriptor(DataTypeUInt8, RConfigLevelMin));
    rItemDescriptors.emplace_back(ResourceItemDescriptor(DataTypeString, RConfigMode));
    rItemDescriptors.emplace_back(ResourceItemDescriptor(DataTypeBool, RConfigMountingMode));
    rItemDescriptors.emplace_back(ResourceItemDescriptor(DataTypeInt16, RConfigOffset, INT16_MIN, INT16_MAX));
    rItemDescriptors.emplace_back(ResourceItemDescriptor(DataTypeBool, RConfigOn));
    rItemDescriptors.emplace_back(ResourceItemDescriptor(DataTypeUInt16, RConfigPending));
    rItemDescriptors.emplace_back(ResourceItemDescriptor(DataTypeUInt32, RConfigPowerup));
    rItemDescriptors.emplace_back(ResourceItemDescriptor(DataTypeUInt8, RConfigPowerOnLevel));
    rItemDescriptors.emplace_back(ResourceItemDescriptor(DataTypeUInt16, RConfigPowerOnCt));
    rItemDescriptors.emplace_back(ResourceItemDescriptor(DataTypeUInt16, RConfigPulseConfiguration));
    rItemDescriptors.emplace_back(ResourceItemDescriptor(DataTypeString, RConfigPreset));
    rItemDescriptors.emplace_back(ResourceItemDescriptor(DataTypeUInt8, RConfigMelody));
    rItemDescriptors.emplace_back(ResourceItemDescriptor(DataTypeUInt8, RConfigVolume));
    rItemDescriptors.emplace_back(ResourceItemDescriptor(DataTypeString, RConfigTempThreshold));
    rItemDescriptors.emplace_back(ResourceItemDescriptor(DataTypeString, RConfigHumiThreshold));
    rItemDescriptors.emplace_back(ResourceItemDescriptor(DataTypeBool, RConfigReachable));
    rItemDescriptors.emplace_back(ResourceItemDescriptor(DataTypeString, RConfigSchedule));
    rItemDescriptors.emplace_back(ResourceItemDescriptor(DataTypeBool, RConfigScheduleOn));
    rItemDescriptors.emplace_back(ResourceItemDescriptor(DataTypeUInt8, RConfigSensitivity));
    rItemDescriptors.emplace_back(ResourceItemDescriptor(DataTypeUInt8, RConfigSensitivityMax));
    rItemDescriptors.emplace_back(ResourceItemDescriptor(DataTypeInt8, RConfigSunriseOffset, -120, 120));
    rItemDescriptors.emplace_back(ResourceItemDescriptor(DataTypeInt8, RConfigSunsetOffset, -120, 120));
    rItemDescriptors.emplace_back(ResourceItemDescriptor(DataTypeString, RConfigSwingMode));
    rItemDescriptors.emplace_back(ResourceItemDescriptor(DataTypeInt16, RConfigTemperature, -27315, 32767));
    rItemDescriptors.emplace_back(ResourceItemDescriptor(DataTypeString, RConfigTemperatureMeasurement));
    rItemDescriptors.emplace_back(ResourceItemDescriptor(DataTypeUInt16, RConfigTholdDark, 0, 0xfffe));
    rItemDescriptors.emplace_back(ResourceItemDescriptor(DataTypeUInt16, RConfigTholdOffset, 1, 0xfffe));
    rItemDescriptors.emplace_back(ResourceItemDescriptor(DataTypeString, RConfigUrl));
    rItemDescriptors.emplace_back(ResourceItemDescriptor(DataTypeBool, RConfigUsertest));
    rItemDescriptors.emplace_back(ResourceItemDescriptor(DataTypeUInt8, RConfigWindowCoveringType));
    rItemDescriptors.emplace_back(ResourceItemDescriptor(DataTypeBool, RConfigWindowOpen));
    rItemDescriptors.emplace_back(ResourceItemDescriptor(DataTypeInt16, RConfigExternalTemperatureSensor));
    rItemDescriptors.emplace_back(ResourceItemDescriptor(DataTypeBool, RConfigExternalWindowOpen));
    rItemDescriptors.emplace_back(ResourceItemDescriptor(DataTypeUInt8, RConfigUbisysJ1Mode));
    rItemDescriptors.emplace_back(ResourceItemDescriptor(DataTypeUInt8, RConfigUbisysJ1WindowCoveringType));
    rItemDescriptors.emplace_back(ResourceItemDescriptor(DataTypeUInt8, RConfigUbisysJ1ConfigurationAndStatus));
    rItemDescriptors.emplace_back(ResourceItemDescriptor(DataTypeUInt16, RConfigUbisysJ1InstalledOpenLimitLift));
    rItemDescriptors.emplace_back(ResourceItemDescriptor(DataTypeUInt16, RConfigUbisysJ1InstalledClosedLimitLift));
    rItemDescriptors.emplace_back(ResourceItemDescriptor(DataTypeUInt16, RConfigUbisysJ1InstalledOpenLimitTilt));
    rItemDescriptors.emplace_back(ResourceItemDescriptor(DataTypeUInt16, RConfigUbisysJ1InstalledClosedLimitTilt));
    rItemDescriptors.emplace_back(ResourceItemDescriptor(DataTypeUInt8, RConfigUbisysJ1TurnaroundGuardTime));
    rItemDescriptors.emplace_back(ResourceItemDescriptor(DataTypeUInt16, RConfigUbisysJ1LiftToTiltTransitionSteps));
    rItemDescriptors.emplace_back(ResourceItemDescriptor(DataTypeUInt16, RConfigUbisysJ1TotalSteps));
    rItemDescriptors.emplace_back(ResourceItemDescriptor(DataTypeUInt16, RConfigUbisysJ1LiftToTiltTransitionSteps2));
    rItemDescriptors.emplace_back(ResourceItemDescriptor(DataTypeUInt16, RConfigUbisysJ1TotalSteps2));
    rItemDescriptors.emplace_back(ResourceItemDescriptor(DataTypeUInt8, RConfigUbisysJ1AdditionalSteps));
    rItemDescriptors.emplace_back(ResourceItemDescriptor(DataTypeUInt16, RConfigUbisysJ1InactivePowerThreshold));
    rItemDescriptors.emplace_back(ResourceItemDescriptor(DataTypeUInt16, RConfigUbisysJ1StartupSteps));
}

const char *getResourcePrefix(const QString &str)
{
    Q_UNUSED(str);
    return nullptr;
}

bool getResourceItemDescriptor(const QString &str, ResourceItemDescriptor &descr)
{
    std::vector<ResourceItemDescriptor>::const_iterator i = rItemDescriptors.begin();
    std::vector<ResourceItemDescriptor>::const_iterator end = rItemDescriptors.end();

    for (; i != end; ++i)
    {
        if (str.endsWith(QLatin1String(i->suffix)))
        {
            descr = *i;
            return true;
        }
    }

    return false;
}

/*! Clears \p flags in \p item which must be a numeric value item.
    The macro is used to print the flag defines as human readable.
 */
bool R_ClearFlags1(ResourceItem *item, qint64 flags, const char *strFlags)
{
    DBG_Assert(item);

    if (item)
    {
        const auto old = item->toNumber();
        if ((old & flags) != 0)
        {
            DBG_Printf(DBG_INFO_L2, "[INFO_L2] - Clear %s flags %s (0x%016llX) in 0x%016llX  --> 0x%016llX\n",
                       item->descriptor().suffix, strFlags, flags, item->toNumber(), old & ~flags);
            item->setValue(item->toNumber() & ~flags);
            return true;
        }
    }
    return false;
}

/*! Sets \p flags in \p item which must be a numeric value item.
    The macro is used to print the flag defines as human readable.
 */
bool R_SetFlags1(ResourceItem *item, qint64 flags, const char *strFlags)
{
    DBG_Assert(item);

    if (item)
    {
        const auto old = item->toNumber();
        if ((old & flags) != flags)
        {
            DBG_Printf(DBG_INFO_L2, "[INFO_L2] - Set %s flags %s (0x%016llX) in 0x%016llX --> 0x%016llX\n",
                       item->descriptor().suffix, strFlags, flags, item->toNumber(), old | flags);
            item->setValue(item->toNumber() | flags);
            return true;
        }
    }

    return false;
}

bool R_HasFlags(const ResourceItem *item, qint64 flags)
{
    DBG_Assert(item);

    if (item)
    {
        return (item->toNumber() & flags) == flags;
    }

    return false;
}

/*! The product map is a helper to map Basic Cluster manufacturer name and modelid
   to human readable product identifiers like marketing string or the model no. as printed on the product package.

   In case of Tuya multiple entries may refer to the same device, so in matching code
   it's best to match against the \c productId.

   Example:

   if (R_GetProductId(sensor) == QLatin1String("SEA801-ZIGBEE TRV"))
   {
   }

   Note: this will later on be replaced with the data from DDF files.
*/
struct ProductMap
{
    const char *zmanufacturerName;
    const char *zmodelId;
    const char *manufacturer;
    // a common product identifier even if multipe branded versions exist
    const char *commonProductId;
};

static const ProductMap products[] =
{
    // Prefix signification
    // --------------------
    // Tuya_THD : thermostat device using Tuya cluster
    // Tuya_COVD : covering device using Tuya cluster
    // Tuya_RPT : Repeater
    
    // Tuya Thermostat / TRV
    {"_TYST11_zuhszj9s", "uhszj9s", "HiHome", "Tuya_THD WZB-TRVL TRV"},
    {"_TYST11_KGbxAXL2", "GbxAXL2", "Saswell", "Tuya_THD SEA801-ZIGBEE TRV"},
    {"_TYST11_c88teujp", "88teujp", "Saswell", "Tuya_THD SEA801-ZIGBEE TRV"},
    {"_TZE200_c88teujp", "TS0601", "Saswell", "Tuya_THD SEA801-ZIGBEE TRV"},
    {"_TYST11_ckud7u2l", "kud7u2l", "Tuya", "Tuya_THD HY369 TRV"},
    {"_TZE200_ckud7u2l", "TS0601", "Tuya", "Tuya_THD HY369 TRV"},
    {"_TZE200_ywdxldoj", "TS0601", "MOES/tuya", "Tuya_THD HY368 TRV"},
    {"_TZE200_aoclfnxz", "TS0601", "Moes", "Tuya_THD BTH-002 Thermostat"},
    {"_TYST11_jeaxp72v", "eaxp72v", "Essentials", "Tuya_THD Essentials TRV"},
    {"_TYST11_kfvq6avy", "fvq6avy", "Revolt", "Tuya_THD NX-4911-675 TRV"},
    {"_TZE200_kfvq6avy", "TS0601", "Revolt", "Tuya_THD NX-4911-675 TRV"},
    {"_TYST11_zivfvd7h", "ivfvd7h", "Siterwell", "Tuya_THD GS361A-H04 TRV"},
    {"_TZE200_zivfvd7h", "TS0601", "Siterwell", "Tuya_THD GS361A-H04 TRV"},
    {"_TYST11_yw7cahqs", "w7cahqs", "Hama", "Tuya_THD Smart radiator TRV"},

    // Tuya Covering
    {"_TYST11_wmcdj3aq", "mcdj3aq", "Zemismart", "Tuya_COVD ZM25TQ"},
    {"_TZE200_wmcdj3aq", "TS0601", "Zemismart", "Tuya_COVD ZM25TQ"},
    {"_TZE200_fzo2pocs", "TS0601", "Zemismart", "Tuya_COVD ZM25TQ"},
    {"_TYST11_xu1rkty3", "u1rkty3", "Smart Home", "Tuya_COVD DT82LEMA-1.2N"},
    {"_TZE200_xuzcvlku", "TS0601", "Zemismart", "Tuya_COVD M515EGB"},
    {"_TZE200_zah67ekd", "TS0601", "MoesHouse / Livolo", "Tuya_COVD AM43-0.45-40"},
    {"_TZE200_nogaemzt", "TS0601", "Tuya", "Tuya_COVD YS-MT750"},
    {"_TZE200_zpzndjez", "TS0601", "Tuya", "Tuya_COVD DS82"},
    {"_TZE200_cowvfni3", "TS0601", "Zemismart", "Tuya_COVD ZM79E-DT"},
    {"_TZE200_5zbp6j0u", "TS0601", "Tuya/Zemismart", "Tuya_COVD DT82LEMA-1.2N"},
    {"_TZE200_fdtjuw7u", "TS0601", "Yushun", "Tuya_COVD YS-MT750"},
    {"_TZE200_bqcqqjpb", "TS0601", "Yushun", "Tuya_COVD YS-MT750"},

    // Tuya covering not using tuya cluster but need reversing
    {"_TZ3000_egq7y6pr", "TS130F", "Lonsonho", "11830304 Switch"},
    {"_TZ3000_xzqbrqk1", "TS130F", "Lonsonho", "Zigbee curtain switch"}, // https://github.com/dresden-elektronik/deconz-rest-plugin/issues/3757#issuecomment-776201454
    {"_TZ3000_ltiqubue", "TS130F", "Tuya", "Zigbee curtain switch"},
    {"_TZ3000_vd43bbfq", "TS130F", "Tuya", "QS-Zigbee-C01 Module"}, // Curtain module QS-Zigbee-C01

    // Other
    {"_TYST11_d0yu2xgi", "0yu2xgi", "NEO/Tuya", "NAS-AB02B0 Siren"},
    {"_TZE200_d0yu2xgi", "TS0601", "NEO/Tuya", "NAS-AB02B0 Siren"},
    {"_TZ3000_m0vaazab", "TS0207", "Tuya", "Tuya_RPT Repeater"},

    {nullptr, nullptr, nullptr, nullptr}
};

/*! Returns the product identifier for a matching Basic Cluster manufacturer name. */
static QLatin1String productIdForManufacturerName(const QString &manufacturerName, const ProductMap *mapIter)
{
    Q_ASSERT(mapIter);

    for (; mapIter->commonProductId != nullptr; mapIter++)
    {
        if (manufacturerName == QLatin1String(mapIter->zmanufacturerName))
        {
            return QLatin1String(mapIter->commonProductId);
        }
    }

    return QLatin1String("");
}

/*! Returns the product identifier for a resource. */
const QString R_GetProductId(Resource *resource)
{
    DBG_Assert(resource);


    if (!resource)
    {
        return rInvalidString;
    }

    auto *productId = resource->item(RAttrProductId);

    if (productId)
    {
        return productId->toString();
    }

    const auto *manufacturerName = resource->item(RAttrManufacturerName);
    const auto *modelId = resource->item(RAttrManufacturerName);

    if (!manufacturerName || !modelId)
    {
        return rInvalidString;
    }

    if (isTuyaManufacturerName(manufacturerName->toString()))
    {
        // for Tuya devices match against manufacturer name
        const auto productIdStr = productIdForManufacturerName(manufacturerName->toString(), products);
        if (productIdStr.size() > 0)
        {
            productId = resource->addItem(DataTypeString, RAttrProductId);
            DBG_Assert(productId);
            productId->setValue(QString(productIdStr));
            productId->setIsPublic(false); // not ready for public
            return productId->toString();
        }
        else
        {
            // Fallback
            // manufacturer name is the most unique identifier for Tuya
            if (DBG_IsEnabled(DBG_INFO_L2))
            {
                DBG_Printf(DBG_INFO_L2, "No Tuya productId entry found for manufacturername: %s, modelId: %s\n",
                    qPrintable(manufacturerName->toString()), qPrintable(modelId->toString()));
            }

            return manufacturerName->toString();
        }
    }
    else
    {
        return modelId->toString();
    }

    return rInvalidString;
}

/*! Copy constructor. */
ResourceItem::ResourceItem(const ResourceItem &other)
{
    *this = other;
}

/*! Move constructor. */
ResourceItem::ResourceItem(ResourceItem &&other) :
    m_isPublic(other.m_isPublic),
    m_flags(other.m_flags),
    m_num(other.m_num),
    m_numPrev(other.m_numPrev),
    m_str(nullptr),
    m_rid(other.m_rid),
    m_lastSet(std::move(other.m_lastSet)),
    m_lastChanged(std::move(other.m_lastChanged)),
    m_rulesInvolved(std::move(other.m_rulesInvolved)),
    m_clusterId(other.m_clusterId),
    m_attributeId(other.m_attributeId),
    m_endpoint(other.m_endpoint),
    m_parseFunction(other.m_parseFunction),
    m_parseParameters(std::move(other.m_parseParameters)),
    m_readParameters(std::move(other.m_readParameters)),
    m_writeParameters(std::move(other.m_writeParameters))

{
    if (other.m_str) // release
    {
        m_str = other.m_str;
        other.m_str = nullptr;
    }

    other.m_rid = &rInvalidItemDescriptor;
}

/*! Destructor. */
ResourceItem::~ResourceItem()
{
    if (m_str)
    {
        delete m_str;
        m_str = nullptr;
    }
}

/*! Returns true when a value has been set but not pushed upstream. */
bool ResourceItem::needPushSet() const
{
    return (m_flags & FlagNeedPushSet) > 0;
}

/*! Returns true when a value has been set and is different from previous
    but not pushed upstream.
 */
bool ResourceItem::needPushChange() const
{
    return (m_flags & FlagNeedPushChange) > 0;
}

/*! Clears set and changed push flags, called after value has been pushed to upstream. */
void ResourceItem::clearNeedPush()
{
    m_flags &= ~static_cast<quint16>(FlagNeedPushSet | FlagNeedPushChange);
}

/*! Copy assignment. */
ResourceItem &ResourceItem::operator=(const ResourceItem &other)
{
    // self assignment?
    if (this == &other)
    {
        return *this;
    }

    m_valueSource = other.m_valueSource;
    m_isPublic = other.m_isPublic;
    m_flags = other.m_flags;
    m_parseFunction = other.m_parseFunction;
    m_parseParameters = other.m_parseParameters;
    m_readParameters = other.m_readParameters;
    m_writeParameters = other.m_writeParameters;
    m_clusterId = other.m_clusterId;
    m_attributeId = other.m_attributeId;
    m_endpoint = other.m_endpoint;
    m_num = other.m_num;
    m_numPrev = other.m_numPrev;
    m_rid = other.m_rid;
    m_lastSet = other.m_lastSet;
    m_lastChanged = other.m_lastChanged;
    m_rulesInvolved = other.m_rulesInvolved;

    if (other.m_str)
    {
        if (m_str)
        {
            *m_str = *other.m_str;
        }
        else
        {
            m_str = new QString(*other.m_str);
        }
    }
    else if (m_str)
    {
        delete m_str;
        m_str = nullptr;
    }

    return *this;
}

/*! Move assignment. */
ResourceItem &ResourceItem::operator=(ResourceItem &&other)
{
    // self assignment?
    if (this == &other)
    {
        return *this;
    }

    m_valueSource = other.m_valueSource;
    m_isPublic = other.m_isPublic;
    m_flags = other.m_flags;
    m_num = other.m_num;
    m_numPrev = other.m_numPrev;
    m_rid = other.m_rid;
    m_lastSet = std::move(other.m_lastChanged);
    m_lastChanged = std::move(other.m_lastChanged);
    m_rulesInvolved = std::move(other.m_rulesInvolved);
    m_clusterId = other.m_clusterId;
    m_attributeId = other.m_attributeId;
    m_endpoint = other.m_endpoint;
    m_parseFunction = other.m_parseFunction;
    m_parseParameters = std::move(other.m_parseParameters);
    m_readParameters = std::move(other.m_readParameters);
    m_writeParameters = std::move(other.m_writeParameters);
    other.m_rid = &rInvalidItemDescriptor;

    if (m_str)
    {
        delete m_str;
        m_str = nullptr;
    }

    if (other.m_str)
    {
        m_str = other.m_str;
        other.m_str = nullptr;
    }

    return *this;
}

/*! Initial main constructor to create a valid ResourceItem. */
ResourceItem::ResourceItem(const ResourceItemDescriptor &rid) :
    m_num(0),
    m_numPrev(0),
    m_str(nullptr),
    m_rid(&rid)
{
    if (m_rid->type == DataTypeString ||
        m_rid->type == DataTypeTime ||
        m_rid->type == DataTypeTimePattern)
    {
        m_str = new QString;
    }

    if (rid.suffix == RAttrModelId)
    {
        // basic cluster, model identifier
//        setParseParameters({"parseGenericAttribute/4", 0xff, 0x0000, 0x0005, "$raw" });
    }
    else if (rid.suffix == RAttrManufacturerName)
    {
        // basic cluster, manufacturer name
//        setParseParameters({"parseGenericAttribute/4", 0xff, 0x0000, 0x0004, "$raw" });
    }
}

const QString &ResourceItem::toString() const
{
    if (m_rid->type == DataTypeString ||
        m_rid->type == DataTypeTimePattern)
    {
        if (m_str)
        {
            return *m_str;
        }
    }
    else if (m_rid->type == DataTypeTime)
    {
        if (m_num > 0)
        {
            QDateTime dt;

            // default: local time in sec resolution
            QString format = QLatin1String("yyyy-MM-ddTHH:mm:ss");

            if (m_rid->suffix == RStateLastUpdated || m_rid->suffix == RStateLastCheckin)
            {
                // UTC in msec resolution
                format = QLatin1String("yyyy-MM-ddTHH:mm:ss.zzz"); // TODO add Z
                dt.setOffsetFromUtc(0);
            }
            else if (m_rid->suffix == RAttrLastAnnounced || m_rid->suffix == RStateLastSet || m_rid->suffix == RStateUtc || m_rid->suffix == RConfigLastChangeTime)
            {
                // UTC in sec resolution
                format = QLatin1String("yyyy-MM-ddTHH:mm:ssZ");
                dt.setOffsetFromUtc(0);
            }
            else if (m_rid->suffix == RAttrLastSeen)
            {
                // UTC in min resolution
                format = QLatin1String("yyyy-MM-ddTHH:mmZ");
                dt.setOffsetFromUtc(0);
            }
            else if (m_rid->suffix == RStateSunrise || m_rid->suffix == RStateSunset)
            {
                // UTC in sec resulution
                format = QLatin1String("yyyy-MM-ddTHH:mm:ss"); // TODO add Z
                dt.setOffsetFromUtc(0);
            }

            dt.setMSecsSinceEpoch(m_num);
            *m_str = dt.toString(format);
            return *m_str;
        }
    }

    return rInvalidString;
}

qint64 ResourceItem::toNumber() const
{
    return m_num;
}

qint64 ResourceItem::toNumberPrevious() const
{
    return m_numPrev;
}

bool ResourceItem::toBool() const
{
    return m_num != 0;
}

bool ResourceItem::setValue(const QString &val, ValueSource source)
{
    if (m_str)
    {
        m_valueSource = source;
        m_lastSet = QDateTime::currentDateTime();
        m_flags |= FlagNeedPushSet;
        if (*m_str != val)
        {
            *m_str = val;
            m_lastChanged = m_lastSet;
            m_flags |= FlagNeedPushChange;
        }
        return true;
    }

    return false;
}

bool ResourceItem::setValue(qint64 val, ValueSource source)
{
    if (m_rid->validMin != 0 || m_rid->validMax != 0)
    {
        // range check
        if (val < m_rid->validMin || val > m_rid->validMax)
        {
            return false;
        }
    }

    m_lastSet = QDateTime::currentDateTime();
    m_numPrev = m_num;
    m_valueSource = source;
    m_flags |= FlagNeedPushSet;

    if (m_num != val)
    {
        m_num = val;
        m_lastChanged = m_lastSet;
        m_flags |= FlagNeedPushChange;
    }

    return true;
}

bool ResourceItem::setValue(const QVariant &val, ValueSource source)
{
    if (!val.isValid())
    {
        m_lastSet = QDateTime();
        m_lastChanged = m_lastSet;
        m_valueSource = SourceUnknown;
        return true;
    }

    const auto now = QDateTime::currentDateTime();
    m_valueSource = source;


    if (m_rid->type == DataTypeString ||
        m_rid->type == DataTypeTimePattern)
    {
        // TODO validate time pattern
        if (m_str)
        {
            m_lastSet = now;
            m_flags |= FlagNeedPushSet;
            if (*m_str != val.toString().trimmed())
            {
                *m_str = val.toString().trimmed();
                m_lastChanged = m_lastSet;
                m_flags |= FlagNeedPushChange;
            }
            return true;
        }
    }
    else if (m_rid->type == DataTypeBool)
    {
        m_lastSet = now;
        m_numPrev = m_num;
        m_flags |= FlagNeedPushSet;

        if (m_num != val.toBool())
        {
            m_num = val.toBool();
            m_lastChanged = m_lastSet;
            m_flags |= FlagNeedPushChange;
        }
        return true;
    }
    else if (m_rid->type == DataTypeTime)
    {
        if (val.type() == QVariant::String)
        {
            QDateTime dt = QDateTime::fromString(val.toString(), QLatin1String("yyyy-MM-ddTHH:mm:ss"));

            if (dt.isValid())
            {
                m_lastSet = now;
                m_numPrev = m_num;
                m_flags |= FlagNeedPushSet;

                if (m_num != dt.toMSecsSinceEpoch())
                {
                    m_num = dt.toMSecsSinceEpoch();
                    m_lastChanged = m_lastSet;
                    m_flags |= FlagNeedPushChange;
                }
                return true;
            }
        }
        else if (val.type() == QVariant::DateTime)
        {
            m_lastSet = now;
            m_numPrev = m_num;
            m_flags |= FlagNeedPushSet;

            if (m_num != val.toDateTime().toMSecsSinceEpoch())
            {
                m_num = val.toDateTime().toMSecsSinceEpoch();
                m_lastChanged = m_lastSet;
                m_flags |= FlagNeedPushChange;
            }
            return true;
        }
    }
    else
    {
        if (m_rid->type == DataTypeReal)
        {
            DBG_Printf(DBG_ERROR, "todo handle DataTypeReal in %s", __FUNCTION__);
        }

        bool ok = false;
        const int n = val.toInt(&ok);

        if (ok)
        {
            if (m_rid->validMin == 0 && m_rid->validMax == 0)
            { /* no range check */ }
            else if (n >= m_rid->validMin && n <= m_rid->validMax)
            {   /* range check: ok*/ }
            else {
                m_valueSource = SourceUnknown;
                return false;
            }

            m_lastSet = now;
            m_numPrev = m_num;
            m_flags |= FlagNeedPushSet;

            if (m_num != n)
            {
                m_num = n;
                m_lastChanged = m_lastSet;
                m_flags |= FlagNeedPushChange;
            }
            return true;
        }
    }

    m_valueSource = SourceUnknown;
    return false;
}

const ResourceItemDescriptor &ResourceItem::descriptor() const
{
    Q_ASSERT(m_rid);
    return *m_rid;
}

const QDateTime &ResourceItem::lastSet() const
{
    return m_lastSet;
}

const QDateTime &ResourceItem::lastChanged() const
{
    return m_lastChanged;
}

void ResourceItem::setTimeStamps(const QDateTime &t)
{
    m_lastSet = t;
    m_lastChanged = t;
}

QVariant ResourceItem::toVariant() const
{
    if (!m_lastSet.isValid())
    {
        return QVariant();
    }

    if (m_rid->type == DataTypeString ||
        m_rid->type == DataTypeTimePattern)
    {
        if (m_str)
        {
            return *m_str;
        }
        return QString();
    }
    else if (m_rid->type == DataTypeBool)
    {
        return (bool)m_num;
    }
    else if (m_rid->type == DataTypeTime)
    {
        return toString();
    }
    else
    {
       return (double)m_num;
    }

    return QVariant();
}

void ResourceItem::setZclProperties(quint16 clusterId, quint16 attrId, quint8 endpoint)
{
    m_clusterId = clusterId;
    m_attributeId = attrId;
    m_endpoint = endpoint;
}

/*! Marks the resource item as involved in a rule. */
void ResourceItem::inRule(int ruleHandle)
{
    for (int handle : m_rulesInvolved)
    {
        if (handle == ruleHandle)
        {
            return;
        }
    }

    m_rulesInvolved.push_back(ruleHandle);
}

/*! Returns the rules handles in which the resource item is involved. */
const std::vector<int> ResourceItem::rulesInvolved() const
{
    return m_rulesInvolved;
}

/*! Returns true if the item should be available in the public api. */
bool ResourceItem::isPublic() const
{
    return m_isPublic;
}

/*! Sets an item should be available in the public api. */
void ResourceItem::setIsPublic(bool isPublic)
{
    m_isPublic = isPublic;
}

void ResourceItem::setParseParameters(const std::vector<QVariant> &params)
{
    m_parseParameters = params;
}

void ResourceItem::setReadParameters(const std::vector<QVariant> &params)
{
    m_readParameters = params;
}

void ResourceItem::setWriteParameters(const std::vector<QVariant> &params)
{
    m_writeParameters = params;
}

/*! Initial main constructor. */
Resource::Resource(const char *prefix) :
    m_prefix(prefix)
{
    Q_ASSERT(prefix == RSensors || prefix == RLights || prefix == RGroups || prefix == RConfig || prefix == RDevices);
}

/*! Copy constructor. */
Resource::Resource(const Resource &other) :
    lastStatePush(other.lastStatePush),
    lastAttrPush(other.lastAttrPush),
    m_prefix(other.m_prefix),
    m_parent(other.m_parent),
    m_rItems(other.m_rItems)
{
}

/*! Move constructor. */
Resource::Resource(Resource &&other) :
    lastStatePush(std::move(other.lastStatePush)),
    lastAttrPush(std::move(other.lastAttrPush)),
    m_prefix(other.m_prefix),
    m_parent(other.m_parent),
    m_rItems(std::move(other.m_rItems))
{
    other.m_prefix = RInvalidSuffix;
}

/*! Copy assignment. */
Resource &Resource::operator=(const Resource &other)
{
    if (this != &other)
    {
        lastStatePush = other.lastStatePush;
        lastAttrPush = other.lastAttrPush;
        m_prefix = other.m_prefix;
        m_parent = other.m_parent;
        m_rItems = other.m_rItems;
    }
    return *this;
}

/*! Move assignment. */
Resource &Resource::operator=(Resource &&other)
{
    if (this != &other)
    {
        lastStatePush = std::move(other.lastStatePush);
        lastAttrPush = std::move(other.lastAttrPush);
        m_prefix = other.m_prefix;
        m_parent = other.m_parent;
        m_rItems = std::move(other.m_rItems);
    }
    return *this;
}

const char *Resource::prefix() const
{
    Q_ASSERT(m_prefix);
    return m_prefix;
}

ResourceItem *Resource::addItem(ApiDataType type, const char *suffix)
{
    ResourceItem *it = item(suffix);
    if (!it) // prevent double insertion
    {
        std::vector<ResourceItemDescriptor>::const_iterator i = rItemDescriptors.begin();
        std::vector<ResourceItemDescriptor>::const_iterator end = rItemDescriptors.end();

        for (; i != end; ++i)
        {
            if (i->suffix == suffix && i->type == type)
            {
                m_rItems.emplace_back(*i);
                return &m_rItems.back();
            }
        }

        DBG_Assert(0);
        DBG_Printf(DBG_ERROR, "unknown datatype:suffix +  %d: %s\n", type, suffix);
    }

    return it;
}

void Resource::removeItem(const char *suffix)
{
    auto i = m_rItems.begin();
    const auto end = m_rItems.end();

    for (; i != end; ++i)
    {
        if (i->descriptor().suffix != suffix)
        {
            continue;
        }

        *i = std::move(m_rItems.back());
        m_rItems.pop_back();
        break;
    }
}

ResourceItem *Resource::item(const char *suffix)
{
    for (size_t i = 0; i < m_rItems.size(); i++)
    {
        if (m_rItems[i].descriptor().suffix == suffix)
        {
            return &m_rItems[i];
        }
    }

    return nullptr;
}

const ResourceItem *Resource::item(const char *suffix) const
{
    for (size_t i = 0; i < m_rItems.size(); i++)
    {
        if (m_rItems[i].descriptor().suffix == suffix)
        {
            return &m_rItems[i];
        }
    }

    return nullptr;
}

bool Resource::toBool(const char *suffix) const
{
    const ResourceItem *i = item(suffix);
    if (i)
    {
        return i->toBool();
    }
    return false;
}

qint64 Resource::toNumber(const char *suffix) const
{
    const ResourceItem *i = item(suffix);
    if (i)
    {
        return i->toNumber();
    }
    return 0;
}

const QString &Resource::toString(const char *suffix) const
{
    const ResourceItem *i = item(suffix);
    if (i)
    {
        return i->toString();
    }
    return rInvalidString;
}

QVariant Resource::toVariant(const char *suffix) const
{
    const ResourceItem *i = item(suffix);
    if (i)
    {
        return i->toVariant();
    }
    return QVariant();
}

int Resource::itemCount() const
{
    return m_rItems.size();
}

ResourceItem *Resource::itemForIndex(size_t idx)
{
    if (idx < m_rItems.size())
    {
        return &m_rItems[idx];
    }
    return nullptr;
}

const ResourceItem *Resource::itemForIndex(size_t idx) const
{
    if (idx < m_rItems.size())
    {
        return &m_rItems[idx];
    }
    return nullptr;
}

/*! Adds \p stateChange to a Resource.

    If an equal StateChange already exists it will be replaced.
 */
void Resource::addStateChange(const StateChange &stateChange)
{
    auto i = std::find(m_stateChanges.begin(), m_stateChanges.end(), stateChange);

    if (i != m_stateChanges.end())
    {
        *i = stateChange;
    }
    else
    {
        m_stateChanges.push_back(stateChange);
    }
}

/*! Removes all StateChange items having state StateFailed or StateFinished. */
void Resource::cleanupStateChanges()
{
    while (!m_stateChanges.empty())
    {
        const auto i = std::find_if(m_stateChanges.begin(), m_stateChanges.end(), [](const StateChange &x)
        {
            return x.state() == StateChange::StateFailed || x.state() == StateChange::StateFinished;
        });

        if (i != m_stateChanges.end())
        {
            if (i->state() == StateChange::StateFinished)
            {
                DBG_Printf(DBG_INFO, "SC state change finished: %s\n", qPrintable(item(RAttrUniqueId)->toString()));
            }
            else if (i->state() == StateChange::StateFailed)
            {
                DBG_Printf(DBG_INFO, "SC state change failed: %s\n", qPrintable(item(RAttrUniqueId)->toString()));
            }

            m_stateChanges.erase(i);
        }
        else
        {
            break;
        }
    }
}

ParseFunction_t getParseFunction(const std::vector<ParseFunction> &functions, const std::vector<QVariant> &params)
{
    ParseFunction_t result = nullptr;

    if (params.size() >= 1)
    {
        const auto fnName = params.at(0).toString();
        for (const auto &pf : functions)
        {
            if (pf.name == fnName)
            {
                result = pf.fn;
                break;
            }
        }
    }

    return result;
}

ReadFunction_t getReadFunction(const std::vector<ReadFunction> &functions, const std::vector<QVariant> &params)
{
    ReadFunction_t result = nullptr;

    if (params.size() >= 1)
    {
        const auto fnName = params.at(0).toString();
        for (const auto &pf : functions)
        {
            if (pf.name == fnName)
            {
                result = pf.fn;
                break;
            }
        }
    }

    return result;
}

WriteFunction_t getWriteFunction(const std::vector<WriteFunction> &functions, const std::vector<QVariant> &params)
{
    WriteFunction_t result = nullptr;

    if (params.size() >= 1)
    {
        const auto fnName = params.at(0).toString();
        for (const auto &pf : functions)
        {
            if (pf.name == fnName)
            {
                result = pf.fn;
                break;
            }
        }
    }

    return result;
}


StateChange::StateChange(StateChange::State initialState, StateChangeFunction_t fn, quint8 dstEndpoint) :
    m_state(initialState),
    m_changeFunction(fn),
    m_dstEndpoint(dstEndpoint)
{
    Q_ASSERT(initialState == StateCallFunction || initialState == StateWaitSync);
    Q_ASSERT(fn);

    m_stateTimer.start();
    m_changeTimer.start();
}

/*! Tick function for the inner state machine.

    Is called from the Device state machine on certain events.
*/
StateChange::State StateChange::tick(Resource *r, deCONZ::ApsController *apsCtrl)
{
    if (m_state == StateFinished || m_state == StateFailed)
    {
        return m_state;
    }

    auto rParent = r->parentResource() ? r->parentResource() : r;
    auto *device = static_cast<Device*>(rParent);

    Q_ASSERT(device);
    Q_ASSERT(rParent);
    Q_ASSERT(m_stateTimer.isValid());
    Q_ASSERT(m_changeTimer.isValid());

    if (m_state == StateWaitSync && device->reachable())
    {
        if (m_stateTimer.elapsed() > m_stateTimeoutMs)
        {
            m_state = StateCallFunction;

            for (auto &i : m_items)
            {
                if (i.verified == VerifyUnknown) // didn't receive a ZCL attribute read or report command
                {
                    DBG_Printf(DBG_INFO, "SC tick --> StateRead\n");
                    m_state = StateRead;
                    break;
                }
            }
        }
    }

    if (m_state == StateFailed)
    {

    }
    else if (m_changeTimeoutMs > 0 && m_changeTimer.elapsed() > m_changeTimeoutMs)
    {
        m_state = StateFailed;
    }
    else if (m_state == StateCallFunction && m_changeFunction)
    {
        DBG_Printf(DBG_INFO, "SC tick --> StateCallFunction\n");
        if (m_changeFunction(r, this, apsCtrl) == 0)
        {
            m_stateTimer.start();
            m_changeCalls++;

            for (auto &i : m_items)
            {
                if (i.verified == VerifyNotSynced)
                {
                    i.verified = VerifyUnknown; // read again
                }
            }
            m_state = StateWaitSync;
        }
    }
    else if (m_state == StateRead)
    {
        ResourceItem *item = nullptr;
        for (auto &i : m_items)
        {
            if (i.verified == VerifyUnknown)
            {
                item = r->item(i.suffix);
                break;
            }
        }

        m_state = StateFailed;
        if (item && !item->readParameters().empty())
        {
            const auto fn = getReadFunction(readFunctions, item->readParameters());
            if (fn && fn(rParent, item, apsCtrl))
            {
                m_stateTimer.start();
                m_state = StateWaitSync;
            }
        }
    }

    return m_state;
}

/*! Should be called when the item was set by a ZCL read or report attribute command.

    When all items are verified the StateChange::state() is set to StateFinished.
 */
void StateChange::verifyItemChange(const ResourceItem *item)
{
    Q_ASSERT(item);

    size_t syncedItems = 0;

    if (item->valueSource() != ResourceItem::SourceDevice)
    {
        return;
    }

    for (auto &i : m_items)
    {
        if (i.suffix == item->descriptor().suffix)
        {
            if (i.targetValue == item->toVariant())
            {
                i.verified = VerifySynced;
                DBG_Printf(DBG_INFO, "SC %s: synced\n", i.suffix);
            }
            else
            {
                i.verified = VerifyNotSynced;
                DBG_Printf(DBG_INFO, "SC %s: not synced\n", i.suffix);
            }
        }

        if (i.verified == VerifySynced)
        {
            syncedItems++;
        }
    }

    if (syncedItems == m_items.size() && m_state != StateFinished)
    {
        m_state = StateFinished;
        DBG_Printf(DBG_INFO, "SC --> StateFinished\n");
    }
}

/*! Adds a target value. */
void StateChange::addTargetValue(const char *suffix, const QVariant &value)
{
    m_items.push_back({suffix, value});
}

/*! Adds a parameter. If the parameter already exsits it will be replaced. */
void StateChange::addParameter(const QString &name, const QVariant &value)
{
    auto i = std::find_if(m_parameters.begin(), m_parameters.end(), [name](const Param &x){
        return x.name == name;
    });

    if (i != m_parameters.end())
    {
        i->value = value;
    }
    else
    {
        m_parameters.push_back({name, value});
    }
}<|MERGE_RESOLUTION|>--- conflicted
+++ resolved
@@ -134,16 +134,11 @@
 const char *RConfigAlert = "config/alert";
 const char *RConfigBattery = "config/battery";
 const char *RConfigColorCapabilities = "config/colorcapabilities";
-<<<<<<< HEAD
-const char *RConfigCtMin = "config/ctmin";
-const char *RConfigCtMax = "config/ctmax";
-const char *RConfigCheckin = "config/checkin";
-=======
->>>>>>> 65649810
 const char *RConfigConfigured = "config/configured";
 const char *RConfigCoolSetpoint = "config/coolsetpoint";
 const char *RConfigCtMin = "config/ctmin";
 const char *RConfigCtMax = "config/ctmax";
+const char *RConfigCheckin = "config/checkin";
 const char *RConfigDelay = "config/delay";
 const char *RConfigDeviceMode = "config/devicemode";
 const char *RConfigDisplayFlipped = "config/displayflipped";
