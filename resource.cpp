/*
 * Copyright (c) 2017-2020 dresden elektronik ingenieurtechnik gmbh.
 * All rights reserved.
 *
 * The software in this package is published under the terms of the BSD
 * style license a copy of which has been included with this distribution in
 * the LICENSE.txt file.
 *
 */

#include <QString>

#include "deconz.h"
#include "resource.h"
#include "tuya.h"

const char *RSensors = "/sensors";
const char *RLights = "/lights";
const char *RGroups = "/groups";
const char *RConfig = "/config";

const char *REventAdded = "event/added";
const char *REventDeleted = "event/deleted";
const char *REventValidGroup = "event/validgroup";
const char *REventCheckGroupAnyOn = "event/checkgroupanyon";

const char *RInvalidSuffix = "invalid/suffix";

const char *RAttrName = "attr/name";
const char *RAttrManufacturerName = "attr/manufacturername";
const char *RAttrModelId = "attr/modelid";
const char *RAttrType = "attr/type";
const char *RAttrClass = "attr/class";
const char *RAttrId = "attr/id";
const char *RAttrUniqueId = "attr/uniqueid";
const char *RAttrProductId = "attr/productid";
const char *RAttrSwVersion = "attr/swversion";
const char *RAttrLastAnnounced = "attr/lastannounced";
const char *RAttrLastSeen = "attr/lastseen";

const char *RActionScene = "action/scene";

const char *RStateAirQuality = "state/airquality";
const char *RStateAirQualityPpb = "state/airqualityppb";
const char *RStateAlarm = "state/alarm";
const char *RStateAlert = "state/alert";
const char *RStateAllOn = "state/all_on";
const char *RStateAngle = "state/angle";
const char *RStateAnyOn = "state/any_on";
const char *RStateBattery = "state/battery";
const char *RStateBri = "state/bri";
const char *RStateButtonEvent = "state/buttonevent";
const char *RStateCarbonMonoxide = "state/carbonmonoxide";
const char *RStateColorMode = "state/colormode";
const char *RStateConsumption = "state/consumption";
const char *RStateCurrent = "state/current";
const char *RStateCt = "state/ct";
const char *RStateDark = "state/dark";
const char *RStateDaylight = "state/daylight";
const char *RStateEffect = "state/effect";
const char *RStateErrorCode = "state/errorcode";
const char *RStateEventDuration = "state/eventduration";
const char *RStateFire = "state/fire";
const char *RStateFlag = "state/flag";
const char *RStateLockState = "state/lockstate";
const char *RStateFloorTemperature = "state/floortemperature";
const char *RStateGesture = "state/gesture";
const char *RStateHeating = "state/heating";
const char *RStateHue = "state/hue";
const char *RStateHumidity = "state/humidity";
const char *RStateLastCheckin = "state/lastcheckin";
const char *RStateLastSet = "state/lastset";
const char *RStateLastUpdated = "state/lastupdated";
const char *RStateLift = "state/lift";
const char *RStateLightLevel = "state/lightlevel";
const char *RStateLowBattery = "state/lowbattery";
const char *RStateLocaltime = "state/localtime";
const char *RStateLux = "state/lux";
const char *RStateMountingModeActive = "state/mountingmodeactive";
const char *RStateOn = "state/on";
const char *RStateOpen = "state/open";
const char *RStateOrientationX = "state/orientation_x";
const char *RStateOrientationY = "state/orientation_y";
const char *RStateOrientationZ = "state/orientation_z";
const char *RStatePresence = "state/presence";
const char *RStatePressure = "state/pressure";
const char *RStatePower = "state/power";
const char *RStateReachable = "state/reachable";
const char *RStateSat = "state/sat";
const char *RStateSpectralX = "state/spectral_x";
const char *RStateSpectralY = "state/spectral_y";
const char *RStateSpectralZ = "state/spectral_z";
const char *RStateSpeed = "state/speed";
const char *RStateStatus = "state/status";
const char *RStateSunrise = "state/sunrise";
const char *RStateSunset = "state/sunset";
const char *RStateUtc = "state/utc";
const char *RStateTampered = "state/tampered";
const char *RStateTemperature = "state/temperature";
const char *RStateTest = "state/test";
const char *RStateTilt = "state/tilt";
const char *RStateTiltAngle = "state/tiltangle";
const char *RStateValve = "state/valve";
const char *RStateVibration = "state/vibration";
const char *RStateVibrationStrength = "state/vibrationstrength";
const char *RStateVoltage = "state/voltage";
const char *RStateWater = "state/water";
const char *RStateWindowOpen = "state/windowopen";
const char *RStateX = "state/x";
const char *RStateY = "state/y";

const QStringList RStateEffectValues({
    "none", "colorloop"
});
const QStringList RStateEffectValuesMueller({
    "none", "colorloop", "sunset", "party", "worklight", "campfire", "romance", "nightlight"
});

const char *RConfigAlert = "config/alert";
const char *RConfigLock = "config/lock";
const char *RConfigBattery = "config/battery";
const char *RConfigColorCapabilities = "config/colorcapabilities";
const char *RConfigConfigured = "config/configured";
const char *RConfigCoolSetpoint = "config/coolsetpoint";
const char *RConfigCtMin = "config/ctmin";
const char *RConfigCtMax = "config/ctmax";
const char *RConfigDelay = "config/delay";
const char *RConfigDeviceMode = "config/devicemode";
const char *RConfigDisplayFlipped = "config/displayflipped";
const char *RConfigDuration = "config/duration";
const char *RConfigEnrolled = "config/enrolled";
const char *RConfigFanMode = "config/fanmode";
const char *RConfigGroup = "config/group";
const char *RConfigHeatSetpoint = "config/heatsetpoint";
const char *RConfigHostFlags = "config/hostflags";
const char *RConfigId = "config/id";
const char *RConfigInterfaceMode = "config/interfacemode";
const char *RConfigLastChangeAmount = "config/lastchange_amount";
const char *RConfigLastChangeSource = "config/lastchange_source";
const char *RConfigLastChangeTime = "config/lastchange_time";
const char *RConfigLat = "config/lat";
const char *RConfigLedIndication = "config/ledindication";
const char *RConfigLevelMin = "config/levelmin";
const char *RConfigLocalTime = "config/localtime";
const char *RConfigLocked = "config/locked";
const char *RConfigLong = "config/long";
const char *RConfigMode = "config/mode";
const char *RConfigMountingMode = "config/mountingmode";
const char *RConfigExternalTemperatureSensor = "config/externalsensortemp";
const char *RConfigExternalWindowOpen = "config/externalwindowopen";
const char *RConfigOffset = "config/offset";
const char *RConfigOn = "config/on";
const char *RConfigPending = "config/pending";
const char *RConfigPowerup = "config/powerup";
const char *RConfigPowerOnCt = "config/poweronct";
const char *RConfigPowerOnLevel = "config/poweronlevel";
const char *RConfigPulseConfiguration = "config/pulseconfiguration";
const char *RConfigPreset = "config/preset";
const char *RConfigMelody = "config/melody";
const char *RConfigVolume = "config/volume";
const char *RConfigTempThreshold = "config/temperaturethreshold";
const char *RConfigHumiThreshold = "config/humiditythreshold";
const char *RConfigReachable = "config/reachable";
const char *RConfigSchedule = "config/schedule";
const char *RConfigScheduleOn = "config/schedule_on";
const char *RConfigSensitivity = "config/sensitivity";
const char *RConfigSensitivityMax = "config/sensitivitymax";
const char *RConfigSetValve = "config/setvalve";
const char *RConfigSunriseOffset = "config/sunriseoffset";
const char *RConfigSunsetOffset = "config/sunsetoffset";
const char *RConfigSwingMode = "config/swingmode";
const char *RConfigTemperature = "config/temperature";
const char *RConfigTemperatureMeasurement = "config/temperaturemeasurement";
const char *RConfigTholdDark = "config/tholddark";
const char *RConfigTholdOffset = "config/tholdoffset";
const char *RConfigUrl = "config/url";
const char *RConfigUsertest = "config/usertest";
const char *RConfigWindowCoveringType = "config/windowcoveringtype";
const char *RConfigWindowOpen = "config/windowopen_set";
const char *RConfigUbisysJ1Mode = "config/ubisys_j1_mode";
const char *RConfigUbisysJ1WindowCoveringType = "config/ubisys_j1_windowcoveringtype";
const char *RConfigUbisysJ1ConfigurationAndStatus = "config/ubisys_j1_configurationandstatus";
const char *RConfigUbisysJ1InstalledOpenLimitLift = "config/ubisys_j1_installedopenlimitlift";
const char *RConfigUbisysJ1InstalledClosedLimitLift = "config/ubisys_j1_installedclosedlimitlift";
const char *RConfigUbisysJ1InstalledOpenLimitTilt = "config/ubisys_j1_installedopenlimittilt";
const char *RConfigUbisysJ1InstalledClosedLimitTilt = "config/ubisys_j1_installedclosedlimittilt";
const char *RConfigUbisysJ1TurnaroundGuardTime = "config/ubisys_j1_turnaroundguardtime";
const char *RConfigUbisysJ1LiftToTiltTransitionSteps = "config/ubisys_j1_lifttotilttransitionsteps";
const char *RConfigUbisysJ1TotalSteps = "config/ubisys_j1_totalsteps";
const char *RConfigUbisysJ1LiftToTiltTransitionSteps2 = "config/ubisys_j1_lifttotilttransitionsteps2";
const char *RConfigUbisysJ1TotalSteps2 = "config/ubisys_j1_totalsteps2";
const char *RConfigUbisysJ1AdditionalSteps = "config/ubisys_j1_additionalsteps";
const char *RConfigUbisysJ1InactivePowerThreshold = "config/ubisys_j1_inactivepowerthreshold";
const char *RConfigUbisysJ1StartupSteps = "config/ubisys_j1_startupsteps";

const QStringList RConfigDeviceModeValues({
    "singlerocker", "singlepushbutton", "dualrocker", "dualpushbutton"
});

const QStringList RConfigLastChangeSourceValues({
    "manual", "schedule", "zigbee"
});

static std::vector<const char*> rPrefixes;
static std::vector<ResourceItemDescriptor> rItemDescriptors;
static const QString rInvalidString; // is returned when string is asked but not available
const ResourceItemDescriptor rInvalidItemDescriptor(DataTypeUnknown, RInvalidSuffix);

void initResourceDescriptors()
{
    rPrefixes.clear();
    rItemDescriptors.clear();

    // init resource lookup
    rItemDescriptors.emplace_back(ResourceItemDescriptor(DataTypeString, RAttrName));
    rItemDescriptors.emplace_back(ResourceItemDescriptor(DataTypeString, RAttrManufacturerName));
    rItemDescriptors.emplace_back(ResourceItemDescriptor(DataTypeString, RAttrModelId));
    rItemDescriptors.emplace_back(ResourceItemDescriptor(DataTypeString, RAttrType));
    rItemDescriptors.emplace_back(ResourceItemDescriptor(DataTypeString, RAttrClass));
    rItemDescriptors.emplace_back(ResourceItemDescriptor(DataTypeString, RAttrId));
    rItemDescriptors.emplace_back(ResourceItemDescriptor(DataTypeString, RAttrUniqueId));
    rItemDescriptors.emplace_back(ResourceItemDescriptor(DataTypeString, RAttrProductId));
    rItemDescriptors.emplace_back(ResourceItemDescriptor(DataTypeString, RAttrSwVersion));
    rItemDescriptors.emplace_back(ResourceItemDescriptor(DataTypeTime, RAttrLastAnnounced));
    rItemDescriptors.emplace_back(ResourceItemDescriptor(DataTypeTime, RAttrLastSeen));

    rItemDescriptors.emplace_back(ResourceItemDescriptor(DataTypeString, RStateAirQuality));
    rItemDescriptors.emplace_back(ResourceItemDescriptor(DataTypeUInt16, RStateAirQualityPpb));
    rItemDescriptors.emplace_back(ResourceItemDescriptor(DataTypeBool, RStateAlarm));
    rItemDescriptors.emplace_back(ResourceItemDescriptor(DataTypeString, RStateAlert));
    rItemDescriptors.emplace_back(ResourceItemDescriptor(DataTypeString, RStateLockState));
    rItemDescriptors.emplace_back(ResourceItemDescriptor(DataTypeBool, RStateAllOn));
    rItemDescriptors.emplace_back(ResourceItemDescriptor(DataTypeUInt16, RStateAngle));
    rItemDescriptors.emplace_back(ResourceItemDescriptor(DataTypeBool, RStateAnyOn));
    rItemDescriptors.emplace_back(ResourceItemDescriptor(DataTypeUInt8, RStateBattery, 0, 100));
    rItemDescriptors.emplace_back(ResourceItemDescriptor(DataTypeUInt8, RStateBri));
    rItemDescriptors.emplace_back(ResourceItemDescriptor(DataTypeInt32, RStateButtonEvent));
    rItemDescriptors.emplace_back(ResourceItemDescriptor(DataTypeBool, RStateCarbonMonoxide));
    rItemDescriptors.emplace_back(ResourceItemDescriptor(DataTypeString, RStateColorMode));
    rItemDescriptors.emplace_back(ResourceItemDescriptor(DataTypeUInt64, RStateConsumption));
    rItemDescriptors.emplace_back(ResourceItemDescriptor(DataTypeUInt16, RStateCurrent));
    rItemDescriptors.emplace_back(ResourceItemDescriptor(DataTypeUInt16, RStateCt));
    rItemDescriptors.emplace_back(ResourceItemDescriptor(DataTypeBool, RStateDark));
    rItemDescriptors.emplace_back(ResourceItemDescriptor(DataTypeBool, RStateDaylight));
    rItemDescriptors.emplace_back(ResourceItemDescriptor(DataTypeString, RStateEffect));
    rItemDescriptors.emplace_back(ResourceItemDescriptor(DataTypeString, RStateErrorCode));
    rItemDescriptors.emplace_back(ResourceItemDescriptor(DataTypeUInt16, RStateEventDuration));
    rItemDescriptors.emplace_back(ResourceItemDescriptor(DataTypeBool, RStateFire));
    rItemDescriptors.emplace_back(ResourceItemDescriptor(DataTypeBool, RStateFlag));
    rItemDescriptors.emplace_back(ResourceItemDescriptor(DataTypeInt16, RStateFloorTemperature, -27315, 32767));
    rItemDescriptors.emplace_back(ResourceItemDescriptor(DataTypeInt32, RStateGesture));
    rItemDescriptors.emplace_back(ResourceItemDescriptor(DataTypeBool, RStateHeating));
    rItemDescriptors.emplace_back(ResourceItemDescriptor(DataTypeUInt16, RStateHue));
    rItemDescriptors.emplace_back(ResourceItemDescriptor(DataTypeUInt16, RStateHumidity, 0, 10000));
    rItemDescriptors.emplace_back(ResourceItemDescriptor(DataTypeTime, RStateLastCheckin));
    rItemDescriptors.emplace_back(ResourceItemDescriptor(DataTypeTime, RStateLastSet));
    rItemDescriptors.emplace_back(ResourceItemDescriptor(DataTypeTime, RStateLastUpdated));
    rItemDescriptors.emplace_back(ResourceItemDescriptor(DataTypeUInt8, RStateLift, 0, 100));
    rItemDescriptors.emplace_back(ResourceItemDescriptor(DataTypeUInt16, RStateLightLevel, 0, 0xfffe));
    rItemDescriptors.emplace_back(ResourceItemDescriptor(DataTypeTime, RStateLocaltime));
    rItemDescriptors.emplace_back(ResourceItemDescriptor(DataTypeBool, RStateLowBattery));
    rItemDescriptors.emplace_back(ResourceItemDescriptor(DataTypeUInt32, RStateLux));
    rItemDescriptors.emplace_back(ResourceItemDescriptor(DataTypeBool, RStateMountingModeActive));
    rItemDescriptors.emplace_back(ResourceItemDescriptor(DataTypeBool, RStateOn));
    rItemDescriptors.emplace_back(ResourceItemDescriptor(DataTypeBool, RStateOpen));
    rItemDescriptors.emplace_back(ResourceItemDescriptor(DataTypeInt16, RStateOrientationX));
    rItemDescriptors.emplace_back(ResourceItemDescriptor(DataTypeInt16, RStateOrientationY));
    rItemDescriptors.emplace_back(ResourceItemDescriptor(DataTypeInt16, RStateOrientationZ));
    rItemDescriptors.emplace_back(ResourceItemDescriptor(DataTypeBool, RStatePresence));
    rItemDescriptors.emplace_back(ResourceItemDescriptor(DataTypeInt16, RStatePressure, 0, 32767));
    rItemDescriptors.emplace_back(ResourceItemDescriptor(DataTypeInt16, RStatePower));
    rItemDescriptors.emplace_back(ResourceItemDescriptor(DataTypeBool, RStateReachable));
    rItemDescriptors.emplace_back(ResourceItemDescriptor(DataTypeUInt8, RStateSat));
    rItemDescriptors.emplace_back(ResourceItemDescriptor(DataTypeString, RActionScene));
    rItemDescriptors.emplace_back(ResourceItemDescriptor(DataTypeUInt16, RStateSpectralX));
    rItemDescriptors.emplace_back(ResourceItemDescriptor(DataTypeUInt16, RStateSpectralY));
    rItemDescriptors.emplace_back(ResourceItemDescriptor(DataTypeUInt16, RStateSpectralZ));
    rItemDescriptors.emplace_back(ResourceItemDescriptor(DataTypeUInt8, RStateSpeed, 0, 6));
    rItemDescriptors.emplace_back(ResourceItemDescriptor(DataTypeInt32, RStateStatus));
    rItemDescriptors.emplace_back(ResourceItemDescriptor(DataTypeTime, RStateSunrise));
    rItemDescriptors.emplace_back(ResourceItemDescriptor(DataTypeTime, RStateSunset));
    rItemDescriptors.emplace_back(ResourceItemDescriptor(DataTypeBool, RStateTampered));
    rItemDescriptors.emplace_back(ResourceItemDescriptor(DataTypeInt16, RStateTemperature, -27315, 32767));
    rItemDescriptors.emplace_back(ResourceItemDescriptor(DataTypeBool, RStateTest));
    rItemDescriptors.emplace_back(ResourceItemDescriptor(DataTypeUInt8, RStateTilt, 0, 100));
    rItemDescriptors.emplace_back(ResourceItemDescriptor(DataTypeUInt16, RStateTiltAngle));
    rItemDescriptors.emplace_back(ResourceItemDescriptor(DataTypeTime, RStateUtc));
    rItemDescriptors.emplace_back(ResourceItemDescriptor(DataTypeUInt8, RStateValve));
    rItemDescriptors.emplace_back(ResourceItemDescriptor(DataTypeBool, RStateVibration));
    rItemDescriptors.emplace_back(ResourceItemDescriptor(DataTypeUInt16, RStateVibrationStrength));
    rItemDescriptors.emplace_back(ResourceItemDescriptor(DataTypeUInt16, RStateVoltage));
    rItemDescriptors.emplace_back(ResourceItemDescriptor(DataTypeBool, RStateWater));
    rItemDescriptors.emplace_back(ResourceItemDescriptor(DataTypeString, RStateWindowOpen));
    rItemDescriptors.emplace_back(ResourceItemDescriptor(DataTypeUInt16, RStateX));
    rItemDescriptors.emplace_back(ResourceItemDescriptor(DataTypeUInt16, RStateY));

    rItemDescriptors.emplace_back(ResourceItemDescriptor(DataTypeString, RConfigAlert));
    rItemDescriptors.emplace_back(ResourceItemDescriptor(DataTypeBool, RConfigLock));
    rItemDescriptors.emplace_back(ResourceItemDescriptor(DataTypeUInt8, RConfigBattery, 0, 100));
    rItemDescriptors.emplace_back(ResourceItemDescriptor(DataTypeUInt16, RConfigColorCapabilities));
    rItemDescriptors.emplace_back(ResourceItemDescriptor(DataTypeUInt16, RConfigCtMin));
    rItemDescriptors.emplace_back(ResourceItemDescriptor(DataTypeUInt16, RConfigCtMax));
    rItemDescriptors.emplace_back(ResourceItemDescriptor(DataTypeBool, RConfigConfigured));
    rItemDescriptors.emplace_back(ResourceItemDescriptor(DataTypeInt16, RConfigCoolSetpoint, 700, 3500));
    rItemDescriptors.emplace_back(ResourceItemDescriptor(DataTypeUInt16, RConfigDelay));
    rItemDescriptors.emplace_back(ResourceItemDescriptor(DataTypeString, RConfigDeviceMode));
    rItemDescriptors.emplace_back(ResourceItemDescriptor(DataTypeBool, RConfigDisplayFlipped));
    rItemDescriptors.emplace_back(ResourceItemDescriptor(DataTypeUInt16, RConfigDuration));
    rItemDescriptors.emplace_back(ResourceItemDescriptor(DataTypeUInt32, RConfigEnrolled));
    rItemDescriptors.emplace_back(ResourceItemDescriptor(DataTypeString, RConfigFanMode));
    rItemDescriptors.emplace_back(ResourceItemDescriptor(DataTypeString, RConfigGroup));
    rItemDescriptors.emplace_back(ResourceItemDescriptor(DataTypeInt16, RConfigHeatSetpoint, 500, 3200));
    rItemDescriptors.emplace_back(ResourceItemDescriptor(DataTypeUInt32, RConfigHostFlags));
    rItemDescriptors.emplace_back(ResourceItemDescriptor(DataTypeUInt32, RConfigId));
    rItemDescriptors.emplace_back(ResourceItemDescriptor(DataTypeUInt8, RConfigInterfaceMode));
    rItemDescriptors.emplace_back(ResourceItemDescriptor(DataTypeInt16, RConfigLastChangeAmount));
    rItemDescriptors.emplace_back(ResourceItemDescriptor(DataTypeUInt8, RConfigLastChangeSource));
    rItemDescriptors.emplace_back(ResourceItemDescriptor(DataTypeTime, RConfigLastChangeTime));
    rItemDescriptors.emplace_back(ResourceItemDescriptor(DataTypeString, RConfigLat));
    rItemDescriptors.emplace_back(ResourceItemDescriptor(DataTypeBool, RConfigLedIndication));
    rItemDescriptors.emplace_back(ResourceItemDescriptor(DataTypeTime, RConfigLocalTime));
    rItemDescriptors.emplace_back(ResourceItemDescriptor(DataTypeBool, RConfigLocked));
    rItemDescriptors.emplace_back(ResourceItemDescriptor(DataTypeBool, RConfigSetValve));
    rItemDescriptors.emplace_back(ResourceItemDescriptor(DataTypeString, RConfigLong));
    rItemDescriptors.emplace_back(ResourceItemDescriptor(DataTypeUInt8, RConfigLevelMin));
    rItemDescriptors.emplace_back(ResourceItemDescriptor(DataTypeString, RConfigMode));
    rItemDescriptors.emplace_back(ResourceItemDescriptor(DataTypeBool, RConfigMountingMode));
    rItemDescriptors.emplace_back(ResourceItemDescriptor(DataTypeInt16, RConfigOffset, INT16_MIN, INT16_MAX));
    rItemDescriptors.emplace_back(ResourceItemDescriptor(DataTypeBool, RConfigOn));
    rItemDescriptors.emplace_back(ResourceItemDescriptor(DataTypeUInt16, RConfigPending));
    rItemDescriptors.emplace_back(ResourceItemDescriptor(DataTypeUInt32, RConfigPowerup));
    rItemDescriptors.emplace_back(ResourceItemDescriptor(DataTypeUInt8, RConfigPowerOnLevel));
    rItemDescriptors.emplace_back(ResourceItemDescriptor(DataTypeUInt16, RConfigPowerOnCt));
    rItemDescriptors.emplace_back(ResourceItemDescriptor(DataTypeUInt16, RConfigPulseConfiguration));
    rItemDescriptors.emplace_back(ResourceItemDescriptor(DataTypeString, RConfigPreset));
    rItemDescriptors.emplace_back(ResourceItemDescriptor(DataTypeUInt8, RConfigMelody));
    rItemDescriptors.emplace_back(ResourceItemDescriptor(DataTypeUInt8, RConfigVolume));
    rItemDescriptors.emplace_back(ResourceItemDescriptor(DataTypeString, RConfigTempThreshold));
    rItemDescriptors.emplace_back(ResourceItemDescriptor(DataTypeString, RConfigHumiThreshold));
    rItemDescriptors.emplace_back(ResourceItemDescriptor(DataTypeBool, RConfigReachable));
    rItemDescriptors.emplace_back(ResourceItemDescriptor(DataTypeString, RConfigSchedule));
    rItemDescriptors.emplace_back(ResourceItemDescriptor(DataTypeBool, RConfigScheduleOn));
    rItemDescriptors.emplace_back(ResourceItemDescriptor(DataTypeUInt8, RConfigSensitivity));
    rItemDescriptors.emplace_back(ResourceItemDescriptor(DataTypeUInt8, RConfigSensitivityMax));
    rItemDescriptors.emplace_back(ResourceItemDescriptor(DataTypeInt8, RConfigSunriseOffset, -120, 120));
    rItemDescriptors.emplace_back(ResourceItemDescriptor(DataTypeInt8, RConfigSunsetOffset, -120, 120));
    rItemDescriptors.emplace_back(ResourceItemDescriptor(DataTypeString, RConfigSwingMode));
    rItemDescriptors.emplace_back(ResourceItemDescriptor(DataTypeInt16, RConfigTemperature, -27315, 32767));
    rItemDescriptors.emplace_back(ResourceItemDescriptor(DataTypeString, RConfigTemperatureMeasurement));
    rItemDescriptors.emplace_back(ResourceItemDescriptor(DataTypeUInt16, RConfigTholdDark, 0, 0xfffe));
    rItemDescriptors.emplace_back(ResourceItemDescriptor(DataTypeUInt16, RConfigTholdOffset, 1, 0xfffe));
    rItemDescriptors.emplace_back(ResourceItemDescriptor(DataTypeString, RConfigUrl));
    rItemDescriptors.emplace_back(ResourceItemDescriptor(DataTypeBool, RConfigUsertest));
    rItemDescriptors.emplace_back(ResourceItemDescriptor(DataTypeUInt8, RConfigWindowCoveringType));
    rItemDescriptors.emplace_back(ResourceItemDescriptor(DataTypeBool, RConfigWindowOpen));
    rItemDescriptors.emplace_back(ResourceItemDescriptor(DataTypeInt16, RConfigExternalTemperatureSensor));
    rItemDescriptors.emplace_back(ResourceItemDescriptor(DataTypeBool, RConfigExternalWindowOpen));
    rItemDescriptors.emplace_back(ResourceItemDescriptor(DataTypeUInt8, RConfigUbisysJ1Mode));
    rItemDescriptors.emplace_back(ResourceItemDescriptor(DataTypeUInt8, RConfigUbisysJ1WindowCoveringType));
    rItemDescriptors.emplace_back(ResourceItemDescriptor(DataTypeUInt8, RConfigUbisysJ1ConfigurationAndStatus));
    rItemDescriptors.emplace_back(ResourceItemDescriptor(DataTypeUInt16, RConfigUbisysJ1InstalledOpenLimitLift));
    rItemDescriptors.emplace_back(ResourceItemDescriptor(DataTypeUInt16, RConfigUbisysJ1InstalledClosedLimitLift));
    rItemDescriptors.emplace_back(ResourceItemDescriptor(DataTypeUInt16, RConfigUbisysJ1InstalledOpenLimitTilt));
    rItemDescriptors.emplace_back(ResourceItemDescriptor(DataTypeUInt16, RConfigUbisysJ1InstalledClosedLimitTilt));
    rItemDescriptors.emplace_back(ResourceItemDescriptor(DataTypeUInt8, RConfigUbisysJ1TurnaroundGuardTime));
    rItemDescriptors.emplace_back(ResourceItemDescriptor(DataTypeUInt16, RConfigUbisysJ1LiftToTiltTransitionSteps));
    rItemDescriptors.emplace_back(ResourceItemDescriptor(DataTypeUInt16, RConfigUbisysJ1TotalSteps));
    rItemDescriptors.emplace_back(ResourceItemDescriptor(DataTypeUInt16, RConfigUbisysJ1LiftToTiltTransitionSteps2));
    rItemDescriptors.emplace_back(ResourceItemDescriptor(DataTypeUInt16, RConfigUbisysJ1TotalSteps2));
    rItemDescriptors.emplace_back(ResourceItemDescriptor(DataTypeUInt8, RConfigUbisysJ1AdditionalSteps));
    rItemDescriptors.emplace_back(ResourceItemDescriptor(DataTypeUInt16, RConfigUbisysJ1InactivePowerThreshold));
    rItemDescriptors.emplace_back(ResourceItemDescriptor(DataTypeUInt16, RConfigUbisysJ1StartupSteps));
}

const char *getResourcePrefix(const QString &str)
{
    Q_UNUSED(str);
    return nullptr;
}

bool getResourceItemDescriptor(const QString &str, ResourceItemDescriptor &descr)
{
    std::vector<ResourceItemDescriptor>::const_iterator i = rItemDescriptors.begin();
    std::vector<ResourceItemDescriptor>::const_iterator end = rItemDescriptors.end();

    for (; i != end; ++i)
    {
        if (str.endsWith(QLatin1String(i->suffix)))
        {
            descr = *i;
            return true;
        }
    }

    return false;
}

/*! Clears \p flags in \p item which must be a numeric value item.
    The macro is used to print the flag defines as human readable.
 */
bool R_ClearFlags1(ResourceItem *item, qint64 flags, const char *strFlags)
{
    DBG_Assert(item);

    if (item)
    {
        const auto old = item->toNumber();
        if ((old & flags) != 0)
        {
            DBG_Printf(DBG_INFO_L2, "[INFO_L2] - Clear %s flags %s (0x%016llX) in 0x%016llX  --> 0x%016llX\n",
                       item->descriptor().suffix, strFlags, flags, item->toNumber(), old & ~flags);
            item->setValue(item->toNumber() & ~flags);
            return true;
        }
    }
    return false;
}

/*! Sets \p flags in \p item which must be a numeric value item.
    The macro is used to print the flag defines as human readable.
 */
bool R_SetFlags1(ResourceItem *item, qint64 flags, const char *strFlags)
{
    DBG_Assert(item);

    if (item)
    {
        const auto old = item->toNumber();
        if ((old & flags) != flags)
        {
            DBG_Printf(DBG_INFO_L2, "[INFO_L2] - Set %s flags %s (0x%016llX) in 0x%016llX --> 0x%016llX\n",
                       item->descriptor().suffix, strFlags, flags, item->toNumber(), old | flags);
            item->setValue(item->toNumber() | flags);
            return true;
        }
    }

    return false;
}

bool R_HasFlags(const ResourceItem *item, qint64 flags)
{
    DBG_Assert(item);

    if (item)
    {
        return (item->toNumber() & flags) == flags;
    }

    return false;
}

/*! The product map is a helper to map Basic Cluster manufacturer name and modelid
   to human readable product identifiers like marketing string or the model no. as printed on the product package.

   In case of Tuya multiple entries may refer to the same device, so in matching code
   it's best to match against the \c productId.

   Example:

   if (R_GetProductId(sensor) == QLatin1String("SEA801-ZIGBEE TRV"))
   {
   }

   Note: this will later on be replaced with the data from DDF files.
*/
struct ProductMap
{
    const char *zmanufacturerName;
    const char *zmodelId;
    const char *manufacturer;
    // a common product identifier even if multipe branded versions exist
    const char *commonProductId;
};

static const ProductMap products[] =
{
    // Prefix signification
    // --------------------
    // Tuya_THD : thermostat device using Tuya cluster
    // Tuya_COVD : covering device using Tuya cluster
<<<<<<< HEAD
    // Tuya_DIMSWITCH : Dimmer switches using Tuya cluster

=======
    // Tuya_RPT : Repeater
    
>>>>>>> 415b9aed
    // Tuya Thermostat / TRV
    {"_TYST11_zuhszj9s", "uhszj9s", "HiHome", "Tuya_THD WZB-TRVL TRV"},
    {"_TYST11_KGbxAXL2", "GbxAXL2", "Saswell", "Tuya_THD SEA801-ZIGBEE TRV"},
    {"_TYST11_c88teujp", "88teujp", "Saswell", "Tuya_THD SEA801-ZIGBEE TRV"},
    {"_TZE200_c88teujp", "TS0601", "Saswell", "Tuya_THD SEA801-ZIGBEE TRV"},
    {"_TYST11_ckud7u2l", "kud7u2l", "Tuya", "Tuya_THD HY369 TRV"},
    {"_TZE200_ckud7u2l", "TS0601", "Tuya", "Tuya_THD HY369 TRV"},
    {"_TZE200_ywdxldoj", "TS0601", "MOES/tuya", "Tuya_THD HY368 TRV"},
    {"_TZE200_aoclfnxz", "TS0601", "Moes", "Tuya_THD BTH-002 Thermostat"},
    {"_TYST11_jeaxp72v", "eaxp72v", "Essentials", "Tuya_THD Essentials TRV"},
    {"_TYST11_kfvq6avy", "fvq6avy", "Revolt", "Tuya_THD NX-4911-675 TRV"},
    {"_TZE200_kfvq6avy", "TS0601", "Revolt", "Tuya_THD NX-4911-675 TRV"},
    {"_TYST11_zivfvd7h", "ivfvd7h", "Siterwell", "Tuya_THD GS361A-H04 TRV"},
    {"_TZE200_zivfvd7h", "TS0601", "Siterwell", "Tuya_THD GS361A-H04 TRV"},
    {"_TYST11_yw7cahqs", "w7cahqs", "Hama", "Tuya_THD Smart radiator TRV"},

    // Tuya Covering
    {"_TYST11_wmcdj3aq", "mcdj3aq", "Zemismart", "Tuya_COVD ZM25TQ"},
    {"_TZE200_wmcdj3aq", "TS0601", "Zemismart", "Tuya_COVD ZM25TQ"},
    {"_TZE200_fzo2pocs", "TS0601", "Zemismart", "Tuya_COVD ZM25TQ"},
    {"_TYST11_xu1rkty3", "u1rkty3", "Smart Home", "Tuya_COVD DT82LEMA-1.2N"},
    {"_TZE200_xuzcvlku", "TS0601", "Zemismart", "Tuya_COVD M515EGB"},
    {"_TZE200_zah67ekd", "TS0601", "MoesHouse / Livolo", "Tuya_COVD AM43-0.45-40"},
    {"_TZE200_nogaemzt", "TS0601", "Tuya", "Tuya_COVD YS-MT750"},
    {"_TZE200_zpzndjez", "TS0601", "Tuya", "Tuya_COVD DS82"},
    {"_TZE200_cowvfni3", "TS0601", "Zemismart", "Tuya_COVD ZM79E-DT"},
    {"_TZE200_5zbp6j0u", "TS0601", "Tuya/Zemismart", "Tuya_COVD DT82LEMA-1.2N"},
    {"_TZE200_fdtjuw7u", "TS0601", "Yushun", "Tuya_COVD YS-MT750"},
    {"_TZE200_bqcqqjpb", "TS0601", "Yushun", "Tuya_COVD YS-MT750"},
    {"_TZE200_nueqqe6k", "TS0601", "Zemismart", "Tuya_COVD M515EGB"},

    // Tuya covering not using tuya cluster but need reversing
    {"_TZ3000_egq7y6pr", "TS130F", "Lonsonho", "11830304 Switch"},
    {"_TZ3000_xzqbrqk1", "TS130F", "Lonsonho", "Zigbee curtain switch"}, // https://github.com/dresden-elektronik/deconz-rest-plugin/issues/3757#issuecomment-776201454
    {"_TZ3000_ltiqubue", "TS130F", "Tuya", "Zigbee curtain switch"},
    {"_TZ3000_vd43bbfq", "TS130F", "Tuya", "QS-Zigbee-C01 Module"}, // Curtain module QS-Zigbee-C01

    // Other
    {"_TYST11_d0yu2xgi", "0yu2xgi", "NEO/Tuya", "NAS-AB02B0 Siren"},
    {"_TZE200_d0yu2xgi", "TS0601", "NEO/Tuya", "NAS-AB02B0 Siren"},
<<<<<<< HEAD
    
    // Switch
    {"_TZE200_dfxkcots", "TS0601", "Earda", "Tuya_DIMSWITCH Earda Dimmer"},
    {"_TZE200_9i9dt8is", "TS0601", "Earda", "Tuya_DIMSWITCH EDM-1ZAA-EU"},
    
=======
    {"_TZ3000_m0vaazab", "TS0207", "Tuya", "Tuya_RPT Repeater"},

>>>>>>> 415b9aed
    {nullptr, nullptr, nullptr, nullptr}
};

/*! Returns the product identifier for a matching Basic Cluster manufacturer name. */
static QLatin1String productIdForManufacturerName(const QString &manufacturerName, const ProductMap *mapIter)
{
    Q_ASSERT(mapIter);

    for (; mapIter->commonProductId != nullptr; mapIter++)
    {
        if (manufacturerName == QLatin1String(mapIter->zmanufacturerName))
        {
            return QLatin1String(mapIter->commonProductId);
        }
    }

    return QLatin1String("");
}

/*! Returns the product identifier for a resource. */
const QString R_GetProductId(Resource *resource)
{
    DBG_Assert(resource);


    if (!resource)
    {
        return rInvalidString;
    }

    auto *productId = resource->item(RAttrProductId);

    if (productId)
    {
        return productId->toString();
    }

    const auto *manufacturerName = resource->item(RAttrManufacturerName);
    const auto *modelId = resource->item(RAttrModelId);

    // Need manufacturerName
    if (!manufacturerName)
    {
        return rInvalidString;
    }
    
    //Tuya don't need modelId
    if (isTuyaManufacturerName(manufacturerName->toString()))
    {
        // for Tuya devices match against manufacturer name
        const auto productIdStr = productIdForManufacturerName(manufacturerName->toString(), products);
        if (productIdStr.size() > 0)
        {
            productId = resource->addItem(DataTypeString, RAttrProductId);
            DBG_Assert(productId);
            productId->setValue(QString(productIdStr));
            productId->setIsPublic(false); // not ready for public
            return productId->toString();
        }
        else
        {
            // Fallback
            // manufacturer name is the most unique identifier for Tuya
            if (DBG_IsEnabled(DBG_INFO_L2))
            {
                DBG_Printf(DBG_INFO_L2, "No Tuya productId entry found for manufacturername: %s\n", qPrintable(manufacturerName->toString()));
            }

            return manufacturerName->toString();
        }
    }
    
    if (modelId)
    {
        return modelId->toString();
    }

    return rInvalidString;
}

/*! Copy constructor. */
ResourceItem::ResourceItem(const ResourceItem &other)
{
    *this = other;
}

/*! Move constructor. */
ResourceItem::ResourceItem(ResourceItem &&other) noexcept
{
    *this = std::move(other);
}

/*! Destructor. */
ResourceItem::~ResourceItem() noexcept
{
    if (m_str)
    {
        delete m_str;
        m_str = nullptr;
    }
    m_rid = &rInvalidItemDescriptor;
}

/*! Returns true when a value has been set but not pushed upstream. */
bool ResourceItem::needPushSet() const
{
    return (m_flags & FlagNeedPushSet) > 0;
}

/*! Returns true when a value has been set and is different from previous
    but not pushed upstream.
 */
bool ResourceItem::needPushChange() const
{
    return (m_flags & FlagNeedPushChange) > 0;
}

/*! Clears set and changed push flags, called after value has been pushed to upstream. */
void ResourceItem::clearNeedPush()
{
    m_flags &= ~static_cast<quint16>(FlagNeedPushSet | FlagNeedPushChange);
}

/*! Copy assignment. */
ResourceItem &ResourceItem::operator=(const ResourceItem &other)
{
    // self assignment?
    if (this == &other)
    {
        return *this;
    }

    m_isPublic = other.m_isPublic;
    m_flags = other.m_flags;
    m_num = other.m_num;
    m_numPrev = other.m_numPrev;
    m_rid = other.m_rid;
    m_lastSet = other.m_lastSet;
    m_lastChanged = other.m_lastChanged;
    m_rulesInvolved = other.m_rulesInvolved;

    if (other.m_str)
    {
        if (m_str)
        {
            *m_str = *other.m_str;
        }
        else
        {
            m_str = new QString(*other.m_str);
        }
    }
    else if (m_str)
    {
        delete m_str;
        m_str = nullptr;
    }

    return *this;
}

/*! Move assignment. */
ResourceItem &ResourceItem::operator=(ResourceItem &&other) noexcept
{
    // self assignment?
    if (this == &other)
    {
        return *this;
    }

    m_isPublic = other.m_isPublic;
    m_flags = other.m_flags;
    m_num = other.m_num;
    m_numPrev = other.m_numPrev;
    m_rid = other.m_rid;
    m_lastSet = std::move(other.m_lastChanged);
    m_lastChanged = std::move(other.m_lastChanged);
    m_rulesInvolved = std::move(other.m_rulesInvolved);
    other.m_rid = &rInvalidItemDescriptor;

    if (m_str)
    {
        delete m_str;
        m_str = nullptr;
    }

    if (other.m_str)
    {
        m_str = other.m_str;
        other.m_str = nullptr;
    }

    return *this;
}

/*! Initial main constructor to create a valid ResourceItem. */
ResourceItem::ResourceItem(const ResourceItemDescriptor &rid) :
    m_num(0),
    m_numPrev(0),
    m_str(nullptr),
    m_rid(&rid)
{
    if (m_rid->type == DataTypeString ||
        m_rid->type == DataTypeTime ||
        m_rid->type == DataTypeTimePattern)
    {
        m_str = new QString;
    }
}

const QString &ResourceItem::toString() const
{
    if (m_rid->type == DataTypeString ||
        m_rid->type == DataTypeTimePattern)
    {
        if (m_str)
        {
            return *m_str;
        }
    }
    else if (m_rid->type == DataTypeTime)
    {
        if (m_num > 0)
        {
            QDateTime dt;

            // default: local time in sec resolution
            QString format = QLatin1String("yyyy-MM-ddTHH:mm:ss");

            if (m_rid->suffix == RStateLastUpdated || m_rid->suffix == RStateLastCheckin)
            {
                // UTC in msec resolution
                format = QLatin1String("yyyy-MM-ddTHH:mm:ss.zzz"); // TODO add Z
                dt.setOffsetFromUtc(0);
            }
            else if (m_rid->suffix == RAttrLastAnnounced || m_rid->suffix == RStateLastSet || m_rid->suffix == RStateUtc || m_rid->suffix == RConfigLastChangeTime)
            {
                // UTC in sec resolution
                format = QLatin1String("yyyy-MM-ddTHH:mm:ssZ");
                dt.setOffsetFromUtc(0);
            }
            else if (m_rid->suffix == RAttrLastSeen)
            {
                // UTC in min resolution
                format = QLatin1String("yyyy-MM-ddTHH:mmZ");
                dt.setOffsetFromUtc(0);
            }
            else if (m_rid->suffix == RStateSunrise || m_rid->suffix == RStateSunset)
            {
                // UTC in sec resulution
                format = QLatin1String("yyyy-MM-ddTHH:mm:ss"); // TODO add Z
                dt.setOffsetFromUtc(0);
            }

            dt.setMSecsSinceEpoch(m_num);
            *m_str = dt.toString(format);
            return *m_str;
        }
    }

    return rInvalidString;
}

qint64 ResourceItem::toNumber() const
{
    return m_num;
}

qint64 ResourceItem::toNumberPrevious() const
{
    return m_numPrev;
}

bool ResourceItem::toBool() const
{
    return m_num != 0;
}

bool ResourceItem::setValue(const QString &val)
{
    if (m_str)
    {
        m_lastSet = QDateTime::currentDateTime();
        m_flags |= FlagNeedPushSet;
        if (*m_str != val)
        {
            *m_str = val;
            m_lastChanged = m_lastSet;
            m_flags |= FlagNeedPushChange;
        }
        return true;
    }

    return false;
}

bool ResourceItem::setValue(qint64 val)
{
    if (m_rid->validMin != 0 || m_rid->validMax != 0)
    {
        // range check
        if (val < m_rid->validMin || val > m_rid->validMax)
        {
            return false;
        }
    }

    m_lastSet = QDateTime::currentDateTime();
    m_numPrev = m_num;
    m_flags |= FlagNeedPushSet;

    if (m_num != val)
    {
        m_num = val;
        m_lastChanged = m_lastSet;
        m_flags |= FlagNeedPushChange;
    }

    return true;
}

bool ResourceItem::setValue(const QVariant &val)
{
    if (!val.isValid())
    {
        m_lastSet = QDateTime();
        m_lastChanged = m_lastSet;
        return true;
    }

    const auto now = QDateTime::currentDateTime();

    if (m_rid->type == DataTypeString ||
        m_rid->type == DataTypeTimePattern)
    {
        // TODO validate time pattern
        if (m_str)
        {
            m_lastSet = now;
            m_flags |= FlagNeedPushSet;
            if (*m_str != val.toString())
            {
                *m_str = val.toString();
                m_lastChanged = m_lastSet;
                m_flags |= FlagNeedPushChange;
            }
            return true;
        }
    }
    else if (m_rid->type == DataTypeBool)
    {
        m_lastSet = now;
        m_numPrev = m_num;
        m_flags |= FlagNeedPushSet;

        if (m_num != val.toBool())
        {
            m_num = val.toBool();
            m_lastChanged = m_lastSet;
            m_flags |= FlagNeedPushChange;
        }
        return true;
    }
    else if (m_rid->type == DataTypeTime)
    {
        if (val.type() == QVariant::String)
        {
            QDateTime dt = QDateTime::fromString(val.toString(), QLatin1String("yyyy-MM-ddTHH:mm:ss"));

            if (dt.isValid())
            {
                m_lastSet = now;
                m_numPrev = m_num;
                m_flags |= FlagNeedPushSet;

                if (m_num != dt.toMSecsSinceEpoch())
                {
                    m_num = dt.toMSecsSinceEpoch();
                    m_lastChanged = m_lastSet;
                    m_flags |= FlagNeedPushChange;
                }
                return true;
            }
        }
        else if (val.type() == QVariant::DateTime)
        {
            m_lastSet = now;
            m_numPrev = m_num;
            m_flags |= FlagNeedPushSet;

            if (m_num != val.toDateTime().toMSecsSinceEpoch())
            {
                m_num = val.toDateTime().toMSecsSinceEpoch();
                m_lastChanged = m_lastSet;
                m_flags |= FlagNeedPushChange;
            }
            return true;
        }
    }
    else
    {
        bool ok = false;
        const int n = val.toInt(&ok);
        if (ok)
        {
            if (m_rid->validMin == 0 && m_rid->validMax == 0)
            { /* no range check */ }
            else if (n >= m_rid->validMin && n <= m_rid->validMax)
            {   /* range check: ok*/ }
            else {
                return false;
            }

            m_lastSet = now;
            m_numPrev = m_num;
            m_flags |= FlagNeedPushSet;

            if (m_num != n)
            {
                m_num = n;
                m_lastChanged = m_lastSet;
                m_flags |= FlagNeedPushChange;
            }
            return true;
        }
    }

    return false;
}

const ResourceItemDescriptor &ResourceItem::descriptor() const
{
    Q_ASSERT(m_rid);
    return *m_rid;
}

const QDateTime &ResourceItem::lastSet() const
{
    return m_lastSet;
}

const QDateTime &ResourceItem::lastChanged() const
{
    return m_lastChanged;
}

void ResourceItem::setTimeStamps(const QDateTime &t)
{
    m_lastSet = t;
    m_lastChanged = t;
}

QVariant ResourceItem::toVariant() const
{
    if (!m_lastSet.isValid())
    {
        return QVariant();
    }

    if (m_rid->type == DataTypeString ||
        m_rid->type == DataTypeTimePattern)
    {
        if (m_str)
        {
            return *m_str;
        }
        return QString();
    }
    else if (m_rid->type == DataTypeBool)
    {
        return (bool)m_num;
    }
    else if (m_rid->type == DataTypeTime)
    {
        return toString();
    }
    else
    {
       return (double)m_num;
    }

    return QVariant();
}

/*! Marks the resource item as involved in a rule. */
void ResourceItem::inRule(int ruleHandle)
{
    for (int handle : m_rulesInvolved)
    {
        if (handle == ruleHandle)
        {
            return;
        }
    }

    m_rulesInvolved.push_back(ruleHandle);
}

/*! Returns the rules handles in which the resource item is involved. */
const std::vector<int> &ResourceItem::rulesInvolved() const
{
    return m_rulesInvolved;
}

/*! Returns true if the item should be available in the public api. */
bool ResourceItem::isPublic() const
{
    return m_isPublic;
}

/*! Sets an item should be available in the public api. */
void ResourceItem::setIsPublic(bool isPublic)
{
    m_isPublic = isPublic;
}

/*! Initial main constructor. */
Resource::Resource(const char *prefix) :
    m_prefix(prefix)
{
    Q_ASSERT(prefix == RSensors || prefix == RLights || prefix == RGroups || prefix == RConfig);
}

/*! Copy constructor. */
Resource::Resource(const Resource &other) :
    lastStatePush(other.lastStatePush),
    lastAttrPush(other.lastAttrPush),
    m_prefix(other.m_prefix),
    m_rItems(other.m_rItems)
{
    m_prefix = other.m_prefix;
}

/*! Move constructor. */
Resource::Resource(Resource &&other) noexcept
{
    *this = std::move(other);
}

/*! Copy assignment. */
Resource &Resource::operator=(const Resource &other)
{
    if (this != &other)
    {
        lastStatePush = other.lastStatePush;
        lastAttrPush = other.lastAttrPush;
        m_prefix = other.m_prefix;
        m_rItems = other.m_rItems;
    }
    return *this;
}

/*! Move assignment. */
Resource &Resource::operator=(Resource &&other) noexcept
{
    if (this != &other)
    {
        lastStatePush = std::move(other.lastStatePush);
        lastAttrPush = std::move(other.lastAttrPush);
        m_prefix = other.m_prefix;
        m_rItems = std::move(other.m_rItems);
    }
    return *this;
}

const char *Resource::prefix() const
{
    Q_ASSERT(m_prefix);
    return m_prefix;
}

ResourceItem *Resource::addItem(ApiDataType type, const char *suffix)
{
    ResourceItem *it = item(suffix);
    if (!it) // prevent double insertion
    {
        std::vector<ResourceItemDescriptor>::const_iterator i = rItemDescriptors.begin();
        std::vector<ResourceItemDescriptor>::const_iterator end = rItemDescriptors.end();

        for (; i != end; ++i)
        {
            if (i->suffix == suffix && i->type == type)
            {
                m_rItems.emplace_back(*i);
                return &m_rItems.back();
            }
        }

        DBG_Assert(0);
        DBG_Printf(DBG_ERROR, "unknown datatype:suffix +  %d: %s\n", type, suffix);
    }

    return it;
}

void Resource::removeItem(const char *suffix)
{
    auto i = m_rItems.begin();
    const auto end = m_rItems.end();

    for (; i != end; ++i)
    {
        if (i->descriptor().suffix != suffix)
        {
            continue;
        }

        *i = std::move(m_rItems.back());
        m_rItems.pop_back();
        break;
    }
}

ResourceItem *Resource::item(const char *suffix)
{
    for (size_t i = 0; i < m_rItems.size(); i++)
    {
        if (m_rItems[i].descriptor().suffix == suffix)
        {
            return &m_rItems[i];
        }
    }

    return nullptr;
}

const ResourceItem *Resource::item(const char *suffix) const
{
    for (size_t i = 0; i < m_rItems.size(); i++)
    {
        if (m_rItems[i].descriptor().suffix == suffix)
        {
            return &m_rItems[i];
        }
    }

    return nullptr;
}

bool Resource::toBool(const char *suffix) const
{
    const ResourceItem *i = item(suffix);
    if (i)
    {
        return i->toBool();
    }
    return false;
}

qint64 Resource::toNumber(const char *suffix) const
{
    const ResourceItem *i = item(suffix);
    if (i)
    {
        return i->toNumber();
    }
    return 0;
}

const QString &Resource::toString(const char *suffix) const
{
    const ResourceItem *i = item(suffix);
    if (i)
    {
        return i->toString();
    }
    return rInvalidString;
}

QVariant Resource::toVariant(const char *suffix) const
{
    const ResourceItem *i = item(suffix);
    if (i)
    {
        return i->toVariant();
    }
    return QVariant();
}

int Resource::itemCount() const
{
    return m_rItems.size();
}

ResourceItem *Resource::itemForIndex(size_t idx)
{
    if (idx < m_rItems.size())
    {
        return &m_rItems[idx];
    }
    return nullptr;
}

const ResourceItem *Resource::itemForIndex(size_t idx) const
{
    if (idx < m_rItems.size())
    {
        return &m_rItems[idx];
    }
    return nullptr;
}<|MERGE_RESOLUTION|>--- conflicted
+++ resolved
@@ -479,13 +479,9 @@
     // --------------------
     // Tuya_THD : thermostat device using Tuya cluster
     // Tuya_COVD : covering device using Tuya cluster
-<<<<<<< HEAD
     // Tuya_DIMSWITCH : Dimmer switches using Tuya cluster
-
-=======
     // Tuya_RPT : Repeater
     
->>>>>>> 415b9aed
     // Tuya Thermostat / TRV
     {"_TYST11_zuhszj9s", "uhszj9s", "HiHome", "Tuya_THD WZB-TRVL TRV"},
     {"_TYST11_KGbxAXL2", "GbxAXL2", "Saswell", "Tuya_THD SEA801-ZIGBEE TRV"},
@@ -526,16 +522,12 @@
     // Other
     {"_TYST11_d0yu2xgi", "0yu2xgi", "NEO/Tuya", "NAS-AB02B0 Siren"},
     {"_TZE200_d0yu2xgi", "TS0601", "NEO/Tuya", "NAS-AB02B0 Siren"},
-<<<<<<< HEAD
-    
+    {"_TZ3000_m0vaazab", "TS0207", "Tuya", "Tuya_RPT Repeater"},
+
     // Switch
     {"_TZE200_dfxkcots", "TS0601", "Earda", "Tuya_DIMSWITCH Earda Dimmer"},
     {"_TZE200_9i9dt8is", "TS0601", "Earda", "Tuya_DIMSWITCH EDM-1ZAA-EU"},
-    
-=======
-    {"_TZ3000_m0vaazab", "TS0207", "Tuya", "Tuya_RPT Repeater"},
-
->>>>>>> 415b9aed
+
     {nullptr, nullptr, nullptr, nullptr}
 };
 
