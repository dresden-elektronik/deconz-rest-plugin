--- conflicted
+++ resolved
@@ -363,12 +363,9 @@
             if (lightNode->manufacturer() == QLatin1String("_TYST11_wmcdj3aq") ||
                 lightNode->manufacturer() == QLatin1String("_TZE200_xuzcvlku") ||
                 lightNode->manufacturer() == QLatin1String("_TZE200_wmcdj3aq") ||
-<<<<<<< HEAD
                 lightNode->manufacturer() == QLatin1String("_TZE200_nogaemzt") ||
                 lightNode->manufacturer() == QLatin1String("_TZE200_zah67ekd") || // MoesHouse / Livolo Roller Blinds
-=======
                 lightNode->manufacturer() == QLatin1String("_TZE200_fzo2pocs") ||
->>>>>>> 289ec8c5
                 lightNode->manufacturer() == QLatin1String("_TYST11_xu1rkty3"))
             {
 
