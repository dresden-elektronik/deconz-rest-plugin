--- conflicted
+++ resolved
@@ -65,11 +65,8 @@
     {"_TYST11_yw7cahqs", "w7cahqs", "Hama", "Tuya_THD Smart radiator TRV"},
     {"_TZE200_yw7cahqs", "TS0601", "Hama", "Tuya_THD Smart radiator TRV"},
     {"_TZE200_cwnjrr72", "TS0601", "MOES", "Tuya_THD HY368 TRV"},
-<<<<<<< HEAD
     {"_TZE200_b6wax7g0", "TS0601", "MOES", "Tuya_THD BRT-100"},
-=======
     {"_TZE200_chyvmhay", "TS0601", "Lidl", "Tuya_THD SilverCrest Smart Radiator Thermostat"},
->>>>>>> e3d1342d
 
     // Tuya Covering
     {"_TYST11_wmcdj3aq", "mcdj3aq", "Zemismart", "Tuya_COVD ZM25TQ"},
