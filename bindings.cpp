--- conflicted
+++ resolved
@@ -982,23 +982,14 @@
         rq.dataType = deCONZ::Zcl16BitInt;
         rq.attributeId = 0x0000;       // measured value
 
-<<<<<<< HEAD
-        if (sensor && (sensor->modelId().startsWith(QLatin1String("AQSZB-110")) ||  // Develco air quality sensor
-                       sensor->modelId().startsWith(QLatin1String("SMSZB-120")) ||  // Develco smoke sensor
-                       sensor->modelId().startsWith(QLatin1String("HESZB-120")) ||  // Develco heat sensor
-                       sensor->modelId().startsWith(QLatin1String("MOSZB-130")) ||  // Develco motion sensor
-                       sensor->modelId().startsWith(QLatin1String("WISZB-120")) ||  // Develco window sensor
-                       sensor->modelId().startsWith(QLatin1String("FLSZB-110")) ||  // Develco water leak sensor
-                       sensor->modelId().startsWith(QLatin1String("ZHMS101"))))     // Wattle (Develco) magnetic sensor
-=======
-        if (sensor && (sensor->modelId().startsWith(QLatin1String("SMSZB-120")) ||   // Develco smoke sensor
-                        sensor->modelId().startsWith(QLatin1String("HESZB-120")) ||  // Develco heat sensor
-                        sensor->modelId().startsWith(QLatin1String("MOSZB-130")) ||  // Develco motion sensor
-                        sensor->modelId().startsWith(QLatin1String("WISZB-120")) ||  // Develco window sensor
-                        sensor->modelId().startsWith(QLatin1String("FLSZB-110")) ||  // Develco water leak sensor
-                        sensor->modelId().startsWith(QLatin1String("ZHMS101")) ||    // Wattle (Develco) magnetic sensor
-                        sensor->modelId().startsWith(QLatin1String("MotionSensor51AU")))) // Aurora (Develco) motion sensor
->>>>>>> 52107022
+        if (sensor && (sensor->modelId().startsWith(QLatin1String("AQSZB-110")) ||       // Develco air quality sensor
+                       sensor->modelId().startsWith(QLatin1String("SMSZB-120")) ||       // Develco smoke sensor
+                       sensor->modelId().startsWith(QLatin1String("HESZB-120")) ||       // Develco heat sensor
+                       sensor->modelId().startsWith(QLatin1String("MOSZB-130")) ||       // Develco motion sensor
+                       sensor->modelId().startsWith(QLatin1String("WISZB-120")) ||       // Develco window sensor
+                       sensor->modelId().startsWith(QLatin1String("FLSZB-110")) ||       // Develco water leak sensor
+                       sensor->modelId().startsWith(QLatin1String("ZHMS101")) ||         // Wattle (Develco) magnetic sensor
+                       sensor->modelId().startsWith(QLatin1String("MotionSensor51AU")))) // Aurora (Develco) motion sensor
         {
             rq.minInterval = 60;           // according to technical manual
             rq.maxInterval = 600;          // according to technical manual
@@ -1320,7 +1311,7 @@
             rq2.minInterval = 1;
             rq2.maxInterval = 600;
             rq2.reportableChange8bit = 1;
-            
+
             ConfigureReportingRequest rq3;
             rq3.dataType = deCONZ::Zcl8BitEnum;
             rq3.attributeId = 0x001C;        // Thermostat mode
@@ -1556,25 +1547,15 @@
             rq.maxInterval = 21600;
             rq.reportableChange8bit = 0;
         }
-<<<<<<< HEAD
-        else if (sensor && (sensor->modelId().startsWith(QLatin1String("AQSZB-110")) ||  // Develco air quality sensor
-                            sensor->modelId().startsWith(QLatin1String("SMSZB-120")) ||  // Develco smoke sensor
-                            sensor->modelId().startsWith(QLatin1String("HESZB-120")) ||  // Develco heat sensor
-                            sensor->modelId().startsWith(QLatin1String("MOSZB-130")) ||  // Develco motion sensor
-                            sensor->modelId().startsWith(QLatin1String("WISZB-120")) ||  // Develco window sensor
-                            sensor->modelId().startsWith(QLatin1String("FLSZB-110")) ||  // Develco water leak sensor
-                            sensor->modelId().startsWith(QLatin1String("SIRZB-110")) ||  // Develco siren
-                            sensor->modelId().startsWith(QLatin1String("ZHMS101"))))     // Wattle (Develco) magnetic sensor
-=======
-        else if (sensor && (sensor->modelId().startsWith(QLatin1String("SMSZB-120")) || // Develco smoke sensor
-                           sensor->modelId().startsWith(QLatin1String("HESZB-120")) ||  // Develco heat sensor
-                           sensor->modelId().startsWith(QLatin1String("MOSZB-130")) ||  // Develco motion sensor
-                           sensor->modelId().startsWith(QLatin1String("WISZB-120")) ||  // Develco window sensor
-                           sensor->modelId().startsWith(QLatin1String("FLSZB-110")) ||  // Develco water leak sensor
-                           sensor->modelId().startsWith(QLatin1String("SIRZB-110")) ||  // Develco siren
-                           sensor->modelId().startsWith(QLatin1String("ZHMS101")) ||    // Wattle (Develco) magnetic sensor
-                           sensor->modelId().startsWith(QLatin1String("MotionSensor51AU")))) // Aurora (Develco) motion sensor
->>>>>>> 52107022
+        else if (sensor && (sensor->modelId().startsWith(QLatin1String("AQSZB-110")) ||       // Develco air quality sensor
+                            sensor->modelId().startsWith(QLatin1String("SMSZB-120")) ||       // Develco smoke sensor
+                            sensor->modelId().startsWith(QLatin1String("HESZB-120")) ||       // Develco heat sensor
+                            sensor->modelId().startsWith(QLatin1String("MOSZB-130")) ||       // Develco motion sensor
+                            sensor->modelId().startsWith(QLatin1String("WISZB-120")) ||       // Develco window sensor
+                            sensor->modelId().startsWith(QLatin1String("FLSZB-110")) ||       // Develco water leak sensor
+                            sensor->modelId().startsWith(QLatin1String("SIRZB-110")) ||       // Develco siren
+                            sensor->modelId().startsWith(QLatin1String("ZHMS101")) ||         // Wattle (Develco) magnetic sensor
+                            sensor->modelId().startsWith(QLatin1String("MotionSensor51AU")))) // Aurora (Develco) motion sensor
         {
             rq.attributeId = 0x0020;   // battery voltage
             rq.minInterval = 43200;    // according to technical manual
@@ -2092,7 +2073,7 @@
             rq.minInterval = 60;
             rq.maxInterval = 600;
             rq.reportableChange16bit = 10; // According to technical manual
-            
+
             return sendConfigureReportingRequest(bt, {rq});
         }
     }
