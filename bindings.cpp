/*
 * Copyright (c) 2017-2019 dresden elektronik ingenieurtechnik gmbh.
 * All rights reserved.
 *
 * The software in this package is published under the terms of the BSD
 * style license a copy of which has been included with this distribution in
 * the LICENSE.txt file.
 *
 */

#include "de_web_plugin.h"
#include "de_web_plugin_private.h"

#define MAX_ACTIVE_BINDING_TASKS 3

/*! Constructor. */
Binding::Binding() :
    srcAddress(0),
    srcEndpoint(0),
    clusterId(0),
    dstAddrMode(0),
    dstEndpoint(0)
{
    dstAddress.ext = 0;
}

/*! Returns true if bindings are equal. */
bool Binding::operator==(const Binding &rhs) const
{
    if (rhs.dstAddrMode == dstAddrMode &&
        rhs.srcAddress == srcAddress &&
        rhs.dstAddress.ext == dstAddress.ext &&
        rhs.clusterId == clusterId &&
        rhs.dstEndpoint == dstEndpoint &&
        rhs.srcEndpoint == srcEndpoint)
    {
        return true;
    }
    return false;
}

/*! Returns false if bindings are not equal. */
bool Binding::operator!=(const Binding &rhs) const
{
    return !(*this == rhs);
}

/*! Reads a binding entry from stream. */
bool Binding::readFromStream(QDataStream &stream)
{
    if (stream.atEnd()) return false;
    stream >> srcAddress;
    if (stream.atEnd()) return false;
    stream >> srcEndpoint;
    if (stream.atEnd()) return false;
    stream >> clusterId;
    if (stream.atEnd()) return false;
    stream >> dstAddrMode;

    if (dstAddrMode == GroupAddressMode)
    {
        if (stream.atEnd()) return false;
        stream >> dstAddress.group;
        dstEndpoint = 0; // not present
        return true;
    }
    else if (dstAddrMode == ExtendedAddressMode)
    {
        if (stream.atEnd()) return false;
        stream >> dstAddress.ext;
        if (stream.atEnd()) return false;
        stream >> dstEndpoint;
        return true;
    }

    return false;
}

/*! Writes a binding to stream.
    \param stream the data stream
 */
bool Binding::writeToStream(QDataStream &stream) const
{
    if (!srcAddress || !srcEndpoint)
    {
        return false;
    }

    stream << srcAddress;
    stream << srcEndpoint;
    stream << clusterId;
    stream << dstAddrMode;

    if (dstAddrMode == GroupAddressMode)
    {
        stream << dstAddress.group;
        return true;
    }
    else if ((dstAddrMode == ExtendedAddressMode) && (dstAddress.ext != 0) && (dstEndpoint != 0))
    {
        stream << dstAddress.ext;
        stream << dstEndpoint;
        return true;
    }

    return false;
}

/*! Queue reading ZDP binding table.
    \param node the node from which the binding table shall be read
    \param startIndex the index to start the reading
    \return true if the request is queued
 */
bool DeRestPluginPrivate::readBindingTable(RestNodeBase *node, quint8 startIndex)
{
    DBG_Assert(node != 0);

    if (!node || !node->node())
    {
        return false;
    }

    Resource *r = dynamic_cast<Resource*>(node);

    // whitelist
    if (checkMacVendor(node->address(), VENDOR_DDEL))
    {
    }
    else if (checkMacVendor(node->address(), VENDOR_UBISYS))
    {
    }
    else if (r && r->item(RAttrModelId)->toString().startsWith(QLatin1String("FLS-")))
    {
    }
    else
    {
        node->clearRead(READ_BINDING_TABLE);
        return false;
    }

    std::vector<BindingTableReader>::iterator i = bindingTableReaders.begin();
    std::vector<BindingTableReader>::iterator end = bindingTableReaders.end();

    for (; i != end; ++i)
    {
        if (i->apsReq.dstAddress().ext() == node->address().ext())
        {
            // already running
            if (i->state == BindingTableReader::StateIdle)
            {
                i->index = startIndex;
                DBG_Assert(bindingTableReaderTimer->isActive());
            }
            return true;
        }
    }

    BindingTableReader btReader;
    btReader.state = BindingTableReader::StateIdle;
    btReader.index = startIndex;
    btReader.isEndDevice = !node->node()->nodeDescriptor().receiverOnWhenIdle();
    btReader.apsReq.dstAddress() = node->address();

    bindingTableReaders.push_back(btReader);

    if (!bindingTableReaderTimer->isActive())
    {
        bindingTableReaderTimer->start();
    }

    return false;
}

/*! Handle bind table confirm.
    \param conf a APSDE-DATA.confirm
    \return true if confirm was processed
 */
bool DeRestPluginPrivate::handleMgmtBindRspConfirm(const deCONZ::ApsDataConfirm &conf)
{
    if (conf.srcEndpoint() != ZDO_ENDPOINT || conf.dstEndpoint() != ZDO_ENDPOINT)
    {
        return false;
    }

    std::vector<BindingTableReader>::iterator i = bindingTableReaders.begin();
    std::vector<BindingTableReader>::iterator end = bindingTableReaders.end();

    for (; i != end; ++i)
    {
        if (i->apsReq.id() == conf.id())
        {
            if (i->state == BindingTableReader::StateWaitConfirm)
            {
                i->time.start();
                i->state = BindingTableReader::StateWaitResponse;
            }
            return true;
        }
    }
    return false;
}

/*! Handle bind table response.
    \param ind a ZDP MgmtBind_rsp
 */
void DeRestPluginPrivate::handleMgmtBindRspIndication(const deCONZ::ApsDataIndication &ind)
{
    if (ind.asdu().size() < 2)
    {
        // at least seq number and status
        return;
    }

    BindingTableReader *btReader = 0;

    {
        std::vector<BindingTableReader>::iterator i = bindingTableReaders.begin();
        std::vector<BindingTableReader>::iterator end = bindingTableReaders.end();

        if (ind.srcAddress().hasExt())
        {
            for (; i != end; ++i)
            {
                if (i->apsReq.dstAddress().ext() == ind.srcAddress().ext())
                {
                    btReader = &(*i);
                    break;
                }
            }
        }
        else if (ind.srcAddress().hasNwk())
        {
            for (; i != end; ++i)
            {
                if (i->apsReq.dstAddress().nwk() == ind.srcAddress().nwk())
                {
                    btReader = &(*i);
                    break;
                }
            }
        }
    }

    RestNodeBase *node = getSensorNodeForAddress(ind.srcAddress());

    if (!node)
    {
        node = getLightNodeForAddress(ind.srcAddress());
    }

    if (!node)
    {
        if (btReader)
        {
            // no more needed
            btReader->state = BindingTableReader::StateFinished;
        }
        return;
    }

    QDataStream stream(ind.asdu());
    stream.setByteOrder(QDataStream::LittleEndian);

    quint8 seqNo;
    quint8 status;

    stream >> seqNo;
    stream >> status;

    if (btReader)
    {
        DBG_Printf(DBG_ZDP, "MgmtBind_rsp id: %d %s seq: %u, status 0x%02X \n", btReader->apsReq.id(),
                   qPrintable(node->address().toStringExt()), seqNo, status);
    }
    else
    {
        DBG_Printf(DBG_ZDP, "MgmtBind_rsp (no BTR) %s seq: %u, status 0x%02X \n", qPrintable(node->address().toStringExt()), seqNo, status);
    }

    if (status != deCONZ::ZdpSuccess)
    {
        if (status == deCONZ::ZdpNotPermitted ||
            status == deCONZ::ZdpNotSupported)
        {
            if (node->mgmtBindSupported())
            {
                DBG_Printf(DBG_ZDP, "MgmtBind_req/rsp %s not supported, deactivate \n", qPrintable(node->address().toStringExt()));
                node->setMgmtBindSupported(false);
            }
        }

        if (btReader)
        {
            // no more needed
            btReader->state = BindingTableReader::StateFinished;
        }
        return;
    }

    quint8 entries;
    quint8 startIndex;
    quint8 listCount;
    bool bend = false;

    stream >> entries;
    stream >> startIndex;
    stream >> listCount;

    if (entries > (startIndex + listCount))
    {
        if (btReader)
        {
            if (btReader->state == BindingTableReader::StateWaitResponse || btReader->state == BindingTableReader::StateWaitConfirm)
            {
                // read more
                btReader->state = BindingTableReader::StateIdle;
                btReader->index = startIndex + listCount;
            }
            else
            {
                DBG_Printf(DBG_ZDP, "unexpected BTR state %d\n", (int)btReader->state);
            }
        }
    }
    else
    {
        bend = true;
        if (btReader)
        {
            btReader->state = BindingTableReader::StateFinished;
        }
    }

    while (listCount && !stream.atEnd())
    {
        Binding bnd;

        if (bnd.readFromStream(stream))
        {
            if (bnd.dstAddrMode == deCONZ::ApsExtAddress)
            {
                DBG_Printf(DBG_ZDP, "found binding 0x%04X, 0x%02X -> 0x%016llX : 0x%02X\n", bnd.clusterId, bnd.srcEndpoint, bnd.dstAddress.ext, bnd.dstEndpoint);
            }
            else if (bnd.dstAddrMode == deCONZ::ApsGroupAddress)
            {
                DBG_Printf(DBG_ZDP, "found binding 0x%04X, 0x%02X -> 0x%04X\n", bnd.clusterId, bnd.srcEndpoint, bnd.dstAddress.group);
            }
            else
            {
                continue;
            }

            if (std::find(bindingToRuleQueue.begin(), bindingToRuleQueue.end(), bnd) == bindingToRuleQueue.end())
            {
                DBG_Printf(DBG_ZDP, "add binding to check rule queue size: %d\n", static_cast<int>(bindingToRuleQueue.size()));
                bindingToRuleQueue.push_back(bnd);
            }
            else
            {
                DBG_Printf(DBG_ZDP, "binding already in binding to rule queue\n");
            }

            std::list<BindingTask>::iterator i = bindingQueue.begin();
            std::list<BindingTask>::iterator end = bindingQueue.end();

            for (;i != end; ++i)
            {
                if (i->binding == bnd)
                {
                    if (i->action == BindingTask::ActionBind && i->state != BindingTask::StateFinished)
                    {
                        DBG_Printf(DBG_ZDP, "binding 0x%04X, 0x%02X already exists, drop task\n", bnd.clusterId, bnd.dstEndpoint);
                        i->state = BindingTask::StateFinished; // already existing
                        sendConfigureReportingRequest(*i); // (re?)configure
                    }
                    else if (i->action == BindingTask::ActionUnbind && i->state == BindingTask::StateCheck)
                    {
                        DBG_Printf(DBG_ZDP, "binding 0x%04X, 0x%02X exists, start unbind task\n", bnd.clusterId, bnd.dstEndpoint);
                        i->state = BindingTask::StateIdle; // exists -> unbind
                    }
                    break;
                }
            }
        }
        else // invalid
        {
            DBG_Printf(DBG_ZDP, "invalid binding entry");
            break;
        }

        listCount--;
    }

    // end, check remaining tasks
    if (bend)
    {
        std::list<BindingTask>::iterator i = bindingQueue.begin();
        std::list<BindingTask>::iterator end = bindingQueue.end();

        for (;i != end; ++i)
        {
            if (i->state == BindingTask::StateCheck &&
                i->binding.srcAddress == ind.srcAddress().ext())
            {
                // if binding was not found, activate binding task
                if (i->action == BindingTask::ActionBind)
                {
                    DBG_Printf(DBG_ZDP, "binding 0x%04X, 0x%02X not found, start bind task\n", i->binding.clusterId, i->binding.dstEndpoint);
                    i->state = BindingTask::StateIdle;
                }
                else if (i->action == BindingTask::ActionUnbind)
                {
                    // nothing to unbind
                    DBG_Printf(DBG_ZDP, "binding 0x%04X, 0x%02X not found, remove unbind task\n", i->binding.clusterId, i->binding.dstEndpoint);
                    i->state = BindingTask::StateFinished; // already existing
                }
            }
        }
    }

    if (!bindingToRuleTimer->isActive() && !bindingToRuleQueue.empty())
    {
        bindingToRuleTimer->start();
    }
}

/*! Handle incoming ZCL configure reporting response.
 */
void DeRestPluginPrivate::handleZclConfigureReportingResponseIndication(const deCONZ::ApsDataIndication &ind, deCONZ::ZclFrame &zclFrame)
{
    QDateTime now = QDateTime::currentDateTime();
    std::vector<RestNodeBase*> allNodes;
    for (Sensor &s : sensors)
    {
        allNodes.push_back(&s);
    }

    for (LightNode &l : nodes)
    {
        allNodes.push_back(&l);
    }

    for (RestNodeBase * restNode : allNodes)
    {
        if (restNode->address().ext() != ind.srcAddress().ext())
        {
            continue;
        }

        DBG_Assert(zclFrame.sequenceNumber() != 0);

        QDataStream stream(zclFrame.payload());
        stream.setByteOrder(QDataStream::LittleEndian);

        if (zclFrame.payload().size() == 1)
        {
            // Response contains a single status for all attributes
            quint8 status;
            stream >> status;

            for (NodeValue &val : restNode->zclValues())
            {
                if (val.zclSeqNum != zclFrame.sequenceNumber())
                {
                    continue;
                }

                if (val.clusterId != ind.clusterId())
                {
                    continue;
                }

                DBG_Printf(DBG_INFO, "ZCL configure reporting rsp seq: %u 0x%016llX for cluster 0x%04X attr 0x%04X status 0x%02X\n", zclFrame.sequenceNumber(), ind.srcAddress().ext(), ind.clusterId(), val.attributeId, status);

                // mark as succefully configured
                if (status == deCONZ::ZclSuccessStatus)
                {
                    val.timestampLastConfigured = now;
                    val.zclSeqNum = 0; // clear
                }
            }
            break;
        }

        while (!stream.atEnd())
        {
            // Response contains status per attribute
            quint8 status;
            quint8 direction;
            quint16 attrId;

            stream >> status;
            stream >> direction;
            stream >> attrId;

            NodeValue &val = restNode->getZclValue(ind.clusterId(), attrId);
            if (val.zclSeqNum == zclFrame.sequenceNumber() && val.clusterId == ind.clusterId())
            {
                DBG_Printf(DBG_INFO, "ZCL configure reporting rsp seq: %u 0x%016llX for cluster 0x%04X attr 0x%04X status 0x%02X\n", zclFrame.sequenceNumber(), ind.srcAddress().ext(), ind.clusterId(), val.attributeId, status);

                if (status == deCONZ::ZclSuccessStatus)
                {
                    // mark as succefully configured
                    val.timestampLastConfigured = now;
                    val.zclSeqNum = 0; // clear
                }
            }
        }
    }

    if (searchSensorsState == SearchSensorsActive && fastProbeAddr.hasExt() && bindingQueue.empty())
    {
        for (auto &s : sensors)
        {
            if (s.address().ext() == fastProbeAddr.ext())
            {
                checkSensorBindingsForAttributeReporting(&s);
            }
        }
    }

    bindingTimer->start(0); // fast process of next request
}

/*! Handle bind/unbind response.
    \param ind a ZDP Bind/Unbind_rsp
 */
void DeRestPluginPrivate::handleBindAndUnbindRspIndication(const deCONZ::ApsDataIndication &ind)
{
    QDataStream stream(ind.asdu());
    stream.setByteOrder(QDataStream::LittleEndian);

    quint8 zdpSeqNum;
    quint8 status;

    stream >> zdpSeqNum;
    stream >> status;

    std::list<BindingTask>::iterator i = bindingQueue.begin();
    std::list<BindingTask>::iterator end = bindingQueue.end();

    for (; i != end; ++i)
    {
        if (i->zdpSeqNum == zdpSeqNum)
        {
            const char *what = (ind.clusterId() == ZDP_BIND_RSP_CLID) ? "Bind" : "Unbind";

            if (status == deCONZ::ZdpSuccess)
            {
                DBG_Printf(DBG_INFO, "%s response success for 0x%016llx cluster 0x%04X\n", what, i->binding.srcAddress, i->binding.clusterId);
                if (ind.clusterId() == ZDP_BIND_RSP_CLID)
                {
                    if (sendConfigureReportingRequest(*i))
                    {
                        return;
                    }
                }
            }
            else
            {
                DBG_Printf(DBG_INFO, "%s response failed with status 0x%02X for 0x%016llx cluster 0x%04X\n", what, status, i->binding.srcAddress, i->binding.clusterId);
            }

            i->state = BindingTask::StateFinished;
            break;
        }
    }

    bindingTimer->start(0); // fast process of next binding requests
}

/*! Sends a ZDP bind request.
    \param bt a binding task
 */
bool DeRestPluginPrivate::sendBindRequest(BindingTask &bt)
{
    DBG_Assert(apsCtrl != nullptr);

    if (!apsCtrl)
    {
        return false;
    }

    for (auto &s : sensors)
    {
        if (s.address().ext() != bt.binding.srcAddress)
        {
            continue;
        }

        if (!s.node() || s.node()->nodeDescriptor().isNull())
        {
            return false; // needs to be known
        }

        if (s.node()->nodeDescriptor().receiverOnWhenIdle())
        {
            break; // ok
        }

        if (permitJoinFlag || searchSensorsState == SearchSensorsActive)
        {
            break; // ok
        }

        const QDateTime now = QDateTime::currentDateTime();
        if (s.lastRx().secsTo(now) > 7)
        {
            return false;
        }

        break; // ok
    }

    Binding &bnd = bt.binding;
    deCONZ::ApsDataRequest apsReq;

    // set destination addressing
    apsReq.setDstAddressMode(deCONZ::ApsExtAddress);
    apsReq.setTxOptions(deCONZ::ApsTxAcknowledgedTransmission);
    apsReq.dstAddress().setExt(bnd.srcAddress);
    apsReq.setDstEndpoint(ZDO_ENDPOINT);
    apsReq.setSrcEndpoint(ZDO_ENDPOINT);
    apsReq.setProfileId(ZDP_PROFILE_ID);

    if (bt.action == BindingTask::ActionBind)
    {
        apsReq.setClusterId(ZDP_BIND_REQ_CLID);
    }
    else
    {
        apsReq.setClusterId(ZDP_UNBIND_REQ_CLID);
    }

    // prepare payload
    QDataStream stream(&apsReq.asdu(), QIODevice::WriteOnly);
    stream.setByteOrder(QDataStream::LittleEndian);

    // generate and remember a new ZDP transaction sequence number
    bt.zdpSeqNum = (uint8_t)qrand();

    stream << bt.zdpSeqNum; // ZDP transaction sequence number

    if (!bnd.writeToStream(stream))
    {
        return false;
    }

    if (apsCtrl && (apsCtrl->apsdeDataRequest(apsReq) == deCONZ::Success))
    {
        return true;
    }

    return false;
}

/*! Sends a ZCL configure attribute reporting request.
    \param bt a former binding task
    \param requests list of configure reporting requests which will be combined in a message
 */
bool DeRestPluginPrivate::sendConfigureReportingRequest(BindingTask &bt, const std::vector<ConfigureReportingRequest> &requests)
{
    DBG_Assert(!requests.empty());
    if (requests.empty())
    {
        return false;
    }

    zclSeq++;
    if (zclSeq == 0) // don't use zero, simplify matching
    {
        zclSeq = 1;
    }
    const quint8 zclSeqNum = zclSeq; // to match in configure reporting response handler
    LightNode *lightNode = dynamic_cast<LightNode*>(bt.restNode);
    QDateTime now = QDateTime::currentDateTime();
    std::vector<ConfigureReportingRequest> out;

    for (const ConfigureReportingRequest &rq : requests)
    {
        NodeValue &val = bt.restNode->getZclValue(bt.binding.clusterId, rq.attributeId);
        if (val.clusterId == bt.binding.clusterId)
        {
            // value exists
            if (val.timestampLastReport.isValid() &&
                val.timestampLastReport.secsTo(now) < qMin((rq.maxInterval * 3), 1800))
            {
                DBG_Printf(DBG_INFO, "skip configure report for cluster: 0x%04X attr: 0x%04X of node 0x%016llX (seems to be active)\n",
                           bt.binding.clusterId, rq.attributeId, bt.restNode->address().ext());
            }
            else
            {
                if (!val.timestampLastReport.isValid())
                {
                    // fake first report timestamp to mark succesful binding
                    // and prevent further bind requests before reports arrive
                    val.timestampLastReport = QDateTime::currentDateTime();
                }
                val.zclSeqNum = zclSeqNum;
                val.minInterval = rq.minInterval;
                val.maxInterval = rq.maxInterval;
                out.push_back(rq);
            }
        }
        else if (lightNode)
        {
            // wait for value is created via polling
            DBG_Printf(DBG_INFO, "skip configure report for cluster: 0x%04X attr: 0x%04X of node 0x%016llX (wait reading or unsupported)\n",
                       bt.binding.clusterId, rq.attributeId, bt.restNode->address().ext());
        }
        else // sensors
        {
            // values doesn't exist, create
            deCONZ::NumericUnion dummy;
            dummy.u64 = 0;
            bt.restNode->setZclValue(NodeValue::UpdateByZclReport, bt.binding.clusterId, rq.attributeId, dummy);
            val.zclSeqNum = zclSeqNum;
            val.minInterval = rq.minInterval;
            val.maxInterval = rq.maxInterval;
            out.push_back(rq);
        }
    }

    if (out.empty())
    {
        return false;
    }

    deCONZ::ApsDataRequest apsReq;

    // ZDP Header
    apsReq.dstAddress() = bt.restNode->address();
    apsReq.setDstAddressMode(deCONZ::ApsExtAddress);
    apsReq.setDstEndpoint(bt.binding.srcEndpoint);
    apsReq.setSrcEndpoint(endpoint());
    apsReq.setProfileId(HA_PROFILE_ID);
    apsReq.setRadius(0);
    apsReq.setClusterId(bt.binding.clusterId);
    apsReq.setTxOptions(deCONZ::ApsTxAcknowledgedTransmission);

    deCONZ::ZclFrame zclFrame;
    zclFrame.setSequenceNumber(zclSeqNum);
    zclFrame.setCommandId(deCONZ::ZclConfigureReportingId);

    if (requests.front().manufacturerCode)
    {
        zclFrame.setFrameControl(deCONZ::ZclFCProfileCommand |
                                 deCONZ::ZclFCManufacturerSpecific |
                                 deCONZ::ZclFCDirectionClientToServer |
                                 deCONZ::ZclFCDisableDefaultResponse);
        zclFrame.setManufacturerCode(requests.front().manufacturerCode);
    }
    else
    {
        zclFrame.setFrameControl(deCONZ::ZclFCProfileCommand |
                                 deCONZ::ZclFCDirectionClientToServer |
                                 deCONZ::ZclFCDisableDefaultResponse);
    }

    { // payload
        QDataStream stream(&zclFrame.payload(), QIODevice::WriteOnly);
        stream.setByteOrder(QDataStream::LittleEndian);

        for (const ConfigureReportingRequest &rq : out)
        {
            stream << rq.direction;
            stream << rq.attributeId;
            stream << rq.dataType;
            stream << rq.minInterval;
            stream << rq.maxInterval;

            if (rq.reportableChange16bit != 0xFFFF)
            {
                stream << rq.reportableChange16bit;
            }
            else if (rq.reportableChange8bit != 0xFF)
            {
                stream << rq.reportableChange8bit;
            }
            else if (rq.reportableChange24bit != 0xFFFFFF)
            {
                stream << (qint8) (rq.reportableChange24bit & 0xFF);
                stream << (qint8) ((rq.reportableChange24bit >> 8) & 0xFF);
                stream << (qint8) ((rq.reportableChange24bit >> 16) & 0xFF);
            }
            else if (rq.reportableChange48bit != 0xFFFFFFFF)
            {
                stream << (qint8) (rq.reportableChange48bit & 0xFF);
                stream << (qint8) ((rq.reportableChange48bit >> 8) & 0xFF);
                stream << (qint8) ((rq.reportableChange48bit >> 16) & 0xFF);
                stream << (qint8) ((rq.reportableChange48bit >> 24) & 0xFF);
                stream << (qint8) 0x00;
                stream << (qint8) 0x00;
            }
            DBG_Printf(DBG_INFO_L2, "configure reporting rq seq %u for 0x%016llX, attribute 0x%04X/0x%04X\n", zclSeqNum, bt.restNode->address().ext(), bt.binding.clusterId, rq.attributeId);
        }
    }

    { // ZCL frame
        QDataStream stream(&apsReq.asdu(), QIODevice::WriteOnly);
        stream.setByteOrder(QDataStream::LittleEndian);
        zclFrame.writeToStream(stream);
    }


    if (apsCtrl && apsCtrl->apsdeDataRequest(apsReq) == deCONZ::Success)
    {
        queryTime = queryTime.addSecs(1);
        return true;
    }

    return false;
}

/*! Sends a ZCL configure attribute reporting request.
    \param bt a former binding task
 */
bool DeRestPluginPrivate::sendConfigureReportingRequest(BindingTask &bt)
{
    if (!bt.restNode || !bt.restNode->node())
    {
        return false;
    }

    deCONZ::SimpleDescriptor *sd = bt.restNode->node()->getSimpleDescriptor(bt.binding.srcEndpoint);
    if (!sd)
    {
        return false;
    }

    // check if bound cluster is server cluster
    deCONZ:: ZclCluster *cl = sd->cluster(bt.binding.clusterId, deCONZ::ServerCluster);
    if (!cl)
    {
        return false;
    }

    const QDateTime now = QDateTime::currentDateTime();
    ConfigureReportingRequest rq;

    LightNode *lightNode = dynamic_cast<LightNode *>(bt.restNode);
    const quint16 manufacturerCode = lightNode ? lightNode->manufacturerCode() : 0;

    if (bt.binding.clusterId == OCCUPANCY_SENSING_CLUSTER_ID)
    {
        // add values if not already present
        deCONZ::NumericUnion dummy;
        dummy.u64 = 0;
        if (bt.restNode->getZclValue(bt.binding.clusterId, 0x0000).clusterId != bt.binding.clusterId)
        {
            bt.restNode->setZclValue(NodeValue::UpdateInvalid, bt.binding.clusterId, 0x0000, dummy);
        }

        rq.dataType = deCONZ::Zcl8BitBitMap;
        rq.attributeId = 0x0000; // occupancy
        rq.minInterval = 1;     // value used by Hue bridge
        rq.maxInterval = 300;   // value used by Hue bridge

        int processed = 0;
        if (sendConfigureReportingRequest(bt, {rq}))
        {
            processed++;
        }

        const Sensor *sensor = static_cast<Sensor *>(bt.restNode);
        if (sensor && sensor->modelId().startsWith(QLatin1String("SML00"))) // Hue motion sensor
        {
            if (bt.restNode->getZclValue(bt.binding.clusterId, 0x0030).clusterId != bt.binding.clusterId)
            {
                bt.restNode->setZclValue(NodeValue::UpdateInvalid, bt.binding.clusterId, 0x0030, dummy);
            }
            ConfigureReportingRequest rq2;
            rq2.dataType = deCONZ::Zcl8BitUint;
            rq2.attributeId = 0x0030;     // sensitivity
            rq2.minInterval = 5;         // value used by Hue bridge
            rq2.maxInterval = 7200;      // value used by Hue bridge
            rq2.reportableChange8bit = 1;  // value used by Hue bridge
            rq2.manufacturerCode = VENDOR_PHILIPS;

            if (sendConfigureReportingRequest(bt, {rq2}))
            {
                processed++;
            }
        }

        return processed > 0;
    }
    else if (bt.binding.clusterId == IAS_ZONE_CLUSTER_ID)
    {
        // zone status reporting only supported by some devices
        if (bt.restNode->node()->nodeDescriptor().manufacturerCode() != VENDOR_CENTRALITE &&
            bt.restNode->node()->nodeDescriptor().manufacturerCode() != VENDOR_SAMJIN)
        {
            return false;
        }

        // add values if not already present
        deCONZ::NumericUnion dummy;
        dummy.u64 = 0;
        if (bt.restNode->getZclValue(bt.binding.clusterId, IAS_ZONE_CLUSTER_ATTR_ZONE_STATUS_ID).clusterId != bt.binding.clusterId)
        {
            bt.restNode->setZclValue(NodeValue::UpdateInvalid, bt.binding.clusterId, IAS_ZONE_CLUSTER_ATTR_ZONE_STATUS_ID, dummy);
        }
        rq.minInterval = 1;
        rq.maxInterval = 300;

        const Sensor *sensor = dynamic_cast<Sensor *>(bt.restNode);
        const ResourceItem *item = sensor ? sensor->item(RConfigDuration) : nullptr;

        if (item && item->toNumber() > 15 && item->toNumber() <= UINT16_MAX)
        {
            rq.maxInterval = static_cast<quint16>(item->toNumber());
            rq.maxInterval -= 5; // report before going presence: false
        }

        rq.dataType = deCONZ::Zcl16BitBitMap;
        rq.attributeId = IAS_ZONE_CLUSTER_ATTR_ZONE_STATUS_ID;
        rq.reportableChange16bit = 0xffff;
        return sendConfigureReportingRequest(bt, {rq});
    }
    else if (bt.binding.clusterId == ILLUMINANCE_MEASUREMENT_CLUSTER_ID)
    {
        rq.dataType = deCONZ::Zcl16BitUint;
        rq.attributeId = 0x0000;         // measured value
        rq.minInterval = 5;              // value used by Hue bridge
        rq.maxInterval = 300;            // value used by Hue bridge
        rq.reportableChange16bit = 2000; // value used by Hue bridge
        return sendConfigureReportingRequest(bt, {rq});
    }
    else if (bt.binding.clusterId == TEMPERATURE_MEASUREMENT_CLUSTER_ID)
    {
        rq.dataType = deCONZ::Zcl16BitInt;
        rq.attributeId = 0x0000;       // measured value
        rq.minInterval = 10;           // value used by Hue bridge
        rq.maxInterval = 300;          // value used by Hue bridge
        rq.reportableChange16bit = 20; // value used by Hue bridge
        return sendConfigureReportingRequest(bt, {rq});
    }
    else if (bt.binding.clusterId == THERMOSTAT_CLUSTER_ID)
    {
        Sensor *sensor = dynamic_cast<Sensor *>(bt.restNode);

        if (sensor && sensor->modelId().startsWith(QLatin1String("SPZB"))) // Eurotronic Spirit
        {
            rq.dataType = deCONZ::Zcl16BitInt;
            rq.attributeId = 0x0000;        // Local Temperature
            rq.minInterval = 1;             // report changes every second
            rq.maxInterval = 600;           // recommended value
            rq.reportableChange16bit = 20;  // value from TEMPERATURE_MEASUREMENT_CLUSTER_ID

            ConfigureReportingRequest rq2;
            rq2.dataType = deCONZ::Zcl8BitUint;
            rq2.attributeId = 0x0008;        // Pi Heating Demand (valve position %)
            rq2.minInterval = 1;             // report changes every second
            rq2.maxInterval = 600;           // recommended value
            rq2.reportableChange8bit = 1;    // recommended value

            ConfigureReportingRequest rq3;
            rq3.dataType = deCONZ::Zcl16BitInt;
            rq3.attributeId = 0x0012;        // Occupied Heating Setpoint - unused
            rq3.minInterval = 65535;         // disable
            rq3.maxInterval = 65535;         // disable
            rq3.reportableChange16bit = 0;   // disable

            ConfigureReportingRequest rq4;
            rq4.dataType = deCONZ::Zcl16BitInt;
            rq4.attributeId = 0x0014;        // Unoccupied Heating Setpoint - unused
            rq4.minInterval = 65535;         // disable
            rq4.maxInterval = 65535;         // disable
            rq4.reportableChange16bit = 0;   // disable

            ConfigureReportingRequest rq5;
            rq5.dataType = deCONZ::Zcl16BitInt;
            rq5.attributeId = 0x4003;        // Current Temperature Set point
            rq5.minInterval = 1;             // report changes every second
            rq5.maxInterval = 600;           // recommended value
            rq5.reportableChange16bit = 50;  // recommended value
            rq5.manufacturerCode = VENDOR_JENNIC;

            ConfigureReportingRequest rq6;
            rq6.dataType = deCONZ::Zcl24BitUint;
            rq6.attributeId = 0x4008;        // Host Flags
            rq6.minInterval = 1;             // report changes every second
            rq6.maxInterval = 600;           // recommended value
            rq6.reportableChange24bit = 1;   // recommended value
            rq6.manufacturerCode = VENDOR_JENNIC;

            return sendConfigureReportingRequest(bt, {rq, rq2, rq3, rq4}) ||
                   sendConfigureReportingRequest(bt, {rq5, rq6});
        }
        else
        {
            rq.dataType = deCONZ::Zcl16BitInt;
            rq.attributeId = 0x0000;       // local temperature
            rq.minInterval = 0;
            rq.maxInterval = 300;
            rq.reportableChange16bit = 10;
            return sendConfigureReportingRequest(bt, {rq});
        }

    }
    else if (bt.binding.clusterId == RELATIVE_HUMIDITY_CLUSTER_ID)
    {
        rq.dataType = deCONZ::Zcl16BitUint;
        rq.attributeId = 0x0000;       // measured value
        rq.minInterval = 10;
        rq.maxInterval = 300;
        rq.reportableChange16bit = 100; // resolution: 1%
        return sendConfigureReportingRequest(bt, {rq});
    }
    else if (bt.binding.clusterId == PRESSURE_MEASUREMENT_CLUSTER_ID)
    {
        rq.dataType = deCONZ::Zcl16BitUint;
        rq.attributeId = 0x0000; // measured value
        rq.minInterval = 10;
        rq.maxInterval = 300;
        rq.reportableChange16bit = 20;
        return sendConfigureReportingRequest(bt, {rq});
    }
    else if (bt.binding.clusterId == BINARY_INPUT_CLUSTER_ID)
    {
        rq.dataType = deCONZ::ZclBoolean;
        rq.attributeId = 0x0055; // present value
        rq.minInterval = 10;
        rq.maxInterval = 300;
        return sendConfigureReportingRequest(bt, {rq});
    }
    else if (bt.binding.clusterId == POWER_CONFIGURATION_CLUSTER_ID)
    {
        Sensor *sensor = dynamic_cast<Sensor *>(bt.restNode);

        rq.dataType = deCONZ::Zcl8BitUint;
        rq.attributeId = 0x0021;   // battery percentage remaining
        if (sensor && sensor->modelId().startsWith(QLatin1String("SML00"))) // Hue motion sensor
        {
            rq.minInterval = 7200;       // value used by Hue bridge
            rq.maxInterval = 7200;       // value used by Hue bridge
            rq.reportableChange8bit = 0; // value used by Hue bridge
        }
        else if (sensor && sensor->modelId().startsWith(QLatin1String("RWL02"))) // Hue dimmer switch
        {
            rq.minInterval = 300;        // value used by Hue bridge
            rq.maxInterval = 300;        // value used by Hue bridge
            rq.reportableChange8bit = 0; // value used by Hue bridge
        }
        else if (sensor && sensor->manufacturer().startsWith(QLatin1String("Climax")))
        {
            rq.attributeId = 0x0035; // battery alarm mask
            rq.dataType = deCONZ::Zcl8BitBitMap;
            rq.minInterval = 300;
            rq.maxInterval = 1800;
            rq.reportableChange8bit = 0xFF;
        }
        else if (sensor && sensor->modelId() == QLatin1String("Motion Sensor-A"))
        {
            rq.attributeId = 0x0020;   // battery voltage
            rq.minInterval = 3600;
            rq.maxInterval = 3600;
            rq.reportableChange8bit = 0;
        }
        else if (sensor && sensor->modelId().startsWith(QLatin1String("tagv4")))
        {
            rq.attributeId = 0x0020;   // battery voltage
            rq.minInterval = 3600;
            rq.maxInterval = 3600;
            rq.reportableChange8bit = 0;
        }
        else if (sensor && sensor->modelId().startsWith(QLatin1String("SMSZB-120")))
        {
            rq.attributeId = 0x0020;   // battery voltage
            rq.minInterval = 43200;
            rq.maxInterval = 43200;
            rq.reportableChange8bit = 0;
        }
        else if (sensor && sensor->modelId().startsWith(QLatin1String("SPZB"))) // Eurotronic Spirit
        {
            rq.minInterval = 7200;       // same as Hue motion sensor
            rq.maxInterval = 7200;       // same as Hue motion sensor
            rq.reportableChange8bit = 0; // same as Hue motion sensor
        }
        else
        {
            rq.minInterval = 300;
            rq.maxInterval = 60 * 45;
            rq.reportableChange8bit = 1;
        }

        // add values if not already present
        deCONZ::NumericUnion dummy;
        dummy.u64 = 0;
        if (bt.restNode->getZclValue(POWER_CONFIGURATION_CLUSTER_ID, rq.attributeId).attributeId != rq.attributeId)
        {
            bt.restNode->setZclValue(NodeValue::UpdateInvalid, POWER_CONFIGURATION_CLUSTER_ID, rq.attributeId, dummy);
        }

        NodeValue &val = bt.restNode->getZclValue(POWER_CONFIGURATION_CLUSTER_ID, rq.attributeId);

        if (val.timestampLastReport.isValid() && (val.timestampLastReport.secsTo(now) < val.maxInterval * 1.5))
        {
            return false;
        }

        return sendConfigureReportingRequest(bt, {rq});
    }
    else if (bt.binding.clusterId == ONOFF_CLUSTER_ID)
    {
        rq.dataType = deCONZ::ZclBoolean;
        rq.attributeId = 0x0000; // on/off

        if (checkMacVendor(bt.restNode->address(), VENDOR_DDEL))
        {
            rq.minInterval = 5;
            rq.maxInterval = 180;
        }
        else if (checkMacVendor(bt.restNode->address(), VENDOR_XAL) ||
                 bt.restNode->node()->nodeDescriptor().manufacturerCode() == VENDOR_XAL)
        {
            rq.minInterval = 5;
            rq.maxInterval = 3600;
        }
        else if (manufacturerCode == VENDOR_IKEA)
        {
            rq.minInterval = 0; // same as IKEA gateway
            rq.maxInterval = 0; // same as IKEA gateway
        }
        else // default configuration
        {
            rq.minInterval = 1;
            rq.maxInterval = 300;
        }
        return sendConfigureReportingRequest(bt, {rq});
    }
    else if (bt.binding.clusterId == METERING_CLUSTER_ID)
    {
        Sensor *sensor = dynamic_cast<Sensor *>(bt.restNode);

        rq.dataType = deCONZ::Zcl48BitUint;
        rq.attributeId = 0x0000; // Curent Summation Delivered
        rq.minInterval = 1;
        rq.maxInterval = 300;
        if (sensor && sensor->modelId() == QLatin1String("SmartPlug")) // Heiman
        {
            rq.reportableChange48bit = 10; // 0.001 kWh (1 Wh)
        }
        else
        {
            rq.reportableChange48bit = 1; // 0.001 kWh (1 Wh)
        }

        ConfigureReportingRequest rq2;
        rq2.dataType = deCONZ::Zcl24BitInt;
        rq2.attributeId = 0x0400; // Instantaneous Demand
        rq2.minInterval = 1;
        rq2.maxInterval = 300;
        if (sensor && (sensor->modelId() == QLatin1String("SmartPlug") || // Heiman
                       sensor->modelId() == QLatin1String("902010/25"))) // Bitron
        {
            rq2.reportableChange24bit = 10; // 1 W
        }
        else
        {
            rq2.reportableChange24bit = 1; // 1 W
        }

        return sendConfigureReportingRequest(bt, {rq, rq2});
    }
    else if (bt.binding.clusterId == ELECTRICAL_MEASUREMENT_CLUSTER_ID)
    {
        Sensor *sensor = dynamic_cast<Sensor *>(bt.restNode);

        rq.dataType = deCONZ::Zcl16BitInt;
        rq.attributeId = 0x050B; // Active power
        rq.minInterval = 1;
        rq.maxInterval = 300;
        if (sensor && sensor->modelId() == QLatin1String("SmartPlug")) // Heiman
        {
            rq.reportableChange16bit = 10; // 1 W
        }
        else
        {
            rq.reportableChange16bit = 1; // 1 W
        }

        ConfigureReportingRequest rq2;
        rq2.dataType = deCONZ::Zcl16BitUint;
        rq2.attributeId = 0x0505; // RMS Voltage
        rq2.minInterval = 1;
        rq2.maxInterval = 300;
        if (sensor && sensor->modelId() == QLatin1String("SmartPlug")) // Heiman
        {
            rq2.reportableChange16bit = 100; // 1 V
        }
        else
        {
            rq2.reportableChange16bit = 1; // 1 V
        }

        ConfigureReportingRequest rq3;
        rq3.dataType = deCONZ::Zcl16BitUint;
        rq3.attributeId = 0x0508; // RMS Current
        rq3.minInterval = 1;
        rq3.maxInterval = 300;
        if (sensor && sensor->modelId() == QLatin1String("SP 120")) // innr
        {
            rq3.reportableChange16bit = 100; // 0.1 A
        }
        else if (sensor && sensor->modelId() == QLatin1String("SmartPlug")) // Heiman
        {
            rq3.reportableChange16bit = 10; // 0.1 A
        }
        else
        {
            rq3.reportableChange16bit = 1; // 0.1 A
        }

        return sendConfigureReportingRequest(bt, {rq, rq2, rq3});
    }
    else if (bt.binding.clusterId == LEVEL_CLUSTER_ID)
    {
        rq.dataType = deCONZ::Zcl8BitUint;
        rq.attributeId = 0x0000; // current level

        if (checkMacVendor(bt.restNode->address(), VENDOR_DDEL))
        {
            rq.minInterval = 5;
            rq.maxInterval = 180;
            rq.reportableChange8bit = 5;
        }
        else if (manufacturerCode ==  VENDOR_IKEA)
        {
            // same as IKEA gateway
            rq.minInterval = 1;
            rq.maxInterval = 0;
            rq.reportableChange8bit = 0;
        }
        else // default configuration
        {
            rq.minInterval = 1;
            rq.maxInterval = 300;
            rq.reportableChange8bit = 1;
        }
        return sendConfigureReportingRequest(bt, {rq});
    }
    else if (bt.binding.clusterId == FAN_CONTROL_CLUSTER_ID)
    {
        rq.dataType = deCONZ::Zcl8BitEnum;
        rq.attributeId = 0x0000; // fan speed
        rq.minInterval = 1;
        rq.maxInterval = 300;

        return sendConfigureReportingRequest(bt, {rq});
    }
    else if (bt.binding.clusterId == COLOR_CLUSTER_ID)
    {
        rq.dataType = deCONZ::Zcl16BitUint;
        rq.attributeId = 0x0007; // color temperature
        rq.minInterval = 1;
        rq.maxInterval = 300;
        rq.reportableChange16bit = 1;

        ConfigureReportingRequest rq2;
        rq2.dataType = deCONZ::Zcl16BitUint;
        rq2.attributeId = 0x0003; // colorX
        rq2.minInterval = 1;
        rq2.maxInterval = 300;
        rq2.reportableChange16bit = 10;

        ConfigureReportingRequest rq3;
        rq3.dataType = deCONZ::Zcl16BitUint;
        rq3.attributeId = 0x0004; // colorY
        rq3.minInterval = 1;
        rq3.maxInterval = 300;
        rq3.reportableChange16bit = 10;

        ConfigureReportingRequest rq4;
        rq4.dataType = deCONZ::Zcl8BitEnum;
        rq4.attributeId = 0x0008; // color mode
        rq4.minInterval = 1;
        rq4.maxInterval = 300;

        if (manufacturerCode == VENDOR_IKEA)
        {
            // same as IKEA gateway
            rq.minInterval = 0;
            rq.maxInterval = 0;
            rq.reportableChange16bit = 0;
            rq2.minInterval = 0;
            rq2.maxInterval = 0;
            rq2.reportableChange16bit = 0;
            rq3.minInterval = 0;
            rq3.maxInterval = 0;
            rq3.reportableChange16bit = 0;
            rq4.minInterval = 0;
            rq4.maxInterval = 0;
        }

        return sendConfigureReportingRequest(bt, {rq, rq2, rq3, rq4});
    }
    else if (bt.binding.clusterId == SAMJIN_CLUSTER_ID && checkMacVendor(bt.restNode->address(), VENDOR_SAMJIN))
    {
        Sensor *sensor = dynamic_cast<Sensor*>(bt.restNode);
        if (!sensor)
        {
            return false;
        }

        // based on https://github.com/SmartThingsCommunity/SmartThingsPublic/blob/master/devicetypes/smartthings/smartsense-multi-sensor.src/smartsense-multi-sensor.groovy
        if (sensor->type() == QLatin1String("ZHAVibration") && sensor->modelId() == QLatin1String("multi"))
        {
            rq.dataType = deCONZ::Zcl16BitInt;
            rq.attributeId = 0x0012; // acceleration x
            rq.minInterval = 1;
            rq.maxInterval = 3600;
            rq.reportableChange16bit = 1;
            rq.manufacturerCode = VENDOR_SAMJIN;

            ConfigureReportingRequest rq2;
            rq2.dataType = deCONZ::Zcl16BitInt;
            rq2.attributeId = 0x0013; // acceleration y
            rq2.minInterval = 1;
            rq2.maxInterval = 3600;
            rq2.reportableChange16bit = 1;
            rq2.manufacturerCode = VENDOR_SAMJIN;

            ConfigureReportingRequest rq3;
            rq3.dataType = deCONZ::Zcl16BitInt;
            rq3.attributeId = 0x0014; // acceleration z
            rq3.minInterval = 1;
            rq3.maxInterval = 3600;
            rq3.reportableChange16bit = 1;
            rq3.manufacturerCode = VENDOR_SAMJIN;

            return sendConfigureReportingRequest(bt, {rq, rq2, rq3});
        }
    }
    else if (bt.binding.clusterId == BASIC_CLUSTER_ID && checkMacVendor(bt.restNode->address(), VENDOR_PHILIPS))
    {
        Sensor *sensor = dynamic_cast<Sensor*>(bt.restNode);
        if (!sensor)
        {
            return false;
        }

        // only process for presence sensor: don't issue configuration for temperature and illuminance sensors
        // TODO check if just used for hue motion sensor or also hue dimmer switch?
        if (sensor->type() != QLatin1String("ZHAPresence"))
        {
            return false;
        }

        deCONZ::NumericUnion dummy;
        dummy.u64 = 0;
        // add usertest value if not already present
        if (bt.restNode->getZclValue(BASIC_CLUSTER_ID, 0x0032).attributeId != 0x0032)
        {
            bt.restNode->setZclValue(NodeValue::UpdateInvalid, BASIC_CLUSTER_ID, 0x0032, dummy);
        }
        // ledindication value if not already present
        if (bt.restNode->getZclValue(BASIC_CLUSTER_ID, 0x0033).attributeId != 0x0033)
        {
            bt.restNode->setZclValue(NodeValue::UpdateInvalid, BASIC_CLUSTER_ID, 0x0033, dummy);
        }

        NodeValue &val = bt.restNode->getZclValue(BASIC_CLUSTER_ID, 0x0032);

        if (val.timestampLastReport.isValid() && (val.timestampLastReport.secsTo(now) < val.maxInterval * 1.5))
        {
            return false;
        }

        // already configured? wait for report ...
        if (val.timestampLastConfigured.isValid() && (val.timestampLastConfigured.secsTo(now) < val.maxInterval * 1.5))
        {
            return false;
        }

        rq.dataType = deCONZ::ZclBoolean;
        rq.attributeId = 0x0032; // usertest
        rq.minInterval = 5;   // value used by Hue bridge
        rq.maxInterval = 7200;   // value used by Hue bridge
        rq.manufacturerCode = VENDOR_PHILIPS;

        ConfigureReportingRequest rq2;
        rq2 = ConfigureReportingRequest();
        rq2.dataType = deCONZ::ZclBoolean;
        rq2.attributeId = 0x0033; // ledindication
        rq2.minInterval = 5; // value used by Hue bridge
        rq2.maxInterval = 7200; // value used by Hue bridge
        rq2.manufacturerCode = VENDOR_PHILIPS;

        return sendConfigureReportingRequest(bt, {rq, rq2});
    }
    else if (bt.binding.clusterId == BASIC_CLUSTER_ID && manufacturerCode == VENDOR_IKEA && lightNode)
    {
        deCONZ::NumericUnion dummy;
        dummy.u64 = 0;
        // 'sw build id' value if not already present
        if (bt.restNode->getZclValue(BASIC_CLUSTER_ID, 0x4000).attributeId != 0x4000)
        {
            bt.restNode->setZclValue(NodeValue::UpdateInvalid, BASIC_CLUSTER_ID, 0x4000, dummy);
        }

        NodeValue &val = bt.restNode->getZclValue(BASIC_CLUSTER_ID, 0x4000);

        if (val.timestampLastReport.isValid() && (val.timestampLastReport.secsTo(now) < val.maxInterval * 1.5))
        {
            return false;
        }

        // already configured? wait for report ...
        if (val.timestampLastConfigured.isValid() && (val.timestampLastConfigured.secsTo(now) < val.maxInterval * 1.5))
        {
            return false;
        }

        rq.dataType = deCONZ::ZclCharacterString;
        rq.attributeId = 0x4000; // sw build id
        rq.minInterval = 0;   // value used by IKEA gateway
        rq.maxInterval = 1800;   // value used by IKEA gateway

        return sendConfigureReportingRequest(bt, {rq});
    }
    else if (bt.binding.clusterId == VENDOR_CLUSTER_ID)
    {
        Sensor *sensor = dynamic_cast<Sensor *>(bt.restNode);

        if (sensor && sensor->modelId().startsWith(QLatin1String("RWL02"))) // Hue dimmer switch
        {
            deCONZ::NumericUnion val;
            val.u64 = 0;

            // mark button event binding as resolved
            sensor->setZclValue(NodeValue::UpdateByZclReport, VENDOR_CLUSTER_ID, 0x0000, val);
            NodeValue &val2 = bt.restNode->getZclValue(VENDOR_CLUSTER_ID, 0x0000);
            if (val2.maxInterval == 0)
            {
                val2.maxInterval = 60 * 60 * 8; // prevent further check for 8 hours
            }
        }
    }
    return false;
}

/*! Creates binding for attribute reporting to gateway node. */
void DeRestPluginPrivate::checkLightBindingsForAttributeReporting(LightNode *lightNode)
{
    if (!apsCtrl || !lightNode || !lightNode->address().hasExt())
    {
        return;
    }

    // prevent binding action if otau was busy recently
    if (otauLastBusyTimeDelta() < OTA_LOW_PRIORITY_TIME)
    {
        if (lightNode->modelId().startsWith(QLatin1String("FLS-")))
        {
            DBG_Printf(DBG_INFO, "don't check binding for attribute reporting of %s (otau busy)\n", qPrintable(lightNode->name()));
            return;
        }
    }

    BindingTask::Action action = BindingTask::ActionUnbind;

    // whitelist
    if (gwReportingEnabled)
    {
        action = BindingTask::ActionBind;
        if (lightNode->modelId().startsWith(QLatin1String("FLS-NB")))
        {
        }
        else if (lightNode->manufacturer() == QLatin1String("OSRAM"))
        {
        }
        else if (lightNode->manufacturer() == QLatin1String("LEDVANCE"))
        {
        }
        else if (lightNode->manufacturerCode() == VENDOR_UBISYS)
        {
        }
        else if (lightNode->manufacturerCode() == VENDOR_IKEA)
        {
        }
        else if (lightNode->manufacturerCode() == VENDOR_EMBER)
        {
        }
        else if (lightNode->manufacturerCode() == VENDOR_LGE)
        {
        }
        else if (lightNode->manufacturerCode() == VENDOR_KEEN_HOME)
        {
        }
        else if (lightNode->manufacturerCode() == VENDOR_XAL)
        {
        }
        else if (lightNode->manufacturerCode() == VENDOR_119C)
        {
        }
        else if (lightNode->modelId() == QLatin1String("SP 120"))
        {
        }
        else if (lightNode->manufacturer().startsWith(QLatin1String("Climax")))
        {
        }
        else if (lightNode->manufacturer().startsWith(QLatin1String("Bitron")))
        {
        }
        else if (lightNode->modelId() == QLatin1String("NL08-0800")) // Nanoleaf Ivy
        {
        }
        else if (lightNode->modelId().startsWith(QLatin1String("ICZB-"))) // iCasa Dimmer and Switch
        {
        }
<<<<<<< HEAD
		else if (lightNode->modelId() == QLatin1String("SPLZB-131"))
		{
		}
		else
=======
        else if (lightNode->modelId().startsWith(QLatin1String("SMSZB-120"))) // Develco smoke sensor
        {
        }
        else
>>>>>>> 7fb648de
        {
            return;
        }
    }
    else
    {
        return;
    }

    QList<deCONZ::ZclCluster>::const_iterator i = lightNode->haEndpoint().inClusters().begin();
    QList<deCONZ::ZclCluster>::const_iterator end = lightNode->haEndpoint().inClusters().end();

    int tasksAdded = 0;
    QDateTime now = QDateTime::currentDateTime();

    for (; i != end; ++i)
    {
        switch (i->id())
        {
        case BASIC_CLUSTER_ID:
        case ONOFF_CLUSTER_ID:
        case LEVEL_CLUSTER_ID:
        case COLOR_CLUSTER_ID:
        case IAS_ZONE_CLUSTER_ID:
        case FAN_CONTROL_CLUSTER_ID:
        {
            bool bindingExists = false;
            for (const NodeValue &val : lightNode->zclValues())
            {
                if (val.clusterId != i->id())
                {
                    continue;
                }

                quint16 maxInterval = val.maxInterval > 0 && val.maxInterval < 65535 ? val.maxInterval : (10 * 60);

                if (val.timestampLastReport.isValid() && val.timestampLastReport.secsTo(now) < (maxInterval * 1.2))
                {
                    bindingExists = true;
                    break;
                }

                if (val.timestampLastConfigured.isValid())
                {
                    bindingExists = true;
                    break;
                }
            }

            // only IKEA lights should report basic cluster attributes
            if (lightNode->manufacturerCode() != VENDOR_IKEA && i->id() == BASIC_CLUSTER_ID)
            {
                continue;
            }

            BindingTask bt;
            if (checkMacVendor(lightNode->address(), VENDOR_DDEL))
            {
                bt.state = BindingTask::StateCheck;
            }
            else
            {
                bt.state = BindingTask::StateIdle;
            }
            bt.action = action;
            bt.restNode = lightNode;
            Binding &bnd = bt.binding;
            bnd.srcAddress = lightNode->address().ext();
            bnd.dstAddrMode = deCONZ::ApsExtAddress;
            bnd.srcEndpoint = lightNode->haEndpoint().endpoint();
            bnd.clusterId = i->id();
            bnd.dstAddress.ext = apsCtrl->getParameter(deCONZ::ParamMacAddress);
            bnd.dstEndpoint = endpoint();

            if (bnd.dstEndpoint > 0) // valid gateway endpoint?
            {
                if (bindingExists)
                {
                    DBG_Printf(DBG_INFO, "binding for cluster 0x%04X of 0x%016llX exists (verified by reporting)\n", i->id(), lightNode->address().ext());
                    sendConfigureReportingRequest(bt);
                }
                else
                {
                    DBG_Printf(DBG_INFO_L2, "create binding for attribute reporting of cluster 0x%04X\n", i->id());
                    queueBindingTask(bt);
                    tasksAdded++;
                }
            }
        }
            break;

        default:
            break;
        }
    }

    if (tasksAdded == 0)
    {
        return;
    }

    if (checkMacVendor(lightNode->address(), VENDOR_DDEL) || lightNode->manufacturerCode() == VENDOR_XAL)
    {
        lightNode->enableRead(READ_BINDING_TABLE);
        lightNode->setNextReadTime(READ_BINDING_TABLE, queryTime);
        queryTime = queryTime.addSecs(5);
        Q_Q(DeRestPlugin);
        q->startZclAttributeTimer(1000);
    }

    if (!bindingTimer->isActive())
    {
        bindingTimer->start();
    }
}


/*! Creates binding for attribute reporting to gateway node.
    \return true - when a binding request got queued.
 */
bool DeRestPluginPrivate::checkSensorBindingsForAttributeReporting(Sensor *sensor)
{
    if (!apsCtrl || !sensor || !sensor->address().hasExt() || !sensor->node() || !sensor->toBool(RConfigReachable))
    {
        return false;
    }

    if (searchSensorsState != SearchSensorsActive &&
        idleTotalCounter < (IDLE_READ_LIMIT + (60 * 15))) // wait for some input before fire bindings
    {
        return false;
    }

    if (sensor->node()->nodeDescriptor().isNull())
    {
        return false;
    }

    if (sensor->deletedState() != Sensor::StateNormal)
    {
        return false;
    }

    bool deviceSupported = false;
    // whitelist
        // Climax
    if (sensor->modelId().startsWith(QLatin1String("LM_")) ||
        sensor->modelId().startsWith(QLatin1String("LMHT_")) ||
        sensor->modelId().startsWith(QLatin1String("IR_")) ||
        sensor->modelId().startsWith(QLatin1String("DC_")) ||
        sensor->modelId().startsWith(QLatin1String("PSMD_")) ||
        sensor->modelId().startsWith(QLatin1String("PSMP5_")) ||
        // CentraLite
        sensor->modelId().startsWith(QLatin1String("Motion Sensor-A")) ||
        sensor->modelId().startsWith(QLatin1String("332")) ||
        // NYCE
        sensor->modelId() == QLatin1String("3011") ||
        sensor->modelId() == QLatin1String("3014") ||
        sensor->modelId() == QLatin1String("3043") ||
        // Philips
        sensor->modelId().startsWith(QLatin1String("SML00")) ||
        sensor->modelId().startsWith(QLatin1String("RWL02")) ||
        // ubisys
        sensor->modelId().startsWith(QLatin1String("C4")) ||
        sensor->modelId().startsWith(QLatin1String("D1")) ||
        sensor->modelId().startsWith(QLatin1String("S1")) ||
        sensor->modelId().startsWith(QLatin1String("S2")) ||
        // IKEA
        sensor->modelId().startsWith(QLatin1String("TRADFRI")) ||
        // Keen Home
        sensor->modelId().startsWith(QLatin1String("SV01-")) ||
        // Trust ZPIR-8000
        sensor->modelId().startsWith(QLatin1String("VMS_ADUROLIGHT")) ||
        // Trust ZMST-808
        sensor->modelId().startsWith(QLatin1String("CSW_ADUROLIGHT")) ||
        // innr
        sensor->modelId() == QLatin1String("SP 120") ||
        // Eurotronic
        sensor->modelId() == QLatin1String("SPZB0001") ||
        // Heiman
        // I don't think the IAS Zone sensor need to be listed here?
        sensor->modelId().startsWith(QLatin1String("SmartPlug")) ||
        sensor->modelId().startsWith(QLatin1String("CO_")) ||
        sensor->modelId().startsWith(QLatin1String("DOOR_")) ||
        sensor->modelId().startsWith(QLatin1String("PIR_")) ||
        sensor->modelId().startsWith(QLatin1String("GAS_")) ||
        sensor->modelId().startsWith(QLatin1String("TH-")) ||
        sensor->modelId().startsWith(QLatin1String("SMOK_")) ||
        sensor->modelId().startsWith(QLatin1String("WATER_")) ||
        // Nimbus
        sensor->modelId().startsWith(QLatin1String("FLS-NB")) ||
        // SmartThings
        sensor->modelId().startsWith(QLatin1String("tagv4")) ||
        (sensor->manufacturer() == QLatin1String("Samjin") && sensor->modelId() == QLatin1String("motion")) ||
        (sensor->manufacturer() == QLatin1String("Samjin") && sensor->modelId() == QLatin1String("multi")) ||
        (sensor->manufacturer() == QLatin1String("Samjin") && sensor->modelId() == QLatin1String("water")) ||
        // Bitron
        sensor->modelId().startsWith(QLatin1String("902010")) ||
        // Develco
        sensor->modelId().startsWith(QLatin1String("SMSZB-120")) ||
        // LG
        sensor->modelId() == QLatin1String("LG IP65 HMS") ||
        // Sinope
        sensor->modelId() == QLatin1String("WL4200S") ||
		// Develco
		sensor->modelId() == QLatin1String("SPLZB-131"))
	{
        deviceSupported = true;
        if (!sensor->node()->nodeDescriptor().receiverOnWhenIdle() ||
            sensor->node()->nodeDescriptor().manufacturerCode() != VENDOR_DDEL)
        {
            sensor->setMgmtBindSupported(false);
        }
    }

    if (!deviceSupported)
    {
        DBG_Printf(DBG_INFO_L2, "don't create binding for attribute reporting of sensor %s\n", qPrintable(sensor->name()));
        return false;
    }

    // prevent binding action if otau was busy recently
    if (otauLastBusyTimeDelta() < OTA_LOW_PRIORITY_TIME)
    {
        if (sensor->modelId().startsWith(QLatin1String("FLS-")))
        {
            DBG_Printf(DBG_INFO_L2, "don't check binding for attribute reporting of %s (otau busy)\n", qPrintable(sensor->name()));
            return false;
        }
    }

    BindingTask::Action action = BindingTask::ActionUnbind;

    // whitelist by Model ID
    if (gwReportingEnabled)
    {
//        if (sensor->modelId().startsWith(QLatin1String("FLS-NB")))
//        {
//            // temporary disable, delete bindings and use read attributes
//        }
        if (deviceSupported)
        {
            action = BindingTask::ActionBind;
        }
    }

    bool ret = false;
    bool checkBindingTable = false;
    QDateTime now = QDateTime::currentDateTime();

    // sort server clusters so that 'more important' clusters will be bound as soon as possible
    // 0xfc00, 0x0500, 0x0406, 0x0402, 0x0400, 0x0001

    // for example for Philips motion sensor after joining the occupancy cluster 0x0406 is more
    // important than power configuration cluster 0x0001 and should be bound first

    // for the Philips dimmer switch the 0xfc00 for button events is also the most important
    std::vector<quint16> inClusters = sensor->fingerPrint().inClusters;
    std::sort(sensor->fingerPrint().inClusters.begin(), sensor->fingerPrint().inClusters.end(),
              [](quint16 a, quint16 b) { return a < b; });

    std::vector<quint16>::const_iterator i = inClusters.begin();
    std::vector<quint16>::const_iterator end = inClusters.end();

    for (; i != end; ++i)
    {
        NodeValue val;

        if (*i == ILLUMINANCE_MEASUREMENT_CLUSTER_ID)
        {
            val = sensor->getZclValue(*i, 0x0000); // measured value
        }
        else if (*i == TEMPERATURE_MEASUREMENT_CLUSTER_ID)
        {
            val = sensor->getZclValue(*i, 0x0000); // measured value
        }
        else if (*i == RELATIVE_HUMIDITY_CLUSTER_ID)
        {
            val = sensor->getZclValue(*i, 0x0000); // measured value
        }
        else if (*i == PRESSURE_MEASUREMENT_CLUSTER_ID)
        {
            val = sensor->getZclValue(*i, 0x0000); // measured value
        }
        else if (*i == OCCUPANCY_SENSING_CLUSTER_ID)
        {
            if (sensor->modelId() == QLatin1String("Motion Sensor-A"))
            {
                continue; // use ias zone cluster
            }
            val = sensor->getZclValue(*i, 0x0000); // occupied state
        }
        else if (*i == POWER_CONFIGURATION_CLUSTER_ID)
        {
            if (sensor->modelId().startsWith(QLatin1String("SML00")) && sensor->type() != QLatin1String("ZHAPresence"))
            {
                continue; // process only once
            }

            if (sensor->manufacturer().startsWith(QLatin1String("Climax")))
            {
                val = sensor->getZclValue(*i, 0x0035); // battery alarm mask
            }
            else if (sensor->modelId() == QLatin1String("Motion Sensor-A") || sensor->modelId() == QLatin1String("SMSZB-120"))
            {
                val = sensor->getZclValue(*i, 0x0020); // battery voltage
            }
            else
            {
                val = sensor->getZclValue(*i, 0x0021); // battery percentage remaining
            }

            if (sensor->modelId() == QLatin1String("TRADFRI remote control") && sensor->swVersion() == QLatin1String("0.9.8.1-5.7.0.0"))
            {
                continue; // too old doesn't support battery percentage remaining attribute
            }

            if (val.timestampLastConfigured.isValid() && val.timestampLastConfigured.secsTo(now) < (val.maxInterval * 1.5))
            {
                continue;
            }

            // assume reporting is working
            if (val.isValid() && val.timestamp.isValid() && val.timestamp.secsTo(now) < (val.maxInterval * 3 / 2))
            {
                continue;
            }
        }
        else if (*i == IAS_ZONE_CLUSTER_ID)
        {
            val = sensor->getZclValue(*i, IAS_ZONE_CLUSTER_ATTR_ZONE_STATUS_ID); // zone status

            if (sensor->manufacturer() == QLatin1String("CentraLite"))
            {
                const ResourceItem *item = sensor->item(RConfigDuration);
                // update max reporting interval according to config.duration
                if (item && item->toNumber() > 15 && item->toNumber() <= UINT16_MAX)
                {
                    val.maxInterval = static_cast<quint16>(item->toNumber());
                    val.maxInterval -= 5; // report before going presence: false
                }
            }
        }
        else if (*i == VENDOR_CLUSTER_ID)
        {
            if (sensor->modelId().startsWith(QLatin1String("RWL02"))) // Hue dimmer switch
            {
                val = sensor->getZclValue(*i, 0x0000); // button event
            }
        }
        else if (*i == BASIC_CLUSTER_ID)
        {
            if (sensor->modelId().startsWith(QLatin1String("SML00")) && // Hue motion sensor
                sensor->type() == QLatin1String("ZHAPresence"))
            {
                val = sensor->getZclValue(*i, 0x0032); // usertest
                // val = sensor->getZclValue(*i, 0x0033); // ledindication

                if (searchSensorsState != SearchSensorsActive &&
                    idleTotalCounter < (IDLE_READ_LIMIT + (7200))) // wait for max reporting interval before fire bindings
                {
                    continue;
                }

                if (val.timestampLastConfigured.isValid() && val.timestampLastConfigured.secsTo(now) < (val.maxInterval * 1.5))
                {
                    continue;
                }
            }
            else
            {
                continue;
            }
        }
        else if (*i == METERING_CLUSTER_ID)
        {
            val = sensor->getZclValue(*i, 0x0000); // Curent Summation Delivered

        }
        else if (*i == ELECTRICAL_MEASUREMENT_CLUSTER_ID)
        {
            val = sensor->getZclValue(*i, 0x050b); // Active power
        }
        else if (*i == BINARY_INPUT_CLUSTER_ID)
        {
            val = sensor->getZclValue(*i, 0x0055); // Present value
        }
        else if (*i == THERMOSTAT_CLUSTER_ID)
        {
            val = sensor->getZclValue(*i, 0x0000); // Local temperature
        }
        else if (*i == SAMJIN_CLUSTER_ID)
        {
            if (sensor->modelId() == QLatin1String("multi"))
            {
                val = sensor->getZclValue(*i, 0x0012); // Acceleration X
            }
            else
            {
                continue;
            }
        }

        quint16 maxInterval = (val.maxInterval > 0) ? (val.maxInterval * 3 / 2) : (60 * 45);

        if (val.timestampLastReport.isValid() &&
            val.timestampLastReport.secsTo(now) < maxInterval) // got update in timely manner
        {
            DBG_Printf(DBG_INFO_L2, "binding for attribute reporting of cluster 0x%04X seems to be active\n", (*i));
            continue;
        }

        if (!sensor->node()->nodeDescriptor().receiverOnWhenIdle() && sensor->lastRx().secsTo(now) > 3)
        {
            DBG_Printf(DBG_INFO, "skip binding for attribute reporting of cluster 0x%04X (end-device might sleep)\n", (*i));
            return false;
        }

        quint8 srcEndpoint = sensor->fingerPrint().endpoint;

        {  // some clusters might not be on fingerprint endpoint (power configuration), search in other simple descriptors
            deCONZ::SimpleDescriptor *sd= sensor->node()->getSimpleDescriptor(srcEndpoint);
            if (!sd || !sd->cluster(*i, deCONZ::ServerCluster))
            {
                for (int j = 0; j < sensor->node()->simpleDescriptors().size(); j++)
                {
                    sd = &sensor->node()->simpleDescriptors()[j];

                    if (sd && sd->cluster(*i, deCONZ::ServerCluster))
                    {
                        srcEndpoint = sd->endpoint();
                        break;
                    }
                }
            }
        }

        switch (*i)
        {
        case POWER_CONFIGURATION_CLUSTER_ID:
        case OCCUPANCY_SENSING_CLUSTER_ID:
        case IAS_ZONE_CLUSTER_ID:
        case ILLUMINANCE_MEASUREMENT_CLUSTER_ID:
        case TEMPERATURE_MEASUREMENT_CLUSTER_ID:
        case RELATIVE_HUMIDITY_CLUSTER_ID:
        case PRESSURE_MEASUREMENT_CLUSTER_ID:
        case METERING_CLUSTER_ID:
        case ELECTRICAL_MEASUREMENT_CLUSTER_ID:
        case VENDOR_CLUSTER_ID:
        case BASIC_CLUSTER_ID:
        case BINARY_INPUT_CLUSTER_ID:
        case THERMOSTAT_CLUSTER_ID:
        case SAMJIN_CLUSTER_ID:
        {
            DBG_Printf(DBG_INFO_L2, "0x%016llX (%s) create binding for attribute reporting of cluster 0x%04X on endpoint 0x%02X\n",
                       sensor->address().ext(), qPrintable(sensor->modelId()), (*i), srcEndpoint);

            BindingTask bindingTask;

            if (sensor->mgmtBindSupported())
            {
                bindingTask.state = BindingTask::StateCheck;
                checkBindingTable = true;
            }
            else
            {
                bindingTask.state = BindingTask::StateIdle;
            }

            bindingTask.action = action;
            bindingTask.restNode = sensor;
            bindingTask.timeout = BindingTask::TimeoutEndDevice;
            Binding &bnd = bindingTask.binding;
            bnd.srcAddress = sensor->address().ext();
            bnd.dstAddrMode = deCONZ::ApsExtAddress;
            bnd.srcEndpoint = srcEndpoint;
            bnd.clusterId = *i;
            bnd.dstAddress.ext = apsCtrl->getParameter(deCONZ::ParamMacAddress);
            bnd.dstEndpoint = endpoint();

            if (bnd.dstEndpoint > 0) // valid gateway endpoint?
            {
                ret = queueBindingTask(bindingTask);
            }
        }
            break;

        default:
            break;
        }
    }

    if (checkBindingTable)
    {
        sensor->enableRead(READ_BINDING_TABLE);
        sensor->setNextReadTime(READ_BINDING_TABLE, queryTime);
        queryTime = queryTime.addSecs(5);
        Q_Q(DeRestPlugin);
        q->startZclAttributeTimer(1000);
    }

    if (ret)
    {
        // fast iteration
        bindingTimer->start(0);
    }
    else if (!bindingTimer->isActive())
    {
        bindingTimer->start(1000);
    }

    return ret;
}

/*! Creates binding for group control (switches, motion sensor, ...). */
bool DeRestPluginPrivate::checkSensorBindingsForClientClusters(Sensor *sensor)
{
    if (!apsCtrl || !sensor || !sensor->node() || !sensor->address().hasExt() || !sensor->toBool(RConfigReachable))
    {
        return false;
    }

    if (searchSensorsState != SearchSensorsActive &&
        idleTotalCounter < (IDLE_READ_LIMIT + (60 * 15))) // wait for some input before fire bindings
    {
        return false;
    }

    Q_Q(DeRestPlugin);
    QDateTime now = QDateTime::currentDateTime();
    if (!sensor->node()->nodeDescriptor().receiverOnWhenIdle() && sensor->lastRx().secsTo(now) > 10)
    {
        DBG_Printf(DBG_INFO_L2, "skip check bindings for client clusters (end-device might sleep)\n");
        return false;
    }

    ResourceItem *item = sensor->item(RConfigGroup);

    if (!item || item->toString().isEmpty())
    {
        DBG_Printf(DBG_INFO_L2, "skip check bindings for client clusters (no group)\n");
        return false;
    }

    std::vector<quint8> srcEndpoints;
    QStringList gids = item->toString().split(',', QString::SkipEmptyParts);

    //quint8 srcEndpoint = sensor->fingerPrint().endpoint;
    std::vector<quint16> clusters;

    if (sensor->modelId().startsWith(QLatin1String("RWL02"))) // Hue dimmer switch
    {
        srcEndpoints.push_back(0x01);
        clusters.push_back(ONOFF_CLUSTER_ID);
        clusters.push_back(LEVEL_CLUSTER_ID);
    }
    // Busch-Jaeger
    else if (sensor->modelId() == QLatin1String("RB01") ||
             sensor->modelId() == QLatin1String("RM01"))
    {
        quint8 firstEp = 0x0A;

        // the model RM01 might have an relais or dimmer switch on endpoint 0x12
        // in that case the endpoint 0x0A has no function
        if (getLightNodeForAddress(sensor->address(), 0x12))
        {
            firstEp = 0x0B;
        }

        if (sensor->fingerPrint().endpoint == firstEp)
        {
            clusters.push_back(LEVEL_CLUSTER_ID);
        }
        else if (sensor->fingerPrint().endpoint > firstEp)
        {
            clusters.push_back(SCENE_CLUSTER_ID);
        }
        srcEndpoints.push_back(sensor->fingerPrint().endpoint);
        sensor->setMgmtBindSupported(false);
    }
    // IKEA Trådfri dimmer
    else if (sensor->modelId() == QLatin1String("TRADFRI wireless dimmer"))
    {
        clusters.push_back(LEVEL_CLUSTER_ID);
        srcEndpoints.push_back(sensor->fingerPrint().endpoint);
    }
    // IKEA Trådfri remote
    else if (sensor->modelId().startsWith(QLatin1String("TRADFRI remote")))
    {
        clusters.push_back(ONOFF_CLUSTER_ID);
        clusters.push_back(LEVEL_CLUSTER_ID);
        clusters.push_back(SCENE_CLUSTER_ID);
        srcEndpoints.push_back(sensor->fingerPrint().endpoint);
    }
    // IKEA Trådfri on/off switch
    else if (sensor->modelId().startsWith(QLatin1String("TRADFRI on/off switch")))
    {
        clusters.push_back(ONOFF_CLUSTER_ID);
        srcEndpoints.push_back(sensor->fingerPrint().endpoint);
    }
    else if (sensor->modelId().startsWith(QLatin1String("D1")))
    {
        clusters.push_back(ONOFF_CLUSTER_ID);
        clusters.push_back(LEVEL_CLUSTER_ID);
        srcEndpoints.push_back(0x02);
        srcEndpoints.push_back(0x03);
        sensor->setMgmtBindSupported(true);
    }
    else if (sensor->modelId().startsWith(QLatin1String("S1")))
    {
        clusters.push_back(ONOFF_CLUSTER_ID);
        clusters.push_back(LEVEL_CLUSTER_ID);
        srcEndpoints.push_back(0x02);
        if (sensor->modelId().startsWith(QLatin1String("S1-R")))
        {
            srcEndpoints.push_back(0x03);
        }
        sensor->setMgmtBindSupported(true);
    }
    else if (sensor->modelId().startsWith(QLatin1String("S2")))
    {
        clusters.push_back(ONOFF_CLUSTER_ID);
        clusters.push_back(LEVEL_CLUSTER_ID);
        srcEndpoints.push_back(0x03);
        srcEndpoints.push_back(0x04);
        sensor->setMgmtBindSupported(true);
    }
    else if (sensor->modelId().startsWith(QLatin1String("C4")))
    {
        clusters.push_back(ONOFF_CLUSTER_ID);
        clusters.push_back(LEVEL_CLUSTER_ID);
        srcEndpoints.push_back(0x01);
        srcEndpoints.push_back(0x02);
        srcEndpoints.push_back(0x03);
        srcEndpoints.push_back(0x04);
        sensor->setMgmtBindSupported(true);
    }
    else
    {
        return false;
    }

    // prevent binding action if otau was busy recently
    if (otauLastBusyTimeDelta() < OTA_LOW_PRIORITY_TIME)
    {
        return false;
    }

    bool ret = false;
    for (int j = 0; j < (int)srcEndpoints.size() && j < gids.size(); j++)
    {
        QString gid = gids[j];
        quint8 srcEndpoint = srcEndpoints[j];
        Group *group = getGroupForId(gid);

        if (!group)
        {
            continue;
        }

        std::vector<quint16>::const_iterator i = clusters.begin();
        std::vector<quint16>::const_iterator end = clusters.end();

        for (; i != end; ++i)
        {
            DBG_Printf(DBG_ZDP, "0x%016llX [%s] create binding for client cluster 0x%04X on endpoint 0x%02X\n",
                       sensor->address().ext(), qPrintable(sensor->modelId()), (*i), srcEndpoint);

            BindingTask bindingTask;

            bindingTask.state = BindingTask::StateIdle;
            bindingTask.action = BindingTask::ActionBind;
            bindingTask.timeout = BindingTask::TimeoutEndDevice;
            bindingTask.restNode = sensor;
            Binding &bnd = bindingTask.binding;
            bnd.srcAddress = sensor->address().ext();
            bnd.dstAddrMode = deCONZ::ApsGroupAddress;
            bnd.srcEndpoint = srcEndpoint;
            bnd.clusterId = *i;
            bnd.dstAddress.group = group->address();

            if (sensor->mgmtBindSupported())
            {
                bindingTask.state = BindingTask::StateCheck;
            }

            if (queueBindingTask(bindingTask))
            {
                ret = true;
            }

            // group addressing has no destination endpoint
//            bnd.dstEndpoint = endpoint();

//            if (bnd.dstEndpoint > 0) // valid gateway endpoint?
//            {
//                queueBindingTask(bindingTask);
//            }
        }
    }

    if (sensor->mgmtBindSupported())
    {
        if (!sensor->mustRead(READ_BINDING_TABLE))
        {
            sensor->enableRead(READ_BINDING_TABLE);
            sensor->setNextReadTime(READ_BINDING_TABLE, queryTime);
            queryTime = queryTime.addSecs(1);
        }
        q->startZclAttributeTimer(1000);
    }

    if (!bindingTimer->isActive())
    {
        bindingTimer->start();
    }

    return ret;
}

/*! Creates groups for \p sensor if needed. */
void DeRestPluginPrivate::checkSensorGroup(Sensor *sensor)
{
    if (!sensor)
    {
        return;
    }

    Group *group = nullptr;

    {
        std::vector<Group>::iterator i = groups.begin();
        std::vector<Group>::iterator end = groups.end();

        for (; i != end; ++i)
        {
            if (i->address() == 0)
            {
                continue;
            }

            if (i->state() == Group::StateNormal &&
                (i->deviceIsMember(sensor->uniqueId()) || i->deviceIsMember(sensor->id())))
            {
                group = &*i;
                break;
            }
        }
    }

    if (sensor->modelId().startsWith(QLatin1String("RWL02"))) // Hue dimmer switch
    {
        if (!group)
        {
            getGroupIdentifiers(sensor, 0x01, 0x00);
            return;
        }
    }
    else if (sensor->modelId() == QLatin1String("TRADFRI on/off switch"))
    {

    }
    else if (sensor->modelId() == QLatin1String("RB01") ||
             sensor->modelId() == QLatin1String("RM01"))
    {
        // check if group is created for other endpoint
        for (quint8 ep = 0x0A; !group && ep < 0x0F; ep++)
        {
            Sensor *s = getSensorNodeForAddressAndEndpoint(sensor->address(), ep);
            if (s && s->deletedState() == Sensor::StateNormal && s != sensor)
            {
                ResourceItem *item = s->item(RConfigGroup);
                if (item && item->lastSet().isValid())
                {
                    const QString &gid = item->toString();

                    std::vector<Group>::iterator i = groups.begin();
                    std::vector<Group>::iterator end = groups.end();

                    for (; i != end; ++i)
                    {
                        if (!gid.isEmpty() && i->state() == Group::StateNormal && i->id() == gid)
                        {
                            group = &*i;
                            break;
                        }
                    }
                }
            }
        }
    }
    else
    {
        return;
    }

    ResourceItem *item = sensor->item(RConfigGroup);

    if (!item)
    {
        item = sensor->addItem(DataTypeString, RConfigGroup);
    }
    else if (!group && item->lastSet().isValid())
    {
        const QString &gid = item->toString();

        std::vector<Group>::iterator i = groups.begin();
        std::vector<Group>::iterator end = groups.end();

        for (; i != end; ++i)
        {
            if (i->address() == 0)
            {
                continue;
            }

            if (!gid.isEmpty() && i->state() == Group::StateNormal && i->id() == gid)
            {
                group = &*i;
                break;
            }
        }
    }

    if (!group)
    {
        group = addGroup();
        group->setName(sensor->name());
        ResourceItem *item2 = group->addItem(DataTypeString, RAttrUniqueId);
        DBG_Assert(item2);
        if (item2)
        {
            const QString uid = generateUniqueId(sensor->address().ext(), 0, 0);
            item2->setValue(uid);
        }
    }

    DBG_Assert(group);
    if (!group)
    {
        return;
    }

    if (group->addDeviceMembership(sensor->id()))
    {

    }

    if (item->toString() != group->id())
    {
        item->setValue(group->id());
        sensor->setNeedSaveDatabase(true);
        queSaveDb(DB_SENSORS, DB_SHORT_SAVE_DELAY);
        Event e(RSensors, RConfigGroup, sensor->id(), item);
        enqueueEvent(e);
    }
}

/*! Checks if there are any orphan groups for \p sensor and removes them. */
void DeRestPluginPrivate::checkOldSensorGroups(Sensor *sensor)
{
    if (!sensor)
    {
        return;
    }

    ResourceItem *item = sensor->item(RConfigGroup);

    if (!item || !item->lastSet().isValid() || item->toString().isEmpty())
    {
        return;
    }

    const QString &gid = item->toString();

    {
        std::vector<Group>::iterator i = groups.begin();
        std::vector<Group>::iterator end = groups.end();

        for (; i != end; ++i)
        {
            if (gid == i->id()) // current group
            {
                if (i->state() != Group::StateNormal)
                {
                    DBG_Printf(DBG_INFO, "reanimate group %u for sensor %s\n", i->address(), qPrintable(sensor->name()));
                    i->setState(Group::StateNormal);
                    updateGroupEtag(&*i);
                    queSaveDb(DB_GROUPS, DB_SHORT_SAVE_DELAY);
                }
            }
            else if (i->deviceIsMember(sensor->uniqueId()) || i->deviceIsMember(sensor->id()))
            {
                if (!i->removeDeviceMembership(sensor->uniqueId()))
                {
                    i->removeDeviceMembership(sensor->id());
                }

                if (i->state() == Group::StateNormal && !i->hasDeviceMembers())
                {
                    DBG_Printf(DBG_INFO, "delete old group %u of sensor %s\n", i->address(), qPrintable(sensor->name()));
                    i->setState(Group::StateDeleted);
                    updateGroupEtag(&*i);
                    queSaveDb(DB_GROUPS | DB_LIGHTS, DB_SHORT_SAVE_DELAY);

                    // for each node which is part of this group send a remove group request (will be unicast)
                    // note: nodes which are curently switched off will not be removed!
                    std::vector<LightNode>::iterator j = nodes.begin();
                    std::vector<LightNode>::iterator jend = nodes.end();

                    for (; j != jend; ++j)
                    {
                        GroupInfo *groupInfo = getGroupInfo(&*j, i->address());

                        if (groupInfo)
                        {
                            j->setNeedSaveDatabase(true);
                            groupInfo->actions &= ~GroupInfo::ActionAddToGroup; // sanity
                            groupInfo->actions |= GroupInfo::ActionRemoveFromGroup;
                            groupInfo->state = GroupInfo::StateNotInGroup;
                        }
                    }
                }
            }
        }
    }
}

/*! Remove groups which are controlled by device \p id. */
void DeRestPluginPrivate::deleteGroupsWithDeviceMembership(const QString &id)
{
    std::vector<Group>::iterator i = groups.begin();
    std::vector<Group>::iterator end = groups.end();
    for (; i != end; ++i)
    {
        if (i->deviceIsMember(id) && i->state() == Group::StateNormal)
        {
            i->removeDeviceMembership(id);

            updateGroupEtag(&*i);
            queSaveDb(DB_GROUPS | DB_LIGHTS, DB_SHORT_SAVE_DELAY);

            if (i->hasDeviceMembers())
            {
                continue;
            }

            i->setState(Group::StateDeleted);

            // for each node which is part of this group send a remove group request (will be unicast)
            // note: nodes which are curently switched off will not be removed!
            std::vector<LightNode>::iterator j = nodes.begin();
            std::vector<LightNode>::iterator jend = nodes.end();

            for (; j != jend; ++j)
            {
                GroupInfo *groupInfo = getGroupInfo(&*j, i->address());

                if (groupInfo)
                {
                    j->setNeedSaveDatabase(true);
                    groupInfo->actions &= ~GroupInfo::ActionAddToGroup; // sanity
                    groupInfo->actions |= GroupInfo::ActionRemoveFromGroup;
                    groupInfo->state = GroupInfo::StateNotInGroup;
                }
            }
        }
    }
}

/*! Check existing bindings on ubisys devices. */
void DeRestPluginPrivate::processUbisysBinding(Sensor *sensor, const Binding &bnd)
{
    if (!sensor)
    {
        return;
    }

    ResourceItem *item = 0;

    if (sensor->type() == QLatin1String("ZHASwitch") && bnd.dstAddrMode == deCONZ::ApsGroupAddress)
    {
        item = sensor->item(RConfigGroup);

        DBG_Assert(item != 0);
        if (!item)
        {
            return;
        }

        if (bnd.clusterId != ONOFF_CLUSTER_ID && bnd.clusterId != LEVEL_CLUSTER_ID)
        {
            return;
        }

        int pos = -1; // index in config.group: "1,4"

        if (sensor->modelId().startsWith(QLatin1String("D1")))
        {
            DBG_Assert(sensor->fingerPrint().endpoint == 0x02);

            if       (bnd.srcEndpoint == 0x02) { pos = 0; }
            else if  (bnd.srcEndpoint == 0x03) { pos = 1; }

        }
        else if (sensor->modelId().startsWith(QLatin1String("S1")))
        {
            DBG_Assert(sensor->fingerPrint().endpoint == 0x02);

            if       (bnd.srcEndpoint == 0x02) { pos = 0; }
            else if  (bnd.srcEndpoint == 0x03) { pos = 1; } // S1-R only
        }
        else if (sensor->modelId().startsWith(QLatin1String("S2")))
        {
            DBG_Assert(sensor->fingerPrint().endpoint == 0x03);

            if       (bnd.srcEndpoint == 0x03) { pos = 0; }
            else if  (bnd.srcEndpoint == 0x04) { pos = 1; }

        }
        else if (sensor->modelId().startsWith(QLatin1String("C4")))
        {
            DBG_Assert(sensor->fingerPrint().endpoint == 0x01);

            if       (bnd.srcEndpoint == 0x01) { pos = 0; }
            else if  (bnd.srcEndpoint == 0x02) { pos = 1; }
            else if  (bnd.srcEndpoint == 0x03) { pos = 2; }
            else if  (bnd.srcEndpoint == 0x04) { pos = 3; }
        }
        else
        {
            return;
        }

        // remove group bindings which aren't configured via 'config.group'
        QString dstGroup = QString::number(bnd.dstAddress.group);
        QStringList gids = item->toString().split(',');

        if (!gids.contains(dstGroup) || (pos == -1) || (gids.size() < (pos + 1)) || gids[pos] != dstGroup)
        {
            DBG_Printf(DBG_INFO, "0x%016llx remove old group binding group: %u, cluster: 0x%04X\n", bnd.srcAddress, bnd.dstAddress.group, bnd.clusterId);

            BindingTask bindingTask;
            bindingTask.state = BindingTask::StateIdle;
            bindingTask.action = BindingTask::ActionUnbind;
            bindingTask.binding = bnd;
            queueBindingTask(bindingTask);
            if (!bindingTimer->isActive())
            {
                bindingTimer->start();
            }
        }
    }
}

void DeRestPluginPrivate::processUbisysC4Configuration(Sensor *sensor)
{
    DBG_Assert(sensor);
    if (!sensor)
    {
        return;
    }

    DBG_Assert(sensor->node());
    if (!sensor->node())
    {
        return;
    }

    // device management endpoint
    const deCONZ::SimpleDescriptor *sd = sensor->node()->getSimpleDescriptor(0xE8);
    DBG_Assert(sd);
    if (!sd)
    {
        return;
    }

    const deCONZ::ZclCluster *cl = 0;
    for (const auto &c : sd->inClusters())
    {
        if (c.id() == UBISYS_DEVICE_SETUP_CLUSTER_ID)
        {
            cl = &c;
            break;
        }
    }

    DBG_Assert(cl);
    if (!cl)
    {
        return;
    }

    const deCONZ::ZclAttribute *attr1 = 0;
    for (const auto &a : cl->attributes())
    {
        if (a.id() == 0x0001) //
        {
            attr1 = &a;
            break;
        }
    }

    DBG_Assert(cl);
    if (!attr1)
    {
        return;
    }

    ResourceItem *item = 0;

    item = sensor->item(RConfigMode);
    DBG_Assert(item);
    if (!item)
    {
        return;
    }

    deCONZ::ApsDataRequest req;
    req.setProfileId(HA_PROFILE_ID);
    req.setClusterId(UBISYS_DEVICE_SETUP_CLUSTER_ID);
    req.setDstAddressMode(deCONZ::ApsExtAddress);
    req.dstAddress() = sensor->address();
    req.setDstEndpoint(0xE8);
    req.setSrcEndpoint(endpoint());

    deCONZ::ZclFrame zclFrame;
    zclFrame.setSequenceNumber(zclSeq++);
    zclFrame.setCommandId(deCONZ::ZclWriteAttributesStructuredId);
    //zclFrame.setManufacturerCode(VENDOR_UBISYS);

    {
        QDataStream stream(&zclFrame.payload(), QIODevice::ReadWrite);
        stream.setByteOrder(QDataStream::LittleEndian);

        if (item->toString() == QLatin1String("momentary"))
        {
            // write attribute record 1
            stream << (quint16)0x0001; // attribute id
            stream << (quint8)0x01; // selector: indicator 1
            stream << (quint8)0x01; // selector: index #1
            stream << (quint8)0x41; // attribute datatype: octed string
            stream << (quint8)0x06; // length: 6
            stream << (quint8)0x00; // InputAndOptions: 0x00
            stream << (quint8)0x0D; // transition: released -> pressed
            stream << (quint8)0x01; // source endpoint: 0x01
            stream << (quint16)0x0006; // cluster id: on/off
            stream << (quint8)0x02; // ZCL command template: toggle
        }
    }

    QDataStream stream(&req.asdu(), QIODevice::ReadWrite);
    stream.setByteOrder(QDataStream::LittleEndian);
    zclFrame.writeToStream(stream);

    if (apsCtrl->apsdeDataRequest(req) == deCONZ::Success)
    {

    }

}

/*! Process binding related tasks queue every one second. */
void DeRestPluginPrivate::bindingTimerFired()
{
    if (bindingQueue.empty())
    {
        return;
    }

    Q_Q(DeRestPlugin);
    if (!q->pluginActive())
    {
        bindingQueue.clear();
        return;
    }

    int active = 0;
    std::list<BindingTask>::iterator i = bindingQueue.begin();
    std::list<BindingTask>::iterator end = bindingQueue.end();

    for (; i != end; ++i)
    {
        if (i->state == BindingTask::StateIdle)
        {
            if (active >= MAX_ACTIVE_BINDING_TASKS)
            { /* do nothing */ }
            else if (sendBindRequest(*i))
            {
                i->state = BindingTask::StateInProgress;
                break;
            }
            else if (i->retries < 5)
            {
                i->retries++;
            }
            else
            {
                // too harsh?
                DBG_Printf(DBG_INFO_L2, "failed to send bind/unbind request to 0x%016llX cluster 0x%04X. drop\n", i->binding.srcAddress, i->binding.clusterId);
                i->state = BindingTask::StateFinished;
            }
        }
        else if (i->state == BindingTask::StateInProgress)
        {
            i->timeout--;
            if (i->timeout < 0)
            {
                i->retries--;
                if (i->retries > 0)
                {
                    if (i->restNode && !i->restNode->isAvailable())
                    {
                        DBG_Printf(DBG_INFO_L2, "giveup binding srcAddr: %llX (not available)\n", i->binding.srcAddress);
                        i->state = BindingTask::StateFinished;
                    }
                    else
                    {
                        DBG_Printf(DBG_INFO_L2, "binding/unbinding timeout srcAddr: %llX, retry\n", i->binding.srcAddress);
                        i->state = BindingTask::StateIdle;
                        i->timeout = BindingTask::Timeout;
                        if (i->restNode && i->restNode->node() && !i->restNode->node()->nodeDescriptor().receiverOnWhenIdle())
                        {
                            i->timeout = BindingTask::TimeoutEndDevice;
                        }
                    }
                }
                else
                {
                    DBG_Printf(DBG_INFO_L2, "giveup binding srcAddr: %llX\n", i->binding.srcAddress);
                    i->state = BindingTask::StateFinished;
                }
            }
            else
            {
                active++;
            }
        }
        else if (i->state == BindingTask::StateFinished)
        {
            bindingQueue.erase(i);
            break;
        }
        else if (i->state == BindingTask::StateCheck)
        {
            i->timeout--;
            if (i->timeout < 0)
            {
                i->retries--;
                if (i->retries > 0 && i->restNode)
                {
                    if (i->restNode->mgmtBindSupported())
                    {
                        if (!i->restNode->mustRead(READ_BINDING_TABLE))
                        {
                            i->restNode->enableRead(READ_BINDING_TABLE);
                            i->restNode->setNextReadTime(READ_BINDING_TABLE, queryTime);
                            queryTime = queryTime.addSecs(5);
                        }
                        q->startZclAttributeTimer(1000);

                        i->state = BindingTask::StateCheck;
                    }
                    else
                    {
                        i->state = BindingTask::StateIdle;
                    }
                    i->timeout = BindingTask::Timeout;
                    if (i->restNode && i->restNode->node() && !i->restNode->node()->nodeDescriptor().receiverOnWhenIdle())
                    {
                        i->timeout = BindingTask::TimeoutEndDevice;
                    }

                    DBG_Printf(DBG_INFO_L2, "%s check timeout, retries = %d (srcAddr: 0x%016llX cluster: 0x%04X)\n",
                               (i->action == BindingTask::ActionBind ? "bind" : "unbind"), i->retries, i->binding.srcAddress, i->binding.clusterId);

                    bindingQueue.push_back(*i);
                    bindingQueue.pop_front();
                    break;
                }
                else
                {
                    DBG_Printf(DBG_INFO_L2, "giveup binding\n");
                    DBG_Printf(DBG_INFO_L2, "giveup %s (srcAddr: 0x%016llX cluster: 0x%04X)\n",
                               (i->action == BindingTask::ActionBind ? "bind" : "unbind"), i->binding.srcAddress, i->binding.clusterId);
                    i->state = BindingTask::StateFinished;
                }
            }
        }
    }

    if (!bindingQueue.empty())
    {
        bindingTimer->start(1000);
    }
}

/*
QString Binding::toString()
{
    //        QString dbg = QString("srcAddr: 0x%1 srcEp: %2 clusterId: %3")
    //            .arg(i->srcAddress, 16, 16, QChar('0'))
    //            .arg(i->srcEndpoint)
    //            .arg(i->clusterId);

    //        if (i->dstAddrMode == 0x01) // group address
    //        {
    //            dbg.append(QString(" dstGroup: 0x%1").arg(i->dstAddress.group, 2, 16, QChar('0')));
    //        }
    //        else if (i->dstAddrMode == 0x03) // ext address + dst endpoint
    //        {
    //            dbg.append(QString(" dstExt: 0x%1 dstEp: %2").arg(i->dstAddress.ext, 16, 16, QChar('0'))
    //                                                         .arg(i->dstEndpoint));
    //        }

    //        DBG_Printf(DBG_INFO, "Binding %s\n", qPrintable(dbg));
}
*/

/*! Process binding to rule conversion.
    For bindings found via binding table query, check if there exists already
    a rule representing it. If such a rule does not exist it will be created.
*/
void DeRestPluginPrivate::bindingToRuleTimerFired()
{
    if (bindingToRuleQueue.empty())
    {
        return;
    }

    Binding bnd = bindingToRuleQueue.front();
    bindingToRuleQueue.pop_front();

    if (!bindingToRuleQueue.empty())
    {
        bindingToRuleTimer->start();
    }

    if (!apsCtrl)
    {
        return;
    }

    int idx = 0;
    bool found = false;
    const deCONZ::Node *node = 0;
    while (apsCtrl->getNode(idx, &node) == 0)
    {
        if (bnd.srcAddress == node->address().ext())
        {
            found = true;
            break;
        }
        idx++;
    }

    // check if cluster does exist
    if (found && node)
    {
        found = false;
        for (const deCONZ::SimpleDescriptor &sd : node->simpleDescriptors())
        {
            if (sd.endpoint() != bnd.srcEndpoint)
            {
                continue;
            }

            for (const deCONZ::ZclCluster &cl : sd.inClusters())
            {
                if (cl.id() == bnd.clusterId)
                {
                    found = true;
                    break;
                }
            }

            for (const deCONZ::ZclCluster &cl : sd.outClusters())
            {
                if (cl.id() == ILLUMINANCE_MEASUREMENT_CLUSTER_ID && checkMacVendor(node->address(), VENDOR_DDEL))
                {
                    continue; // ignore, binding only allowed for server cluster
                }

                if (cl.id() == bnd.clusterId)
                {
                    found = true;
                    break;
                }
            }

            if (found)
            {
                break;
            }
        }

        if (!found)
        {
            DBG_Printf(DBG_INFO, "remove binding from 0x%016llX cluster 0x%04X due non existing cluster\n", bnd.srcAddress, bnd.clusterId);
            BindingTask bindingTask;
            bindingTask.state = BindingTask::StateIdle;
            bindingTask.action = BindingTask::ActionUnbind;
            bindingTask.binding = bnd;
            queueBindingTask(bindingTask);
            if (!bindingTimer->isActive())
            {
                bindingTimer->start();
            }
            return;
        }
    }

    // binding table maintenance
    // check if destination node exist and remove binding if not
    if (bnd.dstAddrMode == deCONZ::ApsExtAddress)
    {
        idx = 0;
        found = false;
        node = nullptr;
        while (apsCtrl->getNode(idx, &node) == 0)
        {
            if (bnd.dstAddress.ext == node->address().ext())
            {
                found = true;
                break;
            }
            idx++;
        }

        if (!found)
        {
            DBG_Printf(DBG_INFO, "remove binding from 0x%016llX cluster 0x%04X to non existing node 0x%016llX\n", bnd.srcAddress, bnd.clusterId, bnd.dstAddress.ext);
            BindingTask bindingTask;
            bindingTask.state = BindingTask::StateIdle;
            bindingTask.action = BindingTask::ActionUnbind;
            bindingTask.binding = bnd;
            queueBindingTask(bindingTask);
            if (!bindingTimer->isActive())
            {
                bindingTimer->start();
            }
            return;
        }
    }


    std::vector<Sensor>::iterator i = sensors.begin();
    std::vector<Sensor>::iterator end = sensors.end();

    Sensor *sensor = 0;

    for (; i != end; ++i)
    {
        if (bnd.srcAddress != i->address().ext())
        {
            continue;
        }

        if (checkMacVendor(bnd.srcAddress, VENDOR_UBISYS))
        {
            processUbisysBinding(&*i, bnd);
            return;
        }

        if (!i->modelId().startsWith(QLatin1String("FLS-NB")))
        {
            continue;
        }

        if (bnd.srcEndpoint == i->fingerPrint().endpoint)
        {
            // match only valid sensors
            switch (bnd.clusterId)
            {
            case ONOFF_CLUSTER_ID:
            case LEVEL_CLUSTER_ID:
            case SCENE_CLUSTER_ID:
            {
                if (i->type() == "ZHASwitch")
                {
                    sensor = &(*i);
                }
            }
                break;

            case ILLUMINANCE_MEASUREMENT_CLUSTER_ID:
            {
                if (i->type() == "ZHALightLevel")
                {
                    sensor = &(*i);
                }
            }
                break;

            case OCCUPANCY_SENSING_CLUSTER_ID:
            {
                if (i->type() == "ZHAPresence")
                {
                    sensor = &(*i);
                }
            }
                break;

            default:
                break;
            }
        }

        if (sensor)
        {
            break;
        }
    }

    // only proceed if the sensor (binding source) is known
    if (!sensor)
    {
//        deCONZ::Address addr;
//        addr.setExt(bnd.srcAddress);
//        DBG_Printf(DBG_INFO, "Binding to Rule unsupported sensor %s\n", qPrintable(addr.toStringExt()));
        return;
    }

    Rule rule;
    RuleCondition cond;
    RuleAction action;

    if (bnd.dstAddrMode == Binding::ExtendedAddressMode)
    {
        deCONZ::Address addr;
        addr.setExt(bnd.dstAddress.ext);
        LightNode *lightNode = getLightNodeForAddress(addr, bnd.dstEndpoint);

        if (lightNode)
        {
            action.setAddress(QString("/lights/%1/state").arg(lightNode->id()));
        }
        else
        {
            DBG_Printf(DBG_INFO_L2, "Binding to Rule no LightNode found for dstAddress: %s\n",
                       qPrintable(QString("0x%1").arg(bnd.dstAddress.ext, 16,16, QChar('0'))));
            return;
        }

    }
    else if (bnd.dstAddrMode == Binding::GroupAddressMode)
    {
        action.setAddress(QString("/groups/%1/action").arg(bnd.dstAddress.group));
    }
    else
    {
        DBG_Printf(DBG_INFO, "Binding to Rule unsupported dstAddrMode 0x%02X\n", bnd.dstAddrMode);
        return;
    }

    action.setMethod("BIND");

    QVariantMap body;
    QString item;

    if (bnd.clusterId == ONOFF_CLUSTER_ID)
    {
        body["on"] = true;
        item = "buttonevent";
    }
    else if (bnd.clusterId == LEVEL_CLUSTER_ID)
    {
        body["bri"] = (double)1;
        item = "buttonevent";
    }
    else if (bnd.clusterId == ILLUMINANCE_MEASUREMENT_CLUSTER_ID)
    {
        body["illum"] = QString("report");
        item = "illuminance";
    }
    else if (bnd.clusterId == OCCUPANCY_SENSING_CLUSTER_ID)
    {
        body["occ"] = QString("report");
        item = "presence";
    }
    else if (bnd.clusterId == SCENE_CLUSTER_ID)
    {
        body["scene"] = QString("S%1").arg(bnd.srcEndpoint);
        item = "buttonevent";
    }
    else
    {
        return;
    }

    action.setBody(deCONZ::jsonStringFromMap(body));

    cond.setAddress(QString("/sensors/%1/state/%2").arg(sensor->id()).arg(item));
    cond.setOperator("eq");
    cond.setValue(bnd.srcEndpoint);

    // check if a rule for that binding already exists
    bool foundRule = false;

    std::vector<Rule>::const_iterator ri = rules.begin();
    std::vector<Rule>::const_iterator rend = rules.end();

    for (; !foundRule && (ri != rend); ++ri) // rule loop
    {
        std::vector<RuleCondition>::const_iterator ci = ri->conditions().begin();
        std::vector<RuleCondition>::const_iterator cend = ri->conditions().end();
        for (; !foundRule && (ci != cend); ++ci) // rule.conditions loop
        {
            // found matching condition
            if ((ci->address()   == cond.address()) &&
                (ci->ooperator() == cond.ooperator()) &&
                (ci->value()     == cond.value()))
            {
                std::vector<RuleAction>::const_iterator ai = ri->actions().begin();
                std::vector<RuleAction>::const_iterator aend = ri->actions().end();

                for (; !foundRule && (ai != aend); ++ai) // rule.actions loop
                {
                    if ((ai->method() == action.method()) && (ai->address() == action.address()))
                    {
                        // search action body which covers the binding clusterId
                        if (bnd.clusterId == ONOFF_CLUSTER_ID)
                        {
                            if (ai->body().contains("on"))
                            {
                                rule = *ri;
                                foundRule = true;
                            }
                        }
                        else if (bnd.clusterId == ILLUMINANCE_MEASUREMENT_CLUSTER_ID)
                        {
                            if (ai->body().contains("illum"))
                            {
                                rule = *ri;
                                foundRule = true;
                            }
                        }
                        else if (bnd.clusterId == OCCUPANCY_SENSING_CLUSTER_ID)
                        {
                            if (ai->body().contains("occ"))
                            {
                                rule = *ri;
                                foundRule = true;
                            }
                        }
                        else if (bnd.clusterId == LEVEL_CLUSTER_ID)
                        {
                            if (ai->body().contains("bri"))
                            {
                                rule = *ri;
                                foundRule = true;
                            }
                        }
                        else if (bnd.clusterId == SCENE_CLUSTER_ID)
                        {
                            if (ai->body().contains("scene"))
                            {
                                rule = *ri;
                                foundRule = true;
                            }
                        }
                        else
                        {
                            DBG_Printf(DBG_INFO, "Binding to Rule unhandled clusterId 0x%04X\n", bnd.clusterId);
                        }
                    }
                }
            }
        }
    }

    if (DBG_IsEnabled(DBG_INFO_L2))
    {
        DBG_Printf(DBG_INFO_L2, "cond.address: %s\n", qPrintable(cond.address()));
        DBG_Printf(DBG_INFO_L2, "cond.value: %s\n", qPrintable(cond.value().toString()));
        DBG_Printf(DBG_INFO_L2, "action.address: %s\n", qPrintable(action.address()));
        DBG_Printf(DBG_INFO_L2, "action.body: %s\n", qPrintable(action.body()));
    }

    if (!foundRule)
    {
        if (sensor && sensor->item(RConfigOn)->toBool())
        {
            std::vector<RuleAction> actions;
            std::vector<RuleCondition> conditions;

            actions.push_back(action);
            conditions.push_back(cond);

            updateEtag(rule.etag);
            rule.setOwner("deCONZ");
            rule.setCreationtime(QDateTime::currentDateTimeUtc().toString("yyyy-MM-ddTHH:mm:ss"));
            rule.setActions(actions);
            rule.setConditions(conditions);

            // create a new rule id // don't overwrite already existing rules
            rule.setId("1");

            bool ok;
            do {
                ok = true;
                std::vector<Rule>::const_iterator i = rules.begin();
                std::vector<Rule>::const_iterator end = rules.end();

                for (; i != end; ++i)
                {
                    if (i->id() == rule.id())
                    {
                        rule.setId(QString::number(i->id().toInt() + 1));
                        ok = false;
                    }
                }
            } while (!ok);

            rule.setName(QString("Rule %1").arg(rule.id()));
            rules.push_back(rule);

            queSaveDb(DB_RULES, DB_SHORT_SAVE_DELAY);

            DBG_Printf(DBG_INFO, "Rule %s created from Binding\n", qPrintable(rule.id()));
        }
        else if (gwDeleteUnknownRules)
        {

            DBG_Printf(DBG_INFO, "Rule for Binding doesn't exists start unbind 0x%04X\n", bnd.clusterId);
            BindingTask bt;
            bt.state = BindingTask::StateIdle;
            bt.restNode = sensor; // might be 0
            bt.action = BindingTask::ActionUnbind;
            bt.binding = bnd;
            queueBindingTask(bt);
        }
    }
    else
    {
        if (rule.state() == Rule::StateDeleted || rule.status() == "disabled")
        {
            DBG_Printf(DBG_INFO, "Rule for Binding already exists (inactive), start unbind 0x%04X\n", bnd.clusterId);
            BindingTask bt;
            bt.state = BindingTask::StateIdle;
            bt.restNode = sensor; // might be 0
            bt.action = BindingTask::ActionUnbind;
            bt.binding = bnd;
            queueBindingTask(bt);
        }
        else
        {
            DBG_Printf(DBG_INFO_L2, "Rule for Binding 0x%04X already exists\n", bnd.clusterId);
        }
    }

    if (!bindingTimer->isActive())
    {
        bindingTimer->start();
    }
}

/*! Process ongoing binding table queries.
*/
void DeRestPluginPrivate::bindingTableReaderTimerFired()
{
    std::vector<BindingTableReader>::iterator i = bindingTableReaders.begin();

    for (; i != bindingTableReaders.end(); )
    {
        if (i->state == BindingTableReader::StateIdle)
        {
            deCONZ::ApsDataRequest &apsReq = i->apsReq;

            i->apsReq.setDstAddressMode(deCONZ::ApsExtAddress);
            i->apsReq.setProfileId(ZDP_PROFILE_ID);
            i->apsReq.setClusterId(ZDP_MGMT_BIND_REQ_CLID);
            i->apsReq.setDstEndpoint(ZDO_ENDPOINT);
            i->apsReq.setSrcEndpoint(ZDO_ENDPOINT);
            i->apsReq.setTxOptions(0);
            i->apsReq.setRadius(0);

            QDataStream stream(&apsReq.asdu(), QIODevice::WriteOnly);
            stream.setByteOrder(QDataStream::LittleEndian);

            QTime now = QTime::currentTime();
            stream << (uint8_t)now.second(); // seqno
            stream << i->index;

            // send
            if (apsCtrl && apsCtrl->apsdeDataRequest(apsReq) == deCONZ::Success)
            {
                DBG_Printf(DBG_ZDP, "Mgmt_Bind_req id: %d to 0x%016llX send\n", i->apsReq.id(), i->apsReq.dstAddress().ext());
                i->time.start();
                i->state = BindingTableReader::StateWaitConfirm;
                break;
            }
            else
            {
                DBG_Printf(DBG_ZDP, "failed to send Mgmt_Bind_req to 0x%016llX\n", i->apsReq.dstAddress().ext());
                i->state = BindingTableReader::StateFinished;
            }
        }
        else if (i->state == BindingTableReader::StateWaitConfirm)
        {
            if (i->time.elapsed() > BindingTableReader::MaxConfirmTime)
            {
                DBG_Printf(DBG_ZDP, "timeout for Mgmt_Bind_req id %d to 0x%016llX\n", i->apsReq.id(), i->apsReq.dstAddress().ext());
                i->state = BindingTableReader::StateFinished;
            }
        }
        else if (i->state == BindingTableReader::StateWaitResponse)
        {
            const int maxResponseTime = i->isEndDevice ? BindingTableReader::MaxEndDeviceResponseTime
                                                 : BindingTableReader::MaxResponseTime;
            if (i->time.elapsed() > maxResponseTime)
            {
                DBG_Printf(DBG_ZDP, "timeout for response to Mgmt_Bind_req id %d to 0x%016llX\n", i->apsReq.id(), i->apsReq.dstAddress().ext());
                i->state = BindingTableReader::StateFinished;
            }
        }

        if (i->state == BindingTableReader::StateFinished)
        {
            *i = bindingTableReaders.back();
            bindingTableReaders.pop_back();
        }
        else
        {
            ++i;
        }
    }

    if (!bindingTableReaders.empty())
    {
        bindingTableReaderTimer->start();
    }
}<|MERGE_RESOLUTION|>--- conflicted
+++ resolved
@@ -1510,17 +1510,14 @@
         else if (lightNode->modelId().startsWith(QLatin1String("ICZB-"))) // iCasa Dimmer and Switch
         {
         }
-<<<<<<< HEAD
+        else if (lightNode->modelId().startsWith(QLatin1String("SMSZB-120"))) // Develco smoke sensor
+        {
+        }
+        else
 		else if (lightNode->modelId() == QLatin1String("SPLZB-131"))
 		{
 		}
 		else
-=======
-        else if (lightNode->modelId().startsWith(QLatin1String("SMSZB-120"))) // Develco smoke sensor
-        {
-        }
-        else
->>>>>>> 7fb648de
         {
             return;
         }
