/*
 * Copyright (c) 2017-2020 dresden elektronik ingenieurtechnik gmbh.
 * All rights reserved.
 *
 * The software in this package is published under the terms of the BSD
 * style license a copy of which has been included with this distribution in
 * the LICENSE.txt file.
 *
 */

#include "de_web_plugin.h"
#include "de_web_plugin_private.h"

#define MAX_ACTIVE_BINDING_TASKS 3

/*! Constructor. */
Binding::Binding() :
    srcAddress(0),
    srcEndpoint(0),
    clusterId(0),
    dstAddrMode(0),
    dstEndpoint(0)
{
    dstAddress.ext = 0;
}

/*! Returns true if bindings are equal. */
bool Binding::operator==(const Binding &rhs) const
{
    if (rhs.dstAddrMode == dstAddrMode &&
        rhs.srcAddress == srcAddress &&
        rhs.dstAddress.ext == dstAddress.ext &&
        rhs.clusterId == clusterId &&
        rhs.dstEndpoint == dstEndpoint &&
        rhs.srcEndpoint == srcEndpoint)
    {
        return true;
    }
    return false;
}

/*! Returns false if bindings are not equal. */
bool Binding::operator!=(const Binding &rhs) const
{
    return !(*this == rhs);
}

/*! Reads a binding entry from stream. */
bool Binding::readFromStream(QDataStream &stream)
{
    if (stream.atEnd()) return false;
    stream >> srcAddress;
    if (stream.atEnd()) return false;
    stream >> srcEndpoint;
    if (stream.atEnd()) return false;
    stream >> clusterId;
    if (stream.atEnd()) return false;
    stream >> dstAddrMode;

    if (dstAddrMode == GroupAddressMode)
    {
        if (stream.atEnd()) return false;
        stream >> dstAddress.group;
        dstEndpoint = 0; // not present
        return true;
    }
    else if (dstAddrMode == ExtendedAddressMode)
    {
        if (stream.atEnd()) return false;
        stream >> dstAddress.ext;
        if (stream.atEnd()) return false;
        stream >> dstEndpoint;
        return true;
    }

    return false;
}

/*! Writes a binding to stream.
    \param stream the data stream
 */
bool Binding::writeToStream(QDataStream &stream) const
{
    if (!srcAddress || !srcEndpoint)
    {
        return false;
    }

    stream << srcAddress;
    stream << srcEndpoint;
    stream << clusterId;
    stream << dstAddrMode;

    if (dstAddrMode == GroupAddressMode)
    {
        stream << dstAddress.group;
        return true;
    }
    else if ((dstAddrMode == ExtendedAddressMode) && (dstAddress.ext != 0) && (dstEndpoint != 0))
    {
        stream << dstAddress.ext;
        stream << dstEndpoint;
        return true;
    }

    return false;
}

/*! Queue reading ZDP binding table.
    \param node the node from which the binding table shall be read
    \param startIndex the index to start the reading
    \return true if the request is queued
 */
bool DeRestPluginPrivate::readBindingTable(RestNodeBase *node, quint8 startIndex)
{
    DBG_Assert(node != 0);

    if (!node || !node->node())
    {
        return false;
    }

    Resource *r = dynamic_cast<Resource*>(node);

    // whitelist
    if (node->mgmtBindSupported())
    {
    }
    else if (existDevicesWithVendorCodeForMacPrefix(node->address(), VENDOR_DDEL))
    {
    }
    else if (existDevicesWithVendorCodeForMacPrefix(node->address(), VENDOR_UBISYS))
    {
    }
    else if (existDevicesWithVendorCodeForMacPrefix(node->address(), VENDOR_DEVELCO))
    {
    }
    else if (r && r->item(RAttrModelId)->toString().startsWith(QLatin1String("FLS-")))
    {
    }
    else
    {
        node->clearRead(READ_BINDING_TABLE);
        return false;
    }

    std::vector<BindingTableReader>::iterator i = bindingTableReaders.begin();
    std::vector<BindingTableReader>::iterator end = bindingTableReaders.end();

    for (; i != end; ++i)
    {
        if (i->apsReq.dstAddress().ext() == node->address().ext())
        {
            // already running
            if (i->state == BindingTableReader::StateIdle)
            {
                i->index = startIndex;
                DBG_Assert(bindingTableReaderTimer->isActive());
            }
            return true;
        }
    }

    BindingTableReader btReader;
    btReader.state = BindingTableReader::StateIdle;
    btReader.index = startIndex;
    btReader.isEndDevice = !node->node()->nodeDescriptor().receiverOnWhenIdle();
    btReader.apsReq.dstAddress() = node->address();

    bindingTableReaders.push_back(btReader);

    if (!bindingTableReaderTimer->isActive())
    {
        bindingTableReaderTimer->start();
    }

    return false;
}

/*! Handle bind table confirm.
    \param conf a APSDE-DATA.confirm
    \return true if confirm was processed
 */
bool DeRestPluginPrivate::handleMgmtBindRspConfirm(const deCONZ::ApsDataConfirm &conf)
{
    if (conf.srcEndpoint() != ZDO_ENDPOINT || conf.dstEndpoint() != ZDO_ENDPOINT)
    {
        return false;
    }

    std::vector<BindingTableReader>::iterator i = bindingTableReaders.begin();
    std::vector<BindingTableReader>::iterator end = bindingTableReaders.end();

    for (; i != end; ++i)
    {
        if (i->apsReq.id() == conf.id())
        {
            if (i->state == BindingTableReader::StateWaitConfirm)
            {
                i->time.start();
                i->state = BindingTableReader::StateWaitResponse;
            }
            return true;
        }
    }
    return false;
}

/*! Handle bind table response.
    \param ind a ZDP MgmtBind_rsp
 */
void DeRestPluginPrivate::handleMgmtBindRspIndication(const deCONZ::ApsDataIndication &ind)
{
    if (ind.asdu().size() < 2)
    {
        // at least seq number and status
        return;
    }

    BindingTableReader *btReader = 0;

    {
        std::vector<BindingTableReader>::iterator i = bindingTableReaders.begin();
        std::vector<BindingTableReader>::iterator end = bindingTableReaders.end();

        if (ind.srcAddress().hasExt())
        {
            for (; i != end; ++i)
            {
                if (i->apsReq.dstAddress().ext() == ind.srcAddress().ext())
                {
                    btReader = &(*i);
                    break;
                }
            }
        }
        else if (ind.srcAddress().hasNwk())
        {
            for (; i != end; ++i)
            {
                if (i->apsReq.dstAddress().nwk() == ind.srcAddress().nwk())
                {
                    btReader = &(*i);
                    break;
                }
            }
        }
    }

    RestNodeBase *node = getSensorNodeForAddress(ind.srcAddress());

    if (!node)
    {
        node = getLightNodeForAddress(ind.srcAddress());
    }

    if (!node)
    {
        if (btReader)
        {
            // no more needed
            btReader->state = BindingTableReader::StateFinished;
        }
        return;
    }

    QDataStream stream(ind.asdu());
    stream.setByteOrder(QDataStream::LittleEndian);

    quint8 seqNo;
    quint8 status;

    stream >> seqNo;
    stream >> status;

    if (btReader)
    {
        DBG_Printf(DBG_ZDP, "MgmtBind_rsp id: %d %s seq: %u, status 0x%02X \n", btReader->apsReq.id(),
                   qPrintable(node->address().toStringExt()), seqNo, status);
    }
    else
    {
        DBG_Printf(DBG_ZDP, "MgmtBind_rsp (no BTR) %s seq: %u, status 0x%02X \n", qPrintable(node->address().toStringExt()), seqNo, status);
    }

    if (status != deCONZ::ZdpSuccess)
    {
        if (status == deCONZ::ZdpNotPermitted ||
            status == deCONZ::ZdpNotSupported)
        {
            if (node->mgmtBindSupported())
            {
                DBG_Printf(DBG_ZDP, "MgmtBind_req/rsp %s not supported, deactivate \n", qPrintable(node->address().toStringExt()));
                node->setMgmtBindSupported(false);
            }
        }

        if (btReader)
        {
            // no more needed
            btReader->state = BindingTableReader::StateFinished;
        }
        return;
    }

    quint8 entries;
    quint8 startIndex;
    quint8 listCount;
    bool bend = false;

    stream >> entries;
    stream >> startIndex;
    stream >> listCount;

    if (entries > (startIndex + listCount))
    {
        if (btReader)
        {
            if (btReader->state == BindingTableReader::StateWaitResponse || btReader->state == BindingTableReader::StateWaitConfirm)
            {
                // read more
                btReader->state = BindingTableReader::StateIdle;
                btReader->index = startIndex + listCount;
            }
            else
            {
                DBG_Printf(DBG_ZDP, "unexpected BTR state %d\n", (int)btReader->state);
            }
        }
    }
    else
    {
        bend = true;
        if (btReader)
        {
            btReader->state = BindingTableReader::StateFinished;
        }
    }

    while (listCount && !stream.atEnd())
    {
        Binding bnd;

        if (bnd.readFromStream(stream))
        {
            if (bnd.dstAddrMode == deCONZ::ApsExtAddress)
            {
                DBG_Printf(DBG_ZDP, "found binding 0x%04X, 0x%02X -> 0x%016llX : 0x%02X\n", bnd.clusterId, bnd.srcEndpoint, bnd.dstAddress.ext, bnd.dstEndpoint);
            }
            else if (bnd.dstAddrMode == deCONZ::ApsGroupAddress)
            {
                DBG_Printf(DBG_ZDP, "found binding 0x%04X, 0x%02X -> 0x%04X\n", bnd.clusterId, bnd.srcEndpoint, bnd.dstAddress.group);
            }
            else
            {
                continue;
            }

            if (std::find(bindingToRuleQueue.begin(), bindingToRuleQueue.end(), bnd) == bindingToRuleQueue.end())
            {
                DBG_Printf(DBG_ZDP, "add binding to check rule queue size: %d\n", static_cast<int>(bindingToRuleQueue.size()));
                bindingToRuleQueue.push_back(bnd);
            }
            else
            {
                DBG_Printf(DBG_ZDP, "binding already in binding to rule queue\n");
            }

            std::list<BindingTask>::iterator i = bindingQueue.begin();
            std::list<BindingTask>::iterator end = bindingQueue.end();

            for (;i != end; ++i)
            {
                if (i->binding == bnd)
                {
                    if (i->action == BindingTask::ActionBind && i->state != BindingTask::StateFinished)
                    {
                        DBG_Printf(DBG_ZDP, "binding 0x%04X, 0x%02X already exists, drop task\n", bnd.clusterId, bnd.dstEndpoint);
                        i->state = BindingTask::StateFinished; // already existing
                        sendConfigureReportingRequest(*i); // (re?)configure
                    }
                    else if (i->action == BindingTask::ActionUnbind && i->state == BindingTask::StateCheck)
                    {
                        DBG_Printf(DBG_ZDP, "binding 0x%04X, 0x%02X exists, start unbind task\n", bnd.clusterId, bnd.dstEndpoint);
                        i->state = BindingTask::StateIdle; // exists -> unbind
                    }
                    break;
                }
            }
        }
        else // invalid
        {
            DBG_Printf(DBG_ZDP, "invalid binding entry");
            break;
        }

        listCount--;
    }

    // end, check remaining tasks
    if (bend)
    {
        std::list<BindingTask>::iterator i = bindingQueue.begin();
        std::list<BindingTask>::iterator end = bindingQueue.end();

        for (;i != end; ++i)
        {
            if (i->state == BindingTask::StateCheck &&
                i->binding.srcAddress == ind.srcAddress().ext())
            {
                // if binding was not found, activate binding task
                if (i->action == BindingTask::ActionBind)
                {
                    DBG_Printf(DBG_ZDP, "binding 0x%04X, 0x%02X not found, start bind task\n", i->binding.clusterId, i->binding.dstEndpoint);
                    i->state = BindingTask::StateIdle;
                }
                else if (i->action == BindingTask::ActionUnbind)
                {
                    // nothing to unbind
                    DBG_Printf(DBG_ZDP, "binding 0x%04X, 0x%02X not found, remove unbind task\n", i->binding.clusterId, i->binding.dstEndpoint);
                    i->state = BindingTask::StateFinished; // already existing
                }
            }
        }
    }

    if (!bindingToRuleTimer->isActive() && !bindingToRuleQueue.empty())
    {
        bindingToRuleTimer->start();
    }
}

/*! Handle incoming ZCL configure reporting response.
 */
void DeRestPluginPrivate::handleZclConfigureReportingResponseIndication(const deCONZ::ApsDataIndication &ind, deCONZ::ZclFrame &zclFrame)
{
    QDateTime now = QDateTime::currentDateTime();
    std::vector<RestNodeBase*> allNodes;
    for (Sensor &s : sensors)
    {
        allNodes.push_back(&s);
    }

    for (LightNode &l : nodes)
    {
        allNodes.push_back(&l);
    }

    // send DefaultResponse if not disabled
    if (!(zclFrame.frameControl() & deCONZ::ZclFCDisableDefaultResponse))
    {
        sendZclDefaultResponse(ind, zclFrame, deCONZ::ZclSuccessStatus);
    }

    for (RestNodeBase * restNode : allNodes)
    {
        if (restNode->address().ext() != ind.srcAddress().ext())
        {
            continue;
        }

        DBG_Assert(zclFrame.sequenceNumber() != 0);

        QDataStream stream(zclFrame.payload());
        stream.setByteOrder(QDataStream::LittleEndian);

        if (zclFrame.payload().size() == 1)
        {
            // Response contains a single status for all attributes
            quint8 status;
            stream >> status;

            for (NodeValue &val : restNode->zclValues())
            {
                if (val.zclSeqNum != zclFrame.sequenceNumber())
                {
                    continue;
                }

                if (val.clusterId != ind.clusterId())
                {
                    continue;
                }

                DBG_Printf(DBG_INFO, "ZCL configure reporting rsp seq: %u 0x%016llX for ep: 0x%02X cluster: 0x%04X attr: 0x%04X status: 0x%02X\n", zclFrame.sequenceNumber(), ind.srcAddress().ext(), ind.srcEndpoint(), ind.clusterId(), val.attributeId, status);

                // mark as succefully configured
                if (status == deCONZ::ZclSuccessStatus)
                {
                    val.timestampLastConfigured = now;
                    val.zclSeqNum = 0; // clear
                }
            }
            break;
        }

        while (!stream.atEnd())
        {
            // Response contains status per attribute
            quint8 status;
            quint8 direction;
            quint16 attrId;

            stream >> status;
            stream >> direction;
            stream >> attrId;

            NodeValue &val = restNode->getZclValue(ind.clusterId(), attrId, ind.srcEndpoint());
            if (val.zclSeqNum == zclFrame.sequenceNumber() && val.clusterId == ind.clusterId())
            {
                DBG_Printf(DBG_INFO, "ZCL configure reporting rsp seq: %u 0x%016llX for ep: 0x%02X cluster: 0x%04X attr: 0x%04X status: 0x%02X\n", zclFrame.sequenceNumber(), ind.srcAddress().ext(), ind.srcEndpoint(), ind.clusterId(), val.attributeId, status);

                if (status == deCONZ::ZclSuccessStatus)
                {
                    // mark as succefully configured
                    val.timestampLastConfigured = now;
                    val.zclSeqNum = 0; // clear
                }
            }
        }
    }

    if (searchSensorsState == SearchSensorsActive && fastProbeAddr.hasExt() && bindingQueue.empty())
    {
        for (auto &s : sensors)
        {
            if (s.address().ext() == fastProbeAddr.ext())
            {
                checkSensorBindingsForAttributeReporting(&s);
            }
        }
    }

    bindingTimer->start(0); // fast process of next request
}

/*! Handle bind/unbind response.
    \param ind a ZDP Bind/Unbind_rsp
 */
void DeRestPluginPrivate::handleBindAndUnbindRspIndication(const deCONZ::ApsDataIndication &ind)
{
    QDataStream stream(ind.asdu());
    stream.setByteOrder(QDataStream::LittleEndian);

    quint8 zdpSeqNum;
    quint8 status;

    stream >> zdpSeqNum;
    stream >> status;

    std::list<BindingTask>::iterator i = bindingQueue.begin();
    std::list<BindingTask>::iterator end = bindingQueue.end();

    for (; i != end; ++i)
    {
        if (i->zdpSeqNum == zdpSeqNum)
        {
            const char *what = (ind.clusterId() == ZDP_BIND_RSP_CLID) ? "Bind" : "Unbind";

            if (status == deCONZ::ZdpSuccess)
            {
                DBG_Printf(DBG_INFO, "%s response success for 0x%016llx ep: 0x%02X cluster: 0x%04X\n", what, i->binding.srcAddress, i->binding.srcEndpoint, i->binding.clusterId);
                if (ind.clusterId() == ZDP_BIND_RSP_CLID)
                {
                    if (sendConfigureReportingRequest(*i))
                    {
                        return;
                    }
                }
            }
            else
            {
                DBG_Printf(DBG_INFO, "%s response failed with status 0x%02X for 0x%016llx ep: 0x%02X cluster: 0x%04X\n", what, status, i->binding.srcAddress, i->binding.srcEndpoint, i->binding.clusterId);
            }

            i->state = BindingTask::StateFinished;
            break;
        }
    }

    bindingTimer->start(0); // fast process of next binding requests
}

/*! Sends a ZDP bind request.
    \param bt a binding task
 */
bool DeRestPluginPrivate::sendBindRequest(BindingTask &bt)
{
    DBG_Assert(apsCtrl != nullptr);

    if (!apsCtrl)
    {
        return false;
    }

    for (auto &s : sensors)
    {
        if (s.address().ext() != bt.binding.srcAddress)
        {
            continue;
        }

        if (!s.node() || s.node()->nodeDescriptor().isNull())
        {
            // Whitelist sensors which don't seem to have a valid node descriptor.
            // This is a workaround currently only required for Develco smoke sensor
            // and potentially Bosch motion sensor
            if (s.modelId().startsWith(QLatin1String("SMSZB-1")) ||      // Develco smoke sensor
                s.modelId().startsWith(QLatin1String("EMIZB-1")) ||      // Develco EMI Norwegian HAN
                s.modelId().startsWith(QLatin1String("ISW-ZPR1-WP13")))  // Bosch motion sensor
            {
            }
            else
            {
                return false; // needs to be known
            }
        }

        if (s.node()->nodeDescriptor().receiverOnWhenIdle())
        {
            break; // ok
        }

        if (permitJoinFlag || searchSensorsState == SearchSensorsActive)
        {
            break; // ok
        }

        const QDateTime now = QDateTime::currentDateTime();
        if (s.lastRx().secsTo(now) > 7)
        {
            return false;
        }

        break; // ok
    }

    Binding &bnd = bt.binding;
    deCONZ::ApsDataRequest apsReq;

    // set destination addressing
    apsReq.setDstAddressMode(deCONZ::ApsExtAddress);
    apsReq.setTxOptions(deCONZ::ApsTxAcknowledgedTransmission);
    apsReq.dstAddress().setExt(bnd.srcAddress);
    apsReq.setDstEndpoint(ZDO_ENDPOINT);
    apsReq.setSrcEndpoint(ZDO_ENDPOINT);
    apsReq.setProfileId(ZDP_PROFILE_ID);

    if (bt.action == BindingTask::ActionBind)
    {
        apsReq.setClusterId(ZDP_BIND_REQ_CLID);
    }
    else
    {
        apsReq.setClusterId(ZDP_UNBIND_REQ_CLID);
    }

    // prepare payload
    QDataStream stream(&apsReq.asdu(), QIODevice::WriteOnly);
    stream.setByteOrder(QDataStream::LittleEndian);

    // generate and remember a new ZDP transaction sequence number
    bt.zdpSeqNum = (uint8_t)qrand();

    stream << bt.zdpSeqNum; // ZDP transaction sequence number

    if (!bnd.writeToStream(stream))
    {
        return false;
    }

    if (apsCtrl && (apsCtrl->apsdeDataRequest(apsReq) == deCONZ::Success))
    {
        return true;
    }

    return false;
}

/*! Sends a ZCL configure attribute reporting request.
    \param bt a former binding task
    \param requests list of configure reporting requests which will be combined in a message
 */
bool DeRestPluginPrivate::sendConfigureReportingRequest(BindingTask &bt, const std::vector<ConfigureReportingRequest> &requests)
{
    DBG_Assert(!requests.empty());
    if (requests.empty())
    {
        return false;
    }

    if (zclSeq == 0) // don't use zero, simplify matching
    {
        zclSeq = 1;
    }
    const quint8 zclSeqNum = zclSeq++; // to match in configure reporting response handler
    LightNode *lightNode = dynamic_cast<LightNode*>(bt.restNode);
    QDateTime now = QDateTime::currentDateTime();
    std::vector<ConfigureReportingRequest> out;

    for (const ConfigureReportingRequest &rq : requests)
    {
        NodeValue &val = bt.restNode->getZclValue(bt.binding.clusterId, rq.attributeId, bt.binding.srcEndpoint);
        if (val.clusterId == bt.binding.clusterId)
        {
            // value exists
            if (rq.maxInterval != 0xffff && // disable reporting
                val.timestampLastReport.isValid() &&
                val.timestampLastReport.secsTo(now) < qMin((rq.maxInterval * 3), 1800))
            {
                DBG_Printf(DBG_INFO, "skip configure report for cluster: 0x%04X attr: 0x%04X of node 0x%016llX (seems to be active)\n",
                           bt.binding.clusterId, rq.attributeId, bt.restNode->address().ext());
            }
            else
            {
                if (!val.timestampLastReport.isValid())
                {
                    // fake first report timestamp to mark succesful binding
                    // and prevent further bind requests before reports arrive
                    val.timestampLastReport = QDateTime::currentDateTime();
                }
                val.zclSeqNum = zclSeqNum;
                val.minInterval = rq.minInterval;
                val.maxInterval = rq.maxInterval;
                out.push_back(rq);
            }
        }
        else if (lightNode && rq.maxInterval != 0xffff /* disable reporting */)
        {
            // wait for value is created via polling
            DBG_Printf(DBG_INFO, "skip configure report for cluster: 0x%04X attr: 0x%04X of node 0x%016llX (wait reading or unsupported)\n",
                       bt.binding.clusterId, rq.attributeId, bt.restNode->address().ext());
        }
        else // sensors and disabled reporting
        {
            // values doesn't exist, create
            deCONZ::NumericUnion dummy;
            dummy.u64 = 0;
            bt.restNode->setZclValue(NodeValue::UpdateByZclReport, bt.binding.srcEndpoint, bt.binding.clusterId, rq.attributeId, dummy);
            val.zclSeqNum = zclSeqNum;
            val.minInterval = rq.minInterval;
            val.maxInterval = rq.maxInterval;
            out.push_back(rq);
        }
    }

    if (out.empty())
    {
        return false;
    }

    deCONZ::ApsDataRequest apsReq;

    // ZDP Header
    apsReq.dstAddress() = bt.restNode->address();
    apsReq.setDstAddressMode(deCONZ::ApsExtAddress);
    apsReq.setDstEndpoint(bt.binding.srcEndpoint);
    apsReq.setSrcEndpoint(endpoint());
    apsReq.setProfileId(HA_PROFILE_ID);
    apsReq.setRadius(0);
    apsReq.setClusterId(bt.binding.clusterId);
    apsReq.setTxOptions(deCONZ::ApsTxAcknowledgedTransmission);

    deCONZ::ZclFrame zclFrame;
    zclFrame.setSequenceNumber(zclSeqNum);
    zclFrame.setCommandId(deCONZ::ZclConfigureReportingId);

    if (requests.front().manufacturerCode)
    {
        zclFrame.setFrameControl(deCONZ::ZclFCProfileCommand |
                                 deCONZ::ZclFCManufacturerSpecific |
                                 deCONZ::ZclFCDirectionClientToServer |
                                 deCONZ::ZclFCDisableDefaultResponse);
        zclFrame.setManufacturerCode(requests.front().manufacturerCode);
    }
    else
    {
        zclFrame.setFrameControl(deCONZ::ZclFCProfileCommand |
                                 deCONZ::ZclFCDirectionClientToServer |
                                 deCONZ::ZclFCDisableDefaultResponse);
    }

    { // payload
        QDataStream stream(&zclFrame.payload(), QIODevice::WriteOnly);
        stream.setByteOrder(QDataStream::LittleEndian);

        for (const ConfigureReportingRequest &rq : out)
        {
            stream << rq.direction;
            stream << rq.attributeId;
            stream << rq.dataType;
            stream << rq.minInterval;
            stream << rq.maxInterval;

            if (rq.reportableChange16bit != 0xFFFF)
            {
                stream << rq.reportableChange16bit;
            }
            else if (rq.reportableChange8bit != 0xFF)
            {
                stream << rq.reportableChange8bit;
            }
            else if (rq.reportableChange24bit != 0xFFFFFF)
            {
                stream << (qint8) (rq.reportableChange24bit & 0xFF);
                stream << (qint8) ((rq.reportableChange24bit >> 8) & 0xFF);
                stream << (qint8) ((rq.reportableChange24bit >> 16) & 0xFF);
            }
            else if (rq.reportableChange48bit != 0xFFFFFFFF)
            {
                stream << (qint8) (rq.reportableChange48bit & 0xFF);
                stream << (qint8) ((rq.reportableChange48bit >> 8) & 0xFF);
                stream << (qint8) ((rq.reportableChange48bit >> 16) & 0xFF);
                stream << (qint8) ((rq.reportableChange48bit >> 24) & 0xFF);
                stream << (qint8) 0x00;
                stream << (qint8) 0x00;
            }
            DBG_Printf(DBG_INFO_L2, "configure reporting rq seq %u for 0x%016llX, attribute 0x%04X/0x%04X\n", zclSeqNum, bt.restNode->address().ext(), bt.binding.clusterId, rq.attributeId);
        }
    }

    { // ZCL frame
        QDataStream stream(&apsReq.asdu(), QIODevice::WriteOnly);
        stream.setByteOrder(QDataStream::LittleEndian);
        zclFrame.writeToStream(stream);
    }


    if (apsCtrl && apsCtrl->apsdeDataRequest(apsReq) == deCONZ::Success)
    {
        queryTime = queryTime.addSecs(1);
        return true;
    }

    return false;
}

/*! Sends a ZCL configure attribute reporting request.
    \param bt a former binding task
 */
bool DeRestPluginPrivate::sendConfigureReportingRequest(BindingTask &bt)
{
    if (!bt.restNode || !bt.restNode->node())
    {
        return false;
    }

    deCONZ::SimpleDescriptor *sd = bt.restNode->node()->getSimpleDescriptor(bt.binding.srcEndpoint);
    if (!sd)
    {
        return false;
    }

    // check if bound cluster is server cluster
    deCONZ:: ZclCluster *cl = sd->cluster(bt.binding.clusterId, deCONZ::ServerCluster);
    if (!cl)
    {
        return false;
    }

    const QDateTime now = QDateTime::currentDateTime();
    ConfigureReportingRequest rq;

    LightNode *lightNode = dynamic_cast<LightNode *>(bt.restNode);
    const quint16 manufacturerCode = lightNode ? lightNode->manufacturerCode() : 0;

    if (bt.binding.clusterId == BOSCH_AIR_QUALITY_CLUSTER_ID && bt.restNode->node()->nodeDescriptor().manufacturerCode() == VENDOR_BOSCH2)
    {
        return false; // nothing todo
    }

    if (bt.binding.clusterId == OCCUPANCY_SENSING_CLUSTER_ID)
    {
        // add values if not already present
        deCONZ::NumericUnion dummy;
        dummy.u64 = 0;
        if (bt.restNode->getZclValue(bt.binding.clusterId, 0x0000, bt.binding.srcEndpoint).clusterId != bt.binding.clusterId)
        {
            bt.restNode->setZclValue(NodeValue::UpdateInvalid, bt.binding.srcEndpoint, bt.binding.clusterId, 0x0000, dummy);
        }

        rq.dataType = deCONZ::Zcl8BitBitMap;
        rq.attributeId = 0x0000; // occupancy
        rq.minInterval = 1;     // value used by Hue bridge
        rq.maxInterval = 300;   // value used by Hue bridge

        int processed = 0;
        if (sendConfigureReportingRequest(bt, {rq}))
        {
            processed++;
        }

        const Sensor *sensor = static_cast<Sensor *>(bt.restNode);
        if (sensor && sensor->modelId().startsWith(QLatin1String("SML00"))) // Hue motion sensor
        {
            if (bt.restNode->getZclValue(bt.binding.clusterId, 0x0030, bt.binding.srcEndpoint).clusterId != bt.binding.clusterId)
            {
                bt.restNode->setZclValue(NodeValue::UpdateInvalid, bt.binding.srcEndpoint, bt.binding.clusterId, 0x0030, dummy);
            }
            ConfigureReportingRequest rq2;
            rq2.dataType = deCONZ::Zcl8BitUint;
            rq2.attributeId = 0x0030;     // sensitivity
            rq2.minInterval = 5;         // value used by Hue bridge
            rq2.maxInterval = 7200;      // value used by Hue bridge
            rq2.reportableChange8bit = 1;  // value used by Hue bridge
            rq2.manufacturerCode = VENDOR_PHILIPS;

            if (sendConfigureReportingRequest(bt, {rq2}))
            {
                processed++;
            }
        }

        return processed > 0;
    }
    else if (bt.binding.clusterId == IAS_ZONE_CLUSTER_ID)
    {
        // zone status reporting only supported by some devices
        if (bt.restNode->node()->nodeDescriptor().manufacturerCode() != VENDOR_CENTRALITE &&
            bt.restNode->node()->nodeDescriptor().manufacturerCode() != VENDOR_C2DF &&
            bt.restNode->node()->nodeDescriptor().manufacturerCode() != VENDOR_SAMJIN)
        {
            return false;
        }

        // add values if not already present
        deCONZ::NumericUnion dummy;
        dummy.u64 = 0;
        if (bt.restNode->getZclValue(bt.binding.clusterId, IAS_ZONE_CLUSTER_ATTR_ZONE_STATUS_ID, bt.binding.srcEndpoint).clusterId != bt.binding.clusterId)
        {
            bt.restNode->setZclValue(NodeValue::UpdateInvalid, bt.binding.srcEndpoint, bt.binding.clusterId, IAS_ZONE_CLUSTER_ATTR_ZONE_STATUS_ID, dummy);
        }

        const Sensor *sensor = dynamic_cast<Sensor *>(bt.restNode);

        if (sensor->type() == QLatin1String("ZHAOpenClose") && sensor->modelId().startsWith(QLatin1String("multi")))
        {
            // Only configure periodic reports, as events are already sent though zone status change notification commands
            rq.minInterval = 300;
            rq.maxInterval = 300;
        }
        else
        {
            rq.minInterval = 1;
            rq.maxInterval = 300;

            const ResourceItem *item = sensor ? sensor->item(RConfigDuration) : nullptr;

            if (item && item->toNumber() > 15 && item->toNumber() <= UINT16_MAX)
            {
                rq.maxInterval = static_cast<quint16>(item->toNumber());
                rq.maxInterval -= 5; // report before going presence: false
            }
        }

        rq.dataType = deCONZ::Zcl16BitBitMap;
        rq.attributeId = IAS_ZONE_CLUSTER_ATTR_ZONE_STATUS_ID;
        rq.reportableChange16bit = 0xffff;
        return sendConfigureReportingRequest(bt, {rq});
    }
    else if (bt.binding.clusterId == ILLUMINANCE_MEASUREMENT_CLUSTER_ID)
    {
        Sensor *sensor = dynamic_cast<Sensor *>(bt.restNode);

        rq.dataType = deCONZ::Zcl16BitUint;
        rq.attributeId = 0x0000;         // measured value

        if (sensor && (sensor->modelId().startsWith(QLatin1String("MOSZB-1")) ||            // Develco motion sensor
                       sensor->modelId().startsWith(QLatin1String("MotionSensor51AU"))))    // Aurora (Develco) motion sensor
        {
            rq.minInterval = 0;
            rq.maxInterval = 600;
            rq.reportableChange16bit = 0xFFFF;
        }
        else
        {
            rq.minInterval = 5;              // value used by Hue bridge
            rq.maxInterval = 300;            // value used by Hue bridge
            rq.reportableChange16bit = 2000; // value used by Hue bridge
        }
        return sendConfigureReportingRequest(bt, {rq});
    }
    else if (bt.binding.clusterId == TEMPERATURE_MEASUREMENT_CLUSTER_ID)
    {
        Sensor *sensor = dynamic_cast<Sensor *>(bt.restNode);

        rq.dataType = deCONZ::Zcl16BitInt;
        rq.attributeId = 0x0000;       // measured value

        if (sensor && (sensor->modelId().startsWith(QLatin1String("AQSZB-1")) ||         // Develco air quality sensor
                       sensor->modelId().startsWith(QLatin1String("SMSZB-1")) ||         // Develco smoke sensor
                       sensor->modelId().startsWith(QLatin1String("HESZB-1")) ||         // Develco heat sensor
                       sensor->modelId().startsWith(QLatin1String("MOSZB-1")) ||         // Develco motion sensor
                       sensor->modelId().startsWith(QLatin1String("WISZB-1")) ||         // Develco window sensor
                       sensor->modelId().startsWith(QLatin1String("FLSZB-1")) ||         // Develco water leak sensor
                       sensor->modelId().startsWith(QLatin1String("ZHMS101")) ||         // Wattle (Develco) magnetic sensor
                       sensor->modelId().startsWith(QLatin1String("MotionSensor51AU")))) // Aurora (Develco) motion sensor
        {
            rq.minInterval = 60;           // according to technical manual
            rq.maxInterval = 600;          // according to technical manual
            rq.reportableChange16bit = 10; // according to technical manual
        }
        else
        {
            rq.minInterval = 10;           // value used by Hue bridge
            rq.maxInterval = 300;          // value used by Hue bridge
            rq.reportableChange16bit = 20; // value used by Hue bridge
        }

        return sendConfigureReportingRequest(bt, {rq});
    }
    else if (bt.binding.clusterId == THERMOSTAT_CLUSTER_ID)
    {
        Sensor *sensor = dynamic_cast<Sensor *>(bt.restNode);

        if (sensor && sensor->modelId().startsWith(QLatin1String("SPZB"))) // Eurotronic Spirit
        {
            rq.dataType = deCONZ::Zcl16BitInt;
            rq.attributeId = 0x0000;        // Local Temperature
            rq.minInterval = 1;             // report changes every second
            rq.maxInterval = 600;           // recommended value
            rq.reportableChange16bit = 20;  // value from TEMPERATURE_MEASUREMENT_CLUSTER_ID

            ConfigureReportingRequest rq2;
            rq2.dataType = deCONZ::Zcl8BitUint;
            rq2.attributeId = 0x0008;        // Pi Heating Demand (valve position %)
            rq2.minInterval = 1;             // report changes every second
            rq2.maxInterval = 600;           // recommended value
            rq2.reportableChange8bit = 1;    // recommended value

            ConfigureReportingRequest rq3;
            rq3.dataType = deCONZ::Zcl16BitInt;
            rq3.attributeId = 0x0012;        // Occupied Heating Setpoint - unused
            rq3.minInterval = 65535;         // disable
            rq3.maxInterval = 65535;         // disable
            rq3.reportableChange16bit = 0;   // disable

            ConfigureReportingRequest rq4;
            rq4.dataType = deCONZ::Zcl16BitInt;
            rq4.attributeId = 0x0014;        // Unoccupied Heating Setpoint - unused
            rq4.minInterval = 65535;         // disable
            rq4.maxInterval = 65535;         // disable
            rq4.reportableChange16bit = 0;   // disable

            ConfigureReportingRequest rq5;
            rq5.dataType = deCONZ::Zcl16BitInt;
            rq5.attributeId = 0x4003;        // Current Temperature Set point
            rq5.minInterval = 1;             // report changes every second
            rq5.maxInterval = 600;           // recommended value
            rq5.reportableChange16bit = 50;  // recommended value
            rq5.manufacturerCode = VENDOR_JENNIC;

            ConfigureReportingRequest rq6;
            rq6.dataType = deCONZ::Zcl24BitUint;
            rq6.attributeId = 0x4008;        // Host Flags
            rq6.minInterval = 1;             // report changes every second
            rq6.maxInterval = 600;           // recommended value
            rq6.reportableChange24bit = 1;   // recommended value
            rq6.manufacturerCode = VENDOR_JENNIC;

            return sendConfigureReportingRequest(bt, {rq, rq2, rq3, rq4}) || // Use OR because of manuf. specific attributes
                   sendConfigureReportingRequest(bt, {rq5, rq6});
        }
        else if (sensor && sensor->modelId() == QLatin1String("Thermostat")) // eCozy
        {
            rq.dataType = deCONZ::Zcl16BitInt;
            rq.attributeId = 0x0000;        // Local Temperature
            rq.minInterval = 1;             // report changes every second
            rq.maxInterval = 600;           // recommended value
            rq.reportableChange16bit = 20;  // value from TEMPERATURE_MEASUREMENT_CLUSTER_ID

            ConfigureReportingRequest rq2;
            rq2.dataType = deCONZ::Zcl8BitUint;
            rq2.attributeId = 0x0008;        // Pi Heating Demand (valve position %)
            rq2.minInterval = 1;             // report changes every second
            rq2.maxInterval = 600;           // recommended value
            rq2.reportableChange8bit = 1;    // recommended value

            return sendConfigureReportingRequest(bt, {rq, rq2});
        }
        else if (sensor && sensor->modelId() == QLatin1String("Super TR")) // Elko Super TR
        {
            rq.dataType = deCONZ::Zcl16BitInt;
            rq.attributeId = 0x0000;        // Local temperature
            rq.minInterval = 1;
            rq.maxInterval = 600;
            rq.reportableChange16bit = 20;

            ConfigureReportingRequest rq2;
            rq2.dataType = deCONZ::Zcl16BitInt;
            rq2.attributeId = 0x0012;        // Occupied heating setpoint
            rq2.minInterval = 1;
            rq2.maxInterval = 600;
            rq2.reportableChange16bit = 50;

            ConfigureReportingRequest rq4;
            rq4.dataType = deCONZ::ZclBoolean;
            rq4.attributeId = 0x0406;        // Device on
            rq4.minInterval = 1;
            rq4.maxInterval = 600;

            ConfigureReportingRequest rq5;
            rq5.dataType = deCONZ::Zcl16BitInt;
            rq5.attributeId = 0x0409;        // Floor temperature
            rq5.minInterval = 1;
            rq5.maxInterval = 600;
            rq5.reportableChange16bit = 20;

            ConfigureReportingRequest rq6;
            rq6.dataType = deCONZ::ZclBoolean;
            rq6.attributeId = 0x0413;        // Child lock
            rq6.minInterval = 1;
            rq6.maxInterval = 600;

            ConfigureReportingRequest rq7;
            rq7.dataType = deCONZ::ZclBoolean;
            rq7.attributeId = 0x0415;        // Heating active/inactive
            rq7.minInterval = 1;
            rq7.maxInterval = 600;

            return sendConfigureReportingRequest(bt, {rq, rq2, rq4, rq5, rq6, rq7});
        }
        else if (sensor && sensor->modelId() == QLatin1String("SORB")) // Stelpro Orleans Fan
        {
            rq.dataType = deCONZ::Zcl16BitInt;
            rq.attributeId = 0x0000;         // Local Temperature
            rq.minInterval = 1;
            rq.maxInterval = 600;
            rq.reportableChange16bit = 20;

            ConfigureReportingRequest rq2;
            rq2.dataType = deCONZ::Zcl16BitInt;
            rq2.attributeId = 0x0011;        // Occupied cooling setpoint
            rq2.minInterval = 1;
            rq2.maxInterval = 600;
            rq2.reportableChange16bit = 50;

            ConfigureReportingRequest rq3;
            rq3.dataType = deCONZ::Zcl16BitInt;
            rq3.attributeId = 0x0012;        // Occupied heating setpoint
            rq3.minInterval = 1;
            rq3.maxInterval = 600;
            rq3.reportableChange16bit = 50;

            ConfigureReportingRequest rq4;
            rq4.dataType = deCONZ::Zcl8BitEnum;
            rq4.attributeId = 0x001C;        // Thermostat mode
            rq4.minInterval = 1;
            rq4.maxInterval = 600;
            rq4.reportableChange8bit = 0xff;

            return sendConfigureReportingRequest(bt, {rq, rq2, rq3, rq4});
        }
        else if (sensor && sensor->modelId() == QLatin1String("Zen-01")) // Zen
        {
            rq.dataType = deCONZ::Zcl16BitInt;
            rq.attributeId = 0x0000;        // Local Temperature
            rq.minInterval = 1;             // report changes every second
            rq.maxInterval = 600;           // recommended value
            rq.reportableChange16bit = 20;  // value from TEMPERATURE_MEASUREMENT_CLUSTER_ID

            ConfigureReportingRequest rq2;
            rq2.dataType = deCONZ::Zcl16BitInt;
            rq2.attributeId = 0x0011;        // Occupied cooling setpoint
            rq2.minInterval = 1;             // report changes every second
            rq2.maxInterval = 600;
            rq2.reportableChange16bit = 50;

            ConfigureReportingRequest rq3;
            rq3.dataType = deCONZ::Zcl16BitInt;
            rq3.attributeId = 0x0012;        // Occupied heating setpoint
            rq3.minInterval = 1;
            rq3.maxInterval = 600;
            rq3.reportableChange16bit = 50;

            ConfigureReportingRequest rq4;
            rq4.dataType = deCONZ::Zcl16BitBitMap;
            rq4.attributeId = 0x0029;        // Thermostat running state
            rq4.minInterval = 1;
            rq4.maxInterval = 600;
            rq4.reportableChange16bit = 0xffff;

            ConfigureReportingRequest rq5;
            rq5.dataType = deCONZ::Zcl8BitEnum;
            rq5.attributeId = 0x001C;        // Thermostat mode
            rq5.minInterval = 1;
            rq5.maxInterval = 600;
            rq5.reportableChange8bit = 0xff;

            return sendConfigureReportingRequest(bt, {rq, rq2, rq3, rq4, rq5});
        }
        else if ((sensor && sensor->modelId().startsWith(QLatin1String("SLR2"))) || // Hive
                 (sensor && sensor->modelId() == QLatin1String("SLR1b")) ||         // Hive
                 (sensor && sensor->modelId().startsWith(QLatin1String("TH112"))))  // Sinope
        {
            rq.dataType = deCONZ::Zcl16BitInt;
            rq.attributeId = 0x0000;       // local temperature
            rq.minInterval = 0;
            rq.maxInterval = 300;
            rq.reportableChange16bit = 10;

            ConfigureReportingRequest rq3;
            rq3.dataType = deCONZ::Zcl16BitInt;
            rq3.attributeId = 0x0012;        // Occupied heating setpoint
            rq3.minInterval = 1;
            rq3.maxInterval = 600;
            rq3.reportableChange16bit = 50;

            ConfigureReportingRequest rq4;
            rq4.dataType = deCONZ::Zcl8BitEnum;
            rq4.attributeId = 0x001C;        // Thermostat mode
            rq4.minInterval = 1;
            rq4.maxInterval = 600;
            rq4.reportableChange8bit = 0xff;

            ConfigureReportingRequest rq2;
            rq2.dataType = deCONZ::Zcl16BitBitMap;
            rq2.attributeId = 0x0029;        // Thermostat running state
            rq2.minInterval = 1;
            rq2.maxInterval = 600;
            rq2.reportableChange16bit = 0xffff;

            return sendConfigureReportingRequest(bt, {rq, rq2, rq3, rq4});
        }
        else if (sensor && sensor->modelId().startsWith(QLatin1String("3157100"))) // Centralite Pearl
        {
            rq.dataType = deCONZ::Zcl16BitInt;
            rq.attributeId = 0x0000;        // Local Temperature
            rq.minInterval = 1;
            rq.maxInterval = 600;
            rq.reportableChange16bit = 20;

            ConfigureReportingRequest rq2;
            rq2.dataType = deCONZ::Zcl16BitInt;
            rq2.attributeId = 0x0011;        // Occupied cooling setpoint
            rq2.minInterval = 1;
            rq2.maxInterval = 600;
            rq2.reportableChange16bit = 50;

            ConfigureReportingRequest rq3;
            rq3.dataType = deCONZ::Zcl16BitInt;
            rq3.attributeId = 0x0012;        // Occupied heating setpoint
            rq3.minInterval = 1;
            rq3.maxInterval = 600;
            rq3.reportableChange16bit = 50;

            ConfigureReportingRequest rq4;
            rq4.dataType = deCONZ::Zcl16BitBitMap;
            rq4.attributeId = 0x0029;        // Thermostat running state
            rq4.minInterval = 1;
            rq4.maxInterval = 600;
            rq4.reportableChange16bit = 0xffff;

            ConfigureReportingRequest rq5;
            rq5.dataType = deCONZ::Zcl8BitEnum;
            rq5.attributeId = 0x001C;        // Thermostat mode
            rq5.minInterval = 1;
            rq5.maxInterval = 600;
            rq5.reportableChange8bit = 0xff;

            return sendConfigureReportingRequest(bt, {rq, rq2, rq3, rq4, rq5});
        }
        else if (sensor && sensor->modelId() == QLatin1String("AC201")) // OWON AC201 Thermostat
        {
            rq.dataType = deCONZ::Zcl16BitInt;
            rq.attributeId = 0x0000;         // Local Temperature
            rq.minInterval = 1;
            rq.maxInterval = 600;
            rq.reportableChange16bit = 50;

            ConfigureReportingRequest rq2;
            rq2.dataType = deCONZ::Zcl16BitInt;
            rq2.attributeId = 0x0011;        // Occupied cooling setpoint
            rq2.minInterval = 1;
            rq2.maxInterval = 600;
            rq2.reportableChange16bit = 50;

            ConfigureReportingRequest rq3;
            rq3.dataType = deCONZ::Zcl16BitInt;
            rq3.attributeId = 0x0012;        // Occupied heating setpoint
            rq3.minInterval = 1;
            rq3.maxInterval = 600;
            rq3.reportableChange16bit = 50;

            ConfigureReportingRequest rq4;
            rq4.dataType = deCONZ::Zcl8BitEnum;
            rq4.attributeId = 0x001C;        // Thermostat mode
            rq4.minInterval = 1;
            rq4.maxInterval = 600;
            rq4.reportableChange8bit = 0xff;

            ConfigureReportingRequest rq5;
            rq5.dataType = deCONZ::Zcl8BitEnum;
            rq5.attributeId = 0x0045;        // AC Louvers Position
            rq5.minInterval = 1;
            rq5.maxInterval = 600;
            rq5.reportableChange8bit = 0xff;

            return sendConfigureReportingRequest(bt, {rq, rq2, rq3, rq4, rq5});
        }
        else if ( (sensor && sensor->modelId() == QLatin1String("eTRV0100")) || // Danfoss Ally
                  (sensor && sensor->modelId() == QLatin1String("TRV001")) )    // Hive TRV
        {
            rq.dataType = deCONZ::Zcl16BitInt;
            rq.attributeId = 0x0000;       // local temperature
            rq.minInterval = 60;
            rq.maxInterval = 3600;
            rq.reportableChange16bit = 50;

            ConfigureReportingRequest rq2;
            rq2.dataType = deCONZ::Zcl8BitUint;
            rq2.attributeId = 0x0008;        // Pi heating demand
            rq2.minInterval = 60;
            rq2.maxInterval = 43200;
            rq2.reportableChange8bit = 1;

            ConfigureReportingRequest rq3;
            rq3.dataType = deCONZ::Zcl16BitInt;
            rq3.attributeId = 0x0012;        // Occupied heating setpoint
            rq3.minInterval = 1;
            rq3.maxInterval = 43200;
            rq3.reportableChange16bit = 1;

            ConfigureReportingRequest rq4;
            rq4.dataType = deCONZ::Zcl8BitEnum;
            rq4.attributeId = 0x4000;        // eTRV Open Window detection
            rq4.minInterval = 1;
            rq4.maxInterval = 43200;
            rq4.reportableChange8bit = 0xff;
            rq4.manufacturerCode = VENDOR_DANFOSS;

            ConfigureReportingRequest rq5;
            rq5.dataType = deCONZ::ZclBoolean;
            rq5.attributeId = 0x4012;        // Mounting mode active
            rq5.minInterval = 1;
            rq5.maxInterval = 43200;
            rq5.reportableChange8bit = 0xff;
            rq5.manufacturerCode = VENDOR_DANFOSS;

            return sendConfigureReportingRequest(bt, {rq, rq2, rq3}) || // Use OR because of manuf. specific attributes
                   sendConfigureReportingRequest(bt, {rq4, rq5});
        }
        else if (sensor && sensor->modelId() == QLatin1String("902010/32")) // Bitron thermostat
        {
            rq.dataType = deCONZ::Zcl16BitInt;
            rq.attributeId = 0x0000;         // local temperature
            rq.minInterval = 0;
            rq.maxInterval = 300;
            rq.reportableChange16bit = 10;

            ConfigureReportingRequest rq2;
            rq2.dataType = deCONZ::Zcl8BitUint;
            rq2.attributeId = 0x0012;        // Occupied heating setpoint
            rq2.minInterval = 1;
            rq2.maxInterval = 600;
            rq2.reportableChange8bit = 1;

            ConfigureReportingRequest rq3;
            rq3.dataType = deCONZ::Zcl8BitEnum;
            rq3.attributeId = 0x001C;        // Thermostat mode
            rq3.minInterval = 1;
            rq3.maxInterval = 600;
            rq3.reportableChange8bit = 0xff;

            return sendConfigureReportingRequest(bt, {rq, rq2, rq3});
        }
        else if (sensor && sensor->modelId().startsWith(QLatin1String("TH112"))) // Sinope Thermostat TH1123ZB & TH1124ZB
        {
            rq.dataType = deCONZ::Zcl16BitInt;
            rq.attributeId = 0x0000;         // Local Temperature
            rq.minInterval = 1;
            rq.maxInterval = 600;
            rq.reportableChange16bit = 10;

            ConfigureReportingRequest rq2;
            rq2.dataType = deCONZ::Zcl16BitInt;
            rq2.attributeId = 0x0001;        // Outdoor temperature
            rq2.minInterval = 1;
            rq2.maxInterval = 600;
            rq2.reportableChange8bit = 10;

            ConfigureReportingRequest rq3;
            rq3.dataType = deCONZ::Zcl8BitUint;
            rq3.attributeId = 0x0008;        // Pi heating demand
            rq3.minInterval = 60;
            rq3.maxInterval = 3600;
            rq3.reportableChange8bit = 1;

            ConfigureReportingRequest rq4;
            rq4.dataType = deCONZ::Zcl16BitInt;
            rq4.attributeId = 0x0012;        // Occupied heating setpoint
            rq4.minInterval = 1;
            rq4.maxInterval = 600;
            rq4.reportableChange16bit = 50;

            return sendConfigureReportingRequest(bt, {rq, rq2, rq3, rq4});
        }
        else
        {
            rq.dataType = deCONZ::Zcl16BitInt;
            rq.attributeId = 0x0000;       // local temperature
            rq.minInterval = 0;
            rq.maxInterval = 300;
            rq.reportableChange16bit = 10;
            return sendConfigureReportingRequest(bt, {rq});
        }

    }
    else if (bt.binding.clusterId == THERMOSTAT_UI_CONFIGURATION_CLUSTER_ID)
    {
        Sensor *sensor = dynamic_cast<Sensor *>(bt.restNode);

        if (sensor && (sensor->modelId() == QLatin1String("eTRV0100") || // Danfoss Ally
                       sensor->modelId() == QLatin1String("TRV001")))    // Hive TRV
        {
            rq.dataType = deCONZ::Zcl8BitEnum;
            rq.attributeId = 0x0001;       // Keypad Lockout
            rq.minInterval = 1;
            rq.maxInterval = 43200;
            rq.reportableChange8bit = 0xff;

            ConfigureReportingRequest rq2;
            rq2.dataType = deCONZ::Zcl8BitEnum;
            rq2.attributeId = 0x4000;        // Viewing Direction
            rq2.minInterval = 1;
            rq2.maxInterval = 43200;
            rq2.reportableChange8bit = 0xff;
            rq2.manufacturerCode = VENDOR_DANFOSS;

            return sendConfigureReportingRequest(bt, {rq}) || // Use OR because of manuf. specific attributes
                   sendConfigureReportingRequest(bt, {rq2});
        }
        else if (sensor && (sensor->modelId() == QLatin1String("SORB") ||               // Stelpro Orleans Fan
                            sensor->modelId().startsWith(QLatin1String("3157100"))))    // Centralite pearl
        {
            rq.dataType = deCONZ::Zcl8BitEnum;
            rq.attributeId = 0x0001;       // Keypad Lockout
            rq.minInterval = 1;
            rq.maxInterval = 43200;
            rq.reportableChange8bit = 0xff;

            return sendConfigureReportingRequest(bt, {rq});
        }
    }
    else if (bt.binding.clusterId == DIAGNOSTICS_CLUSTER_ID)
    {
        Sensor *sensor = dynamic_cast<Sensor *>(bt.restNode);

        if (sensor && (sensor->modelId() == QLatin1String("eTRV0100") || // Danfoss Ally
                       sensor->modelId() == QLatin1String("TRV001")))    // Hive TRV
        {
            rq.dataType = deCONZ::Zcl16BitBitMap;
            rq.attributeId = 0x4000;        // SW error code
            rq.minInterval = 1;
            rq.maxInterval = 43200;
            rq.reportableChange16bit = 0xffff;
            rq.manufacturerCode = VENDOR_DANFOSS;
            return sendConfigureReportingRequest(bt, {rq});
        }
    }
    else if (bt.binding.clusterId == FAN_CONTROL_CLUSTER_ID)
    {
        Sensor *sensor = dynamic_cast<Sensor *>(bt.restNode);

        if (sensor && (sensor->modelId() == QLatin1String("AC201") ||               // OWON AC201 Thermostat
                       sensor->modelId().startsWith(QLatin1String("3157100"))))     // Centralite pearl
        {
            rq.dataType = deCONZ::Zcl8BitEnum;
            rq.attributeId = 0x0000;        // Fan mode
            rq.minInterval = 1;
            rq.maxInterval = 600;
            rq.reportableChange8bit = 0xff;
            return sendConfigureReportingRequest(bt, {rq});
        }
    }
    else if (bt.binding.clusterId == RELATIVE_HUMIDITY_CLUSTER_ID)
    {
        rq.dataType = deCONZ::Zcl16BitUint;
        rq.attributeId = 0x0000;       // measured value
        rq.minInterval = 10;
        rq.maxInterval = 300;
        rq.reportableChange16bit = 100; // resolution: 1%
        return sendConfigureReportingRequest(bt, {rq});
    }
    else if (bt.binding.clusterId == PRESSURE_MEASUREMENT_CLUSTER_ID)
    {
        rq.dataType = deCONZ::Zcl16BitUint;
        rq.attributeId = 0x0000; // measured value
        rq.minInterval = 10;
        rq.maxInterval = 300;
        rq.reportableChange16bit = 20;
        return sendConfigureReportingRequest(bt, {rq});
    }
    else if (bt.binding.clusterId == BINARY_INPUT_CLUSTER_ID)
    {
        rq.dataType = deCONZ::ZclBoolean;
        rq.attributeId = 0x0055; // present value
        rq.minInterval = 10;
        rq.maxInterval = 300;
        return sendConfigureReportingRequest(bt, {rq});
    }
    else if (bt.binding.clusterId == POWER_CONFIGURATION_CLUSTER_ID)
    {
        Sensor *sensor = dynamic_cast<Sensor *>(bt.restNode);

        // Thoses device use only Attribute 0x0000 for tension and 0x001 for frequency
        if ((sensor->modelId() == QLatin1String("SLP2")) ||
            (sensor->modelId() == QLatin1String("SLP2b")))
        {
            return false;
        }

        rq.dataType = deCONZ::Zcl8BitUint;
        rq.attributeId = 0x0021;   // battery percentage remaining
        if (sensor && (sensor->modelId().startsWith(QLatin1String("SML00")) || // Hue motion sensor
                       sensor->modelId().startsWith(QLatin1String("SPZB"))))   // Eurotronic Spirit
        {
            rq.minInterval = 7200;       // value used by Hue bridge
            rq.maxInterval = 7200;       // value used by Hue bridge
            rq.reportableChange8bit = 0; // value used by Hue bridge
        }
        else if (sensor && sensor->modelId().startsWith(QLatin1String("RWL02"))) // Hue dimmer switch
        {
            rq.minInterval = 300;        // value used by Hue bridge
            rq.maxInterval = 300;        // value used by Hue bridge
            rq.reportableChange8bit = 0; // value used by Hue bridge
        }
        else if (sensor && sensor->modelId().startsWith(QLatin1String("ROM00"))) // Hue smart button
        {
            rq.minInterval = 900;        // value used by Hue bridge
            rq.maxInterval = 900;        // value used by Hue bridge
            rq.reportableChange8bit = 2; // value used by Hue bridge
        }
        else if (sensor && sensor->modelId().startsWith(QLatin1String("Z3-1BRL"))) // Lutron Aurora Friends-of-Hue dimmer switch
        {
            rq.minInterval = 900;        // value used by Hue bridge
            rq.maxInterval = 900;        // value used by Hue bridge
            rq.reportableChange8bit = 4; // value used by Hue bridge
        }
        else if ( (sensor && sensor->modelId() == QLatin1String("eTRV0100")) || // Danfoss Ally
                  (sensor && sensor->modelId() == QLatin1String("TRV001") ))
        {
            rq.minInterval = 3600;         // Vendor defaults
            rq.maxInterval = 43200;        // Vendor defaults
            rq.reportableChange8bit = 2;   // Vendor defaults
        }
        else if (sensor && (sensor->modelId().startsWith(QLatin1String("ED-1001")) || // EcoDim switches
                            sensor->modelId().startsWith(QLatin1String("45127"))))    // Namron switches
        {
            rq.minInterval = 3600;
            rq.maxInterval = 43200;
            rq.reportableChange8bit = 1;
        }
        else if (sensor && (sensor->manufacturer().startsWith(QLatin1String("Climax")) ||
                            sensor->modelId().startsWith(QLatin1String("902010/23"))))
        {
            rq.attributeId = 0x0035; // battery alarm mask
            rq.dataType = deCONZ::Zcl8BitBitMap;
            rq.minInterval = 300;
            rq.maxInterval = 1800;
            rq.reportableChange8bit = 0xFF;
        }
        else if (sensor && (sensor->modelId() == QLatin1String("Motion Sensor-A") ||
                            sensor->modelId() == QLatin1String("tagv4") ||
                            sensor->modelId() == QLatin1String("motionv4") ||
                            sensor->modelId() == QLatin1String("moisturev4") ||
                            sensor->modelId() == QLatin1String("multiv4") ||
                            sensor->modelId() == QLatin1String("RFDL-ZB-MS") ||
                            sensor->modelId() == QLatin1String("SZ-DWS04") ||
                            sensor->modelId() == QLatin1String("Zen-01") ||
                            sensor->modelId() == QLatin1String("Bell") ||
                            sensor->modelId() == QLatin1String("ISW-ZPR1-WP13") ||
                            sensor->modelId() == QLatin1String("SLT2") ||
                            sensor->modelId() == QLatin1String("TS0202") || // Tuya sensor
                            sensor->modelId() == QLatin1String("3AFE14010402000D") || // Konke presence sensor
                            sensor->modelId() == QLatin1String("3AFE28010402000D") || // Konke presence sensor
                            sensor->modelId().startsWith(QLatin1String("3300")) ||          // Centralite contatc sensor
                            sensor->modelId().startsWith(QLatin1String("3315")) ||
                            sensor->modelId().startsWith(QLatin1String("3157100")) ||
                            sensor->modelId().startsWith(QLatin1String("4655BC0"))))
        {
            rq.attributeId = 0x0020;   // battery voltage
            rq.minInterval = 3600;
            rq.maxInterval = 3600;
            rq.reportableChange8bit = 0;
        }
        else if (sensor && (sensor->modelId().startsWith(QLatin1String("Lightify Switch Mini")) ||  // Osram 3 button remote
                            sensor->modelId().startsWith(QLatin1String("Switch 4x EU-LIGHTIFY")) || // Osram 4 button remote
                            sensor->modelId().startsWith(QLatin1String("Switch 4x-LIGHTIFY")) || // Osram 4 button remote
                            sensor->modelId().startsWith(QLatin1String("Switch-LIGHTIFY"))) ) // Osram 4 button remote
        {
            rq.attributeId = 0x0020;
            rq.minInterval = 21600;
            rq.maxInterval = 21600;
            rq.reportableChange8bit = 0;
        }
        else if (sensor && (sensor->modelId().startsWith(QLatin1String("AQSZB-1")) ||         // Develco air quality sensor
                            sensor->modelId().startsWith(QLatin1String("SMSZB-1")) ||         // Develco smoke sensor
                            sensor->modelId().startsWith(QLatin1String("HESZB-1")) ||         // Develco heat sensor
                            sensor->modelId().startsWith(QLatin1String("MOSZB-1")) ||         // Develco motion sensor
                            sensor->modelId().startsWith(QLatin1String("WISZB-1")) ||         // Develco window sensor
                            sensor->modelId().startsWith(QLatin1String("FLSZB-1")) ||         // Develco water leak sensor
                            sensor->modelId().startsWith(QLatin1String("SIRZB-1")) ||         // Develco siren
                            sensor->modelId().startsWith(QLatin1String("ZHMS101")) ||         // Wattle (Develco) magnetic sensor
                            sensor->modelId().startsWith(QLatin1String("MotionSensor51AU")))) // Aurora (Develco) motion sensor
        {
            rq.attributeId = 0x0020;   // battery voltage
            rq.minInterval = 43200;    // according to technical manual
            rq.maxInterval = 43200;    // according to technical manual
            rq.reportableChange8bit = 0;
        }
        else
        {
            rq.minInterval = 300;
            rq.maxInterval = 60 * 45;
            rq.reportableChange8bit = 1;
        }

        // add values if not already present
        deCONZ::NumericUnion dummy;
        dummy.u64 = 0;
        if (bt.restNode->getZclValue(POWER_CONFIGURATION_CLUSTER_ID, rq.attributeId, bt.binding.srcEndpoint).attributeId != rq.attributeId)
        {
            bt.restNode->setZclValue(NodeValue::UpdateInvalid, bt.binding.srcEndpoint, POWER_CONFIGURATION_CLUSTER_ID, rq.attributeId, dummy);
        }

        NodeValue &val = bt.restNode->getZclValue(POWER_CONFIGURATION_CLUSTER_ID, rq.attributeId, bt.binding.srcEndpoint);

        if (val.timestampLastReport.isValid() && (val.timestampLastReport.secsTo(now) < val.maxInterval * 1.5))
        {
            return false;
        }

        return sendConfigureReportingRequest(bt, {rq});
    }
    else if (bt.binding.clusterId == ONOFF_CLUSTER_ID)
    {
        rq.dataType = deCONZ::ZclBoolean;
        rq.attributeId = 0x0000; // on/off

        if (existDevicesWithVendorCodeForMacPrefix(bt.restNode->address(), VENDOR_DDEL))
        {
            rq.minInterval = 5;
            rq.maxInterval = 180;
        }
        else if (existDevicesWithVendorCodeForMacPrefix(bt.restNode->address(), VENDOR_XAL) ||
                 bt.restNode->node()->nodeDescriptor().manufacturerCode() == VENDOR_XAL)
        {
            rq.minInterval = 5;
            rq.maxInterval = 3600;
        }
        else if (manufacturerCode == VENDOR_IKEA)
        {
            // IKEA gateway uses min = 0, max = 0
            // Instead here we use relaxed settings to not stress the network and device.
            rq.minInterval = 1;
            rq.maxInterval = 1800;
        }
        else // default configuration
        {
            rq.minInterval = 1;
            rq.maxInterval = 300;
        }
        return sendConfigureReportingRequest(bt, {rq});
    }
    else if (bt.binding.clusterId == METERING_CLUSTER_ID)
    {
        Sensor *sensor = dynamic_cast<Sensor *>(bt.restNode);

        rq.dataType = deCONZ::Zcl48BitUint;
        rq.attributeId = 0x0000; // Curent Summation Delivered
        rq.minInterval = 1;
        rq.maxInterval = 300;
        if (sensor && (sensor->modelId() == QLatin1String("SmartPlug") ||      // Heiman
                       sensor->modelId() == QLatin1String("SKHMP30-I1") ||     // GS smart plug
                       sensor->modelId().startsWith(QLatin1String("E13-")) ||  // Sengled PAR38 Bulbs
                       sensor->modelId() == QLatin1String("Connected socket outlet"))) // Niko smart socket
        {
            rq.reportableChange48bit = 10; // 0.001 kWh (1 Wh)
        }
        else if (sensor && (sensor->modelId() == QLatin1String("SZ-ESW01-AU"))) // Sercomm / Telstra smart plug
        {
            rq.reportableChange48bit = 1000; // 0.001 kWh (1 Wh)
        }
        else if (sensor && (sensor->modelId().startsWith(QLatin1String("ROB_200")) ||            // ROBB Smarrt micro dimmer
                            sensor->modelId().startsWith(QLatin1String("Micro Smart Dimmer")) || // Sunricher Micro Smart Dimmer
                            sensor->modelId().startsWith(QLatin1String("SPW35Z"))))              // RT-RK OBLO SPW35ZD0 smart plug
        {
            rq.reportableChange48bit = 3600; // 0.001 kWh (1 Wh)
        }
        else
        {
            rq.reportableChange48bit = 1; // 0.001 kWh (1 Wh)
        }

        ConfigureReportingRequest rq2;
        rq2.dataType = deCONZ::Zcl24BitInt;
        rq2.attributeId = 0x0400; // Instantaneous Demand
        rq2.minInterval = 1;
        rq2.maxInterval = 300;
        if (sensor && (sensor->modelId() == QLatin1String("SmartPlug") || // Heiman
                       sensor->modelId() == QLatin1String("902010/25") || // Bitron
                       sensor->modelId() == QLatin1String("SKHMP30-I1") ||// GS smart plug
                       sensor->modelId() == QLatin1String("160-01")))     // Plugwise smart plug
        {
            rq2.reportableChange24bit = 10; // 1 W
        }
        else if (sensor && (sensor->modelId() == QLatin1String("SZ-ESW01-AU"))) // Sercomm / Telstra smart plug
        {
            rq2.reportableChange24bit = 1000; // 1 W
        }
        else
        {
            rq2.reportableChange24bit = 1; // 1 W
        }

        return sendConfigureReportingRequest(bt, {rq, rq2});
    }
    else if (bt.binding.clusterId == ELECTRICAL_MEASUREMENT_CLUSTER_ID)
    {
        Sensor *sensor = dynamic_cast<Sensor *>(bt.restNode);

        rq.dataType = deCONZ::Zcl16BitInt;
        rq.attributeId = 0x050B; // Active power
        rq.minInterval = 1;
        rq.maxInterval = 300;
        if (sensor && (sensor->modelId() == QLatin1String("SmartPlug") ||   // Heiman
                       sensor->modelId() == QLatin1String("SKHMP30-I1") ||  // GS smart plug
                       sensor->modelId() == QLatin1String("SZ-ESW01-AU") || // Sercomm / Telstra smart plug
                       sensor->modelId() == QLatin1String("Connected socket outlet") || // Niko smart socket
                       sensor->modelId().startsWith(QLatin1String("ROB_200")) || // ROBB Smarrt micro dimmer
                       sensor->modelId().startsWith(QLatin1String("Micro Smart Dimmer")) || // Sunricher Micro Smart Dimmer
                       sensor->modelId().startsWith(QLatin1String("lumi.plug.maeu")) || // Xiaomi Aqara ZB3.0 smart plug
                       sensor->modelId().startsWith(QLatin1String("lumi.switch.b1naus01")))) // Xiaomi ZB3.0 Smart Wall Switch
        {
            rq.reportableChange16bit = 10; // 1 W
        }
        else
        {
            rq.reportableChange16bit = 1; // 1 W
        }

        ConfigureReportingRequest rq2;
        rq2.dataType = deCONZ::Zcl16BitUint;
        rq2.attributeId = 0x0505; // RMS Voltage
        rq2.minInterval = 1;
        rq2.maxInterval = 300;
<<<<<<< HEAD
        if (sensor && (sensor->modelId() == QLatin1String("SmartPlug") ||       // Heiman
                       sensor->modelId() == QLatin1String("SKHMP30-I1") ||      // GS smart plug
                       sensor->modelId().startsWith(QLatin1String("SPLZB-1")))) // Develco smart plug
=======
        if (sensor && (sensor->modelId() == QLatin1String("SmartPlug") || // Heiman
                       sensor->modelId() == QLatin1String("SMRZB-143") || // GS smart plug
                       sensor->modelId() == QLatin1String("SKHMP30-I1"))) // GS smart plug
>>>>>>> c7ab96c7
        {
            rq2.reportableChange16bit = 100; // 1 V
        }
        else if (sensor && sensor->modelId() == QLatin1String("SZ-ESW01-AU")) // Sercomm / Telstra smart plug
        {
            rq2.reportableChange16bit = 125; // 1 V
        }
        else if (sensor && (sensor->modelId().startsWith(QLatin1String("ROB_200")) || // ROBB Smarrt micro dimmer
                            sensor->modelId().startsWith(QLatin1String("Micro Smart Dimmer")) || // Sunricher Micro Smart Dimmer
                            sensor->modelId() == QLatin1String("Connected socket outlet") || // Niko smart socket
                            sensor->modelId().startsWith(QLatin1String("TH112")))) // Sinope Thermostats
        {
            rq2.reportableChange16bit = 10; // 1 V
        }
        else
        {
            rq2.reportableChange16bit = 1; // 1 V
        }

        ConfigureReportingRequest rq3;
        rq3.dataType = deCONZ::Zcl16BitUint;
        rq3.attributeId = 0x0508; // RMS Current
        rq3.minInterval = 1;
        rq3.maxInterval = 300;
        if (sensor && (sensor->modelId() == QLatin1String("SP 120") ||           // innr
                       sensor->modelId() == QLatin1String("DoubleSocket50AU") || // Aurora
                       sensor->modelId().startsWith(QLatin1String("SPLZB-1")) || // Develco smart plug
                       sensor->modelId() == QLatin1String("SZ-ESW01-AU") ||      // Sercomm / Telstra smart plug
                       sensor->modelId() == QLatin1String("Connected socket outlet") || // Niko smart socket
                       sensor->modelId() == QLatin1String("SMRZB-143") || // Develco smart cable
                       sensor->modelId() == QLatin1String("TS0121")))            // Tuya / Blitzwolf
        {
            rq3.reportableChange16bit = 100; // 0.1 A
        }
        else if (sensor && (sensor->modelId() == QLatin1String("SmartPlug") ||        // Heiman
                            sensor->modelId().startsWith(QLatin1String("EMIZB-1")) || // Develco EMI
                            sensor->modelId() == QLatin1String("SKHMP30-I1") ||       // GS smart plug
                            sensor->modelId().startsWith(QLatin1String("SPW35Z"))))   // RT-RK OBLO SPW35ZD0 smart plug
        {
            rq3.reportableChange16bit = 10; // 0.1 A
        }
        else
        {
            rq3.reportableChange16bit = 1; // 0.1 A
        }

        return sendConfigureReportingRequest(bt, {rq, rq2, rq3});
    }
    else if (bt.binding.clusterId == LEVEL_CLUSTER_ID)
    {
        rq.dataType = deCONZ::Zcl8BitUint;
        rq.attributeId = 0x0000; // current level

        if (existDevicesWithVendorCodeForMacPrefix(bt.restNode->address(), VENDOR_DDEL))
        {
            rq.minInterval = 5;
            rq.maxInterval = 180;
            rq.reportableChange8bit = 5;
        }
        else if (manufacturerCode ==  VENDOR_IKEA)
        {
            // IKEA gateway uses min = 1, max = 0, change = 0
            // Instead here we use relaxed settings to not stress the network and device.
            rq.minInterval = 5;
            rq.maxInterval = 1800;
            rq.reportableChange8bit = 1;
        }
        else // default configuration
        {
            rq.minInterval = 1;
            rq.maxInterval = 300;
            rq.reportableChange8bit = 1;
        }
        return sendConfigureReportingRequest(bt, {rq});
    }
    else if (bt.binding.clusterId == WINDOW_COVERING_CLUSTER_ID)
    {
        rq.dataType = deCONZ::Zcl8BitUint;
        rq.attributeId = 0x0008; // Current Position Lift Percentage
        rq.minInterval = 1;
        rq.maxInterval = 300;
        rq.reportableChange8bit = 1;

        return sendConfigureReportingRequest(bt, {rq});
    }
    // Danalock support
    else if (bt.binding.clusterId == DOOR_LOCK_CLUSTER_ID)
    {
        rq.dataType = deCONZ::Zcl8BitEnum;;
        rq.attributeId = 0x0000; // Current Lock Position
        rq.minInterval = 1;
        rq.maxInterval = 300;
        //rq.reportableChange8bit = 1;

        return sendConfigureReportingRequest(bt, {rq});
    }
    else if (bt.binding.clusterId == FAN_CONTROL_CLUSTER_ID)
    {
        rq.dataType = deCONZ::Zcl8BitEnum;
        rq.attributeId = 0x0000; // fan speed
        rq.minInterval = 1;
        rq.maxInterval = 300;

        return sendConfigureReportingRequest(bt, {rq});
    }
    else if (bt.binding.clusterId == COLOR_CLUSTER_ID)
    {
        rq.dataType = deCONZ::Zcl16BitUint;
        rq.attributeId = 0x0007; // color temperature
        rq.minInterval = 1;
        rq.maxInterval = 300;
        rq.reportableChange16bit = 1;

        ConfigureReportingRequest rq2;
        rq2.dataType = deCONZ::Zcl16BitUint;
        rq2.attributeId = 0x0003; // colorX
        rq2.minInterval = 1;
        rq2.maxInterval = 300;
        rq2.reportableChange16bit = 10;

        ConfigureReportingRequest rq3;
        rq3.dataType = deCONZ::Zcl16BitUint;
        rq3.attributeId = 0x0004; // colorY
        rq3.minInterval = 1;
        rq3.maxInterval = 300;
        rq3.reportableChange16bit = 10;

        ConfigureReportingRequest rq4;
        rq4.dataType = deCONZ::Zcl8BitEnum;
        rq4.attributeId = 0x0008; // color mode
        rq4.minInterval = 1;
        rq4.maxInterval = 300;

        if (manufacturerCode == VENDOR_IKEA)
        {
            // IKEA gateway uses all zero values for min, max and change, which results in very rapid reports.
            // Instead here we use relaxed settings to not stress the network and device.
            rq.minInterval = 5;
            rq.maxInterval = 1800;
            rq.reportableChange16bit = 1;
            rq2.minInterval = 5;
            rq2.maxInterval = 1795;
            rq2.reportableChange16bit = 10;
            rq3.minInterval = 5;
            rq3.maxInterval = 1795;
            rq3.reportableChange16bit = 10;
            rq4.minInterval = 1;
            rq4.maxInterval = 1800;

//          TODO re activate. Don't disable for now until more testing is done.
//            const ResourceItem *cap = lightNode ? lightNode->item(RConfigColorCapabilities) : nullptr;

//            if (cap && (cap->toNumber() & 0x0008) == 0) // doesn't support xy --> color temperature light
//            {
//                rq2.minInterval = 0;
//                rq2.maxInterval = 0xffff; // disable reporting
//                rq3.minInterval = 0;
//                rq3.maxInterval = 0xffff; // disable reporting
//            }
        }

        return sendConfigureReportingRequest(bt, {rq, rq2, rq3, rq4});
    }
    else if (bt.binding.clusterId == SAMJIN_CLUSTER_ID)
    {
        Sensor *sensor = dynamic_cast<Sensor*>(bt.restNode);
        if (!sensor)
        {
            return false;
        }

        // based on https://github.com/SmartThingsCommunity/SmartThingsPublic/blob/master/devicetypes/smartthings/smartsense-multi-sensor.src/smartsense-multi-sensor.groovy
        if (sensor->type() == QLatin1String("ZHAVibration"))
        {
            const quint16 manufacturerCode = sensor->manufacturer() == QLatin1String("Samjin") ? VENDOR_SAMJIN
                : sensor->manufacturer() == QLatin1String("SmartThings") ? VENDOR_PHYSICAL : VENDOR_CENTRALITE;
            const quint16 minInterval = manufacturerCode == VENDOR_SAMJIN ? 0 : 1;

            rq.dataType = deCONZ::Zcl8BitBitMap;
            rq.attributeId = 0x0010; // active
            rq.minInterval = manufacturerCode == VENDOR_SAMJIN ? 0 : 10;
            rq.maxInterval = 3600;
            rq.reportableChange8bit = 1;
            rq.manufacturerCode = manufacturerCode;

            ConfigureReportingRequest rq1;
            rq1.dataType = deCONZ::Zcl16BitInt;
            rq1.attributeId = 0x0012; // acceleration x
            rq1.minInterval = minInterval;
            rq1.maxInterval = 300;
            rq1.reportableChange16bit = 1;
            rq1.manufacturerCode = manufacturerCode;

            ConfigureReportingRequest rq2;
            rq2.dataType = deCONZ::Zcl16BitInt;
            rq2.attributeId = 0x0013; // acceleration y
            rq2.minInterval = minInterval;
            rq2.maxInterval = 300;
            rq2.reportableChange16bit = 1;
            rq2.manufacturerCode = manufacturerCode;

            ConfigureReportingRequest rq3;
            rq3.dataType = deCONZ::Zcl16BitInt;
            rq3.attributeId = 0x0014; // acceleration z
            rq3.minInterval = minInterval;
            rq3.maxInterval = 300;
            rq3.reportableChange16bit = 1;
            rq3.manufacturerCode = manufacturerCode;

            return sendConfigureReportingRequest(bt, {rq, rq1, rq2, rq3});
        }
    }
    else if (bt.binding.clusterId == BASIC_CLUSTER_ID && existDevicesWithVendorCodeForMacPrefix(bt.restNode->address(), VENDOR_PHILIPS))
    {
        Sensor *sensor = dynamic_cast<Sensor*>(bt.restNode);
        if (!sensor)
        {
            return false;
        }

        // only process for presence sensor: don't issue configuration for temperature and illuminance sensors
        // TODO check if just used for hue motion sensor or also hue dimmer switch?
        if (sensor->type() != QLatin1String("ZHAPresence"))
        {
            return false;
        }

        deCONZ::NumericUnion dummy;
        dummy.u64 = 0;
        // add usertest value if not already present
        if (bt.restNode->getZclValue(BASIC_CLUSTER_ID, 0x0032, bt.binding.srcEndpoint).attributeId != 0x0032)
        {
            bt.restNode->setZclValue(NodeValue::UpdateInvalid, bt.binding.srcEndpoint, BASIC_CLUSTER_ID, 0x0032, dummy);
        }
        // ledindication value if not already present
        if (bt.restNode->getZclValue(BASIC_CLUSTER_ID, 0x0033, bt.binding.srcEndpoint).attributeId != 0x0033)
        {
            bt.restNode->setZclValue(NodeValue::UpdateInvalid, bt.binding.srcEndpoint, BASIC_CLUSTER_ID, 0x0033, dummy);
        }

        NodeValue &val = bt.restNode->getZclValue(BASIC_CLUSTER_ID, 0x0032, bt.binding.srcEndpoint);

        if (val.timestampLastReport.isValid() && (val.timestampLastReport.secsTo(now) < val.maxInterval * 1.5))
        {
            return false;
        }

        // already configured? wait for report ...
        if (val.timestampLastConfigured.isValid() && (val.timestampLastConfigured.secsTo(now) < val.maxInterval * 1.5))
        {
            return false;
        }

        rq.dataType = deCONZ::ZclBoolean;
        rq.attributeId = 0x0032; // usertest
        rq.minInterval = 5;   // value used by Hue bridge
        rq.maxInterval = 7200;   // value used by Hue bridge
        rq.manufacturerCode = VENDOR_PHILIPS;

        ConfigureReportingRequest rq2;
        rq2 = ConfigureReportingRequest();
        rq2.dataType = deCONZ::ZclBoolean;
        rq2.attributeId = 0x0033; // ledindication
        rq2.minInterval = 5; // value used by Hue bridge
        rq2.maxInterval = 7200; // value used by Hue bridge
        rq2.manufacturerCode = VENDOR_PHILIPS;

        return sendConfigureReportingRequest(bt, {rq, rq2});
    }
    else if (bt.binding.clusterId == BASIC_CLUSTER_ID && manufacturerCode == VENDOR_IKEA && lightNode)
    {
        deCONZ::NumericUnion dummy;
        dummy.u64 = 0;
        // 'sw build id' value if not already present
        if (bt.restNode->getZclValue(BASIC_CLUSTER_ID, 0x4000, bt.binding.srcEndpoint).attributeId != 0x4000)
        {
            bt.restNode->setZclValue(NodeValue::UpdateInvalid, bt.binding.srcEndpoint, BASIC_CLUSTER_ID, 0x4000, dummy);
        }

        NodeValue &val = bt.restNode->getZclValue(BASIC_CLUSTER_ID, 0x4000, bt.binding.srcEndpoint);

        if (val.timestampLastReport.isValid() && (val.timestampLastReport.secsTo(now) > val.maxInterval * 1.5))
        {
            return false; // reporting this attribute might be already disabled
        }

        // already configured? wait for report ...
        if (val.timestampLastConfigured.isValid() && (val.timestampLastConfigured.secsTo(now) < val.maxInterval * 1.5))
        {
            return false;
        }

        rq.dataType = deCONZ::ZclCharacterString;
        rq.attributeId = 0x4000; // sw build id
        rq.minInterval = 0;   // value used by IKEA gateway
        rq.maxInterval = 0xffff; // disable reporting to prevent group casts

        return sendConfigureReportingRequest(bt, {rq});
    }
    else if (bt.binding.clusterId == BASIC_CLUSTER_ID && manufacturerCode == VENDOR_MUELLER && lightNode)
    {
        rq.dataType = deCONZ::Zcl8BitUint;
        rq.attributeId = 0x4005; // Mueller special scene
        rq.minInterval = 1;
        rq.maxInterval = 300;
        rq.reportableChange8bit = 1;
        rq.manufacturerCode = VENDOR_MUELLER;

        return sendConfigureReportingRequest(bt, {rq});
    }
    else if (bt.binding.clusterId == VENDOR_CLUSTER_ID)
    {
        Sensor *sensor = dynamic_cast<Sensor *>(bt.restNode);

        if (sensor && (sensor->modelId().startsWith(QLatin1String("RWL02")) || // Hue dimmer switch
                       sensor->modelId().startsWith(QLatin1String("ROM00")) || // Hue smart button
                       sensor->modelId().startsWith(QLatin1String("Z3-1BRL")))) // Lutron Aurora Friends-of-Hue dimmer switch
        {
            deCONZ::NumericUnion val;
            val.u64 = 0;

            // mark button event binding as resolved
            sensor->setZclValue(NodeValue::UpdateByZclReport, bt.binding.srcEndpoint, VENDOR_CLUSTER_ID, 0x0000, val);
            NodeValue &val2 = bt.restNode->getZclValue(VENDOR_CLUSTER_ID, 0x0000, bt.binding.srcEndpoint);
            if (val2.maxInterval == 0)
            {
                val2.maxInterval = 60 * 60 * 8; // prevent further check for 8 hours
            }
        }
        else if (sensor && sensor->modelId() == QLatin1String("de_spect")) // dresden elektronik spectral sensor
        {
            rq.dataType = deCONZ::Zcl8BitUint;
            rq.attributeId = 0x0000; // sensor enabled
            rq.minInterval = 1;
            rq.maxInterval = 120;
            rq.reportableChange8bit = 1;

            ConfigureReportingRequest rq2;
            rq2 = ConfigureReportingRequest();
            rq2.dataType = deCONZ::Zcl16BitUint;
            rq2.attributeId = 0x0001; // spectral x
            rq2.minInterval = 1;
            rq2.maxInterval = 300;
            rq2.reportableChange16bit = 200;

            ConfigureReportingRequest rq3;
            rq3 = ConfigureReportingRequest();
            rq3.dataType = deCONZ::Zcl16BitUint;
            rq3.attributeId = 0x0002; // spectral x
            rq3.minInterval = 1;
            rq3.maxInterval = 300;
            rq3.reportableChange16bit = 200;

            ConfigureReportingRequest rq4;
            rq4 = ConfigureReportingRequest();
            rq4.dataType = deCONZ::Zcl16BitUint;
            rq4.attributeId = 0x0003; // spectral x
            rq4.minInterval = 1;
            rq4.maxInterval = 300;
            rq4.reportableChange16bit = 200;

            return sendConfigureReportingRequest(bt, {rq, rq2, rq3, rq4});
        }
    }
    else if (bt.binding.clusterId == 0xFC03)    // Develco specific -> VOC Management
    {
        Sensor *sensor = dynamic_cast<Sensor *>(bt.restNode);

        if (sensor && sensor->modelId() == QLatin1String("AQSZB-110")) // Develco air quality sensor
        {
            rq.dataType = deCONZ::Zcl16BitUint;
            rq.attributeId = 0x0000;       // Measured value
            rq.minInterval = 60;
            rq.maxInterval = 600;
            rq.reportableChange16bit = 10; // According to technical manual

            return sendConfigureReportingRequest(bt, {rq});
        }
    }
    return false;
}

/*! Creates binding for attribute reporting to gateway node. */
void DeRestPluginPrivate::checkLightBindingsForAttributeReporting(LightNode *lightNode)
{
    if (!apsCtrl || !lightNode || !lightNode->address().hasExt())
    {
        return;
    }

    // prevent binding action if otau was busy recently
    if (otauLastBusyTimeDelta() < OTA_LOW_PRIORITY_TIME)
    {
        if (lightNode->modelId().startsWith(QLatin1String("FLS-")))
        {
            DBG_Printf(DBG_INFO, "don't check binding for attribute reporting of %s (otau busy)\n", qPrintable(lightNode->name()));
            return;
        }
    }

    BindingTask::Action action = BindingTask::ActionUnbind;

    // whitelist
    if (gwReportingEnabled)
    {
        action = BindingTask::ActionBind;
        if (lightNode->modelId().startsWith(QLatin1String("FLS-NB")))
        {
        }
        else if (lightNode->manufacturer() == QLatin1String("OSRAM"))
        {
        }
        else if (lightNode->manufacturer() == QLatin1String("LEDVANCE"))
        {
        }
        else if (lightNode->manufacturerCode() == VENDOR_JASCO)
        {
        }
        else if (lightNode->manufacturerCode() == VENDOR_UBISYS)
        {
        }
        // Danalock support
        else if (lightNode->manufacturerCode() == VENDOR_DANALOCK)
        {
            DBG_Printf(DBG_INFO, "Binding DanaLock\n");
        }
        // Schlage support
        else if (lightNode->manufacturerCode() == VENDOR_SCHLAGE)
        {
            DBG_Printf(DBG_INFO, "Binding Schlage\n");
        }
        else if (lightNode->manufacturerCode() == VENDOR_IKEA)
        {
        }
        else if (lightNode->manufacturerCode() == VENDOR_EMBER)
        {
        }
        else if (lightNode->manufacturerCode() == VENDOR_LGE)
        {
        }
        else if (lightNode->manufacturerCode() == VENDOR_MUELLER)
        {
        }
        else if (lightNode->manufacturerCode() == VENDOR_KEEN_HOME)
        {
        }
        else if (lightNode->manufacturerCode() == VENDOR_SUNRICHER)
        {
        }
        else if (lightNode->manufacturerCode() == VENDOR_XAL)
        {
        }
        else if (lightNode->manufacturerCode() == VENDOR_SINOPE)
        {
        }
        else if (lightNode->manufacturerCode() == VENDOR_OWON)
        {
        }
        else if (lightNode->manufacturerCode() == VENDOR_XIAOMI)
        {
        }
        else if (lightNode->manufacturerCode() == VENDOR_STELPRO)
        {
        }
        else if (lightNode->modelId().startsWith(QLatin1String("SP ")))
        {
        }
        else if (lightNode->manufacturer().startsWith(QLatin1String("Climax")))
        {
        }
        else if (lightNode->manufacturer().startsWith(QLatin1String("Bitron")))
        {
        }
        else if (lightNode->modelId() == QLatin1String("NL08-0800")) // Nanoleaf Ivy
        {
        }
        else if (lightNode->modelId().startsWith(QLatin1String("ICZB-"))) // iCasa Dimmer and Switch
        {
        }
        else if (lightNode->manufacturer().startsWith(QLatin1String("Develco"))) // Develco devices
        {
        }
        else if (lightNode->modelId().startsWith(QLatin1String("RICI01"))) // LifeControl smart plug
        {
        }
        else if (lightNode->modelId() == QLatin1String("SPLZB-131"))
        {
        }
        else if (lightNode->manufacturer() == QLatin1String("Computime")) //Hive
        {
        }
        else if (lightNode->manufacturer() == QString("欧瑞博") || lightNode->manufacturer() == QLatin1String("ORVIBO"))
        {
        }
        else if (lightNode->manufacturerCode() == VENDOR_LEGRAND) // Legrand switch and plug
        {
        }
        else if (lightNode->manufacturerCode() == VENDOR_NETVOX) // Netvox smart plug
        {
        }
        else if (lightNode->manufacturer() == QLatin1String("Immax"))
        {
        }
        else if (lightNode->manufacturer().startsWith(QLatin1String("EcoDim")))
        {
        }
        else if (lightNode->manufacturer().startsWith(QLatin1String("ROBB smarrt")))
        {
        }
        else if (lightNode->manufacturer().startsWith(QLatin1String("Feibit")))
        {
        }
        else if (lightNode->manufacturer() == QLatin1String("sengled"))
        {
        }
        else if (lightNode->manufacturer() == QLatin1String("LDS"))
        {
        }
        else if (lightNode->manufacturer() == QLatin1String("Vimar"))
        {
        }
        else if (lightNode->manufacturer() == QLatin1String("Sercomm Corp."))
        {
        }
        else if (lightNode->manufacturer() == QLatin1String("Kwikset"))
        {
        }
        else if (lightNode->manufacturer() == QLatin1String("NIKO NV"))
        {
        }
        else if (lightNode->manufacturerCode() == VENDOR_AXIS || lightNode->manufacturerCode() == VENDOR_MMB) // Axis shade
        {
        }
        else if (lightNode->manufacturer() == QLatin1String("Sunricher"))
        {
        }
        else
        {
            return;
        }
    }
    else
    {
        return;
    }

    QList<deCONZ::ZclCluster>::const_iterator i = lightNode->haEndpoint().inClusters().begin();
    QList<deCONZ::ZclCluster>::const_iterator end = lightNode->haEndpoint().inClusters().end();

    int tasksAdded = 0;
    QDateTime now = QDateTime::currentDateTime();

    for (; i != end; ++i)
    {
        switch (i->id())
        {
        case BASIC_CLUSTER_ID:
        case ONOFF_CLUSTER_ID:
        case LEVEL_CLUSTER_ID:
        case COLOR_CLUSTER_ID:
        case WINDOW_COVERING_CLUSTER_ID:
        // Danalock support
        case DOOR_LOCK_CLUSTER_ID:
        case IAS_ZONE_CLUSTER_ID:
        case FAN_CONTROL_CLUSTER_ID:
        {
            bool bindingExists = false;
            for (const NodeValue &val : lightNode->zclValues())
            {
                if (val.clusterId != i->id())
                {
                    continue;
                }

                quint16 maxInterval = val.maxInterval > 0 && val.maxInterval < 65535 ? val.maxInterval : (10 * 60);

                if (val.timestampLastReport.isValid() && val.timestampLastReport.secsTo(now) < (maxInterval * 1.2))
                {
                    bindingExists = true;
                    break;
                }

                if (val.timestampLastConfigured.isValid())
                {
                    bindingExists = true;
                    break;
                }
            }

            // only IKEA lights should report basic cluster attributes
            if (lightNode->manufacturerCode() != VENDOR_IKEA && i->id() == BASIC_CLUSTER_ID)
            {
                continue;
            }

            BindingTask bt;
            if (existDevicesWithVendorCodeForMacPrefix(lightNode->address(), VENDOR_DDEL))
            {
                bt.state = BindingTask::StateCheck;
            }
            else
            {
                bt.state = BindingTask::StateIdle;
            }
            bt.action = action;
            bt.restNode = lightNode;
            Binding &bnd = bt.binding;
            bnd.srcAddress = lightNode->address().ext();
            bnd.dstAddrMode = deCONZ::ApsExtAddress;
            bnd.srcEndpoint = lightNode->haEndpoint().endpoint();
            bnd.clusterId = i->id();
            bnd.dstAddress.ext = apsCtrl->getParameter(deCONZ::ParamMacAddress);
            bnd.dstEndpoint = endpoint();

            if (bnd.dstEndpoint > 0) // valid gateway endpoint?
            {
                if (bindingExists)
                {
                    DBG_Printf(DBG_INFO, "binding for cluster 0x%04X of 0x%016llX exists (verified by reporting)\n", i->id(), lightNode->address().ext());
                    sendConfigureReportingRequest(bt);
                }
                else
                {
                    DBG_Printf(DBG_INFO_L2, "create binding for attribute reporting of cluster 0x%04X\n", i->id());
                    queueBindingTask(bt);
                    tasksAdded++;
                }
            }
        }
            break;

        default:
            break;
        }
    }

    if (tasksAdded == 0)
    {
        return;
    }

    if (existDevicesWithVendorCodeForMacPrefix(lightNode->address(), VENDOR_DDEL) || lightNode->manufacturerCode() == VENDOR_XAL)
    {
        lightNode->enableRead(READ_BINDING_TABLE);
        lightNode->setNextReadTime(READ_BINDING_TABLE, queryTime);
        queryTime = queryTime.addSecs(5);
        Q_Q(DeRestPlugin);
        q->startZclAttributeTimer(1000);
    }

    if (!bindingTimer->isActive())
    {
        bindingTimer->start();
    }
}


/*! Creates binding for attribute reporting to gateway node.
    \return true - when a binding request got queued.
 */
bool DeRestPluginPrivate::checkSensorBindingsForAttributeReporting(Sensor *sensor)
{
    if (!apsCtrl || !sensor || !sensor->address().hasExt() || !sensor->node() || !sensor->toBool(RConfigReachable))
    {
        return false;
    }

    if (searchSensorsState != SearchSensorsActive &&
        idleTotalCounter < (IDLE_READ_LIMIT + (60 * 15))) // wait for some input before fire bindings
    {
        return false;
    }

    if (sensor->node()->nodeDescriptor().isNull())
    {
        // Whitelist sensors which don't seem to have a valid node descriptor.
        // This is a workaround currently only required for Develco smoke sensor
        // and potentially Bosch motion sensor
        if (sensor->modelId().startsWith(QLatin1String("SMSZB-1")) ||     // Develco smoke sensor
            sensor->modelId().startsWith(QLatin1String("EMIZB-1")) ||     // Develco EMI Norwegian HAN
            sensor->modelId().startsWith(QLatin1String("ISW-ZPR1-WP13"))) // Bosch motion sensor
        {
        }
        else
        {
            return false;
        }
    }

    if (sensor->deletedState() != Sensor::StateNormal)
    {
        return false;
    }

    bool deviceSupported = false;
    // whitelist
        // Climax
    if (sensor->modelId().startsWith(QLatin1String("LM_")) ||
        sensor->modelId().startsWith(QLatin1String("LMHT_")) ||
        sensor->modelId().startsWith(QLatin1String("IR_")) ||
        sensor->modelId().startsWith(QLatin1String("DC_")) ||
        sensor->modelId().startsWith(QLatin1String("PSMD_")) ||
        sensor->modelId().startsWith(QLatin1String("PSMP5_")) ||
        sensor->modelId().startsWith(QLatin1String("PCM_")) ||
        // CentraLite
        sensor->modelId().startsWith(QLatin1String("Motion Sensor-A")) ||
        sensor->modelId().startsWith(QLatin1String("3300")) ||
        sensor->modelId().startsWith(QLatin1String("332")) ||
        sensor->modelId().startsWith(QLatin1String("3200-S")) ||
        sensor->modelId().startsWith(QLatin1String("3305-S")) ||
        sensor->modelId().startsWith(QLatin1String("3315")) ||
        sensor->modelId().startsWith(QLatin1String("3320-L")) ||
        sensor->modelId().startsWith(QLatin1String("3323")) ||
        sensor->modelId().startsWith(QLatin1String("3326-L")) ||
        sensor->modelId().startsWith(QLatin1String("3157100")) ||
        // dresden elektronik
        (sensor->manufacturer() == QLatin1String("dresden elektronik") && sensor->modelId() == QLatin1String("de_spect")) ||
        // GE
        (sensor->manufacturer() == QLatin1String("Jasco Products") && sensor->modelId() == QLatin1String("45856")) ||
        // NYCE
        sensor->modelId() == QLatin1String("3011") ||
        sensor->modelId() == QLatin1String("3014") ||
        sensor->modelId() == QLatin1String("3043") ||
        // Philips
        sensor->modelId().startsWith(QLatin1String("SML00")) ||
        sensor->modelId().startsWith(QLatin1String("RWL02")) ||
        sensor->modelId().startsWith(QLatin1String("ROM00")) ||
        // Lutron Aurora Friends-of-Hue dimmer switch
        sensor->modelId().startsWith(QLatin1String("Z3-1BRL")) ||
        // ubisys
        sensor->modelId().startsWith(QLatin1String("C4")) ||
        sensor->modelId().startsWith(QLatin1String("D1")) ||
        sensor->modelId().startsWith(QLatin1String("S1")) ||
        sensor->modelId().startsWith(QLatin1String("S2")) ||
        // IKEA
        sensor->modelId().startsWith(QLatin1String("TRADFRI")) ||
        sensor->modelId().startsWith(QLatin1String("FYRTUR")) ||
        sensor->modelId().startsWith(QLatin1String("KADRILJ")) ||
        sensor->modelId().startsWith(QLatin1String("SYMFONISK")) ||
        // OSRAM
        sensor->modelId().startsWith(QLatin1String("Lightify Switch Mini")) ||  // Osram 3 button remote
        sensor->modelId().startsWith(QLatin1String("Switch 4x EU-LIGHTIFY")) || // Osram 4 button remote
        sensor->modelId().startsWith(QLatin1String("Switch 4x-LIGHTIFY")) || // Osram 4 button remote
        sensor->modelId().startsWith(QLatin1String("Switch-LIGHTIFY")) || // Osram 4 button remote
        // Keen Home
        sensor->modelId().startsWith(QLatin1String("SV01-")) ||
        sensor->modelId().startsWith(QLatin1String("SV02-")) ||
        // Trust ZPIR-8000
        sensor->modelId().startsWith(QLatin1String("VMS_ADUROLIGHT")) ||
        // Trust ZMST-808
        sensor->modelId().startsWith(QLatin1String("CSW_ADUROLIGHT")) ||
        // iCasa
        sensor->modelId().startsWith(QLatin1String("ICZB-RM")) ||
        // innr
        sensor->modelId().startsWith(QLatin1String("SP ")) ||
        sensor->modelId().startsWith(QLatin1String("RC 110")) ||
        // Eurotronic
        sensor->modelId() == QLatin1String("SPZB0001") ||
        // Heiman
        // I don't think the IAS Zone sensor need to be listed here?
        sensor->modelId().startsWith(QLatin1String("SmartPlug")) ||
        sensor->modelId().startsWith(QLatin1String("CO_")) ||
        sensor->modelId().startsWith(QLatin1String("DOOR_")) ||
        sensor->modelId().startsWith(QLatin1String("PIR_")) ||
        sensor->modelId().startsWith(QLatin1String("GAS")) ||
        sensor->modelId().startsWith(QLatin1String("TH-")) ||
        sensor->modelId().startsWith(QLatin1String("HT-")) ||
        sensor->modelId().startsWith(QLatin1String("SMOK_")) ||
        sensor->modelId().startsWith(QLatin1String("WATER_")) ||
        sensor->modelId().startsWith(QLatin1String("Smoke")) ||
        sensor->modelId().startsWith(QLatin1String("COSensor")) ||
        sensor->modelId().startsWith(QLatin1String("Water")) ||
        sensor->modelId().startsWith(QLatin1String("Door")) ||
        sensor->modelId().startsWith(QLatin1String("WarningDevice")) ||
        sensor->modelId().startsWith(QLatin1String("PIRS")) ||
        sensor->modelId().startsWith(QLatin1String("SKHMP30")) || // GS smart plug
        sensor->modelId().startsWith(QLatin1String("RC_V14")) ||
        sensor->modelId().startsWith(QLatin1String("RC-EM")) ||
        // lidl / SilverCrest
        sensor->modelId()== QLatin1String("TY0203") ||  // Door sensor
        sensor->modelId() == QLatin1String("TY0202") || // Motion Sensor
        // Konke
        sensor->modelId() == QLatin1String("3AFE140103020000") ||
        sensor->modelId() == QLatin1String("3AFE130104020015") ||
        sensor->modelId() == QLatin1String("3AFE14010402000D") ||
        sensor->modelId() == QLatin1String("3AFE220103020000") ||
        sensor->modelId() == QLatin1String("3AFE28010402000D") ||
        // Nimbus
        sensor->modelId().startsWith(QLatin1String("FLS-NB")) ||
        // Danalock support
        sensor->modelId().startsWith(QLatin1String("V3")) ||
        // Schlage support
        sensor->modelId().startsWith(QLatin1String("BE468")) ||
        // SmartThings
        sensor->modelId().startsWith(QLatin1String("tagv4")) ||
        sensor->modelId().startsWith(QLatin1String("motionv4")) ||
        sensor->modelId().startsWith(QLatin1String("moisturev4")) ||
        sensor->modelId() == QLatin1String("button") ||
        (sensor->manufacturer() == QLatin1String("Samjin") && sensor->modelId() == QLatin1String("motion")) ||
        sensor->modelId().startsWith(QLatin1String("multi")) ||
        sensor->modelId() == QLatin1String("water") ||
        (sensor->manufacturer() == QLatin1String("Samjin") && sensor->modelId() == QLatin1String("outlet")) ||
        // Axis
        sensor->modelId() == QLatin1String("Gear") ||
        // Bitron
        sensor->modelId().startsWith(QLatin1String("902010")) ||
        // Develco
        sensor->modelId().startsWith(QLatin1String("AQSZB-1")) ||   // air quality sensor
        sensor->modelId().startsWith(QLatin1String("SMSZB-1")) ||   // smoke sensor
        sensor->modelId().startsWith(QLatin1String("HESZB-1")) ||   // heat sensor
        sensor->modelId().startsWith(QLatin1String("WISZB-1")) ||   // window sensor
        sensor->modelId().startsWith(QLatin1String("FLSZB-1")) ||   // water leak sensor
        sensor->modelId().startsWith(QLatin1String("MOSZB-1")) ||   // motion sensor
        sensor->modelId().startsWith(QLatin1String("ZHMS101")) ||   // Wattle (Develco) magnetic sensor
<<<<<<< HEAD
        sensor->modelId().startsWith(QLatin1String("EMIZB-1")) ||   // EMI Norwegian HAN
        sensor->modelId().startsWith(QLatin1String("SMRZB-3")) ||   // Smart Relay DIN
        sensor->modelId().startsWith(QLatin1String("SIRZB-1")) ||   // siren
        sensor->modelId().startsWith(QLatin1String("SPLZB-1")) ||   // smart plug
=======
        sensor->modelId().startsWith(QLatin1String("EMIZB-132")) || // EMI Norwegian HAN
        sensor->modelId().startsWith(QLatin1String("SMRZB-33")) ||  // Smart Relay DIN
        sensor->modelId().startsWith(QLatin1String("SMRZB-143")) || // Smart Cable
        sensor->modelId().startsWith(QLatin1String("SIRZB-110")) || // siren
        sensor->modelId() == QLatin1String("SPLZB-131") ||          // smart plug
>>>>>>> c7ab96c7
        sensor->modelId() == QLatin1String("MotionSensor51AU") ||   // Aurora (Develco) motion sensor
        // LG
        sensor->modelId() == QLatin1String("LG IP65 HMS") ||
        // Sinope
        sensor->modelId().startsWith(QLatin1String("WL4200")) || // water leak sensor
        sensor->modelId().startsWith(QLatin1String("TH112")) || // thermostat
        //LifeControl smart plug
        sensor->modelId() == QLatin1String("RICI01") ||
        //LifeControl enviroment sensor
        sensor->modelId() == QLatin1String("VOC_Sensor") ||
        //Legrand
        sensor->modelId() == QLatin1String("Connected outlet") || //Legrand Plug
        sensor->modelId() == QLatin1String("Shutter switch with neutral") || //Legrand shutter switch
        sensor->modelId() == QLatin1String("Shutter SW with level control") || //Bticino shutter small size
        sensor->modelId() == QLatin1String("Dimmer switch w/o neutral") || //Legrand dimmer wired
        sensor->modelId() == QLatin1String("Cable outlet") || //Legrand Cable outlet
        sensor->modelId() == QLatin1String("Remote switch") || //Legrand wireless switch
        sensor->modelId() == QLatin1String("Double gangs remote switch") || //Legrand wireless double switch
        sensor->modelId() == QLatin1String("Shutters central remote switch") || //Legrand wireless shutter switch
        sensor->modelId() == QLatin1String("DIN power consumption module") || //Legrand DIN power consumption module
        sensor->modelId() == QLatin1String("Remote motion sensor") || //Legrand Motion detector
        sensor->modelId() == QLatin1String("Remote toggle switch") || //Legrand switch module
        sensor->modelId() == QLatin1String("Teleruptor") || //Legrand teleruptor
        sensor->modelId() == QLatin1String("Contactor") || //Legrand Contactor
        // Philio
        sensor->modelId() == QLatin1String("PST03A-v2.2.5") || //Philio pst03-a
        // ORVIBO
        sensor->modelId().startsWith(QLatin1String("SN10ZW")) ||
        sensor->modelId().startsWith(QLatin1String("SF2")) ||
        // Netvox
        sensor->modelId().startsWith(QLatin1String("Z809A")) ||
        // Samsung SmartPlug 2019
        sensor->modelId().startsWith(QLatin1String("ZB-ONOFFPlug-D0005")) ||
        // Aurora
        sensor->modelId().startsWith(QLatin1String("DoubleSocket50AU")) ||
        // Ecolink
        sensor->modelId().startsWith(QLatin1String("4655BC0")) ||
        // Bosch
        sensor->modelId().startsWith(QLatin1String("ISW-ZDL1-WP11G")) ||
        sensor->modelId().startsWith(QLatin1String("ISW-ZPR1-WP13")) ||
        sensor->modelId().startsWith(QLatin1String("RFDL-ZB-MS")) ||
        (sensor->node()->nodeDescriptor().manufacturerCode() == VENDOR_BOSCH2 && sensor->modelId() == QLatin1String("AIR")) ||
        // Salus
        sensor->modelId().contains(QLatin1String("SP600")) ||
        // Zen
        sensor->modelId().contains(QLatin1String("Zen-01")) ||
        // eCozy
        sensor->modelId() == QLatin1String("Thermostat") ||
        // Stelpro
        sensor->modelId().contains(QLatin1String("ST218")) ||
        sensor->modelId().contains(QLatin1String("STZB402")) ||
        sensor->modelId() == QLatin1String("SORB") ||
        // Tuya
        sensor->modelId().startsWith(QLatin1String("TS01")) ||
        sensor->modelId().startsWith(QLatin1String("TS02")) ||
        sensor->modelId().startsWith(QLatin1String("TS03")) ||
        sensor->modelId().startsWith(QLatin1String("TS0202")) || // motion sensor, manu = _TYZB01_zwvaj5wy
        sensor->modelId().startsWith(QLatin1String("TS0043")) || // to test
        sensor->modelId().startsWith(QLatin1String("TS0041")) ||
        sensor->modelId().startsWith(QLatin1String("TS0044")) ||
        // Tuyatec
        sensor->modelId().startsWith(QLatin1String("RH3040")) ||
        sensor->modelId().startsWith(QLatin1String("RH3001")) ||
        sensor->modelId().startsWith(QLatin1String("RH3052")) ||
        // Xiaomi
        sensor->modelId().startsWith(QLatin1String("lumi.plug.maeu01")) ||
        sensor->modelId().startsWith(QLatin1String("lumi.sen_ill.mgl01")) ||
        sensor->modelId().startsWith(QLatin1String("lumi.switch.b1naus01")) ||
        // iris
        sensor->modelId().startsWith(QLatin1String("1116-S")) ||
        sensor->modelId().startsWith(QLatin1String("1117-S")) ||
        // ELKO
        sensor->modelId().startsWith(QLatin1String("Super TR")) ||
        sensor->modelId().startsWith(QLatin1String("ElkoDimmer")) ||
        // Hive
        sensor->modelId() == QLatin1String("MOT003") ||
        sensor->modelId() == QLatin1String("DWS003") ||
        //Computime
        sensor->modelId() == QLatin1String("SLP2") ||
        sensor->modelId() == QLatin1String("SLP2b") ||
        sensor->modelId() == QLatin1String("SLR2") ||
        sensor->modelId() == QLatin1String("SLR2b") ||
        sensor->modelId() == QLatin1String("SLR1b") ||
        sensor->modelId() == QLatin1String("SLT2") ||
        sensor->modelId() == QLatin1String("TRV001") ||
        // Sengled
        sensor->modelId().startsWith(QLatin1String("E13-")) ||
        sensor->modelId().startsWith(QLatin1String("E1D-")) ||
        sensor->modelId().startsWith(QLatin1String("E1E-")) ||
        // Linkind
        sensor->modelId() == QLatin1String("ZB-MotionSensor-D0003") ||
        // Immax
        sensor->modelId() == QLatin1String("Plug-230V-ZB3.0") ||
        sensor->modelId() == QLatin1String("4in1-Sensor-ZB3.0") ||
        // Sercomm
        sensor->modelId().startsWith(QLatin1String("SZ-")) ||
        sensor->modelId() == QLatin1String("Tripper") ||
        // WAXMAN
        sensor->modelId() == QLatin1String("leakSMART Water Sensor V2") ||
        // RGBgenie
        sensor->modelId().startsWith(QLatin1String("RGBgenie ZB-5")) ||
        sensor->modelId().startsWith(QLatin1String("ZGRC-KEY")) ||
        // Embertec
        sensor->modelId().startsWith(QLatin1String("BQZ10-AU")) ||
        // ROBB Smarrt
        sensor->modelId().startsWith(QLatin1String("ROB_200")) ||
        // Sunricher
        sensor->modelId().startsWith(QLatin1String("Micro Smart Dimmer")) ||
        sensor->modelId().startsWith(QLatin1String("45127")) ||
        sensor->modelId().startsWith(QLatin1String("ZG2835")) ||
        // EcoDim
        sensor->modelId().startsWith(QLatin1String("ED-1001")) ||
        // RT-RK
        sensor->modelId().startsWith(QLatin1String("SPW35Z")) ||
        // Namron
        sensor->modelId().startsWith(QLatin1String("45127")) ||
        // Plugwise
        sensor->modelId().startsWith(QLatin1String("160-01")) ||
        // Feibit
        sensor->modelId().startsWith(QLatin1String("FNB56")) ||
        // Niko
        sensor->modelId() == QLatin1String("Connected socket outlet") ||
        // Sage
        sensor->modelId() == QLatin1String("Bell") ||
        // Owon
        sensor->modelId() == QLatin1String("AC201") ||
        // Sonoff
        sensor->modelId() == QLatin1String("WB01") ||
        sensor->modelId() == QLatin1String("MS01") ||
        sensor->modelId() == QLatin1String("MSO1") ||
        sensor->modelId() == QLatin1String("ms01") ||
        sensor->modelId() == QLatin1String("66666") ||
        sensor->modelId() == QLatin1String("TH01") ||
        sensor->modelId() == QLatin1String("DS01") ||
        // Danfoss
        sensor->modelId() == QLatin1String("eTRV0100")
        )
    {
        deviceSupported = true;
        if (!sensor->node()->nodeDescriptor().receiverOnWhenIdle() ||
            (sensor->node()->nodeDescriptor().manufacturerCode() != VENDOR_DDEL))
        {
            sensor->setMgmtBindSupported(false);
        }
    }

    if (!deviceSupported)
    {
        DBG_Printf(DBG_INFO_L2, "don't create binding for attribute reporting of sensor %s\n", qPrintable(sensor->name()));
        return false;
    }

    // prevent binding action if otau was busy recently
    if (otauLastBusyTimeDelta() < OTA_LOW_PRIORITY_TIME)
    {
        if (sensor->modelId().startsWith(QLatin1String("FLS-")))
        {
            DBG_Printf(DBG_INFO_L2, "don't check binding for attribute reporting of %s (otau busy)\n", qPrintable(sensor->name()));
            return false;
        }
    }

    BindingTask::Action action = BindingTask::ActionUnbind;

    // whitelist by Model ID
    if (gwReportingEnabled)
    {
//        if (sensor->modelId().startsWith(QLatin1String("FLS-NB")))
//        {
//            // temporary disable, delete bindings and use read attributes
//        }
        if (deviceSupported)
        {
            action = BindingTask::ActionBind;
        }
    }

    if (sensor->modelId().startsWith(QLatin1String("Lightify Switch Mini")) ||  // Osram 3 button remote
        sensor->modelId().startsWith(QLatin1String("Switch 4x EU-LIGHTIFY")) || // Osram 4 button remote
        sensor->modelId().startsWith(QLatin1String("Switch 4x-LIGHTIFY")) || // Osram 4 button remote
        sensor->modelId().startsWith(QLatin1String("Switch-LIGHTIFY")) ) // Osram 4 button remote
    {
        // Make bind only for endpoint 01
        if (sensor->fingerPrint().endpoint != 0x01)
        {
            return false;
        }
    }

    bool ret = false;
    bool checkBindingTable = false;
    QDateTime now = QDateTime::currentDateTime();

    // sort server clusters so that 'more important' clusters will be bound as soon as possible
    // 0xfc00, 0x0500, 0x0406, 0x0402, 0x0400, 0x0001

    // for example for Philips motion sensor after joining the occupancy cluster 0x0406 is more
    // important than power configuration cluster 0x0001 and should be bound first

    // for the Philips dimmer switch the 0xfc00 for button events is also the most important
    std::vector<quint16> inClusters = sensor->fingerPrint().inClusters;
    std::sort(sensor->fingerPrint().inClusters.begin(), sensor->fingerPrint().inClusters.end(),
              [](quint16 a, quint16 b) { return a < b; });

    std::vector<quint16>::const_iterator i = inClusters.begin();
    std::vector<quint16>::const_iterator end = inClusters.end();

    for (; i != end; ++i)
    {
        NodeValue val;

        if (*i == ILLUMINANCE_MEASUREMENT_CLUSTER_ID)
        {
            if (sensor->node()->nodeDescriptor().manufacturerCode() == VENDOR_BOSCH2 && sensor->modelId() == QLatin1String("AIR"))
            {
                continue; // use BOSCH_AIR_QUALITY_CLUSTER_ID instead
            }
            val = sensor->getZclValue(*i, 0x0000); // measured value
        }
        else if (*i == TEMPERATURE_MEASUREMENT_CLUSTER_ID)
        {
            val = sensor->getZclValue(*i, 0x0000); // measured value
        }
        else if (*i == RELATIVE_HUMIDITY_CLUSTER_ID)
        {
            if (sensor->node()->nodeDescriptor().manufacturerCode() == VENDOR_BOSCH2 && sensor->modelId() == QLatin1String("AIR"))
            {
                continue; // use BOSCH_AIR_QUALITY_CLUSTER_ID instead
            }
            val = sensor->getZclValue(*i, 0x0000); // measured value
        }
        else if (*i == PRESSURE_MEASUREMENT_CLUSTER_ID)
        {
            if (sensor->node()->nodeDescriptor().manufacturerCode() == VENDOR_BOSCH2 && sensor->modelId() == QLatin1String("AIR"))
            {
                continue; // use BOSCH_AIR_QUALITY_CLUSTER_ID instead
            }
            val = sensor->getZclValue(*i, 0x0000); // measured value
        }
        else if (*i == OCCUPANCY_SENSING_CLUSTER_ID)
        {
            if (sensor->modelId() == QLatin1String("Motion Sensor-A"))
            {
                continue; // use ias zone cluster
            }
            val = sensor->getZclValue(*i, 0x0000); // occupied state
        }
        else if (*i == POWER_CONFIGURATION_CLUSTER_ID)
        {
            if (sensor->modelId().startsWith(QLatin1String("SML00")) && sensor->type() != QLatin1String("ZHAPresence"))
            {
                continue; // process only once
            }
            if (sensor->modelId() == QLatin1String("Remote switch") ||
                sensor->modelId() == QLatin1String("Shutters central remote switch") ||
                sensor->modelId() == QLatin1String("Double gangs remote switch") ||
                sensor->modelId() == QLatin1String("Remote toggle switch") )
            {
                //Those device don't support report attribute
                continue;
            }
            if (sensor->manufacturer().startsWith(QLatin1String("Climax")) ||
                sensor->modelId().startsWith(QLatin1String("902010/23")))
            {
                val = sensor->getZclValue(*i, 0x0035); // battery alarm mask
            }
            else if (sensor->modelId() == QLatin1String("Motion Sensor-A") ||
                     sensor->modelId().startsWith(QLatin1String("AQSZB-1")) ||
                     sensor->modelId().startsWith(QLatin1String("SMSZB-1")) ||
                     sensor->modelId().startsWith(QLatin1String("HESZB-1")) ||
                     sensor->modelId().startsWith(QLatin1String("WISZB-1")) ||
                     sensor->modelId().startsWith(QLatin1String("MOSZB-1")) ||
                     sensor->modelId().startsWith(QLatin1String("FLSZB-1")) ||
                     sensor->modelId() == QLatin1String("MotionSensor51AU") ||
                     sensor->modelId() == QLatin1String("Zen-01") ||
                     sensor->modelId() == QLatin1String("ISW-ZPR1-WP13") ||
                     sensor->modelId().startsWith(QLatin1String("Lightify Switch Mini")) ||  // Osram 3 button remote
                     sensor->modelId().startsWith(QLatin1String("Switch 4x EU-LIGHTIFY")) || // Osram 4 button remote
                     sensor->modelId().startsWith(QLatin1String("Switch 4x-LIGHTIFY")) || // Osram 4 button remote
                     sensor->modelId().startsWith(QLatin1String("Switch-LIGHTIFY")) || // Osram 4 button remote
                     sensor->modelId().startsWith(QLatin1String("moisturev4")) || // SmartThings water leak sensor
                     sensor->modelId() == QLatin1String("Remote switch") ||
                     sensor->modelId() == QLatin1String("Shutters central remote switch") ||
                     sensor->modelId() == QLatin1String("Double gangs remote switch") ||
                     sensor->modelId().startsWith(QLatin1String("ZHMS101")) ||
                     sensor->modelId().startsWith(QLatin1String("3AFE14010402000D")) || //konke presence sensor
                     sensor->modelId().startsWith(QLatin1String("3AFE28010402000D")) || //konke presence sensor
                     sensor->modelId().startsWith(QLatin1String("TS0202")) || //Tuya presence sensor
                     sensor->modelId().endsWith(QLatin1String("86opcn01")) || // Aqara Opple
                     sensor->modelId().startsWith(QLatin1String("1116-S")) ||
                     sensor->modelId().startsWith(QLatin1String("1117-S")) ||
                     sensor->modelId().startsWith(QLatin1String("3323")) ||
                     sensor->modelId().startsWith(QLatin1String("3326-L")) ||
                     sensor->modelId().startsWith(QLatin1String("3305-S")) ||
                     sensor->modelId().startsWith(QLatin1String("3157100")) ||
                     sensor->modelId().startsWith(QLatin1String("4655BC0")) ||
                     sensor->modelId() == QLatin1String("113D"))
            {
                val = sensor->getZclValue(*i, 0x0020); // battery voltage
            }
            else
            {
                val = sensor->getZclValue(*i, 0x0021); // battery percentage remaining
            }

            if (sensor->modelId() == QLatin1String("TRADFRI remote control") && sensor->swVersion() == QLatin1String("0.9.8.1-5.7.0.0"))
            {
                continue; // too old doesn't support battery percentage remaining attribute
            }

            if (val.timestampLastConfigured.isValid() && val.timestampLastConfigured.secsTo(now) < (val.maxInterval * 1.5))
            {
                continue;
            }

            // assume reporting is working
            if (val.isValid() && val.timestamp.isValid() && val.timestamp.secsTo(now) < (val.maxInterval * 3 / 2))
            {
                continue;
            }
        }
        else if (*i == IAS_ZONE_CLUSTER_ID)
        {
            val = sensor->getZclValue(*i, IAS_ZONE_CLUSTER_ATTR_ZONE_STATUS_ID); // zone status

            if (sensor->manufacturer() == QLatin1String("CentraLite"))
            {
                const ResourceItem *item = sensor->item(RConfigDuration);
                // update max reporting interval according to config.duration
                if (item && item->toNumber() > 15 && item->toNumber() <= UINT16_MAX)
                {
                    val.maxInterval = static_cast<quint16>(item->toNumber());
                    val.maxInterval -= 5; // report before going presence: false
                }
            }
        }
        else if (*i == VENDOR_CLUSTER_ID)
        {
            if (sensor->modelId().startsWith(QLatin1String("RWL02")) || // Hue dimmer switch
                sensor->modelId().startsWith(QLatin1String("ROM00")) || // Hue smart button
                sensor->modelId().startsWith(QLatin1String("Z3-1BRL"))) // Lutron Aurora Friends-of-Hue dimmer switch
            {
                val = sensor->getZclValue(*i, 0x0000); // button event
            }
            if (sensor->modelId() == QLatin1String("de_spect")) // dresden elektronik spectral sensor
            {
                val = sensor->getZclValue(*i, 0x0000, sensor->fingerPrint().endpoint); // sensor enabled per endpoint
            }
        }
        else if (*i == BOSCH_AIR_QUALITY_CLUSTER_ID && sensor->modelId() == QLatin1String("AIR"))
        {
            if (sensor->type() != QLatin1String("ZHAAirQuality"))
            {
                continue; // only bind once
            }
            val = sensor->getZclValue(*i, 0x4004, 0x02); // air quality
        }
        else if (*i == BASIC_CLUSTER_ID)
        {
            if (sensor->modelId().startsWith(QLatin1String("SML00")) && // Hue motion sensor
                sensor->type() == QLatin1String("ZHAPresence"))
            {
                val = sensor->getZclValue(*i, 0x0032); // usertest
                // val = sensor->getZclValue(*i, 0x0033); // ledindication

                if (searchSensorsState != SearchSensorsActive &&
                    idleTotalCounter < (IDLE_READ_LIMIT + (7200))) // wait for max reporting interval before fire bindings
                {
                    continue;
                }

                if (val.timestampLastConfigured.isValid() && val.timestampLastConfigured.secsTo(now) < (val.maxInterval * 1.5))
                {
                    continue;
                }
            }
            else
            {
                continue;
            }
        }
        else if (*i == METERING_CLUSTER_ID)
        {
            val = sensor->getZclValue(*i, 0x0000); // Curent Summation Delivered

        }
        else if (*i == ELECTRICAL_MEASUREMENT_CLUSTER_ID)
        {
            val = sensor->getZclValue(*i, 0x050b); // Active power
        }
        else if (*i == BINARY_INPUT_CLUSTER_ID)
        {
            val = sensor->getZclValue(*i, 0x0055); // Present value
        }
        else if (*i == THERMOSTAT_CLUSTER_ID)
        {
            val = sensor->getZclValue(*i, 0x0000); // Local temperature
        }
        else if (*i == FAN_CONTROL_CLUSTER_ID)
        {
            val = sensor->getZclValue(*i, 0x0000); // Fan mode
        }
        else if (*i == THERMOSTAT_UI_CONFIGURATION_CLUSTER_ID)
        {
            val = sensor->getZclValue(*i, 0x0001); // Keypad lockout
        }
        else if (*i == DIAGNOSTICS_CLUSTER_ID)
        {
            if (sensor->modelId() == QLatin1String("eTRV0100") || // Danfoss Ally
                sensor->modelId() == QLatin1String("TRV001"))     // Hive TRV
            {
                val = sensor->getZclValue(*i, 0x4000); // SW error code
            }
            else
            {
                continue;
            }
        }
        else if (*i == SAMJIN_CLUSTER_ID)
        {
            val = sensor->getZclValue(*i, 0x0012); // Acceleration X
        }
        else if (*i == 0xFC03)  // Develco specific -> VOC Management
        {
            if (sensor->modelId() == QLatin1String("AQSZB-110"))     // Develco air quality sensor
            {
                val = sensor->getZclValue(*i, 0x0000); // Measured value
            }
            else
            {
                continue;
            }
        }

        quint16 maxInterval = (val.maxInterval > 0) ? (val.maxInterval * 3 / 2) : (60 * 45);

        if (val.timestampLastReport.isValid() &&
            val.timestampLastReport.secsTo(now) < maxInterval) // got update in timely manner
        {
            DBG_Printf(DBG_INFO_L2, "binding for attribute reporting of ep: 0x%02X cluster 0x%04X seems to be active\n", val.endpoint, *i);
            continue;
        }

        if (!sensor->node()->nodeDescriptor().receiverOnWhenIdle() && sensor->lastRx().secsTo(now) > 6)
        {
            DBG_Printf(DBG_INFO, "skip binding for attribute reporting of ep: 0x%02X cluster 0x%04X (end-device might sleep)\n", val.endpoint, *i);
            return false;
        }

        quint8 srcEndpoint = sensor->fingerPrint().endpoint;

        {  // some clusters might not be on fingerprint endpoint (power configuration), search in other simple descriptors
            deCONZ::SimpleDescriptor *sd= sensor->node()->getSimpleDescriptor(srcEndpoint);
            if (!sd || !sd->cluster(*i, deCONZ::ServerCluster))
            {
                for (int j = 0; j < sensor->node()->simpleDescriptors().size(); j++)
                {
                    sd = &sensor->node()->simpleDescriptors()[j];

                    if (sd && sd->cluster(*i, deCONZ::ServerCluster))
                    {
                        srcEndpoint = sd->endpoint();
                        break;
                    }
                }
            }
        }

        switch (*i)
        {
        case POWER_CONFIGURATION_CLUSTER_ID:
        case OCCUPANCY_SENSING_CLUSTER_ID:
        case IAS_ZONE_CLUSTER_ID:
        case ILLUMINANCE_MEASUREMENT_CLUSTER_ID:
        case TEMPERATURE_MEASUREMENT_CLUSTER_ID:
        case RELATIVE_HUMIDITY_CLUSTER_ID:
        case PRESSURE_MEASUREMENT_CLUSTER_ID:
        case METERING_CLUSTER_ID:
        case ELECTRICAL_MEASUREMENT_CLUSTER_ID:
        case VENDOR_CLUSTER_ID:
        case BASIC_CLUSTER_ID:
        case BINARY_INPUT_CLUSTER_ID:
        case THERMOSTAT_CLUSTER_ID:
        case FAN_CONTROL_CLUSTER_ID:
        case THERMOSTAT_UI_CONFIGURATION_CLUSTER_ID:
        case DIAGNOSTICS_CLUSTER_ID:
        case APPLIANCE_EVENTS_AND_ALERTS_CLUSTER_ID:
        case SAMJIN_CLUSTER_ID:
        case BOSCH_AIR_QUALITY_CLUSTER_ID:
        case 0xFC03:        // Develco specific -> VOC Management
        {
            DBG_Printf(DBG_INFO_L2, "0x%016llX (%s) create binding for attribute reporting of cluster 0x%04X on endpoint 0x%02X\n",
                       sensor->address().ext(), qPrintable(sensor->modelId()), (*i), srcEndpoint);

            BindingTask bindingTask;

            if (sensor->mgmtBindSupported())
            {
                bindingTask.state = BindingTask::StateCheck;
                checkBindingTable = true;
            }
            else
            {
                bindingTask.state = BindingTask::StateIdle;
            }

            bindingTask.action = action;
            bindingTask.restNode = sensor;
            bindingTask.timeout = BindingTask::TimeoutEndDevice;
            Binding &bnd = bindingTask.binding;
            bnd.srcAddress = sensor->address().ext();
            bnd.dstAddrMode = deCONZ::ApsExtAddress;
            bnd.srcEndpoint = srcEndpoint;
            bnd.clusterId = *i;
            bnd.dstAddress.ext = apsCtrl->getParameter(deCONZ::ParamMacAddress);
            bnd.dstEndpoint = endpoint();

            if (bnd.dstEndpoint > 0) // valid gateway endpoint?
            {
                ret = queueBindingTask(bindingTask);
            }
        }
            break;

        default:
            break;
        }
    }

    if (checkBindingTable)
    {
        sensor->enableRead(READ_BINDING_TABLE);
        sensor->setNextReadTime(READ_BINDING_TABLE, queryTime);
        queryTime = queryTime.addSecs(5);
        Q_Q(DeRestPlugin);
        q->startZclAttributeTimer(1000);
    }

    if (ret)
    {
        // fast iteration
        bindingTimer->start(0);
    }
    else if (!bindingTimer->isActive())
    {
        bindingTimer->start(1000);
    }

    return ret;
}

/*! Creates binding for group control (switches, motion sensor, ...). */
bool DeRestPluginPrivate::checkSensorBindingsForClientClusters(Sensor *sensor)
{
    if (!apsCtrl || !sensor || !sensor->node() || !sensor->address().hasExt() || !sensor->toBool(RConfigReachable))
    {
        return false;
    }

    if (searchSensorsState != SearchSensorsActive &&
        idleTotalCounter < (IDLE_READ_LIMIT + (60 * 15))) // wait for some input before fire bindings
    {
        return false;
    }

    Q_Q(DeRestPlugin);
    QDateTime now = QDateTime::currentDateTime();
    if (!sensor->node()->nodeDescriptor().receiverOnWhenIdle() && sensor->lastRx().secsTo(now) > 10)
    {
        DBG_Printf(DBG_INFO_L2, "skip check bindings for client clusters (end-device might sleep)\n");
        return false;
    }

    ResourceItem *item = sensor->item(RConfigGroup);

    if (!item || item->toString().isEmpty())
    {
        DBG_Printf(DBG_INFO_L2, "skip check bindings for client clusters (no group)\n");
        return false;
    }

    std::vector<quint8> srcEndpoints;
    QStringList gids = item->toString().split(',', QString::SkipEmptyParts);

    //quint8 srcEndpoint = sensor->fingerPrint().endpoint;
    std::vector<quint16> clusters;

    if (sensor->modelId().startsWith(QLatin1String("RWL02")) || // Hue dimmer switch
        sensor->modelId().startsWith(QLatin1String("ROM00")) || // Hue smart button
        sensor->modelId().startsWith(QLatin1String("ElkoDimmer")) || // Elko dimmer
        sensor->modelId().startsWith(QLatin1String("E1E-"))) // Sengled smart light switch

    {
        srcEndpoints.push_back(0x01);
        clusters.push_back(ONOFF_CLUSTER_ID);
        clusters.push_back(LEVEL_CLUSTER_ID);
    }
    else if (sensor->modelId().startsWith(QLatin1String("Z3-1BRL"))) // Lutron Aurora FoH dimmer switch
    {
        srcEndpoints.push_back(0x01);
        clusters.push_back(LEVEL_CLUSTER_ID);
    }
    // Busch-Jaeger
    else if (sensor->modelId() == QLatin1String("RB01") ||
             sensor->modelId() == QLatin1String("RM01"))
    {
        quint8 firstEp = 0x0A;

        // the model RM01 might have an relais or dimmer switch on endpoint 0x12
        // in that case the endpoint 0x0A has no function
        if (getLightNodeForAddress(sensor->address(), 0x12))
        {
            firstEp = 0x0B;
        }

        if (sensor->fingerPrint().endpoint == firstEp)
        {
            clusters.push_back(LEVEL_CLUSTER_ID);
        }
        else if (sensor->fingerPrint().endpoint > firstEp)
        {
            clusters.push_back(SCENE_CLUSTER_ID);
        }
        srcEndpoints.push_back(sensor->fingerPrint().endpoint);
        sensor->setMgmtBindSupported(false);
    }
    // GE on/off switch 45856GE
    else if (sensor->manufacturer() == QLatin1String("Jasco Products") && sensor->modelId() == QLatin1String("45856"))
    {
        clusters.push_back(ONOFF_CLUSTER_ID);
        srcEndpoints.push_back(sensor->fingerPrint().endpoint);
    }
    // IKEA Trådfri dimmer
    else if (sensor->modelId() == QLatin1String("TRADFRI wireless dimmer"))
    {
        clusters.push_back(LEVEL_CLUSTER_ID);
        srcEndpoints.push_back(sensor->fingerPrint().endpoint);
    }
    // IKEA Trådfri remote
    else if (sensor->modelId().startsWith(QLatin1String("TRADFRI remote")))
    {
        clusters.push_back(ONOFF_CLUSTER_ID);
        clusters.push_back(LEVEL_CLUSTER_ID);
        clusters.push_back(SCENE_CLUSTER_ID);
        srcEndpoints.push_back(sensor->fingerPrint().endpoint);
    }
    // IKEA Trådfri on/off switch
    // Sonoff SNZB-01
    else if (sensor->modelId().startsWith(QLatin1String("TRADFRI on/off switch")) ||
             sensor->modelId().startsWith(QLatin1String("WB01")))
    {
        clusters.push_back(ONOFF_CLUSTER_ID);
        srcEndpoints.push_back(sensor->fingerPrint().endpoint);
    }
    // IKEA Trådfri open/close remote
    else if (sensor->modelId().startsWith(QLatin1String("TRADFRI open/close remote")))
    {
        clusters.push_back(WINDOW_COVERING_CLUSTER_ID);
        srcEndpoints.push_back(sensor->fingerPrint().endpoint);
    }
    // IKEA Trådfri motion sensor
    else if (sensor->modelId().startsWith(QLatin1String("TRADFRI motion sensor")))
    {
        clusters.push_back(ONOFF_CLUSTER_ID);
        clusters.push_back(LEVEL_CLUSTER_ID);
        srcEndpoints.push_back(sensor->fingerPrint().endpoint);
    }
    // IKEA SYMFONISK sound controller
    // else if (sensor->modelId().startsWith(QLatin1String("SYMFONISK")))
    // {
    //     clusters.push_back(ONOFF_CLUSTER_ID);
    //     clusters.push_back(LEVEL_CLUSTER_ID);
    //     srcEndpoints.push_back(sensor->fingerPrint().endpoint);
    // }
    // OSRAM 3 button remote
    else if (sensor->modelId().startsWith(QLatin1String("Lightify Switch Mini")) )
    {
        clusters.push_back(ONOFF_CLUSTER_ID);
        clusters.push_back(LEVEL_CLUSTER_ID);
        clusters.push_back(COLOR_CLUSTER_ID);

        // We bind all endpoints to a single group, so we need to trick the for loop by
        // creating dummy group entries that point to the first group so all endpoints are bound properly.
        QString gid0 = gids[0];
        gids.append(gid0);
        gids.append(gid0);

        srcEndpoints.push_back(0x01);
        srcEndpoints.push_back(0x02);
        srcEndpoints.push_back(0x03);
    }
    // OSRAM 4 button remote
    else if (sensor->modelId().startsWith(QLatin1String("Switch 4x EU-LIGHTIFY")) ||
             sensor->modelId().startsWith(QLatin1String("Switch 4x-LIGHTIFY")) ||
             sensor->modelId().startsWith(QLatin1String("Switch-LIGHTIFY")) )
    {
        clusters.push_back(ONOFF_CLUSTER_ID);
        clusters.push_back(LEVEL_CLUSTER_ID);
        clusters.push_back(COLOR_CLUSTER_ID);

        // We bind all endpoints to a single group, so we need to trick the for loop by
        // creating dummy group entries that point to the first group so all endpoints are bound properly.
        QString gid0 = gids[0];
        gids.append(gid0);
        gids.append(gid0);
        gids.append(gid0);

        srcEndpoints.push_back(0x01);
        srcEndpoints.push_back(0x02);
        srcEndpoints.push_back(0x03);
        srcEndpoints.push_back(0x04);
    }
    // LEGRAND Remote switch, simple and double
    else if (sensor->modelId() == QLatin1String("Remote switch") ||
             sensor->modelId() == QLatin1String("Double gangs remote switch"))
    {
        clusters.push_back(ONOFF_CLUSTER_ID);
        clusters.push_back(LEVEL_CLUSTER_ID);
        srcEndpoints.push_back(sensor->fingerPrint().endpoint);
    }
    else if (sensor->modelId() == QLatin1String("ZBT-CCTSwitch-D0001"))
    {
        clusters.push_back(ONOFF_CLUSTER_ID);
        clusters.push_back(LEVEL_CLUSTER_ID);
        clusters.push_back(COLOR_CLUSTER_ID);
        srcEndpoints.push_back(sensor->fingerPrint().endpoint);
    }
    // LEGRAND Remote shutter switch
    else if (sensor->modelId() == QLatin1String("Shutters central remote switch"))
    {
        clusters.push_back(WINDOW_COVERING_CLUSTER_ID);
        srcEndpoints.push_back(sensor->fingerPrint().endpoint);
    }
    else if (sensor->modelId() == QLatin1String("Remote toggle switch") || // LEGRAND switch micro module
             sensor->modelId() == QLatin1String("Remote motion sensor"))  //Legrand motion sensor
    {
        clusters.push_back(ONOFF_CLUSTER_ID);
        srcEndpoints.push_back(sensor->fingerPrint().endpoint);
    }
    else if (sensor->modelId().startsWith(QLatin1String("RC 110")))
    {
        clusters.push_back(ONOFF_CLUSTER_ID);
        clusters.push_back(LEVEL_CLUSTER_ID);
        gids.removeFirst(); // Remote doesn't support bindings on first endpoint.
        srcEndpoints.push_back(0x03);
        srcEndpoints.push_back(0x04);
        srcEndpoints.push_back(0x05);
        srcEndpoints.push_back(0x06);
        srcEndpoints.push_back(0x07);
        srcEndpoints.push_back(0x08);
    }
    else if (sensor->modelId().startsWith(QLatin1String("ZGRC-TEUR-")))
    {
        clusters.push_back(ONOFF_CLUSTER_ID);
        clusters.push_back(LEVEL_CLUSTER_ID);
        clusters.push_back(SCENE_CLUSTER_ID);
        clusters.push_back(COLOR_CLUSTER_ID);
        srcEndpoints.push_back(sensor->fingerPrint().endpoint);
    }
    else if (sensor->modelId().startsWith(QLatin1String("ICZB-RM")) ||
             sensor->modelId().startsWith(QLatin1String("ZGRC-KEY-013")) ||
             sensor->modelId().startsWith(QLatin1String("RGBgenie ZB-5001")))
    {
        clusters.push_back(ONOFF_CLUSTER_ID);
        clusters.push_back(LEVEL_CLUSTER_ID);
        clusters.push_back(SCENE_CLUSTER_ID);
        srcEndpoints.push_back(0x01);
        srcEndpoints.push_back(0x02);
        srcEndpoints.push_back(0x03);
        srcEndpoints.push_back(0x04);
    }
    else if (sensor->modelId().startsWith(QLatin1String("ED-1001")) ||
             sensor->modelId().startsWith(QLatin1String("45127")))
    {
        clusters.push_back(ONOFF_CLUSTER_ID);
        clusters.push_back(LEVEL_CLUSTER_ID);
        clusters.push_back(SCENE_CLUSTER_ID);
        srcEndpoints.push_back(0x01);
        srcEndpoints.push_back(0x02);
        srcEndpoints.push_back(0x03);
        srcEndpoints.push_back(0x04);
    }
    else if (sensor->modelId().startsWith(QLatin1String("D1")))
    {
        clusters.push_back(ONOFF_CLUSTER_ID);
        clusters.push_back(LEVEL_CLUSTER_ID);
        srcEndpoints.push_back(0x02);
        srcEndpoints.push_back(0x03);
        sensor->setMgmtBindSupported(true);
    }
    else if (sensor->modelId().startsWith(QLatin1String("S1")))
    {
        clusters.push_back(ONOFF_CLUSTER_ID);
        clusters.push_back(LEVEL_CLUSTER_ID);
        srcEndpoints.push_back(0x02);
        if (sensor->modelId().startsWith(QLatin1String("S1-R")))
        {
            srcEndpoints.push_back(0x03);
        }
        sensor->setMgmtBindSupported(true);
    }
    else if (sensor->modelId().startsWith(QLatin1String("S2")))
    {
        clusters.push_back(ONOFF_CLUSTER_ID);
        clusters.push_back(LEVEL_CLUSTER_ID);
        srcEndpoints.push_back(0x03);
        srcEndpoints.push_back(0x04);
        sensor->setMgmtBindSupported(true);
    }
    else if (sensor->modelId().startsWith(QLatin1String("C4")))
    {
        clusters.push_back(ONOFF_CLUSTER_ID);
        clusters.push_back(LEVEL_CLUSTER_ID);
        srcEndpoints.push_back(0x01);
        srcEndpoints.push_back(0x02);
        srcEndpoints.push_back(0x03);
        srcEndpoints.push_back(0x04);
        sensor->setMgmtBindSupported(true);
    }
    // Bitron remote control
    else if (sensor->modelId().startsWith(QLatin1String("902010/23")))
    {
        clusters.push_back(ONOFF_CLUSTER_ID);
        clusters.push_back(LEVEL_CLUSTER_ID);
        srcEndpoints.push_back(sensor->fingerPrint().endpoint);
    }
    // Heiman remote control
    else if (sensor->modelId().startsWith(QLatin1String("RC_V14")) ||
             sensor->modelId().startsWith(QLatin1String("RC-EM")))
    {
        clusters.push_back(IAS_ACE_CLUSTER_ID);
        srcEndpoints.push_back(sensor->fingerPrint().endpoint);
    }
    // RGBgenie remote control
    else if (sensor->modelId().startsWith(QLatin1String("RGBgenie ZB-5")))
    {
        clusters.push_back(ONOFF_CLUSTER_ID);
        clusters.push_back(LEVEL_CLUSTER_ID);
        clusters.push_back(SCENE_CLUSTER_ID);
        srcEndpoints.push_back(sensor->fingerPrint().endpoint);
    }
    // RGBgenie remote control
    else if (sensor->modelId().startsWith(QLatin1String("ZGRC-KEY-012")))
    {
        clusters.push_back(ONOFF_CLUSTER_ID);
        clusters.push_back(LEVEL_CLUSTER_ID);
        srcEndpoints.push_back(0x01);
        srcEndpoints.push_back(0x02);
        srcEndpoints.push_back(0x03);
        srcEndpoints.push_back(0x04);
        srcEndpoints.push_back(0x05);
    }
    // Sage doorbell sensor
    else if (sensor->modelId().startsWith(QLatin1String("Bell")))
    {
        clusters.push_back(ONOFF_CLUSTER_ID);
        clusters.push_back(LEVEL_CLUSTER_ID);
        srcEndpoints.push_back(sensor->fingerPrint().endpoint);
    }
    // Linkind 1 key Remote Control / ZS23000178
    // SR-ZG2835 Zigbee Rotary Switch
    else if (sensor->modelId().startsWith(QLatin1String("ZBT-DIMSwitch")) ||
             sensor->modelId().startsWith(QLatin1String("ZG2835")))
    {
        clusters.push_back(ONOFF_CLUSTER_ID);
        clusters.push_back(LEVEL_CLUSTER_ID);
        srcEndpoints.push_back(sensor->fingerPrint().endpoint);
    }
    else
    {
        return false;
    }

    // prevent binding action if otau was busy recently
    if (otauLastBusyTimeDelta() < OTA_LOW_PRIORITY_TIME)
    {
        return false;
    }

    bool ret = false;
    for (int j = 0; j < (int)srcEndpoints.size() && j < gids.size(); j++)
    {
        QString gid = gids[j];
        quint8 srcEndpoint = srcEndpoints[j];
        Group *group = getGroupForId(gid);

        if (!group)
        {
            continue;
        }

        std::vector<quint16>::const_iterator i = clusters.begin();
        std::vector<quint16>::const_iterator end = clusters.end();

        for (; i != end; ++i)
        {
            DBG_Printf(DBG_ZDP, "0x%016llX [%s] create binding for client cluster 0x%04X on endpoint 0x%02X\n",
                       sensor->address().ext(), qPrintable(sensor->modelId()), (*i), srcEndpoint);

            BindingTask bindingTask;

            bindingTask.state = BindingTask::StateIdle;
            bindingTask.action = BindingTask::ActionBind;
            bindingTask.timeout = BindingTask::TimeoutEndDevice;
            bindingTask.restNode = sensor;
            Binding &bnd = bindingTask.binding;
            bnd.srcAddress = sensor->address().ext();
            bnd.dstAddrMode = deCONZ::ApsGroupAddress;
            bnd.srcEndpoint = srcEndpoint;
            bnd.clusterId = *i;
            bnd.dstAddress.group = group->address();

            if (sensor->mgmtBindSupported())
            {
                bindingTask.state = BindingTask::StateCheck;
            }

            if (queueBindingTask(bindingTask))
            {
                ret = true;
            }

            // group addressing has no destination endpoint
//            bnd.dstEndpoint = endpoint();

//            if (bnd.dstEndpoint > 0) // valid gateway endpoint?
//            {
//                queueBindingTask(bindingTask);
//            }
        }
    }

    if (sensor->mgmtBindSupported())
    {
        if (!sensor->mustRead(READ_BINDING_TABLE))
        {
            sensor->enableRead(READ_BINDING_TABLE);
            sensor->setNextReadTime(READ_BINDING_TABLE, queryTime);
            queryTime = queryTime.addSecs(1);
        }
        q->startZclAttributeTimer(1000);
    }

    if (!bindingTimer->isActive())
    {
        bindingTimer->start();
    }

    return ret;
}

/*! Creates groups for \p sensor if needed. */
void DeRestPluginPrivate::checkSensorGroup(Sensor *sensor)
{
    if (!sensor)
    {
        return;
    }

    Group *group = nullptr;

    {
        std::vector<Group>::iterator i = groups.begin();
        std::vector<Group>::iterator end = groups.end();

        for (; i != end; ++i)
        {
            if (i->address() == 0)
            {
                continue;
            }

            if (i->state() == Group::StateNormal &&
                (i->deviceIsMember(sensor->uniqueId()) || i->deviceIsMember(sensor->id())))
            {
                group = &*i;
                break;
            }
        }
    }

    if (sensor->modelId().startsWith(QLatin1String("RWL02")) || // Hue dimmer switch
        sensor->modelId().startsWith(QLatin1String("ROM00")) || // Hue smart button
        sensor->modelId().startsWith(QLatin1String("Z3-1BRL")) || // Lutron Aurora FoH smart dimmer
        sensor->modelId().startsWith(QLatin1String("TRADFRI on/off switch")) ||
        sensor->modelId().startsWith(QLatin1String("TRADFRI open/close remote")) ||
        sensor->modelId().startsWith(QLatin1String("TRADFRI motion sensor")) ||
        sensor->modelId().startsWith(QLatin1String("TRADFRI remote control")) ||
        sensor->modelId().startsWith(QLatin1String("TRADFRI wireless dimmer")) ||
        // sensor->modelId().startsWith(QLatin1String("SYMFONISK")) ||
        sensor->modelId().startsWith(QLatin1String("902010/23")) || // bitron remote
        sensor->modelId().startsWith(QLatin1String("WB01")) || // Sonoff SNZB-01
        sensor->modelId().startsWith(QLatin1String("Bell")) || // Sage doorbell sensor
        sensor->modelId().startsWith(QLatin1String("ZBT-CCTSwitch-D0001")) || //LDS Remote
        sensor->modelId().startsWith(QLatin1String("ZBT-DIMSwitch")) || // Linkind 1 key Remote Control / ZS23000178
        sensor->modelId().startsWith(QLatin1String("ElkoDimmer")) || // Elko dimmer
        sensor->modelId().startsWith(QLatin1String("WB01")) || // Sonoff SNZB-01
        sensor->modelId().startsWith(QLatin1String("E1E-")) || // Sengled smart light switch
        sensor->modelId().startsWith(QLatin1String("ZG2835")) || // SR-ZG2835 Zigbee Rotary Switch
        sensor->modelId().startsWith(QLatin1String("RGBgenie ZB-5121"))) // RGBgenie ZB-5121 remote
    {

    }
    else if (sensor->modelId() == QLatin1String("Remote switch") ||
         sensor->modelId() == QLatin1String("Double gangs remote switch") ||
	     sensor->modelId() == QLatin1String("Shutters central remote switch") ||
         sensor->modelId() == QLatin1String("Remote toggle switch") ||
         sensor->modelId() == QLatin1String("Remote motion sensor"))
    {
        //Make group but without uniqueid
    }
    else if (sensor->modelId().startsWith(QLatin1String("Lightify Switch Mini")) ||  // Osram 3 button remote
             sensor->modelId().startsWith(QLatin1String("Switch 4x EU-LIGHTIFY")) || // Osram 4 button remote
             sensor->modelId().startsWith(QLatin1String("Switch 4x-LIGHTIFY")) || // Osram 4 button remote
             sensor->modelId().startsWith(QLatin1String("Switch-LIGHTIFY")) ) // Osram 4 button remote
    {
        quint8 maxEp = 0x03;
        if (sensor->modelId().startsWith(QLatin1String("Switch 4x EU-LIGHTIFY")) ||
            sensor->modelId().startsWith(QLatin1String("Switch 4x-LIGHTIFY")) ||
            sensor->modelId().startsWith(QLatin1String("Switch-LIGHTIFY")) )
        {
            maxEp = 0x04;
        }
        for (quint8 ep = 0x01; !group && ep <= maxEp; ep++)
        {
            Sensor *s = getSensorNodeForAddressAndEndpoint(sensor->address(), ep);
            if (s && s->deletedState() == Sensor::StateNormal && s != sensor)
            {
                ResourceItem *item = s->item(RConfigGroup);
                if (item && item->lastSet().isValid())
                {
                    const QString &gid = item->toString();

                    std::vector<Group>::iterator i = groups.begin();
                    std::vector<Group>::iterator end = groups.end();

                    for (; i != end; ++i)
                    {
                        if (!gid.isEmpty() && i->state() == Group::StateNormal && i->id() == gid)
                        {
                            group = &*i;
                            break;
                        }
                    }
                }
            }
        }
    }
    else if (sensor->modelId() == QLatin1String("RB01") ||
             sensor->modelId() == QLatin1String("RM01"))
    {
        // check if group is created for other endpoint
        for (quint8 ep = 0x0A; !group && ep < 0x0F; ep++)
        {
            Sensor *s = getSensorNodeForAddressAndEndpoint(sensor->address(), ep);
            if (s && s->deletedState() == Sensor::StateNormal && s != sensor)
            {
                ResourceItem *item = s->item(RConfigGroup);
                if (item && item->lastSet().isValid())
                {
                    const QString &gid = item->toString();

                    std::vector<Group>::iterator i = groups.begin();
                    std::vector<Group>::iterator end = groups.end();

                    for (; i != end; ++i)
                    {
                        if (!gid.isEmpty() && i->state() == Group::StateNormal && i->id() == gid)
                        {
                            group = &*i;
                            break;
                        }
                    }
                }
            }
        }
    }
    else
    {
        return;
    }

    ResourceItem *item = sensor->item(RConfigGroup);

    if (!item)
    {
        item = sensor->addItem(DataTypeString, RConfigGroup);
    }
    else if (!group && item->lastSet().isValid())
    {
        const QString &gid = item->toString(); //FIXME: handle list of groups

        std::vector<Group>::iterator i = groups.begin();
        std::vector<Group>::iterator end = groups.end();

        for (; i != end; ++i)
        {
            if (i->address() == 0)
            {
                continue;
            }

            if (!gid.isEmpty() && i->state() == Group::StateNormal && i->id() == gid)
            {
                group = &*i;
                break;
            }
        }
    }

    if (!group)
    {
        group = addGroup();
        group->setName(sensor->name());
        ResourceItem *item2 = group->addItem(DataTypeString, RAttrUniqueId);
        DBG_Assert(item2);
        if (item2)
        {
            const QString uid = generateUniqueId(sensor->address().ext(), 0, 0);
            item2->setValue(uid);
        }
    }

    DBG_Assert(group);
    if (!group)
    {
        return;
    }

    if (group->addDeviceMembership(sensor->id()))
    {

    }

    if (item->toString() != group->id()) // FIXME: handle list of groups
    {
        item->setValue(group->id()); // FIXME: handle list of groups
        sensor->setNeedSaveDatabase(true);
        queSaveDb(DB_SENSORS, DB_SHORT_SAVE_DELAY);
        Event e(RSensors, RConfigGroup, sensor->id(), item);
        enqueueEvent(e);
    }
}

/*! Checks if there are any orphan groups for \p sensor and removes them. */
void DeRestPluginPrivate::checkOldSensorGroups(Sensor *sensor)
{
    if (!sensor)
    {
        return;
    }

    ResourceItem *item = sensor->item(RConfigGroup);

    if (!item || !item->lastSet().isValid() || item->toString().isEmpty())
    {
        return;
    }

    QStringList gids = item->toString().split(',', QString::SkipEmptyParts);

    {
        std::vector<Group>::iterator i = groups.begin();
        std::vector<Group>::iterator end = groups.end();

        for (; i != end; ++i)
        {
            if (gids.contains(i->id())) // current group
            {
                if (i->state() != Group::StateNormal)
                {
                    DBG_Printf(DBG_INFO, "reanimate group %u for sensor %s\n", i->address(), qPrintable(sensor->name()));
                    i->setState(Group::StateNormal);
                    updateGroupEtag(&*i);
                    queSaveDb(DB_GROUPS, DB_SHORT_SAVE_DELAY);
                }
            }
            else if (i->deviceIsMember(sensor->uniqueId()) || i->deviceIsMember(sensor->id()))
            {
                if (!i->removeDeviceMembership(sensor->uniqueId()))
                {
                    i->removeDeviceMembership(sensor->id());
                }

                if (i->address() != 0 && i->state() == Group::StateNormal && !i->hasDeviceMembers())
                {
                    DBG_Printf(DBG_INFO, "delete old group %u of sensor %s\n", i->address(), qPrintable(sensor->name()));
                    i->setState(Group::StateDeleted);
                    updateGroupEtag(&*i);
                    queSaveDb(DB_GROUPS | DB_LIGHTS, DB_SHORT_SAVE_DELAY);

                    // for each node which is part of this group send a remove group request (will be unicast)
                    // note: nodes which are curently switched off will not be removed!
                    std::vector<LightNode>::iterator j = nodes.begin();
                    std::vector<LightNode>::iterator jend = nodes.end();

                    for (; j != jend; ++j)
                    {
                        GroupInfo *groupInfo = getGroupInfo(&*j, i->address());

                        if (groupInfo)
                        {
                            j->setNeedSaveDatabase(true);
                            groupInfo->actions &= ~GroupInfo::ActionAddToGroup; // sanity
                            groupInfo->actions |= GroupInfo::ActionRemoveFromGroup;
                            groupInfo->state = GroupInfo::StateNotInGroup;
                        }
                    }
                }
            }
        }
    }
}

/*! Remove groups which are controlled by device \p id. */
void DeRestPluginPrivate::deleteGroupsWithDeviceMembership(const QString &id)
{
    std::vector<Group>::iterator i = groups.begin();
    std::vector<Group>::iterator end = groups.end();
    for (; i != end; ++i)
    {
        if (i->deviceIsMember(id) && i->state() == Group::StateNormal)
        {
            i->removeDeviceMembership(id);

            updateGroupEtag(&*i);
            queSaveDb(DB_GROUPS | DB_LIGHTS, DB_SHORT_SAVE_DELAY);

            if (i->hasDeviceMembers())
            {
                continue;
            }

            i->setState(Group::StateDeleted);

            // for each node which is part of this group send a remove group request (will be unicast)
            // note: nodes which are curently switched off will not be removed!
            std::vector<LightNode>::iterator j = nodes.begin();
            std::vector<LightNode>::iterator jend = nodes.end();

            for (; j != jend; ++j)
            {
                GroupInfo *groupInfo = getGroupInfo(&*j, i->address());

                if (groupInfo)
                {
                    j->setNeedSaveDatabase(true);
                    groupInfo->actions &= ~GroupInfo::ActionAddToGroup; // sanity
                    groupInfo->actions |= GroupInfo::ActionRemoveFromGroup;
                    groupInfo->state = GroupInfo::StateNotInGroup;
                }
            }
        }
    }
}

/*! Check existing bindings on ubisys devices. */
void DeRestPluginPrivate::processUbisysBinding(Sensor *sensor, const Binding &bnd)
{
    if (!sensor)
    {
        return;
    }

    ResourceItem *item = 0;

    if (sensor->type() == QLatin1String("ZHASwitch") && bnd.dstAddrMode == deCONZ::ApsGroupAddress)
    {
        item = sensor->item(RConfigGroup);

        DBG_Assert(item != 0);
        if (!item)
        {
            return;
        }

        if (bnd.clusterId != ONOFF_CLUSTER_ID && bnd.clusterId != LEVEL_CLUSTER_ID)
        {
            return;
        }

        int pos = -1; // index in config.group: "1,4"

        if (sensor->modelId().startsWith(QLatin1String("D1")))
        {
            DBG_Assert(sensor->fingerPrint().endpoint == 0x02);

            if       (bnd.srcEndpoint == 0x02) { pos = 0; }
            else if  (bnd.srcEndpoint == 0x03) { pos = 1; }

        }
        else if (sensor->modelId().startsWith(QLatin1String("S1")))
        {
            DBG_Assert(sensor->fingerPrint().endpoint == 0x02);

            if       (bnd.srcEndpoint == 0x02) { pos = 0; }
            else if  (bnd.srcEndpoint == 0x03) { pos = 1; } // S1-R only
        }
        else if (sensor->modelId().startsWith(QLatin1String("S2")))
        {
            DBG_Assert(sensor->fingerPrint().endpoint == 0x03);

            if       (bnd.srcEndpoint == 0x03) { pos = 0; }
            else if  (bnd.srcEndpoint == 0x04) { pos = 1; }

        }
        else if (sensor->modelId().startsWith(QLatin1String("C4")))
        {
            DBG_Assert(sensor->fingerPrint().endpoint == 0x01);

            if       (bnd.srcEndpoint == 0x01) { pos = 0; }
            else if  (bnd.srcEndpoint == 0x02) { pos = 1; }
            else if  (bnd.srcEndpoint == 0x03) { pos = 2; }
            else if  (bnd.srcEndpoint == 0x04) { pos = 3; }
        }
        else
        {
            return;
        }

        // remove group bindings which aren't configured via 'config.group'
        QString dstGroup = QString::number(bnd.dstAddress.group);
        QStringList gids = item->toString().split(',');

        if (!gids.contains(dstGroup) || (pos == -1) || (gids.size() < (pos + 1)) || gids[pos] != dstGroup)
        {
            DBG_Printf(DBG_INFO, "0x%016llx remove old group binding group: %u, cluster: 0x%04X\n", bnd.srcAddress, bnd.dstAddress.group, bnd.clusterId);

            BindingTask bindingTask;
            bindingTask.state = BindingTask::StateIdle;
            bindingTask.action = BindingTask::ActionUnbind;
            bindingTask.binding = bnd;
            queueBindingTask(bindingTask);
            if (!bindingTimer->isActive())
            {
                bindingTimer->start();
            }
        }
    }
}

void DeRestPluginPrivate::processUbisysC4Configuration(Sensor *sensor)
{
    DBG_Assert(sensor);
    if (!sensor)
    {
        return;
    }

    DBG_Assert(sensor->node());
    if (!sensor->node())
    {
        return;
    }

    // device management endpoint
    const deCONZ::SimpleDescriptor *sd = sensor->node()->getSimpleDescriptor(0xE8);
    DBG_Assert(sd);
    if (!sd)
    {
        return;
    }

    const deCONZ::ZclCluster *cl = 0;
    for (const auto &c : sd->inClusters())
    {
        if (c.id() == UBISYS_DEVICE_SETUP_CLUSTER_ID)
        {
            cl = &c;
            break;
        }
    }

    DBG_Assert(cl);
    if (!cl)
    {
        return;
    }

    const deCONZ::ZclAttribute *attr1 = 0;
    for (const auto &a : cl->attributes())
    {
        if (a.id() == 0x0001) //
        {
            attr1 = &a;
            break;
        }
    }

    DBG_Assert(cl);
    if (!attr1)
    {
        return;
    }

    ResourceItem *item = 0;

    item = sensor->item(RConfigMode);
    DBG_Assert(item);
    if (!item)
    {
        return;
    }

    deCONZ::ApsDataRequest req;
    req.setProfileId(HA_PROFILE_ID);
    req.setClusterId(UBISYS_DEVICE_SETUP_CLUSTER_ID);
    req.setDstAddressMode(deCONZ::ApsExtAddress);
    req.dstAddress() = sensor->address();
    req.setDstEndpoint(0xE8);
    req.setSrcEndpoint(endpoint());

    deCONZ::ZclFrame zclFrame;
    zclFrame.setSequenceNumber(zclSeq++);
    zclFrame.setCommandId(deCONZ::ZclWriteAttributesStructuredId);
    //zclFrame.setManufacturerCode(VENDOR_UBISYS);

    {
        QDataStream stream(&zclFrame.payload(), QIODevice::ReadWrite);
        stream.setByteOrder(QDataStream::LittleEndian);

        if (item->toString() == QLatin1String("momentary"))
        {
            // write attribute record 1
            stream << (quint16)0x0001; // attribute id
            stream << (quint8)0x01; // selector: indicator 1
            stream << (quint8)0x01; // selector: index #1
            stream << (quint8)0x41; // attribute datatype: octed string
            stream << (quint8)0x06; // length: 6
            stream << (quint8)0x00; // InputAndOptions: 0x00
            stream << (quint8)0x0D; // transition: released -> pressed
            stream << (quint8)0x01; // source endpoint: 0x01
            stream << (quint16)0x0006; // cluster id: on/off
            stream << (quint8)0x02; // ZCL command template: toggle
        }
    }

    QDataStream stream(&req.asdu(), QIODevice::ReadWrite);
    stream.setByteOrder(QDataStream::LittleEndian);
    zclFrame.writeToStream(stream);

    if (apsCtrl->apsdeDataRequest(req) == deCONZ::Success)
    {

    }

}

/*! Process binding related tasks queue every one second. */
void DeRestPluginPrivate::bindingTimerFired()
{
    if (bindingQueue.empty())
    {
        return;
    }

    Q_Q(DeRestPlugin);
    if (!q->pluginActive())
    {
        bindingQueue.clear();
        return;
    }

    int active = 0;
    std::list<BindingTask>::iterator i = bindingQueue.begin();
    std::list<BindingTask>::iterator end = bindingQueue.end();

    for (; i != end; ++i)
    {
        if (i->state == BindingTask::StateIdle)
        {
            if (active >= MAX_ACTIVE_BINDING_TASKS)
            { /* do nothing */ }
            else if (sendBindRequest(*i))
            {
                i->state = BindingTask::StateInProgress;
                break;
            }
            else if (i->retries < 5)
            {
                i->retries++;
            }
            else
            {
                // too harsh?
                DBG_Printf(DBG_INFO_L2, "failed to send bind/unbind request to 0x%016llX cluster 0x%04X. drop\n", i->binding.srcAddress, i->binding.clusterId);
                i->state = BindingTask::StateFinished;
            }
        }
        else if (i->state == BindingTask::StateInProgress)
        {
            i->timeout--;
            if (i->timeout < 0)
            {
                i->retries--;
                if (i->retries > 0)
                {
                    if (i->restNode && !i->restNode->isAvailable())
                    {
                        DBG_Printf(DBG_INFO_L2, "giveup binding srcAddr: %llX (not available)\n", i->binding.srcAddress);
                        i->state = BindingTask::StateFinished;
                    }
                    else
                    {
                        DBG_Printf(DBG_INFO_L2, "binding/unbinding timeout srcAddr: %llX, retry\n", i->binding.srcAddress);
                        i->state = BindingTask::StateIdle;
                        i->timeout = BindingTask::Timeout;
                        if (i->restNode && i->restNode->node() && !i->restNode->node()->nodeDescriptor().receiverOnWhenIdle())
                        {
                            i->timeout = BindingTask::TimeoutEndDevice;
                        }
                    }
                }
                else
                {
                    DBG_Printf(DBG_INFO_L2, "giveup binding srcAddr: %llX\n", i->binding.srcAddress);
                    i->state = BindingTask::StateFinished;
                }
            }
            else
            {
                active++;
            }
        }
        else if (i->state == BindingTask::StateFinished)
        {
            bindingQueue.erase(i);
            break;
        }
        else if (i->state == BindingTask::StateCheck)
        {
            i->timeout--;
            if (i->timeout < 0)
            {
                i->retries--;
                if (i->retries > 0 && i->restNode)
                {
                    if (i->restNode->mgmtBindSupported())
                    {
                        if (!i->restNode->mustRead(READ_BINDING_TABLE))
                        {
                            i->restNode->enableRead(READ_BINDING_TABLE);
                            i->restNode->setNextReadTime(READ_BINDING_TABLE, queryTime);
                            queryTime = queryTime.addSecs(5);
                        }
                        q->startZclAttributeTimer(1000);

                        i->state = BindingTask::StateCheck;
                    }
                    else
                    {
                        i->state = BindingTask::StateIdle;
                    }
                    i->timeout = BindingTask::Timeout;
                    if (i->restNode && i->restNode->node() && !i->restNode->node()->nodeDescriptor().receiverOnWhenIdle())
                    {
                        i->timeout = BindingTask::TimeoutEndDevice;
                    }

                    DBG_Printf(DBG_INFO_L2, "%s check timeout, retries = %d (srcAddr: 0x%016llX cluster: 0x%04X)\n",
                               (i->action == BindingTask::ActionBind ? "bind" : "unbind"), i->retries, i->binding.srcAddress, i->binding.clusterId);

                    bindingQueue.push_back(*i);
                    bindingQueue.pop_front();
                    break;
                }
                else
                {
                    DBG_Printf(DBG_INFO_L2, "giveup binding\n");
                    DBG_Printf(DBG_INFO_L2, "giveup %s (srcAddr: 0x%016llX cluster: 0x%04X)\n",
                               (i->action == BindingTask::ActionBind ? "bind" : "unbind"), i->binding.srcAddress, i->binding.clusterId);
                    i->state = BindingTask::StateFinished;
                }
            }
        }
    }

    if (!bindingQueue.empty())
    {
        bindingTimer->start(1000);
    }
}

/*
QString Binding::toString()
{
    //        QString dbg = QString("srcAddr: 0x%1 srcEp: %2 clusterId: %3")
    //            .arg(i->srcAddress, 16, 16, QChar('0'))
    //            .arg(i->srcEndpoint)
    //            .arg(i->clusterId);

    //        if (i->dstAddrMode == 0x01) // group address
    //        {
    //            dbg.append(QString(" dstGroup: 0x%1").arg(i->dstAddress.group, 2, 16, QChar('0')));
    //        }
    //        else if (i->dstAddrMode == 0x03) // ext address + dst endpoint
    //        {
    //            dbg.append(QString(" dstExt: 0x%1 dstEp: %2").arg(i->dstAddress.ext, 16, 16, QChar('0'))
    //                                                         .arg(i->dstEndpoint));
    //        }

    //        DBG_Printf(DBG_INFO, "Binding %s\n", qPrintable(dbg));
}
*/

/*! Process binding to rule conversion.
    For bindings found via binding table query, check if there exists already
    a rule representing it. If such a rule does not exist it will be created.
*/
void DeRestPluginPrivate::bindingToRuleTimerFired()
{
    if (bindingToRuleQueue.empty())
    {
        return;
    }

    Binding bnd = bindingToRuleQueue.front();
    bindingToRuleQueue.pop_front();

    if (!bindingToRuleQueue.empty())
    {
        bindingToRuleTimer->start();
    }

    if (!apsCtrl)
    {
        return;
    }

    int idx = 0;
    bool found = false;
    const deCONZ::Node *node = 0;
    while (apsCtrl->getNode(idx, &node) == 0)
    {
        if (bnd.srcAddress == node->address().ext())
        {
            found = true;
            break;
        }
        idx++;
    }

    // check if cluster does exist
    if (found && node)
    {
        found = false;
        for (const deCONZ::SimpleDescriptor &sd : node->simpleDescriptors())
        {
            if (sd.endpoint() != bnd.srcEndpoint)
            {
                continue;
            }

            for (const deCONZ::ZclCluster &cl : sd.inClusters())
            {
                if (cl.id() == bnd.clusterId)
                {
                    found = true;
                    break;
                }
            }

            for (const deCONZ::ZclCluster &cl : sd.outClusters())
            {
                if (cl.id() == ILLUMINANCE_MEASUREMENT_CLUSTER_ID && existDevicesWithVendorCodeForMacPrefix(node->address(), VENDOR_DDEL))
                {
                    continue; // ignore, binding only allowed for server cluster
                }

                if (cl.id() == bnd.clusterId)
                {
                    found = true;
                    break;
                }
            }

            if (found)
            {
                break;
            }
        }

        if (!found)
        {
            DBG_Printf(DBG_INFO, "remove binding from 0x%016llX cluster 0x%04X due non existing cluster\n", bnd.srcAddress, bnd.clusterId);
            BindingTask bindingTask;
            bindingTask.state = BindingTask::StateIdle;
            bindingTask.action = BindingTask::ActionUnbind;
            bindingTask.binding = bnd;
            queueBindingTask(bindingTask);
            if (!bindingTimer->isActive())
            {
                bindingTimer->start();
            }
            return;
        }
    }

    // binding table maintenance
    // check if destination node exist and remove binding if not
    if (bnd.dstAddrMode == deCONZ::ApsExtAddress)
    {
        idx = 0;
        found = false;
        node = nullptr;
        while (apsCtrl->getNode(idx, &node) == 0)
        {
            if (bnd.dstAddress.ext == node->address().ext())
            {
                found = true;
                break;
            }
            idx++;
        }

        if (!found)
        {
            DBG_Printf(DBG_INFO, "remove binding from 0x%016llX cluster 0x%04X to non existing node 0x%016llX\n", bnd.srcAddress, bnd.clusterId, bnd.dstAddress.ext);
            BindingTask bindingTask;
            bindingTask.state = BindingTask::StateIdle;
            bindingTask.action = BindingTask::ActionUnbind;
            bindingTask.binding = bnd;
            queueBindingTask(bindingTask);
            if (!bindingTimer->isActive())
            {
                bindingTimer->start();
            }
            return;
        }
    }


    std::vector<Sensor>::iterator i = sensors.begin();
    std::vector<Sensor>::iterator end = sensors.end();

    Sensor *sensor = 0;

    for (; i != end; ++i)
    {
        if (bnd.srcAddress != i->address().ext())
        {
            continue;
        }

        if (existDevicesWithVendorCodeForMacPrefix(bnd.srcAddress, VENDOR_UBISYS))
        {
            processUbisysBinding(&*i, bnd);
            return;
        }

        if (!i->modelId().startsWith(QLatin1String("FLS-NB")))
        {
            continue;
        }

        if (bnd.srcEndpoint == i->fingerPrint().endpoint)
        {
            // match only valid sensors
            switch (bnd.clusterId)
            {
            case ONOFF_CLUSTER_ID:
            case LEVEL_CLUSTER_ID:
            case SCENE_CLUSTER_ID:
            {
                if (i->type() == "ZHASwitch")
                {
                    sensor = &(*i);
                }
            }
                break;

            case ILLUMINANCE_MEASUREMENT_CLUSTER_ID:
            {
                if (i->type() == "ZHALightLevel")
                {
                    sensor = &(*i);
                }
            }
                break;

            case OCCUPANCY_SENSING_CLUSTER_ID:
            {
                if (i->type() == "ZHAPresence")
                {
                    sensor = &(*i);
                }
            }
                break;

            default:
                break;
            }
        }

        if (sensor)
        {
            break;
        }
    }

    // only proceed if the sensor (binding source) is known
    if (!sensor)
    {
//        deCONZ::Address addr;
//        addr.setExt(bnd.srcAddress);
//        DBG_Printf(DBG_INFO, "Binding to Rule unsupported sensor %s\n", qPrintable(addr.toStringExt()));
        return;
    }

    Rule rule;
    RuleCondition cond;
    RuleAction action;

    if (bnd.dstAddrMode == Binding::ExtendedAddressMode)
    {
        deCONZ::Address addr;
        addr.setExt(bnd.dstAddress.ext);
        LightNode *lightNode = getLightNodeForAddress(addr, bnd.dstEndpoint);

        if (lightNode)
        {
            action.setAddress(QString("/lights/%1/state").arg(lightNode->id()));
        }
        else
        {
            DBG_Printf(DBG_INFO_L2, "Binding to Rule no LightNode found for dstAddress: %s\n",
                       qPrintable(QString("0x%1").arg(bnd.dstAddress.ext, 16,16, QChar('0'))));
            return;
        }

    }
    else if (bnd.dstAddrMode == Binding::GroupAddressMode)
    {
        action.setAddress(QString("/groups/%1/action").arg(bnd.dstAddress.group));
    }
    else
    {
        DBG_Printf(DBG_INFO, "Binding to Rule unsupported dstAddrMode 0x%02X\n", bnd.dstAddrMode);
        return;
    }

    action.setMethod("BIND");

    QVariantMap body;
    QString item;

    if (bnd.clusterId == ONOFF_CLUSTER_ID)
    {
        body["on"] = true;
        item = "buttonevent";
    }
    else if (bnd.clusterId == LEVEL_CLUSTER_ID)
    {
        body["bri"] = (double)1;
        item = "buttonevent";
    }
    else if (bnd.clusterId == ILLUMINANCE_MEASUREMENT_CLUSTER_ID)
    {
        body["illum"] = QString("report");
        item = "illuminance";
    }
    else if (bnd.clusterId == OCCUPANCY_SENSING_CLUSTER_ID)
    {
        body["occ"] = QString("report");
        item = "presence";
    }
    else if (bnd.clusterId == SCENE_CLUSTER_ID)
    {
        body["scene"] = QString("S%1").arg(bnd.srcEndpoint);
        item = "buttonevent";
    }
    else
    {
        return;
    }

    action.setBody(deCONZ::jsonStringFromMap(body));

    cond.setAddress(QString("/sensors/%1/state/%2").arg(sensor->id()).arg(item));
    cond.setOperator("eq");
    cond.setValue(bnd.srcEndpoint);

    // check if a rule for that binding already exists
    bool foundRule = false;

    std::vector<Rule>::const_iterator ri = rules.begin();
    std::vector<Rule>::const_iterator rend = rules.end();

    for (; !foundRule && (ri != rend); ++ri) // rule loop
    {
        std::vector<RuleCondition>::const_iterator ci = ri->conditions().begin();
        std::vector<RuleCondition>::const_iterator cend = ri->conditions().end();
        for (; !foundRule && (ci != cend); ++ci) // rule.conditions loop
        {
            // found matching condition
            if ((ci->address()   == cond.address()) &&
                (ci->ooperator() == cond.ooperator()) &&
                (ci->value()     == cond.value()))
            {
                std::vector<RuleAction>::const_iterator ai = ri->actions().begin();
                std::vector<RuleAction>::const_iterator aend = ri->actions().end();

                for (; !foundRule && (ai != aend); ++ai) // rule.actions loop
                {
                    if ((ai->method() == action.method()) && (ai->address() == action.address()))
                    {
                        // search action body which covers the binding clusterId
                        if (bnd.clusterId == ONOFF_CLUSTER_ID)
                        {
                            if (ai->body().contains("on"))
                            {
                                rule = *ri;
                                foundRule = true;
                            }
                        }
                        else if (bnd.clusterId == ILLUMINANCE_MEASUREMENT_CLUSTER_ID)
                        {
                            if (ai->body().contains("illum"))
                            {
                                rule = *ri;
                                foundRule = true;
                            }
                        }
                        else if (bnd.clusterId == OCCUPANCY_SENSING_CLUSTER_ID)
                        {
                            if (ai->body().contains("occ"))
                            {
                                rule = *ri;
                                foundRule = true;
                            }
                        }
                        else if (bnd.clusterId == LEVEL_CLUSTER_ID)
                        {
                            if (ai->body().contains("bri"))
                            {
                                rule = *ri;
                                foundRule = true;
                            }
                        }
                        else if (bnd.clusterId == SCENE_CLUSTER_ID)
                        {
                            if (ai->body().contains("scene"))
                            {
                                rule = *ri;
                                foundRule = true;
                            }
                        }
                        else
                        {
                            DBG_Printf(DBG_INFO, "Binding to Rule unhandled clusterId 0x%04X\n", bnd.clusterId);
                        }
                    }
                }
            }
        }
    }

    if (DBG_IsEnabled(DBG_INFO_L2))
    {
        DBG_Printf(DBG_INFO_L2, "cond.address: %s\n", qPrintable(cond.address()));
        DBG_Printf(DBG_INFO_L2, "cond.value: %s\n", qPrintable(cond.value().toString()));
        DBG_Printf(DBG_INFO_L2, "action.address: %s\n", qPrintable(action.address()));
        DBG_Printf(DBG_INFO_L2, "action.body: %s\n", qPrintable(action.body()));
    }

    if (!foundRule)
    {
        if (sensor && sensor->item(RConfigOn)->toBool())
        {
            std::vector<RuleAction> actions;
            std::vector<RuleCondition> conditions;

            actions.push_back(action);
            conditions.push_back(cond);

            updateEtag(rule.etag);
            rule.setOwner("deCONZ");
            rule.setCreationtime(QDateTime::currentDateTimeUtc().toString("yyyy-MM-ddTHH:mm:ss"));
            rule.setActions(actions);
            rule.setConditions(conditions);

            // create a new rule id // don't overwrite already existing rules
            rule.setId("1");

            bool ok;
            do {
                ok = true;
                std::vector<Rule>::const_iterator i = rules.begin();
                std::vector<Rule>::const_iterator end = rules.end();

                for (; i != end; ++i)
                {
                    if (i->id() == rule.id())
                    {
                        rule.setId(QString::number(i->id().toInt() + 1));
                        ok = false;
                    }
                }
            } while (!ok);

            rule.setName(QString("Rule %1").arg(rule.id()));
            rules.push_back(rule);

            queSaveDb(DB_RULES, DB_SHORT_SAVE_DELAY);

            DBG_Printf(DBG_INFO, "Rule %s created from Binding\n", qPrintable(rule.id()));
        }
        else if (gwDeleteUnknownRules)
        {

            DBG_Printf(DBG_INFO, "Rule for Binding doesn't exists start unbind 0x%04X\n", bnd.clusterId);
            BindingTask bt;
            bt.state = BindingTask::StateIdle;
            bt.restNode = sensor; // might be 0
            bt.action = BindingTask::ActionUnbind;
            bt.binding = bnd;
            queueBindingTask(bt);
        }
    }
    else
    {
        if (rule.state() == Rule::StateDeleted || rule.status() == "disabled")
        {
            DBG_Printf(DBG_INFO, "Rule for Binding already exists (inactive), start unbind 0x%04X\n", bnd.clusterId);
            BindingTask bt;
            bt.state = BindingTask::StateIdle;
            bt.restNode = sensor; // might be 0
            bt.action = BindingTask::ActionUnbind;
            bt.binding = bnd;
            queueBindingTask(bt);
        }
        else
        {
            DBG_Printf(DBG_INFO_L2, "Rule for Binding 0x%04X already exists\n", bnd.clusterId);
        }
    }

    if (!bindingTimer->isActive())
    {
        bindingTimer->start();
    }
}

/*! Process ongoing binding table queries.
*/
void DeRestPluginPrivate::bindingTableReaderTimerFired()
{
    std::vector<BindingTableReader>::iterator i = bindingTableReaders.begin();

    for (; i != bindingTableReaders.end(); )
    {
        if (i->state == BindingTableReader::StateIdle)
        {
            deCONZ::ApsDataRequest &apsReq = i->apsReq;

            i->apsReq.setDstAddressMode(deCONZ::ApsExtAddress);
            i->apsReq.setProfileId(ZDP_PROFILE_ID);
            i->apsReq.setClusterId(ZDP_MGMT_BIND_REQ_CLID);
            i->apsReq.setDstEndpoint(ZDO_ENDPOINT);
            i->apsReq.setSrcEndpoint(ZDO_ENDPOINT);
            i->apsReq.setTxOptions(0);
            i->apsReq.setRadius(0);

            QDataStream stream(&apsReq.asdu(), QIODevice::WriteOnly);
            stream.setByteOrder(QDataStream::LittleEndian);

            QTime now = QTime::currentTime();
            stream << (uint8_t)now.second(); // seqno
            stream << i->index;

            // send
            if (apsCtrl && apsCtrl->apsdeDataRequest(apsReq) == deCONZ::Success)
            {
                DBG_Printf(DBG_ZDP, "Mgmt_Bind_req id: %d to 0x%016llX send\n", i->apsReq.id(), i->apsReq.dstAddress().ext());
                i->time.start();
                i->state = BindingTableReader::StateWaitConfirm;
                break;
            }
            else
            {
                DBG_Printf(DBG_ZDP, "failed to send Mgmt_Bind_req to 0x%016llX\n", i->apsReq.dstAddress().ext());
                i->state = BindingTableReader::StateFinished;
            }
        }
        else if (i->state == BindingTableReader::StateWaitConfirm)
        {
            if (i->time.elapsed() > BindingTableReader::MaxConfirmTime)
            {
                DBG_Printf(DBG_ZDP, "timeout for Mgmt_Bind_req id %d to 0x%016llX\n", i->apsReq.id(), i->apsReq.dstAddress().ext());
                i->state = BindingTableReader::StateFinished;
            }
        }
        else if (i->state == BindingTableReader::StateWaitResponse)
        {
            const int maxResponseTime = i->isEndDevice ? BindingTableReader::MaxEndDeviceResponseTime
                                                 : BindingTableReader::MaxResponseTime;
            if (i->time.elapsed() > maxResponseTime)
            {
                DBG_Printf(DBG_ZDP, "timeout for response to Mgmt_Bind_req id %d to 0x%016llX\n", i->apsReq.id(), i->apsReq.dstAddress().ext());
                i->state = BindingTableReader::StateFinished;
            }
        }

        if (i->state == BindingTableReader::StateFinished)
        {
            *i = bindingTableReaders.back();
            bindingTableReaders.pop_back();
        }
        else
        {
            ++i;
        }
    }

    if (!bindingTableReaders.empty())
    {
        bindingTableReaderTimer->start();
    }
}

/*! Add a binding task to the queue and prevent double entries.
    \param bindingTask - the binding task
    \return true - when enqueued
 */
bool DeRestPluginPrivate::queueBindingTask(const BindingTask &bindingTask)
{
    if (!apsCtrl || apsCtrl->networkState() != deCONZ::InNetwork)
    {
        return false;
    }

    const std::list<BindingTask>::const_iterator i = std::find(bindingQueue.begin(), bindingQueue.end(), bindingTask);

    if (i == bindingQueue.end())
    {
        DBG_Printf(DBG_INFO_L2, "queue binding task for 0x%016llX, cluster 0x%04X\n", bindingTask.binding.srcAddress, bindingTask.binding.clusterId);
        bindingQueue.push_back(bindingTask);
    }
    else
    {
        DBG_Printf(DBG_INFO, "discard double entry in binding queue (size: %u) for for 0x%016llX, cluster 0x%04X\n", bindingQueue.size(), bindingTask.binding.srcAddress, bindingTask.binding.clusterId);
    }

    return true;
}<|MERGE_RESOLUTION|>--- conflicted
+++ resolved
@@ -1745,15 +1745,12 @@
         rq2.attributeId = 0x0505; // RMS Voltage
         rq2.minInterval = 1;
         rq2.maxInterval = 300;
-<<<<<<< HEAD
+
         if (sensor && (sensor->modelId() == QLatin1String("SmartPlug") ||       // Heiman
                        sensor->modelId() == QLatin1String("SKHMP30-I1") ||      // GS smart plug
                        sensor->modelId().startsWith(QLatin1String("SPLZB-1")))) // Develco smart plug
-=======
-        if (sensor && (sensor->modelId() == QLatin1String("SmartPlug") || // Heiman
                        sensor->modelId() == QLatin1String("SMRZB-143") || // GS smart plug
                        sensor->modelId() == QLatin1String("SKHMP30-I1"))) // GS smart plug
->>>>>>> c7ab96c7
         {
             rq2.reportableChange16bit = 100; // 1 V
         }
@@ -2568,18 +2565,15 @@
         sensor->modelId().startsWith(QLatin1String("FLSZB-1")) ||   // water leak sensor
         sensor->modelId().startsWith(QLatin1String("MOSZB-1")) ||   // motion sensor
         sensor->modelId().startsWith(QLatin1String("ZHMS101")) ||   // Wattle (Develco) magnetic sensor
-<<<<<<< HEAD
         sensor->modelId().startsWith(QLatin1String("EMIZB-1")) ||   // EMI Norwegian HAN
         sensor->modelId().startsWith(QLatin1String("SMRZB-3")) ||   // Smart Relay DIN
         sensor->modelId().startsWith(QLatin1String("SIRZB-1")) ||   // siren
         sensor->modelId().startsWith(QLatin1String("SPLZB-1")) ||   // smart plug
-=======
         sensor->modelId().startsWith(QLatin1String("EMIZB-132")) || // EMI Norwegian HAN
         sensor->modelId().startsWith(QLatin1String("SMRZB-33")) ||  // Smart Relay DIN
         sensor->modelId().startsWith(QLatin1String("SMRZB-143")) || // Smart Cable
         sensor->modelId().startsWith(QLatin1String("SIRZB-110")) || // siren
         sensor->modelId() == QLatin1String("SPLZB-131") ||          // smart plug
->>>>>>> c7ab96c7
         sensor->modelId() == QLatin1String("MotionSensor51AU") ||   // Aurora (Develco) motion sensor
         // LG
         sensor->modelId() == QLatin1String("LG IP65 HMS") ||
