--- conflicted
+++ resolved
@@ -1864,12 +1864,8 @@
                        sensor->modelId().startsWith(QLatin1String("SPLZB-1")) || // Develco smart plug
                        sensor->modelId() == QLatin1String("SZ-ESW01-AU") ||      // Sercomm / Telstra smart plug
                        sensor->modelId() == QLatin1String("Connected socket outlet") || // Niko smart socket
-<<<<<<< HEAD
                        sensor->modelId() == QLatin1String("SMRZB-1") || // Develco smart cable
-                       sensor->modelId() == QLatin1String("TS0121")))            // Tuya / Blitzwolf
-=======
                        sensor->modelId() == QLatin1String("TS0121")))                   // Tuya / Blitzwolf
->>>>>>> 0ec56dd2
         {
             rq3.reportableChange16bit = 100; // 0.1 A
         }
