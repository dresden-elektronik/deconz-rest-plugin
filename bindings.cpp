/*
 * Copyright (c) 2017-2020 dresden elektronik ingenieurtechnik gmbh.
 * All rights reserved.
 *
 * The software in this package is published under the terms of the BSD
 * style license a copy of which has been included with this distribution in
 * the LICENSE.txt file.
 *
 */

#include "de_web_plugin.h"
#include "de_web_plugin_private.h"

#define MAX_ACTIVE_BINDING_TASKS 3

/*! Constructor. */
Binding::Binding() :
    srcAddress(0),
    srcEndpoint(0),
    clusterId(0),
    dstAddrMode(0),
    dstEndpoint(0)
{
    dstAddress.ext = 0;
}

/*! Returns true if bindings are equal. */
bool Binding::operator==(const Binding &rhs) const
{
    if (rhs.dstAddrMode == dstAddrMode &&
        rhs.srcAddress == srcAddress &&
        rhs.dstAddress.ext == dstAddress.ext &&
        rhs.clusterId == clusterId &&
        rhs.dstEndpoint == dstEndpoint &&
        rhs.srcEndpoint == srcEndpoint)
    {
        return true;
    }
    return false;
}

/*! Returns false if bindings are not equal. */
bool Binding::operator!=(const Binding &rhs) const
{
    return !(*this == rhs);
}

/*! Reads a binding entry from stream. */
bool Binding::readFromStream(QDataStream &stream)
{
    if (stream.atEnd()) return false;
    stream >> srcAddress;
    if (stream.atEnd()) return false;
    stream >> srcEndpoint;
    if (stream.atEnd()) return false;
    stream >> clusterId;
    if (stream.atEnd()) return false;
    stream >> dstAddrMode;

    if (dstAddrMode == GroupAddressMode)
    {
        if (stream.atEnd()) return false;
        stream >> dstAddress.group;
        dstEndpoint = 0; // not present
        return true;
    }
    else if (dstAddrMode == ExtendedAddressMode)
    {
        if (stream.atEnd()) return false;
        stream >> dstAddress.ext;
        if (stream.atEnd()) return false;
        stream >> dstEndpoint;
        return true;
    }

    return false;
}

/*! Writes a binding to stream.
    \param stream the data stream
 */
bool Binding::writeToStream(QDataStream &stream) const
{
    if (!srcAddress || !srcEndpoint)
    {
        return false;
    }

    stream << srcAddress;
    stream << srcEndpoint;
    stream << clusterId;
    stream << dstAddrMode;

    if (dstAddrMode == GroupAddressMode)
    {
        stream << dstAddress.group;
        return true;
    }
    else if ((dstAddrMode == ExtendedAddressMode) && (dstAddress.ext != 0) && (dstEndpoint != 0))
    {
        stream << dstAddress.ext;
        stream << dstEndpoint;
        return true;
    }

    return false;
}

/*! Queue reading ZDP binding table.
    \param node the node from which the binding table shall be read
    \param startIndex the index to start the reading
    \return true if the request is queued
 */
bool DeRestPluginPrivate::readBindingTable(RestNodeBase *node, quint8 startIndex)
{
    DBG_Assert(node != 0);

    if (!node || !node->node())
    {
        return false;
    }

    Resource *r = dynamic_cast<Resource*>(node);

    // whitelist
    if (node->mgmtBindSupported())
    {
    }
    else if (existDevicesWithVendorCodeForMacPrefix(node->address(), VENDOR_DDEL))
    {
    }
    else if (existDevicesWithVendorCodeForMacPrefix(node->address(), VENDOR_UBISYS))
    {
    }
    else if (existDevicesWithVendorCodeForMacPrefix(node->address(), VENDOR_DEVELCO))
    {
    }
    else if (r && r->item(RAttrModelId)->toString().startsWith(QLatin1String("FLS-")))
    {
    }
    else
    {
        node->clearRead(READ_BINDING_TABLE);
        return false;
    }

    std::vector<BindingTableReader>::iterator i = bindingTableReaders.begin();
    std::vector<BindingTableReader>::iterator end = bindingTableReaders.end();

    for (; i != end; ++i)
    {
        if (i->apsReq.dstAddress().ext() == node->address().ext())
        {
            // already running
            if (i->state == BindingTableReader::StateIdle)
            {
                i->index = startIndex;
                DBG_Assert(bindingTableReaderTimer->isActive());
            }
            return true;
        }
    }

    BindingTableReader btReader;
    btReader.state = BindingTableReader::StateIdle;
    btReader.index = startIndex;
    btReader.isEndDevice = !node->node()->nodeDescriptor().receiverOnWhenIdle();
    btReader.apsReq.dstAddress() = node->address();

    bindingTableReaders.push_back(btReader);

    if (!bindingTableReaderTimer->isActive())
    {
        bindingTableReaderTimer->start();
    }

    return false;
}

/*! Handle bind table confirm.
    \param conf a APSDE-DATA.confirm
    \return true if confirm was processed
 */
bool DeRestPluginPrivate::handleMgmtBindRspConfirm(const deCONZ::ApsDataConfirm &conf)
{
    if (conf.srcEndpoint() != ZDO_ENDPOINT || conf.dstEndpoint() != ZDO_ENDPOINT)
    {
        return false;
    }

    std::vector<BindingTableReader>::iterator i = bindingTableReaders.begin();
    std::vector<BindingTableReader>::iterator end = bindingTableReaders.end();

    for (; i != end; ++i)
    {
        if (i->apsReq.id() == conf.id())
        {
            if (i->state == BindingTableReader::StateWaitConfirm)
            {
                i->time.start();
                i->state = BindingTableReader::StateWaitResponse;
            }
            return true;
        }
    }
    return false;
}

/*! Handle bind table response.
    \param ind a ZDP MgmtBind_rsp
 */
void DeRestPluginPrivate::handleMgmtBindRspIndication(const deCONZ::ApsDataIndication &ind)
{
    if (ind.asdu().size() < 2)
    {
        // at least seq number and status
        return;
    }

    BindingTableReader *btReader = 0;

    {
        std::vector<BindingTableReader>::iterator i = bindingTableReaders.begin();
        std::vector<BindingTableReader>::iterator end = bindingTableReaders.end();

        if (ind.srcAddress().hasExt())
        {
            for (; i != end; ++i)
            {
                if (i->apsReq.dstAddress().ext() == ind.srcAddress().ext())
                {
                    btReader = &(*i);
                    break;
                }
            }
        }
        else if (ind.srcAddress().hasNwk())
        {
            for (; i != end; ++i)
            {
                if (i->apsReq.dstAddress().nwk() == ind.srcAddress().nwk())
                {
                    btReader = &(*i);
                    break;
                }
            }
        }
    }

    RestNodeBase *node = getSensorNodeForAddress(ind.srcAddress());

    if (!node)
    {
        node = getLightNodeForAddress(ind.srcAddress());
    }

    if (!node)
    {
        if (btReader)
        {
            // no more needed
            btReader->state = BindingTableReader::StateFinished;
        }
        return;
    }

    QDataStream stream(ind.asdu());
    stream.setByteOrder(QDataStream::LittleEndian);

    quint8 seqNo;
    quint8 status;

    stream >> seqNo;
    stream >> status;

    if (btReader)
    {
        DBG_Printf(DBG_ZDP, "MgmtBind_rsp id: %d %s seq: %u, status 0x%02X \n", btReader->apsReq.id(),
                   qPrintable(node->address().toStringExt()), seqNo, status);
    }
    else
    {
        DBG_Printf(DBG_ZDP, "MgmtBind_rsp (no BTR) %s seq: %u, status 0x%02X \n", qPrintable(node->address().toStringExt()), seqNo, status);
    }

    if (status != deCONZ::ZdpSuccess)
    {
        if (status == deCONZ::ZdpNotPermitted ||
            status == deCONZ::ZdpNotSupported)
        {
            if (node->mgmtBindSupported())
            {
                DBG_Printf(DBG_ZDP, "MgmtBind_req/rsp %s not supported, deactivate \n", qPrintable(node->address().toStringExt()));
                node->setMgmtBindSupported(false);
            }
        }

        if (btReader)
        {
            // no more needed
            btReader->state = BindingTableReader::StateFinished;
        }
        return;
    }

    quint8 entries;
    quint8 startIndex;
    quint8 listCount;
    bool bend = false;

    stream >> entries;
    stream >> startIndex;
    stream >> listCount;

    if (entries > (startIndex + listCount))
    {
        if (btReader)
        {
            if (btReader->state == BindingTableReader::StateWaitResponse || btReader->state == BindingTableReader::StateWaitConfirm)
            {
                // read more
                btReader->state = BindingTableReader::StateIdle;
                btReader->index = startIndex + listCount;
            }
            else
            {
                DBG_Printf(DBG_ZDP, "unexpected BTR state %d\n", (int)btReader->state);
            }
        }
    }
    else
    {
        bend = true;
        if (btReader)
        {
            btReader->state = BindingTableReader::StateFinished;
        }
    }

    while (listCount && !stream.atEnd())
    {
        Binding bnd;

        if (bnd.readFromStream(stream))
        {
            if (bnd.dstAddrMode == deCONZ::ApsExtAddress)
            {
                DBG_Printf(DBG_ZDP, "found binding 0x%04X, 0x%02X -> 0x%016llX : 0x%02X\n", bnd.clusterId, bnd.srcEndpoint, bnd.dstAddress.ext, bnd.dstEndpoint);
            }
            else if (bnd.dstAddrMode == deCONZ::ApsGroupAddress)
            {
                DBG_Printf(DBG_ZDP, "found binding 0x%04X, 0x%02X -> 0x%04X\n", bnd.clusterId, bnd.srcEndpoint, bnd.dstAddress.group);
            }
            else
            {
                continue;
            }

            if (std::find(bindingToRuleQueue.begin(), bindingToRuleQueue.end(), bnd) == bindingToRuleQueue.end())
            {
                DBG_Printf(DBG_ZDP, "add binding to check rule queue size: %d\n", static_cast<int>(bindingToRuleQueue.size()));
                bindingToRuleQueue.push_back(bnd);
            }
            else
            {
                DBG_Printf(DBG_ZDP, "binding already in binding to rule queue\n");
            }

            std::list<BindingTask>::iterator i = bindingQueue.begin();
            std::list<BindingTask>::iterator end = bindingQueue.end();

            for (;i != end; ++i)
            {
                if (i->binding == bnd)
                {
                    if (i->action == BindingTask::ActionBind && i->state != BindingTask::StateFinished)
                    {
                        DBG_Printf(DBG_ZDP, "binding 0x%04X, 0x%02X already exists, drop task\n", bnd.clusterId, bnd.dstEndpoint);
                        i->state = BindingTask::StateFinished; // already existing
                        sendConfigureReportingRequest(*i); // (re?)configure
                    }
                    else if (i->action == BindingTask::ActionUnbind && i->state == BindingTask::StateCheck)
                    {
                        DBG_Printf(DBG_ZDP, "binding 0x%04X, 0x%02X exists, start unbind task\n", bnd.clusterId, bnd.dstEndpoint);
                        i->state = BindingTask::StateIdle; // exists -> unbind
                    }
                    break;
                }
            }
        }
        else // invalid
        {
            DBG_Printf(DBG_ZDP, "invalid binding entry");
            break;
        }

        listCount--;
    }

    // end, check remaining tasks
    if (bend)
    {
        std::list<BindingTask>::iterator i = bindingQueue.begin();
        std::list<BindingTask>::iterator end = bindingQueue.end();

        for (;i != end; ++i)
        {
            if (i->state == BindingTask::StateCheck &&
                i->binding.srcAddress == ind.srcAddress().ext())
            {
                // if binding was not found, activate binding task
                if (i->action == BindingTask::ActionBind)
                {
                    DBG_Printf(DBG_ZDP, "binding 0x%04X, 0x%02X not found, start bind task\n", i->binding.clusterId, i->binding.dstEndpoint);
                    i->state = BindingTask::StateIdle;
                }
                else if (i->action == BindingTask::ActionUnbind)
                {
                    // nothing to unbind
                    DBG_Printf(DBG_ZDP, "binding 0x%04X, 0x%02X not found, remove unbind task\n", i->binding.clusterId, i->binding.dstEndpoint);
                    i->state = BindingTask::StateFinished; // already existing
                }
            }
        }
    }

    if (!bindingToRuleTimer->isActive() && !bindingToRuleQueue.empty())
    {
        bindingToRuleTimer->start();
    }
}

/*! Handle incoming ZCL configure reporting response.
 */
void DeRestPluginPrivate::handleZclConfigureReportingResponseIndication(const deCONZ::ApsDataIndication &ind, deCONZ::ZclFrame &zclFrame)
{
    QDateTime now = QDateTime::currentDateTime();
    std::vector<RestNodeBase*> allNodes;
    for (Sensor &s : sensors)
    {
        allNodes.push_back(&s);
    }

    for (LightNode &l : nodes)
    {
        allNodes.push_back(&l);
    }

    // send DefaultResponse if not disabled
    if (!(zclFrame.frameControl() & deCONZ::ZclFCDisableDefaultResponse))
    {
        sendZclDefaultResponse(ind, zclFrame, deCONZ::ZclSuccessStatus);
    }

    for (RestNodeBase * restNode : allNodes)
    {
        if (restNode->address().ext() != ind.srcAddress().ext())
        {
            continue;
        }

        DBG_Assert(zclFrame.sequenceNumber() != 0);

        QDataStream stream(zclFrame.payload());
        stream.setByteOrder(QDataStream::LittleEndian);

        if (zclFrame.payload().size() == 1)
        {
            // Response contains a single status for all attributes
            quint8 status;
            stream >> status;

            for (NodeValue &val : restNode->zclValues())
            {
                if (val.zclSeqNum != zclFrame.sequenceNumber())
                {
                    continue;
                }

                if (val.clusterId != ind.clusterId())
                {
                    continue;
                }

                DBG_Printf(DBG_INFO, "ZCL configure reporting rsp seq: %u 0x%016llX for ep: 0x%02X cluster: 0x%04X attr: 0x%04X status: 0x%02X\n", zclFrame.sequenceNumber(), ind.srcAddress().ext(), ind.srcEndpoint(), ind.clusterId(), val.attributeId, status);

                // mark as succefully configured
                if (status == deCONZ::ZclSuccessStatus)
                {
                    val.timestampLastConfigured = now;
                    val.zclSeqNum = 0; // clear
                }
            }
            break;
        }

        while (!stream.atEnd())
        {
            // Response contains status per attribute
            quint8 status;
            quint8 direction;
            quint16 attrId;

            stream >> status;
            stream >> direction;
            stream >> attrId;

            NodeValue &val = restNode->getZclValue(ind.clusterId(), attrId, ind.srcEndpoint());
            if (val.zclSeqNum == zclFrame.sequenceNumber() && val.clusterId == ind.clusterId())
            {
                DBG_Printf(DBG_INFO, "ZCL configure reporting rsp seq: %u 0x%016llX for ep: 0x%02X cluster: 0x%04X attr: 0x%04X status: 0x%02X\n", zclFrame.sequenceNumber(), ind.srcAddress().ext(), ind.srcEndpoint(), ind.clusterId(), val.attributeId, status);

                if (status == deCONZ::ZclSuccessStatus)
                {
                    // mark as succefully configured
                    val.timestampLastConfigured = now;
                    val.zclSeqNum = 0; // clear
                }
            }
        }
    }

    if (searchSensorsState == SearchSensorsActive && fastProbeAddr.hasExt() && bindingQueue.empty())
    {
        for (auto &s : sensors)
        {
            if (s.address().ext() == fastProbeAddr.ext())
            {
                checkSensorBindingsForAttributeReporting(&s);
            }
        }
    }

    bindingTimer->start(0); // fast process of next request
}

/*! Handle bind/unbind response.
    \param ind a ZDP Bind/Unbind_rsp
 */
void DeRestPluginPrivate::handleBindAndUnbindRspIndication(const deCONZ::ApsDataIndication &ind)
{
    QDataStream stream(ind.asdu());
    stream.setByteOrder(QDataStream::LittleEndian);

    quint8 zdpSeqNum;
    quint8 status;

    stream >> zdpSeqNum;
    stream >> status;

    std::list<BindingTask>::iterator i = bindingQueue.begin();
    std::list<BindingTask>::iterator end = bindingQueue.end();

    for (; i != end; ++i)
    {
        if (i->zdpSeqNum == zdpSeqNum)
        {
            const char *what = (ind.clusterId() == ZDP_BIND_RSP_CLID) ? "Bind" : "Unbind";

            if (status == deCONZ::ZdpSuccess)
            {
                DBG_Printf(DBG_INFO, "%s response success for 0x%016llx ep: 0x%02X cluster: 0x%04X\n", what, i->binding.srcAddress, i->binding.srcEndpoint, i->binding.clusterId);
                if (ind.clusterId() == ZDP_BIND_RSP_CLID)
                {
                    if (sendConfigureReportingRequest(*i))
                    {
                        return;
                    }
                }
            }
            else
            {
                DBG_Printf(DBG_INFO, "%s response failed with status 0x%02X for 0x%016llx ep: 0x%02X cluster: 0x%04X\n", what, status, i->binding.srcAddress, i->binding.srcEndpoint, i->binding.clusterId);
            }

            i->state = BindingTask::StateFinished;
            break;
        }
    }

    bindingTimer->start(0); // fast process of next binding requests
}

/*! Sends a ZDP bind request.
    \param bt a binding task
 */
bool DeRestPluginPrivate::sendBindRequest(BindingTask &bt)
{
    DBG_Assert(apsCtrl != nullptr);

    if (!apsCtrl)
    {
        return false;
    }

    for (auto &s : sensors)
    {
        if (s.address().ext() != bt.binding.srcAddress)
        {
            continue;
        }

        if (!s.node() || s.node()->nodeDescriptor().isNull())
        {
            // Whitelist sensors which don't seem to have a valid node descriptor.
            // This is a workaround currently only required for Develco smoke sensor
            // and potentially Bosch motion sensor
            if (s.modelId().startsWith(QLatin1String("SMSZB-1")) ||      // Develco smoke sensor
                s.modelId().startsWith(QLatin1String("EMIZB-1")) ||      // Develco EMI Norwegian HAN
                s.modelId().startsWith(QLatin1String("ISW-ZPR1-WP13")))  // Bosch motion sensor
            {
            }
            else
            {
                return false; // needs to be known
            }
        }

        if (s.node()->nodeDescriptor().receiverOnWhenIdle())
        {
            break; // ok
        }

        if (permitJoinFlag || searchSensorsState == SearchSensorsActive)
        {
            break; // ok
        }

        const QDateTime now = QDateTime::currentDateTime();
        if (s.lastRx().secsTo(now) > 7)
        {
            return false;
        }

        break; // ok
    }

    Binding &bnd = bt.binding;
    deCONZ::ApsDataRequest apsReq;

    // set destination addressing
    apsReq.setDstAddressMode(deCONZ::ApsExtAddress);
    apsReq.setTxOptions(deCONZ::ApsTxAcknowledgedTransmission);
    apsReq.dstAddress().setExt(bnd.srcAddress);
    apsReq.setDstEndpoint(ZDO_ENDPOINT);
    apsReq.setSrcEndpoint(ZDO_ENDPOINT);
    apsReq.setProfileId(ZDP_PROFILE_ID);

    if (bt.action == BindingTask::ActionBind)
    {
        apsReq.setClusterId(ZDP_BIND_REQ_CLID);
    }
    else
    {
        apsReq.setClusterId(ZDP_UNBIND_REQ_CLID);
    }

    // prepare payload
    QDataStream stream(&apsReq.asdu(), QIODevice::WriteOnly);
    stream.setByteOrder(QDataStream::LittleEndian);

    // generate and remember a new ZDP transaction sequence number
    bt.zdpSeqNum = (uint8_t)qrand();

    stream << bt.zdpSeqNum; // ZDP transaction sequence number

    if (!bnd.writeToStream(stream))
    {
        return false;
    }

    if (apsCtrl && (apsCtrl->apsdeDataRequest(apsReq) == deCONZ::Success))
    {
        return true;
    }

    return false;
}

/*! Sends a ZCL configure attribute reporting request.
    \param bt a former binding task
    \param requests list of configure reporting requests which will be combined in a message
 */
bool DeRestPluginPrivate::sendConfigureReportingRequest(BindingTask &bt, const std::vector<ConfigureReportingRequest> &requests)
{
    DBG_Assert(!requests.empty());
    if (requests.empty())
    {
        return false;
    }

    if (zclSeq == 0) // don't use zero, simplify matching
    {
        zclSeq = 1;
    }
    const quint8 zclSeqNum = zclSeq++; // to match in configure reporting response handler
    LightNode *lightNode = dynamic_cast<LightNode*>(bt.restNode);
    QDateTime now = QDateTime::currentDateTime();
    std::vector<ConfigureReportingRequest> out;

    for (const ConfigureReportingRequest &rq : requests)
    {
        NodeValue &val = bt.restNode->getZclValue(bt.binding.clusterId, rq.attributeId, bt.binding.srcEndpoint);
        if (val.clusterId == bt.binding.clusterId)
        {
            // value exists
            if (rq.maxInterval != 0xffff && // disable reporting
                val.timestampLastReport.isValid() &&
                val.timestampLastReport.secsTo(now) < qMin((rq.maxInterval * 3), 1800))
            {
                DBG_Printf(DBG_INFO, "skip configure report for cluster: 0x%04X attr: 0x%04X of node 0x%016llX (seems to be active)\n",
                           bt.binding.clusterId, rq.attributeId, bt.restNode->address().ext());
            }
            else
            {
                if (!val.timestampLastReport.isValid())
                {
                    // fake first report timestamp to mark succesful binding
                    // and prevent further bind requests before reports arrive
                    val.timestampLastReport = QDateTime::currentDateTime();
                }
                val.zclSeqNum = zclSeqNum;
                val.minInterval = rq.minInterval;
                val.maxInterval = rq.maxInterval;
                out.push_back(rq);
            }
        }
        else if (lightNode && rq.maxInterval != 0xffff /* disable reporting */)
        {
            // wait for value is created via polling
            DBG_Printf(DBG_INFO, "skip configure report for cluster: 0x%04X attr: 0x%04X of node 0x%016llX (wait reading or unsupported)\n",
                       bt.binding.clusterId, rq.attributeId, bt.restNode->address().ext());
        }
        else // sensors and disabled reporting
        {
            // values doesn't exist, create
            deCONZ::NumericUnion dummy;
            dummy.u64 = 0;
            bt.restNode->setZclValue(NodeValue::UpdateByZclReport, bt.binding.srcEndpoint, bt.binding.clusterId, rq.attributeId, dummy);
            val.zclSeqNum = zclSeqNum;
            val.minInterval = rq.minInterval;
            val.maxInterval = rq.maxInterval;
            out.push_back(rq);
        }
    }

    if (out.empty())
    {
        return false;
    }

    deCONZ::ApsDataRequest apsReq;

    // ZDP Header
    apsReq.dstAddress() = bt.restNode->address();
    apsReq.setDstAddressMode(deCONZ::ApsExtAddress);
    apsReq.setDstEndpoint(bt.binding.srcEndpoint);
    apsReq.setSrcEndpoint(endpoint());
    apsReq.setProfileId(HA_PROFILE_ID);
    apsReq.setRadius(0);
    apsReq.setClusterId(bt.binding.clusterId);
    apsReq.setTxOptions(deCONZ::ApsTxAcknowledgedTransmission);

    deCONZ::ZclFrame zclFrame;
    zclFrame.setSequenceNumber(zclSeqNum);
    zclFrame.setCommandId(deCONZ::ZclConfigureReportingId);

    if (requests.front().manufacturerCode)
    {
        zclFrame.setFrameControl(deCONZ::ZclFCProfileCommand |
                                 deCONZ::ZclFCManufacturerSpecific |
                                 deCONZ::ZclFCDirectionClientToServer |
                                 deCONZ::ZclFCDisableDefaultResponse);
        zclFrame.setManufacturerCode(requests.front().manufacturerCode);
    }
    else
    {
        zclFrame.setFrameControl(deCONZ::ZclFCProfileCommand |
                                 deCONZ::ZclFCDirectionClientToServer |
                                 deCONZ::ZclFCDisableDefaultResponse);
    }

    { // payload
        QDataStream stream(&zclFrame.payload(), QIODevice::WriteOnly);
        stream.setByteOrder(QDataStream::LittleEndian);

        for (const ConfigureReportingRequest &rq : out)
        {
            stream << rq.direction;
            stream << rq.attributeId;
            stream << rq.dataType;
            stream << rq.minInterval;
            stream << rq.maxInterval;

            if (rq.reportableChange16bit != 0xFFFF)
            {
                stream << rq.reportableChange16bit;
            }
            else if (rq.reportableChange8bit != 0xFF)
            {
                stream << rq.reportableChange8bit;
            }
            else if (rq.reportableChange24bit != 0xFFFFFF)
            {
                stream << (qint8) (rq.reportableChange24bit & 0xFF);
                stream << (qint8) ((rq.reportableChange24bit >> 8) & 0xFF);
                stream << (qint8) ((rq.reportableChange24bit >> 16) & 0xFF);
            }
            else if (rq.reportableChange48bit != 0xFFFFFFFF)
            {
                stream << (qint8) (rq.reportableChange48bit & 0xFF);
                stream << (qint8) ((rq.reportableChange48bit >> 8) & 0xFF);
                stream << (qint8) ((rq.reportableChange48bit >> 16) & 0xFF);
                stream << (qint8) ((rq.reportableChange48bit >> 24) & 0xFF);
                stream << (qint8) 0x00;
                stream << (qint8) 0x00;
            }
            DBG_Printf(DBG_INFO_L2, "configure reporting rq seq %u for 0x%016llX, attribute 0x%04X/0x%04X\n", zclSeqNum, bt.restNode->address().ext(), bt.binding.clusterId, rq.attributeId);
        }
    }

    { // ZCL frame
        QDataStream stream(&apsReq.asdu(), QIODevice::WriteOnly);
        stream.setByteOrder(QDataStream::LittleEndian);
        zclFrame.writeToStream(stream);
    }


    if (apsCtrl && apsCtrl->apsdeDataRequest(apsReq) == deCONZ::Success)
    {
        queryTime = queryTime.addSecs(1);
        return true;
    }

    return false;
}

/*! Sends a ZCL configure attribute reporting request.
    \param bt a former binding task
 */
bool DeRestPluginPrivate::sendConfigureReportingRequest(BindingTask &bt)
{
    if (!bt.restNode || !bt.restNode->node())
    {
        return false;
    }

    deCONZ::SimpleDescriptor *sd = bt.restNode->node()->getSimpleDescriptor(bt.binding.srcEndpoint);
    if (!sd)
    {
        return false;
    }

    // check if bound cluster is server cluster
    deCONZ:: ZclCluster *cl = sd->cluster(bt.binding.clusterId, deCONZ::ServerCluster);
    if (!cl)
    {
        return false;
    }

    const QDateTime now = QDateTime::currentDateTime();
    ConfigureReportingRequest rq;

    LightNode *lightNode = dynamic_cast<LightNode *>(bt.restNode);
    const quint16 manufacturerCode = lightNode ? lightNode->manufacturerCode() : 0;

    if (bt.binding.clusterId == BOSCH_AIR_QUALITY_CLUSTER_ID && bt.restNode->node()->nodeDescriptor().manufacturerCode() == VENDOR_BOSCH2)
    {
        return false; // nothing todo
    }

    if (bt.binding.clusterId == OCCUPANCY_SENSING_CLUSTER_ID)
    {
        // add values if not already present
        deCONZ::NumericUnion dummy;
        dummy.u64 = 0;
        if (bt.restNode->getZclValue(bt.binding.clusterId, 0x0000, bt.binding.srcEndpoint).clusterId != bt.binding.clusterId)
        {
            bt.restNode->setZclValue(NodeValue::UpdateInvalid, bt.binding.srcEndpoint, bt.binding.clusterId, 0x0000, dummy);
        }

        rq.dataType = deCONZ::Zcl8BitBitMap;
        rq.attributeId = 0x0000; // occupancy
        rq.minInterval = 1;     // value used by Hue bridge
        rq.maxInterval = 300;   // value used by Hue bridge

        int processed = 0;
        if (sendConfigureReportingRequest(bt, {rq}))
        {
            processed++;
        }

        const Sensor *sensor = static_cast<Sensor *>(bt.restNode);
        if (sensor && sensor->modelId().startsWith(QLatin1String("SML00"))) // Hue motion sensor
        {
            if (bt.restNode->getZclValue(bt.binding.clusterId, 0x0030, bt.binding.srcEndpoint).clusterId != bt.binding.clusterId)
            {
                bt.restNode->setZclValue(NodeValue::UpdateInvalid, bt.binding.srcEndpoint, bt.binding.clusterId, 0x0030, dummy);
            }
            ConfigureReportingRequest rq2;
            rq2.dataType = deCONZ::Zcl8BitUint;
            rq2.attributeId = 0x0030;     // sensitivity
            rq2.minInterval = 5;         // value used by Hue bridge
            rq2.maxInterval = 7200;      // value used by Hue bridge
            rq2.reportableChange8bit = 1;  // value used by Hue bridge
            rq2.manufacturerCode = VENDOR_PHILIPS;

            if (sendConfigureReportingRequest(bt, {rq2}))
            {
                processed++;
            }
        }

        return processed > 0;
    }
    else if (bt.binding.clusterId == IAS_ZONE_CLUSTER_ID)
    {
        // zone status reporting only supported by some devices
        if (bt.restNode->node()->nodeDescriptor().manufacturerCode() != VENDOR_CENTRALITE &&
            bt.restNode->node()->nodeDescriptor().manufacturerCode() != VENDOR_C2DF &&
            bt.restNode->node()->nodeDescriptor().manufacturerCode() != VENDOR_SAMJIN)
        {
            return false;
        }

        // add values if not already present
        deCONZ::NumericUnion dummy;
        dummy.u64 = 0;
        if (bt.restNode->getZclValue(bt.binding.clusterId, IAS_ZONE_CLUSTER_ATTR_ZONE_STATUS_ID, bt.binding.srcEndpoint).clusterId != bt.binding.clusterId)
        {
            bt.restNode->setZclValue(NodeValue::UpdateInvalid, bt.binding.srcEndpoint, bt.binding.clusterId, IAS_ZONE_CLUSTER_ATTR_ZONE_STATUS_ID, dummy);
        }

        const Sensor *sensor = dynamic_cast<Sensor *>(bt.restNode);

        if (sensor->type() == QLatin1String("ZHAOpenClose") && sensor->modelId().startsWith(QLatin1String("multi")))
        {
            // Only configure periodic reports, as events are already sent though zone status change notification commands
            rq.minInterval = 300;
            rq.maxInterval = 3600;
        }
        else
        {
            rq.minInterval = 300;
            rq.maxInterval = 3600;

            const ResourceItem *item = sensor ? sensor->item(RConfigDuration) : nullptr;

            if (item && item->toNumber() > 15 && item->toNumber() <= UINT16_MAX)
            {
                rq.maxInterval = static_cast<quint16>(item->toNumber());
                rq.maxInterval -= 5; // report before going presence: false
            }
        }

        rq.dataType = deCONZ::Zcl16BitBitMap;
        rq.attributeId = IAS_ZONE_CLUSTER_ATTR_ZONE_STATUS_ID;
        rq.reportableChange16bit = 0xffff;
        return sendConfigureReportingRequest(bt, {rq});
    }
    else if (bt.binding.clusterId == ILLUMINANCE_MEASUREMENT_CLUSTER_ID)
    {
        Sensor *sensor = dynamic_cast<Sensor *>(bt.restNode);

        rq.dataType = deCONZ::Zcl16BitUint;
        rq.attributeId = 0x0000;         // measured value

        if (sensor && (sensor->modelId().startsWith(QLatin1String("MOSZB-1")) ||            // Develco motion sensor
                       sensor->modelId().startsWith(QLatin1String("MotionSensor51AU"))))    // Aurora (Develco) motion sensor
        {
            rq.minInterval = 0;
            rq.maxInterval = 600;
            rq.reportableChange16bit = 0xFFFF;
        }
        else
        {
            rq.minInterval = 5;              // value used by Hue bridge
            rq.maxInterval = 300;            // value used by Hue bridge
            rq.reportableChange16bit = 2000; // value used by Hue bridge
        }
        return sendConfigureReportingRequest(bt, {rq});
    }
    else if (bt.binding.clusterId == TEMPERATURE_MEASUREMENT_CLUSTER_ID)
    {
        Sensor *sensor = dynamic_cast<Sensor *>(bt.restNode);

        rq.dataType = deCONZ::Zcl16BitInt;
        rq.attributeId = 0x0000;       // measured value

        if (sensor && (sensor->modelId().startsWith(QLatin1String("AQSZB-1")) ||         // Develco air quality sensor
                       sensor->modelId().startsWith(QLatin1String("SMSZB-1")) ||         // Develco smoke sensor
                       sensor->modelId().startsWith(QLatin1String("HESZB-1")) ||         // Develco heat sensor
                       sensor->modelId().startsWith(QLatin1String("MOSZB-1")) ||         // Develco motion sensor
                       sensor->modelId().startsWith(QLatin1String("WISZB-1")) ||         // Develco window sensor
                       sensor->modelId().startsWith(QLatin1String("FLSZB-1")) ||         // Develco water leak sensor
                       sensor->modelId().startsWith(QLatin1String("ZHMS101")) ||         // Wattle (Develco) magnetic sensor
                       sensor->modelId().startsWith(QLatin1String("MotionSensor51AU")))) // Aurora (Develco) motion sensor
        {
            rq.minInterval = 60;           // according to technical manual
            rq.maxInterval = 600;          // according to technical manual
            rq.reportableChange16bit = 10; // according to technical manual
        }
        else
        {
            rq.minInterval = 10;           // value used by Hue bridge
            rq.maxInterval = 300;          // value used by Hue bridge
            rq.reportableChange16bit = 20; // value used by Hue bridge
        }

        return sendConfigureReportingRequest(bt, {rq});
    }
    else if (bt.binding.clusterId == THERMOSTAT_CLUSTER_ID)
    {
        Sensor *sensor = dynamic_cast<Sensor *>(bt.restNode);

        if (sensor && sensor->modelId().startsWith(QLatin1String("SPZB"))) // Eurotronic Spirit
        {
            rq.dataType = deCONZ::Zcl16BitInt;
            rq.attributeId = 0x0000;        // Local Temperature
            rq.minInterval = 1;             // report changes every second
            rq.maxInterval = 600;           // recommended value
            rq.reportableChange16bit = 20;  // value from TEMPERATURE_MEASUREMENT_CLUSTER_ID

            ConfigureReportingRequest rq2;
            rq2.dataType = deCONZ::Zcl8BitUint;
            rq2.attributeId = 0x0008;        // Pi Heating Demand (valve position %)
            rq2.minInterval = 1;             // report changes every second
            rq2.maxInterval = 600;           // recommended value
            rq2.reportableChange8bit = 1;    // recommended value

            ConfigureReportingRequest rq3;
            rq3.dataType = deCONZ::Zcl16BitInt;
            rq3.attributeId = 0x0012;        // Occupied Heating Setpoint - unused
            rq3.minInterval = 65535;         // disable
            rq3.maxInterval = 65535;         // disable
            rq3.reportableChange16bit = 0;   // disable

            ConfigureReportingRequest rq4;
            rq4.dataType = deCONZ::Zcl16BitInt;
            rq4.attributeId = 0x0014;        // Unoccupied Heating Setpoint - unused
            rq4.minInterval = 65535;         // disable
            rq4.maxInterval = 65535;         // disable
            rq4.reportableChange16bit = 0;   // disable

            ConfigureReportingRequest rq5;
            rq5.dataType = deCONZ::Zcl16BitInt;
            rq5.attributeId = 0x4003;        // Current Temperature Set point
            rq5.minInterval = 1;             // report changes every second
            rq5.maxInterval = 600;           // recommended value
            rq5.reportableChange16bit = 50;  // recommended value
            rq5.manufacturerCode = VENDOR_JENNIC;

            ConfigureReportingRequest rq6;
            rq6.dataType = deCONZ::Zcl24BitUint;
            rq6.attributeId = 0x4008;        // Host Flags
            rq6.minInterval = 1;             // report changes every second
            rq6.maxInterval = 600;           // recommended value
            rq6.reportableChange24bit = 1;   // recommended value
            rq6.manufacturerCode = VENDOR_JENNIC;

            return sendConfigureReportingRequest(bt, {rq, rq2, rq3, rq4}) || // Use OR because of manuf. specific attributes
                   sendConfigureReportingRequest(bt, {rq5, rq6});
        }
        else if (sensor && sensor->modelId() == QLatin1String("Thermostat")) // eCozy
        {
            rq.dataType = deCONZ::Zcl16BitInt;
            rq.attributeId = 0x0000;        // Local Temperature
            rq.minInterval = 1;             // report changes every second
            rq.maxInterval = 600;           // recommended value
            rq.reportableChange16bit = 20;  // value from TEMPERATURE_MEASUREMENT_CLUSTER_ID

            ConfigureReportingRequest rq2;
            rq2.dataType = deCONZ::Zcl8BitUint;
            rq2.attributeId = 0x0008;        // Pi Heating Demand (valve position %)
            rq2.minInterval = 1;             // report changes every second
            rq2.maxInterval = 600;           // recommended value
            rq2.reportableChange8bit = 1;    // recommended value

            return sendConfigureReportingRequest(bt, {rq, rq2});
        }
        else if (sensor && sensor->modelId() == QLatin1String("Super TR")) // Elko Super TR
        {
            rq.dataType = deCONZ::Zcl16BitInt;
            rq.attributeId = 0x0000;        // Local temperature
            rq.minInterval = 1;
            rq.maxInterval = 600;
            rq.reportableChange16bit = 20;

            ConfigureReportingRequest rq2;
            rq2.dataType = deCONZ::Zcl16BitInt;
            rq2.attributeId = 0x0012;        // Occupied heating setpoint
            rq2.minInterval = 1;
            rq2.maxInterval = 600;
            rq2.reportableChange16bit = 50;

            ConfigureReportingRequest rq4;
            rq4.dataType = deCONZ::ZclBoolean;
            rq4.attributeId = 0x0406;        // Device on
            rq4.minInterval = 1;
            rq4.maxInterval = 600;

            ConfigureReportingRequest rq5;
            rq5.dataType = deCONZ::Zcl16BitInt;
            rq5.attributeId = 0x0409;        // Floor temperature
            rq5.minInterval = 1;
            rq5.maxInterval = 600;
            rq5.reportableChange16bit = 20;

            ConfigureReportingRequest rq6;
            rq6.dataType = deCONZ::ZclBoolean;
            rq6.attributeId = 0x0413;        // Child lock
            rq6.minInterval = 1;
            rq6.maxInterval = 600;

            ConfigureReportingRequest rq7;
            rq7.dataType = deCONZ::ZclBoolean;
            rq7.attributeId = 0x0415;        // Heating active/inactive
            rq7.minInterval = 1;
            rq7.maxInterval = 600;

            return sendConfigureReportingRequest(bt, {rq, rq2, rq4, rq5, rq6, rq7});
        }
        else if (sensor && sensor->modelId() == QLatin1String("SORB")) // Stelpro Orleans Fan
        {
            rq.dataType = deCONZ::Zcl16BitInt;
            rq.attributeId = 0x0000;         // Local Temperature
            rq.minInterval = 1;
            rq.maxInterval = 600;
            rq.reportableChange16bit = 20;

            ConfigureReportingRequest rq2;
            rq2.dataType = deCONZ::Zcl16BitInt;
            rq2.attributeId = 0x0011;        // Occupied cooling setpoint
            rq2.minInterval = 1;
            rq2.maxInterval = 600;
            rq2.reportableChange16bit = 50;

            ConfigureReportingRequest rq3;
            rq3.dataType = deCONZ::Zcl16BitInt;
            rq3.attributeId = 0x0012;        // Occupied heating setpoint
            rq3.minInterval = 1;
            rq3.maxInterval = 600;
            rq3.reportableChange16bit = 50;

            ConfigureReportingRequest rq4;
            rq4.dataType = deCONZ::Zcl8BitEnum;
            rq4.attributeId = 0x001C;        // Thermostat mode
            rq4.minInterval = 1;
            rq4.maxInterval = 600;
            rq4.reportableChange8bit = 0xff;

            return sendConfigureReportingRequest(bt, {rq, rq2, rq3, rq4});
        }
        else if (sensor && sensor->modelId().startsWith(QLatin1String("STZB402"))) // Stelpro baseboard thermostat
        {
            rq.dataType = deCONZ::Zcl16BitInt;
            rq.attributeId = 0x0000;         // Local Temperature
            rq.minInterval = 1;
            rq.maxInterval = 600;
            rq.reportableChange16bit = 20;

            ConfigureReportingRequest rq2;
            rq2.dataType = deCONZ::Zcl16BitInt;
            rq2.attributeId = 0x0012;        // Occupied heating setpoint
            rq2.minInterval = 1;
            rq2.maxInterval = 600;
            rq2.reportableChange16bit = 50;

            ConfigureReportingRequest rq3;
            rq3.dataType = deCONZ::Zcl8BitEnum;
            rq3.attributeId = 0x001C;        // Thermostat mode
            rq3.minInterval = 1;
            rq3.maxInterval = 600;
            rq3.reportableChange8bit = 0xff;

            return sendConfigureReportingRequest(bt, {rq, rq2, rq3});
        }
        else if (sensor && sensor->modelId() == QLatin1String("Zen-01")) // Zen
        {
            rq.dataType = deCONZ::Zcl16BitInt;
            rq.attributeId = 0x0000;        // Local Temperature
            rq.minInterval = 1;             // report changes every second
            rq.maxInterval = 600;           // recommended value
            rq.reportableChange16bit = 20;  // value from TEMPERATURE_MEASUREMENT_CLUSTER_ID

            ConfigureReportingRequest rq2;
            rq2.dataType = deCONZ::Zcl16BitInt;
            rq2.attributeId = 0x0011;        // Occupied cooling setpoint
            rq2.minInterval = 1;             // report changes every second
            rq2.maxInterval = 600;
            rq2.reportableChange16bit = 50;

            ConfigureReportingRequest rq3;
            rq3.dataType = deCONZ::Zcl16BitInt;
            rq3.attributeId = 0x0012;        // Occupied heating setpoint
            rq3.minInterval = 1;
            rq3.maxInterval = 600;
            rq3.reportableChange16bit = 50;

            ConfigureReportingRequest rq4;
            rq4.dataType = deCONZ::Zcl16BitBitMap;
            rq4.attributeId = 0x0029;        // Thermostat running state
            rq4.minInterval = 1;
            rq4.maxInterval = 600;
            rq4.reportableChange16bit = 0xffff;

            ConfigureReportingRequest rq5;
            rq5.dataType = deCONZ::Zcl8BitEnum;
            rq5.attributeId = 0x001C;        // Thermostat mode
            rq5.minInterval = 1;
            rq5.maxInterval = 600;
            rq5.reportableChange8bit = 0xff;

            return sendConfigureReportingRequest(bt, {rq, rq2, rq3, rq4, rq5});
        }
        else if ((sensor && sensor->modelId().startsWith(QLatin1String("SLR2"))) || // Hive
                 (sensor && sensor->modelId() == QLatin1String("SLR1b")) ||         // Hive
                 (sensor && sensor->modelId().startsWith(QLatin1String("TH112"))))  // Sinope
        {
            rq.dataType = deCONZ::Zcl16BitInt;
            rq.attributeId = 0x0000;       // local temperature
            rq.minInterval = 0;
            rq.maxInterval = 300;
            rq.reportableChange16bit = 10;

            ConfigureReportingRequest rq3;
            rq3.dataType = deCONZ::Zcl16BitInt;
            rq3.attributeId = 0x0012;        // Occupied heating setpoint
            rq3.minInterval = 1;
            rq3.maxInterval = 600;
            rq3.reportableChange16bit = 50;

            ConfigureReportingRequest rq4;
            rq4.dataType = deCONZ::Zcl8BitEnum;
            rq4.attributeId = 0x001C;        // Thermostat mode
            rq4.minInterval = 1;
            rq4.maxInterval = 600;
            rq4.reportableChange8bit = 0xff;

            ConfigureReportingRequest rq2;
            rq2.dataType = deCONZ::Zcl16BitBitMap;
            rq2.attributeId = 0x0029;        // Thermostat running state
            rq2.minInterval = 1;
            rq2.maxInterval = 600;
            rq2.reportableChange16bit = 0xffff;

            return sendConfigureReportingRequest(bt, {rq, rq2, rq3, rq4});
        }
        else if (sensor && sensor->modelId().startsWith(QLatin1String("3157100"))) // Centralite Pearl
        {
            rq.dataType = deCONZ::Zcl16BitInt;
            rq.attributeId = 0x0000;        // Local Temperature
            rq.minInterval = 1;
            rq.maxInterval = 600;
            rq.reportableChange16bit = 20;

            ConfigureReportingRequest rq2;
            rq2.dataType = deCONZ::Zcl16BitInt;
            rq2.attributeId = 0x0011;        // Occupied cooling setpoint
            rq2.minInterval = 1;
            rq2.maxInterval = 600;
            rq2.reportableChange16bit = 50;

            ConfigureReportingRequest rq3;
            rq3.dataType = deCONZ::Zcl16BitInt;
            rq3.attributeId = 0x0012;        // Occupied heating setpoint
            rq3.minInterval = 1;
            rq3.maxInterval = 600;
            rq3.reportableChange16bit = 50;

            ConfigureReportingRequest rq4;
            rq4.dataType = deCONZ::Zcl16BitBitMap;
            rq4.attributeId = 0x0029;        // Thermostat running state
            rq4.minInterval = 1;
            rq4.maxInterval = 600;
            rq4.reportableChange16bit = 0xffff;

            ConfigureReportingRequest rq5;
            rq5.dataType = deCONZ::Zcl8BitEnum;
            rq5.attributeId = 0x001C;        // Thermostat mode
            rq5.minInterval = 1;
            rq5.maxInterval = 600;
            rq5.reportableChange8bit = 0xff;

            return sendConfigureReportingRequest(bt, {rq, rq2, rq3, rq4, rq5});
        }
        else if (sensor && sensor->modelId() == QLatin1String("AC201")) // OWON AC201 Thermostat
        {
            rq.dataType = deCONZ::Zcl16BitInt;
            rq.attributeId = 0x0000;         // Local Temperature
            rq.minInterval = 1;
            rq.maxInterval = 600;
            rq.reportableChange16bit = 50;

            ConfigureReportingRequest rq2;
            rq2.dataType = deCONZ::Zcl16BitInt;
            rq2.attributeId = 0x0011;        // Occupied cooling setpoint
            rq2.minInterval = 1;
            rq2.maxInterval = 600;
            rq2.reportableChange16bit = 50;

            ConfigureReportingRequest rq3;
            rq3.dataType = deCONZ::Zcl16BitInt;
            rq3.attributeId = 0x0012;        // Occupied heating setpoint
            rq3.minInterval = 1;
            rq3.maxInterval = 600;
            rq3.reportableChange16bit = 50;

            ConfigureReportingRequest rq4;
            rq4.dataType = deCONZ::Zcl8BitEnum;
            rq4.attributeId = 0x001C;        // Thermostat mode
            rq4.minInterval = 1;
            rq4.maxInterval = 600;
            rq4.reportableChange8bit = 0xff;

            ConfigureReportingRequest rq5;
            rq5.dataType = deCONZ::Zcl8BitEnum;
            rq5.attributeId = 0x0045;        // AC Louvers Position
            rq5.minInterval = 1;
            rq5.maxInterval = 600;
            rq5.reportableChange8bit = 0xff;

            return sendConfigureReportingRequest(bt, {rq, rq2, rq3, rq4, rq5});
        }
        else if (sensor && sensor->modelId() == QLatin1String("PR412C")) // OWON PCT502 Thermostat
        {
            rq.dataType = deCONZ::Zcl16BitInt;
            rq.attributeId = 0x0000;         // Local Temperature
            rq.minInterval = 1;
            rq.maxInterval = 600;
            rq.reportableChange16bit = 50;

            return sendConfigureReportingRequest(bt, {rq});
        }
        else if ( (sensor && sensor->modelId() == QLatin1String("eTRV0100")) || // Danfoss Ally
                  (sensor && sensor->modelId() == QLatin1String("TRV001")) )    // Hive TRV
        {
            rq.dataType = deCONZ::Zcl16BitInt;
            rq.attributeId = 0x0000;       // local temperature
            rq.minInterval = 60;
            rq.maxInterval = 3600;
            rq.reportableChange16bit = 50;

            ConfigureReportingRequest rq2;
            rq2.dataType = deCONZ::Zcl8BitUint;
            rq2.attributeId = 0x0008;        // Pi heating demand
            rq2.minInterval = 60;
            rq2.maxInterval = 43200;
            rq2.reportableChange8bit = 1;

            ConfigureReportingRequest rq3;
            rq3.dataType = deCONZ::Zcl16BitInt;
            rq3.attributeId = 0x0012;        // Occupied heating setpoint
            rq3.minInterval = 1;
            rq3.maxInterval = 43200;
            rq3.reportableChange16bit = 1;

            ConfigureReportingRequest rq4;
            rq4.dataType = deCONZ::Zcl8BitEnum;
            rq4.attributeId = 0x4000;        // eTRV Open Window detection
            rq4.minInterval = 1;
            rq4.maxInterval = 43200;
            rq4.reportableChange8bit = 0xff;
            rq4.manufacturerCode = VENDOR_DANFOSS;

            ConfigureReportingRequest rq5;
            rq5.dataType = deCONZ::ZclBoolean;
            rq5.attributeId = 0x4012;        // Mounting mode active
            rq5.minInterval = 1;
            rq5.maxInterval = 43200;
            rq5.reportableChange8bit = 0xff;
            rq5.manufacturerCode = VENDOR_DANFOSS;

            return sendConfigureReportingRequest(bt, {rq, rq2, rq3}) || // Use OR because of manuf. specific attributes
                   sendConfigureReportingRequest(bt, {rq4, rq5});
        }
        else if (sensor && (sensor->modelId() == QLatin1String("0x8020") || // Danfoss RT24V Display thermostat
                            sensor->modelId() == QLatin1String("0x8021") || // Danfoss RT24V Display thermostat with floor sensor
                            sensor->modelId() == QLatin1String("0x8030") || // Danfoss RTbattery Display thermostat
                            sensor->modelId() == QLatin1String("0x8031") || // Danfoss RTbattery Display thermostat with infrared
                            sensor->modelId() == QLatin1String("0x8034") || // Danfoss RTbattery Dial thermostat
                            sensor->modelId() == QLatin1String("0x8035")))  // Danfoss RTbattery Dial thermostat with infrared
        {
            rq.dataType = deCONZ::Zcl16BitInt;
            rq.attributeId = 0x0000;         // Local temperature
            rq.minInterval = 60;
            rq.maxInterval = 3600;
            rq.reportableChange16bit = 50;

            ConfigureReportingRequest rq2;
            rq2.dataType = deCONZ::Zcl8BitBitMap;
            rq2.attributeId = 0x0002;        // Occupancy
            rq2.minInterval = 60;
            rq2.maxInterval = 43200;
            rq2.reportableChange8bit = 1;

            ConfigureReportingRequest rq3;
            rq3.dataType = deCONZ::Zcl16BitInt;
            rq3.attributeId = 0x0012;        // Occupied heating setpoint
            rq3.minInterval = 1;
            rq3.maxInterval = 43200;
            rq3.reportableChange16bit = 1;

            ConfigureReportingRequest rq4;
            rq4.dataType = deCONZ::Zcl16BitInt;
            rq4.attributeId = 0x0014;        // Unoccupied heating setpoint
            rq4.minInterval = 1;
            rq4.maxInterval = 43200;
            rq4.reportableChange16bit = 1;

            ConfigureReportingRequest rq5;
            rq5.dataType = deCONZ::Zcl8BitBitMap;
            rq5.attributeId = 0x4110;        // Danfoss Output Status
            rq5.minInterval = 60;
            rq5.maxInterval = 3600;
            rq5.reportableChange8bit = 1;
            rq5.manufacturerCode = VENDOR_DANFOSS;

            return sendConfigureReportingRequest(bt, {rq, rq2, rq3, rq4}) || // Use OR because of manuf. specific attributes
            sendConfigureReportingRequest(bt, {rq5});
        }
        else if (sensor && sensor->modelId() == QLatin1String("902010/32")) // Bitron thermostat
        {
            rq.dataType = deCONZ::Zcl16BitInt;
            rq.attributeId = 0x0000;         // local temperature
            rq.minInterval = 0;
            rq.maxInterval = 300;
            rq.reportableChange16bit = 10;

            ConfigureReportingRequest rq2;
            rq2.dataType = deCONZ::Zcl8BitUint;
            rq2.attributeId = 0x0012;        // Occupied heating setpoint
            rq2.minInterval = 1;
            rq2.maxInterval = 600;
            rq2.reportableChange8bit = 1;

            ConfigureReportingRequest rq3;
            rq3.dataType = deCONZ::Zcl8BitEnum;
            rq3.attributeId = 0x001C;        // Thermostat mode
            rq3.minInterval = 1;
            rq3.maxInterval = 600;
            rq3.reportableChange8bit = 0xff;

            return sendConfigureReportingRequest(bt, {rq, rq2, rq3});
        }
        else if (sensor && sensor->modelId().startsWith(QLatin1String("TH112"))) // Sinope Thermostat TH1123ZB & TH1124ZB
        {
            rq.dataType = deCONZ::Zcl16BitInt;
            rq.attributeId = 0x0000;         // Local Temperature
            rq.minInterval = 1;
            rq.maxInterval = 600;
            rq.reportableChange16bit = 10;

            ConfigureReportingRequest rq2;
            rq2.dataType = deCONZ::Zcl16BitInt;
            rq2.attributeId = 0x0001;        // Outdoor temperature
            rq2.minInterval = 1;
            rq2.maxInterval = 600;
            rq2.reportableChange8bit = 10;

            ConfigureReportingRequest rq3;
            rq3.dataType = deCONZ::Zcl8BitUint;
            rq3.attributeId = 0x0008;        // Pi heating demand
            rq3.minInterval = 60;
            rq3.maxInterval = 3600;
            rq3.reportableChange8bit = 1;

            ConfigureReportingRequest rq4;
            rq4.dataType = deCONZ::Zcl16BitInt;
            rq4.attributeId = 0x0012;        // Occupied heating setpoint
            rq4.minInterval = 1;
            rq4.maxInterval = 600;
            rq4.reportableChange16bit = 50;

            return sendConfigureReportingRequest(bt, {rq, rq2, rq3, rq4});
        }
        else if (sensor && sensor->modelId() == QLatin1String("TH1300ZB")) // Sinope thermostat
        {
            rq.dataType = deCONZ::Zcl16BitInt;
            rq.attributeId = 0x0000;       // local temperature
            rq.minInterval = 60;
            rq.maxInterval = 3600;
            rq.reportableChange16bit = 50;

            ConfigureReportingRequest rq2;
            rq2.dataType = deCONZ::Zcl8BitUint;
            rq2.attributeId = 0x0008;        // Pi heating demand
            rq2.minInterval = 60;
            rq2.maxInterval = 43200;
            rq2.reportableChange8bit = 1;

            ConfigureReportingRequest rq3;
            rq3.dataType = deCONZ::Zcl16BitInt;
            rq3.attributeId = 0x0012;        // Occupied heating setpoint
            rq3.minInterval = 1;
            rq3.maxInterval = 43200;
            rq3.reportableChange16bit = 1;

            ConfigureReportingRequest rq4;
            rq4.dataType = deCONZ::Zcl8BitEnum;
            rq4.attributeId = 0x001C;        // Thermostat mode
            rq4.minInterval = 1;
            rq4.maxInterval = 600;
            rq4.reportableChange8bit = 0xff;

            return sendConfigureReportingRequest(bt, {rq, rq2, rq3, rq4});
        }
        else
        {
            rq.dataType = deCONZ::Zcl16BitInt;
            rq.attributeId = 0x0000;       // local temperature
            rq.minInterval = 0;
            rq.maxInterval = 300;
            rq.reportableChange16bit = 10;
            return sendConfigureReportingRequest(bt, {rq});
        }

    }
    else if (bt.binding.clusterId == THERMOSTAT_UI_CONFIGURATION_CLUSTER_ID)
    {
        Sensor *sensor = dynamic_cast<Sensor *>(bt.restNode);

        if (sensor && (sensor->modelId() == QLatin1String("eTRV0100") || // Danfoss Ally
                       sensor->modelId() == QLatin1String("TRV001")))    // Hive TRV
        {
            rq.dataType = deCONZ::Zcl8BitEnum;
            rq.attributeId = 0x0001;       // Keypad Lockout
            rq.minInterval = 1;
            rq.maxInterval = 43200;
            rq.reportableChange8bit = 0xff;

            ConfigureReportingRequest rq2;
            rq2.dataType = deCONZ::Zcl8BitEnum;
            rq2.attributeId = 0x4000;        // Viewing Direction
            rq2.minInterval = 1;
            rq2.maxInterval = 43200;
            rq2.reportableChange8bit = 0xff;
            rq2.manufacturerCode = VENDOR_DANFOSS;

            return sendConfigureReportingRequest(bt, {rq}) || // Use OR because of manuf. specific attributes
                   sendConfigureReportingRequest(bt, {rq2});
        }
        else if (sensor && (sensor->modelId() == QLatin1String("SORB") ||               // Stelpro Orleans Fan
                            sensor->modelId() == QLatin1String("TH1300ZB") ||           // Sinope thermostat
                            sensor->modelId() == QLatin1String("PR412C") ||             // Owon thermostat
                            sensor->modelId().startsWith(QLatin1String("3157100")) ||   // Centralite pearl
                            sensor->modelId().startsWith(QLatin1String("STZB402"))))    // Stelpro baseboard thermostat
        {
            rq.dataType = deCONZ::Zcl8BitEnum;
            rq.attributeId = 0x0001;       // Keypad Lockout
            rq.minInterval = 1;
            rq.maxInterval = 43200;
            rq.reportableChange8bit = 0xff;

            return sendConfigureReportingRequest(bt, {rq});
        }
    }
    else if (bt.binding.clusterId == DIAGNOSTICS_CLUSTER_ID)
    {
        Sensor *sensor = dynamic_cast<Sensor *>(bt.restNode);

        if (sensor && (sensor->modelId() == QLatin1String("eTRV0100") || // Danfoss Ally
                       sensor->modelId() == QLatin1String("TRV001")))    // Hive TRV
        {
            rq.dataType = deCONZ::Zcl16BitBitMap;
            rq.attributeId = 0x4000;        // SW error code
            rq.minInterval = 1;
            rq.maxInterval = 43200;
            rq.reportableChange16bit = 0xffff;
            rq.manufacturerCode = VENDOR_DANFOSS;
            return sendConfigureReportingRequest(bt, {rq});
        }
    }
    else if (bt.binding.clusterId == FAN_CONTROL_CLUSTER_ID)
    {
        Sensor *sensor = dynamic_cast<Sensor *>(bt.restNode);

        if (sensor && (sensor->modelId() == QLatin1String("AC201") ||               // OWON AC201 Thermostat
                       sensor->modelId().startsWith(QLatin1String("3157100"))))     // Centralite pearl
        {
            rq.dataType = deCONZ::Zcl8BitEnum;
            rq.attributeId = 0x0000;        // Fan mode
            rq.minInterval = 1;
            rq.maxInterval = 600;
            rq.reportableChange8bit = 0xff;
            return sendConfigureReportingRequest(bt, {rq});
        }
    }
    else if (bt.binding.clusterId == RELATIVE_HUMIDITY_CLUSTER_ID)
    {
        rq.dataType = deCONZ::Zcl16BitUint;
        rq.attributeId = 0x0000;       // measured value
        rq.minInterval = 10;
        rq.maxInterval = 300;
        rq.reportableChange16bit = 100; // resolution: 1%
        return sendConfigureReportingRequest(bt, {rq});
    }
    else if (bt.binding.clusterId == PRESSURE_MEASUREMENT_CLUSTER_ID)
    {
        rq.dataType = deCONZ::Zcl16BitUint;
        rq.attributeId = 0x0000; // measured value
        rq.minInterval = 10;
        rq.maxInterval = 300;
        rq.reportableChange16bit = 20;
        return sendConfigureReportingRequest(bt, {rq});
    }
    else if (bt.binding.clusterId == BINARY_INPUT_CLUSTER_ID)
    {
        rq.dataType = deCONZ::ZclBoolean;
        rq.attributeId = 0x0055; // present value
        rq.minInterval = 10;
        rq.maxInterval = 300;
        return sendConfigureReportingRequest(bt, {rq});
    }
    else if (bt.binding.clusterId == POWER_CONFIGURATION_CLUSTER_ID)
    {
        Sensor *sensor = dynamic_cast<Sensor *>(bt.restNode);

        // Thoses device use only Attribute 0x0000 for tension and 0x001 for frequency
        if ((sensor->modelId() == QLatin1String("SLP2")) ||
            (sensor->modelId() == QLatin1String("SLP2b")))
        {
            return false;
        }

        rq.dataType = deCONZ::Zcl8BitUint;
        rq.attributeId = 0x0021;   // battery percentage remaining
        if (sensor && (sensor->modelId().startsWith(QLatin1String("SML00")) || // Hue motion sensor
                       sensor->modelId().startsWith(QLatin1String("SPZB"))))   // Eurotronic Spirit
        {
            rq.minInterval = 7200;       // value used by Hue bridge
            rq.maxInterval = 7200;       // value used by Hue bridge
            rq.reportableChange8bit = 0; // value used by Hue bridge
        }
        else if (sensor && sensor->modelId().startsWith(QLatin1String("RWL02"))) // Hue dimmer switch
        {
            rq.minInterval = 300;        // value used by Hue bridge
            rq.maxInterval = 300;        // value used by Hue bridge
            rq.reportableChange8bit = 0; // value used by Hue bridge
        }
        else if (sensor && sensor->modelId().startsWith(QLatin1String("ROM00"))) // Hue smart button
        {
            rq.minInterval = 900;        // value used by Hue bridge
            rq.maxInterval = 900;        // value used by Hue bridge
            rq.reportableChange8bit = 2; // value used by Hue bridge
        }
        else if (sensor && sensor->modelId().startsWith(QLatin1String("Z3-1BRL"))) // Lutron Aurora Friends-of-Hue dimmer switch
        {
            rq.minInterval = 900;        // value used by Hue bridge
            rq.maxInterval = 900;        // value used by Hue bridge
            rq.reportableChange8bit = 4; // value used by Hue bridge
        }
        else if (sensor && (sensor->modelId() == QLatin1String("eTRV0100") || // Danfoss Ally
                            sensor->modelId() == QLatin1String("TRV001") ||   // Hive TRV
                            sensor->modelId() == QLatin1String("0x8020") ||   // Danfoss RT24V Display thermostat
                            sensor->modelId() == QLatin1String("0x8021") ||   // Danfoss RT24V Display thermostat with floor sensor
                            sensor->modelId() == QLatin1String("0x8030") ||   // Danfoss RTbattery Display thermostat
                            sensor->modelId() == QLatin1String("0x8031") ||   // Danfoss RTbattery Display thermostat with infrared
                            sensor->modelId() == QLatin1String("0x8034") ||   // Danfoss RTbattery Dial thermostat
                            sensor->modelId() == QLatin1String("0x8035")))    // Danfoss RTbattery Dial thermostat with infrared
        {
            rq.minInterval = 3600;         // Vendor defaults
            rq.maxInterval = 43200;        // Vendor defaults
            rq.reportableChange8bit = 2;   // Vendor defaults
        }
        else if (sensor && (sensor->modelId().startsWith(QLatin1String("ED-1001")) || // EcoDim switches
                            sensor->modelId().startsWith(QLatin1String("45127")) ||   // Namron switches
                            sensor->modelId().startsWith(QLatin1String("FNB56-"))))   // Feibit devices
        {
            rq.minInterval = 3600;
            rq.maxInterval = 43200;
            rq.reportableChange8bit = 1;
        }
        else if (sensor && (sensor->modelId() == QLatin1String("HG06323") || // LIDL
                            sensor->modelId() == QLatin1String("lumi.sensor_magnet.agl02"))) // Xiaomi Aqara T1 open/close sensor MCCGQ12LM
        {
            rq.minInterval = 7200;
            rq.maxInterval = 7200;
            rq.reportableChange8bit = 1;
        }
        else if (sensor && (sensor->manufacturer().startsWith(QLatin1String("Climax")) ||
                            sensor->modelId().startsWith(QLatin1String("902010/23"))))
        {
            rq.attributeId = 0x0035; // battery alarm mask
            rq.dataType = deCONZ::Zcl8BitBitMap;
            rq.minInterval = 300;
            rq.maxInterval = 1800;
            rq.reportableChange8bit = 0xFF;
        }
        else if (sensor && (sensor->modelId() == QLatin1String("Motion Sensor-A") ||
                            sensor->modelId() == QLatin1String("tagv4") ||
                            sensor->modelId() == QLatin1String("motionv4") ||
                            sensor->modelId() == QLatin1String("moisturev4") ||
                            sensor->modelId() == QLatin1String("multiv4") ||
                            sensor->modelId() == QLatin1String("RFDL-ZB-MS") ||
                            sensor->modelId() == QLatin1String("SZ-DWS04") ||
                            sensor->modelId() == QLatin1String("Zen-01") ||
                            sensor->modelId() == QLatin1String("Bell") ||
                            sensor->modelId() == QLatin1String("ISW-ZPR1-WP13") ||
                            sensor->modelId() == QLatin1String("SLT2") ||
                            sensor->modelId() == QLatin1String("TS0202") || // Tuya sensor
                            sensor->modelId() == QLatin1String("3AFE14010402000D") || // Konke presence sensor
                            sensor->modelId() == QLatin1String("3AFE28010402000D") || // Konke presence sensor
                            sensor->modelId().startsWith(QLatin1String("GZ-PIR02")) ||          // Sercomm motion sensor
                            sensor->modelId().startsWith(QLatin1String("SZ-WTD02N_CAR")) ||     // Sercomm water sensor
                            sensor->modelId().startsWith(QLatin1String("3300")) ||          // Centralite contatc sensor
                            sensor->modelId().startsWith(QLatin1String("3315")) ||
                            sensor->modelId().startsWith(QLatin1String("3157100")) ||
                            sensor->modelId().startsWith(QLatin1String("4655BC0"))))
        {
            rq.attributeId = 0x0020;   // battery voltage
            rq.minInterval = 3600;
            rq.maxInterval = 3600;
            rq.reportableChange8bit = 0;
        }
        else if (sensor && (sensor->modelId().startsWith(QLatin1String("Lightify Switch Mini")) ||  // Osram 3 button remote
                            sensor->modelId().startsWith(QLatin1String("Switch 4x EU-LIGHTIFY")) || // Osram 4 button remote
                            sensor->modelId().startsWith(QLatin1String("Switch 4x-LIGHTIFY")) || // Osram 4 button remote
                            sensor->modelId().startsWith(QLatin1String("Switch-LIGHTIFY"))) ) // Osram 4 button remote
        {
            rq.attributeId = 0x0020;
            rq.minInterval = 21600;
            rq.maxInterval = 21600;
            rq.reportableChange8bit = 0;
        }
        else if (sensor && (sensor->modelId().startsWith(QLatin1String("AQSZB-1")) ||         // Develco air quality sensor
                            sensor->modelId().startsWith(QLatin1String("SMSZB-1")) ||         // Develco smoke sensor
                            sensor->modelId().startsWith(QLatin1String("HESZB-1")) ||         // Develco heat sensor
                            sensor->modelId().startsWith(QLatin1String("MOSZB-1")) ||         // Develco motion sensor
                            sensor->modelId().startsWith(QLatin1String("WISZB-1")) ||         // Develco window sensor
                            sensor->modelId().startsWith(QLatin1String("FLSZB-1")) ||         // Develco water leak sensor
                            sensor->modelId().startsWith(QLatin1String("SIRZB-1")) ||         // Develco siren
                            sensor->modelId().startsWith(QLatin1String("HMSZB-1")) ||         // Develco temp/hum sensor
                            sensor->modelId().startsWith(QLatin1String("ZHMS101")) ||         // Wattle (Develco) magnetic sensor
                            sensor->modelId().startsWith(QLatin1String("MotionSensor51AU")))) // Aurora (Develco) motion sensor
        {
            rq.attributeId = 0x0020;   // battery voltage
            rq.minInterval = 43200;    // according to technical manual
            rq.maxInterval = 43200;    // according to technical manual
            rq.reportableChange8bit = 0;
        }
        else if (sensor && sensor->manufacturer() == QLatin1String("Samjin"))
        {
            // https://github.com/SmartThingsCommunity/SmartThingsPublic/blob/master/devicetypes/smartthings/smartsense-multi-sensor.src/smartsense-multi-sensor.groovy
            rq.minInterval = 30;
            rq.maxInterval = 21600;
            rq.reportableChange8bit = 10;
        }
        else
        {
            rq.minInterval = 300;
            rq.maxInterval = 60 * 45;
            rq.reportableChange8bit = 1;
        }

        // add values if not already present
        deCONZ::NumericUnion dummy;
        dummy.u64 = 0;
        if (bt.restNode->getZclValue(POWER_CONFIGURATION_CLUSTER_ID, rq.attributeId, bt.binding.srcEndpoint).attributeId != rq.attributeId)
        {
            bt.restNode->setZclValue(NodeValue::UpdateInvalid, bt.binding.srcEndpoint, POWER_CONFIGURATION_CLUSTER_ID, rq.attributeId, dummy);
        }

        NodeValue &val = bt.restNode->getZclValue(POWER_CONFIGURATION_CLUSTER_ID, rq.attributeId, bt.binding.srcEndpoint);

        if (val.timestampLastReport.isValid() && (val.timestampLastReport.secsTo(now) < val.maxInterval * 1.5))
        {
            return false;
        }

        return sendConfigureReportingRequest(bt, {rq});
    }
    else if (bt.binding.clusterId == ONOFF_CLUSTER_ID)
    {
        rq.dataType = deCONZ::ZclBoolean;
        rq.attributeId = 0x0000; // on/off

        if (existDevicesWithVendorCodeForMacPrefix(bt.restNode->address(), VENDOR_DDEL))
        {
            rq.minInterval = 5;
            rq.maxInterval = 180;
        }
        else if (existDevicesWithVendorCodeForMacPrefix(bt.restNode->address(), VENDOR_XAL) ||
                 bt.restNode->node()->nodeDescriptor().manufacturerCode() == VENDOR_XAL)
        {
            rq.minInterval = 5;
            rq.maxInterval = 3600;
        }
        else if (manufacturerCode == VENDOR_IKEA)
        {
            // IKEA gateway uses min = 0, max = 0
            // Instead here we use relaxed settings to not stress the network and device.
            rq.minInterval = 1;
            rq.maxInterval = 1800;
        }
        else // default configuration
        {
            rq.minInterval = 1;
            rq.maxInterval = 300;
        }
        return sendConfigureReportingRequest(bt, {rq});
    }
    else if (bt.binding.clusterId == METERING_CLUSTER_ID)
    {
        Sensor *sensor = dynamic_cast<Sensor *>(bt.restNode);

        rq.dataType = deCONZ::Zcl48BitUint;
        rq.attributeId = 0x0000; // Curent Summation Delivered
        rq.minInterval = 1;
        rq.maxInterval = 300;
        if (sensor && (sensor->modelId() == QLatin1String("SmartPlug") ||      // Heiman
                       sensor->modelId() == QLatin1String("SKHMP30-I1") ||     // GS smart plug
                       sensor->modelId().startsWith(QLatin1String("E13-")) ||  // Sengled PAR38 Bulbs
                       sensor->modelId() == QLatin1String("Connected socket outlet"))) // Niko smart socket
        {
            rq.reportableChange48bit = 10; // 0.001 kWh (1 Wh)
        }
        else if (sensor && (sensor->modelId() == QLatin1String("SZ-ESW01-AU"))) // Sercomm / Telstra smart plug
        {
            rq.reportableChange48bit = 1000; // 0.001 kWh (1 Wh)
        }
        else if (sensor && (sensor->modelId().startsWith(QLatin1String("ROB_200")) ||            // ROBB Smarrt micro dimmer
                            sensor->modelId().startsWith(QLatin1String("Micro Smart Dimmer")) || // Sunricher Micro Smart Dimmer
                            sensor->modelId().startsWith(QLatin1String("SPW35Z"))))              // RT-RK OBLO SPW35ZD0 smart plug
        {
            rq.reportableChange48bit = 3600; // 0.001 kWh (1 Wh)
        }
        else
        {
            rq.reportableChange48bit = 1; // 0.001 kWh (1 Wh)
        }

        ConfigureReportingRequest rq2;
        rq2.dataType = deCONZ::Zcl24BitInt;
        rq2.attributeId = 0x0400; // Instantaneous Demand
        rq2.minInterval = 1;
        rq2.maxInterval = 300;
        if (sensor && (sensor->modelId() == QLatin1String("SmartPlug") || // Heiman
                       sensor->modelId() == QLatin1String("902010/25") || // Bitron
                       sensor->modelId() == QLatin1String("SKHMP30-I1") || // GS smart plug
                       sensor->modelId() == QLatin1String("160-01")))     // Plugwise smart plug
        {
            rq2.reportableChange24bit = 10; // 1 W
        }
        else if (sensor && (sensor->modelId() == QLatin1String("SZ-ESW01-AU"))) // Sercomm / Telstra smart plug
        {
            rq2.reportableChange24bit = 1000; // 1 W
        }
        else
        {
            rq2.reportableChange24bit = 1; // 1 W
        }

        return sendConfigureReportingRequest(bt, {rq, rq2});
    }
    else if (bt.binding.clusterId == ELECTRICAL_MEASUREMENT_CLUSTER_ID)
    {
        Sensor *sensor = dynamic_cast<Sensor *>(bt.restNode);

        rq.dataType = deCONZ::Zcl16BitInt;
        rq.attributeId = 0x050B; // Active power
        rq.minInterval = 1;
        rq.maxInterval = 300;
        if (sensor && (sensor->modelId() == QLatin1String("SmartPlug") ||   // Heiman
                       sensor->modelId() == QLatin1String("SKHMP30-I1") ||  // GS smart plug
                       sensor->modelId() == QLatin1String("SZ-ESW01-AU") || // Sercomm / Telstra smart plug
                       sensor->modelId() == QLatin1String("Connected socket outlet") || // Niko smart socket
                       sensor->modelId().startsWith(QLatin1String("ROB_200")) || // ROBB Smarrt micro dimmer
                       sensor->modelId().startsWith(QLatin1String("Micro Smart Dimmer")) || // Sunricher Micro Smart Dimmer
                       sensor->modelId().startsWith(QLatin1String("lumi.plug.maeu")) || // Xiaomi Aqara ZB3.0 smart plug
                       sensor->modelId().startsWith(QLatin1String("lumi.switch.b1naus01")))) // Xiaomi ZB3.0 Smart Wall Switch
        {
            rq.reportableChange16bit = 10; // 1 W
        }
        else
        {
            rq.reportableChange16bit = 1; // 1 W
        }

        ConfigureReportingRequest rq2;
        rq2.dataType = deCONZ::Zcl16BitUint;
        rq2.attributeId = 0x0505; // RMS Voltage
        rq2.minInterval = 1;
        rq2.maxInterval = 300;
        if (sensor && (sensor->modelId() == QLatin1String("SmartPlug") ||       // Heiman
                       sensor->modelId() == QLatin1String("PoP") ||       // Apex Smart Plug
                       sensor->modelId() == QLatin1String("SKHMP30-I1") ||      // GS smart plug
                       sensor->modelId() == QLatin1String("SMRZB-1") || // Develco smart cable
                       sensor->modelId().startsWith(QLatin1String("SPLZB-1")))) // Develco smart plug
        {
            rq2.reportableChange16bit = 100; // 1 V
        }
        else if (sensor && sensor->modelId() == QLatin1String("SZ-ESW01-AU")) // Sercomm / Telstra smart plug
        {
            rq2.reportableChange16bit = 125; // 1 V
        }
        else if (sensor && (sensor->modelId().startsWith(QLatin1String("ROB_200")) || // ROBB Smarrt micro dimmer
                            sensor->modelId().startsWith(QLatin1String("Micro Smart Dimmer")) || // Sunricher Micro Smart Dimmer
                            sensor->modelId() == QLatin1String("Connected socket outlet") || // Niko smart socket
                            sensor->modelId().startsWith(QLatin1String("TH112")))) // Sinope Thermostats
        {
            rq2.reportableChange16bit = 10; // 1 V
        }
        else
        {
            rq2.reportableChange16bit = 1; // 1 V
        }

        ConfigureReportingRequest rq3;
        rq3.dataType = deCONZ::Zcl16BitUint;
        rq3.attributeId = 0x0508; // RMS Current
        rq3.minInterval = 1;
        rq3.maxInterval = 300;
        if (sensor && (sensor->modelId() == QLatin1String("SP 120") ||           // innr
                       sensor->modelId() == QLatin1String("PoP") ||           // Apex Smart Plug
                       sensor->modelId() == QLatin1String("DoubleSocket50AU") || // Aurora
                       sensor->modelId().startsWith(QLatin1String("SPLZB-1")) || // Develco smart plug
                       sensor->modelId() == QLatin1String("SZ-ESW01-AU") ||      // Sercomm / Telstra smart plug
                       sensor->modelId() == QLatin1String("Connected socket outlet") || // Niko smart socket
                       sensor->modelId() == QLatin1String("SMRZB-1") || // Develco smart cable
                       sensor->modelId() == QLatin1String("TS0121")))                   // Tuya / Blitzwolf
        {
            rq3.reportableChange16bit = 100; // 0.1 A
        }
        else if (sensor && (sensor->modelId() == QLatin1String("SmartPlug") ||        // Heiman
                            sensor->modelId().startsWith(QLatin1String("EMIZB-1")) || // Develco EMI
                            sensor->modelId() == QLatin1String("SKHMP30-I1") ||       // GS smart plug
                            sensor->modelId().startsWith(QLatin1String("SPW35Z")) ||  // RT-RK OBLO SPW35ZD0 smart plug
                            sensor->modelId() == QLatin1String("TH1300ZB")))          // Sinope thermostat
        {
            rq3.reportableChange16bit = 10; // 0.1 A
        }
        else
        {
            rq3.reportableChange16bit = 1; // 0.1 A
        }
        
        if (sensor && sensor->modelId() == QLatin1String("TH1300ZB"))
        {
            ConfigureReportingRequest rq4;
            rq4.dataType = deCONZ::Zcl16BitUint;
            rq4.attributeId = 0x050f; // Apparent power
            rq4.minInterval = 1;
            rq4.maxInterval = 300;
            rq4.reportableChange16bit = 100; // 0.1 W
            
            return sendConfigureReportingRequest(bt, {rq2, rq3, rq4});
        }

        return sendConfigureReportingRequest(bt, {rq, rq2, rq3});
    }
    else if (bt.binding.clusterId == LEVEL_CLUSTER_ID)
    {
        rq.dataType = deCONZ::Zcl8BitUint;
        rq.attributeId = 0x0000; // current level

        if (existDevicesWithVendorCodeForMacPrefix(bt.restNode->address(), VENDOR_DDEL))
        {
            rq.minInterval = 5;
            rq.maxInterval = 180;
            rq.reportableChange8bit = 5;
        }
        else if (manufacturerCode ==  VENDOR_IKEA)
        {
            // IKEA gateway uses min = 1, max = 0, change = 0
            // Instead here we use relaxed settings to not stress the network and device.
            rq.minInterval = 5;
            rq.maxInterval = 1800;
            rq.reportableChange8bit = 1;
        }
        else // default configuration
        {
            rq.minInterval = 1;
            rq.maxInterval = 300;
            rq.reportableChange8bit = 1;
        }
        return sendConfigureReportingRequest(bt, {rq});
    }
    else if (bt.binding.clusterId == WINDOW_COVERING_CLUSTER_ID)
    {
        rq.dataType = deCONZ::Zcl8BitUint;
        rq.attributeId = 0x0008; // Current Position Lift Percentage
        rq.minInterval = 1;
        rq.maxInterval = 300;
        rq.reportableChange8bit = 1;

        return sendConfigureReportingRequest(bt, {rq});
    }
    // Danalock support
    else if (bt.binding.clusterId == DOOR_LOCK_CLUSTER_ID)
    {
        rq.dataType = deCONZ::Zcl8BitEnum;;
        rq.attributeId = 0x0000; // Current Lock Position
        rq.minInterval = 1;
        rq.maxInterval = 300;
        //rq.reportableChange8bit = 1;

        return sendConfigureReportingRequest(bt, {rq});
    }
    else if (bt.binding.clusterId == FAN_CONTROL_CLUSTER_ID)
    {
        rq.dataType = deCONZ::Zcl8BitEnum;
        rq.attributeId = 0x0000; // fan speed
        rq.minInterval = 1;
        rq.maxInterval = 300;

        return sendConfigureReportingRequest(bt, {rq});
    }
    else if (bt.binding.clusterId == COLOR_CLUSTER_ID)
    {
        rq.dataType = deCONZ::Zcl16BitUint;
        rq.attributeId = 0x0007; // color temperature
        rq.minInterval = 1;
        rq.maxInterval = 300;
        rq.reportableChange16bit = 1;

        ConfigureReportingRequest rq2;
        rq2.dataType = deCONZ::Zcl16BitUint;
        rq2.attributeId = 0x0003; // colorX
        rq2.minInterval = 1;
        rq2.maxInterval = 300;
        rq2.reportableChange16bit = 10;

        ConfigureReportingRequest rq3;
        rq3.dataType = deCONZ::Zcl16BitUint;
        rq3.attributeId = 0x0004; // colorY
        rq3.minInterval = 1;
        rq3.maxInterval = 300;
        rq3.reportableChange16bit = 10;

        ConfigureReportingRequest rq4;
        rq4.dataType = deCONZ::Zcl8BitEnum;
        rq4.attributeId = 0x0008; // color mode
        rq4.minInterval = 1;
        rq4.maxInterval = 300;

        if (manufacturerCode == VENDOR_IKEA)
        {
            // IKEA gateway uses all zero values for min, max and change, which results in very rapid reports.
            // Instead here we use relaxed settings to not stress the network and device.
            rq.minInterval = 5;
            rq.maxInterval = 1800;
            rq.reportableChange16bit = 1;
            rq2.minInterval = 5;
            rq2.maxInterval = 1795;
            rq2.reportableChange16bit = 10;
            rq3.minInterval = 5;
            rq3.maxInterval = 1795;
            rq3.reportableChange16bit = 10;
            rq4.minInterval = 1;
            rq4.maxInterval = 1800;

//          TODO re activate. Don't disable for now until more testing is done.
//            const ResourceItem *cap = lightNode ? lightNode->item(RConfigColorCapabilities) : nullptr;

//            if (cap && (cap->toNumber() & 0x0008) == 0) // doesn't support xy --> color temperature light
//            {
//                rq2.minInterval = 0;
//                rq2.maxInterval = 0xffff; // disable reporting
//                rq3.minInterval = 0;
//                rq3.maxInterval = 0xffff; // disable reporting
//            }
        }

        return sendConfigureReportingRequest(bt, {rq, rq2, rq3, rq4});
    }
    else if (bt.binding.clusterId == SAMJIN_CLUSTER_ID)
    {
        Sensor *sensor = dynamic_cast<Sensor*>(bt.restNode);
        if (!sensor)
        {
            return false;
        }

        // based on https://github.com/SmartThingsCommunity/SmartThingsPublic/blob/master/devicetypes/smartthings/smartsense-multi-sensor.src/smartsense-multi-sensor.groovy
        if (sensor->type() == QLatin1String("ZHAVibration"))
        {
            const quint16 manufacturerCode = sensor->manufacturer() == QLatin1String("Samjin") ? VENDOR_SAMJIN
                : sensor->manufacturer() == QLatin1String("SmartThings") ? VENDOR_PHYSICAL : VENDOR_CENTRALITE;
            const quint16 minInterval = manufacturerCode == VENDOR_SAMJIN ? 0 : 1;

            rq.dataType = deCONZ::Zcl8BitBitMap;
            rq.attributeId = 0x0010; // active
            rq.minInterval = manufacturerCode == VENDOR_SAMJIN ? 0 : 10;
            rq.maxInterval = 3600;
            rq.reportableChange8bit = 0xFF;
            rq.manufacturerCode = manufacturerCode;

            ConfigureReportingRequest rq1;
            rq1.dataType = deCONZ::Zcl16BitInt;
            rq1.attributeId = 0x0012; // acceleration x
            rq1.minInterval = minInterval;
            rq1.maxInterval = 3600;
            rq1.reportableChange16bit = 1;
            rq1.manufacturerCode = manufacturerCode;

            ConfigureReportingRequest rq2;
            rq2.dataType = deCONZ::Zcl16BitInt;
            rq2.attributeId = 0x0013; // acceleration y
            rq2.minInterval = minInterval;
            rq2.maxInterval = 3600;
            rq2.reportableChange16bit = 1;
            rq2.manufacturerCode = manufacturerCode;

            ConfigureReportingRequest rq3;
            rq3.dataType = deCONZ::Zcl16BitInt;
            rq3.attributeId = 0x0014; // acceleration z
            rq3.minInterval = minInterval;
            rq3.maxInterval = 3600;
            rq3.reportableChange16bit = 1;
            rq3.manufacturerCode = manufacturerCode;

            return sendConfigureReportingRequest(bt, {rq, rq1, rq2, rq3});
        }
    }
    else if (bt.binding.clusterId == BASIC_CLUSTER_ID && existDevicesWithVendorCodeForMacPrefix(bt.restNode->address(), VENDOR_PHILIPS))
    {
        Sensor *sensor = dynamic_cast<Sensor*>(bt.restNode);
        if (!sensor)
        {
            return false;
        }

        // only process for presence sensor: don't issue configuration for temperature and illuminance sensors
        // TODO check if just used for hue motion sensor or also hue dimmer switch?
        if (sensor->type() != QLatin1String("ZHAPresence"))
        {
            return false;
        }

        deCONZ::NumericUnion dummy;
        dummy.u64 = 0;
        // add usertest value if not already present
        if (bt.restNode->getZclValue(BASIC_CLUSTER_ID, 0x0032, bt.binding.srcEndpoint).attributeId != 0x0032)
        {
            bt.restNode->setZclValue(NodeValue::UpdateInvalid, bt.binding.srcEndpoint, BASIC_CLUSTER_ID, 0x0032, dummy);
        }
        // ledindication value if not already present
        if (bt.restNode->getZclValue(BASIC_CLUSTER_ID, 0x0033, bt.binding.srcEndpoint).attributeId != 0x0033)
        {
            bt.restNode->setZclValue(NodeValue::UpdateInvalid, bt.binding.srcEndpoint, BASIC_CLUSTER_ID, 0x0033, dummy);
        }

        NodeValue &val = bt.restNode->getZclValue(BASIC_CLUSTER_ID, 0x0032, bt.binding.srcEndpoint);

        if (val.timestampLastReport.isValid() && (val.timestampLastReport.secsTo(now) < val.maxInterval * 1.5))
        {
            return false;
        }

        // already configured? wait for report ...
        if (val.timestampLastConfigured.isValid() && (val.timestampLastConfigured.secsTo(now) < val.maxInterval * 1.5))
        {
            return false;
        }

        rq.dataType = deCONZ::ZclBoolean;
        rq.attributeId = 0x0032; // usertest
        rq.minInterval = 5;   // value used by Hue bridge
        rq.maxInterval = 7200;   // value used by Hue bridge
        rq.manufacturerCode = VENDOR_PHILIPS;

        ConfigureReportingRequest rq2;
        rq2 = ConfigureReportingRequest();
        rq2.dataType = deCONZ::ZclBoolean;
        rq2.attributeId = 0x0033; // ledindication
        rq2.minInterval = 5; // value used by Hue bridge
        rq2.maxInterval = 7200; // value used by Hue bridge
        rq2.manufacturerCode = VENDOR_PHILIPS;

        return sendConfigureReportingRequest(bt, {rq, rq2});
    }
    else if (bt.binding.clusterId == BASIC_CLUSTER_ID && manufacturerCode == VENDOR_IKEA && lightNode)
    {
        deCONZ::NumericUnion dummy;
        dummy.u64 = 0;
        // 'sw build id' value if not already present
        if (bt.restNode->getZclValue(BASIC_CLUSTER_ID, 0x4000, bt.binding.srcEndpoint).attributeId != 0x4000)
        {
            bt.restNode->setZclValue(NodeValue::UpdateInvalid, bt.binding.srcEndpoint, BASIC_CLUSTER_ID, 0x4000, dummy);
        }

        NodeValue &val = bt.restNode->getZclValue(BASIC_CLUSTER_ID, 0x4000, bt.binding.srcEndpoint);

        if (val.timestampLastReport.isValid() && (val.timestampLastReport.secsTo(now) > val.maxInterval * 1.5))
        {
            return false; // reporting this attribute might be already disabled
        }

        // already configured? wait for report ...
        if (val.timestampLastConfigured.isValid() && (val.timestampLastConfigured.secsTo(now) < val.maxInterval * 1.5))
        {
            return false;
        }

        rq.dataType = deCONZ::ZclCharacterString;
        rq.attributeId = 0x4000; // sw build id
        rq.minInterval = 0;   // value used by IKEA gateway
        rq.maxInterval = 0xffff; // disable reporting to prevent group casts

        return sendConfigureReportingRequest(bt, {rq});
    }
    else if (bt.binding.clusterId == BASIC_CLUSTER_ID && manufacturerCode == VENDOR_MUELLER && lightNode)
    {
        rq.dataType = deCONZ::Zcl8BitUint;
        rq.attributeId = 0x4005; // Mueller special scene
        rq.minInterval = 1;
        rq.maxInterval = 300;
        rq.reportableChange8bit = 1;
        rq.manufacturerCode = VENDOR_MUELLER;

        return sendConfigureReportingRequest(bt, {rq});
    }
    else if (bt.binding.clusterId == VENDOR_CLUSTER_ID)
    {
        Sensor *sensor = dynamic_cast<Sensor *>(bt.restNode);

        if (sensor && (sensor->modelId().startsWith(QLatin1String("RWL02")) || // Hue dimmer switch
                       sensor->modelId().startsWith(QLatin1String("ROM00")) || // Hue smart button
                       sensor->modelId().startsWith(QLatin1String("Z3-1BRL")))) // Lutron Aurora Friends-of-Hue dimmer switch
        {
            deCONZ::NumericUnion val;
            val.u64 = 0;

            // mark button event binding as resolved
            sensor->setZclValue(NodeValue::UpdateByZclReport, bt.binding.srcEndpoint, VENDOR_CLUSTER_ID, 0x0000, val);
            NodeValue &val2 = bt.restNode->getZclValue(VENDOR_CLUSTER_ID, 0x0000, bt.binding.srcEndpoint);
            if (val2.maxInterval == 0)
            {
                val2.maxInterval = 60 * 60 * 8; // prevent further check for 8 hours
            }
        }
        else if (sensor && sensor->modelId() == QLatin1String("de_spect")) // dresden elektronik spectral sensor
        {
            rq.dataType = deCONZ::Zcl8BitUint;
            rq.attributeId = 0x0000; // sensor enabled
            rq.minInterval = 1;
            rq.maxInterval = 120;
            rq.reportableChange8bit = 1;

            ConfigureReportingRequest rq2;
            rq2 = ConfigureReportingRequest();
            rq2.dataType = deCONZ::Zcl16BitUint;
            rq2.attributeId = 0x0001; // spectral x
            rq2.minInterval = 1;
            rq2.maxInterval = 300;
            rq2.reportableChange16bit = 200;

            ConfigureReportingRequest rq3;
            rq3 = ConfigureReportingRequest();
            rq3.dataType = deCONZ::Zcl16BitUint;
            rq3.attributeId = 0x0002; // spectral x
            rq3.minInterval = 1;
            rq3.maxInterval = 300;
            rq3.reportableChange16bit = 200;

            ConfigureReportingRequest rq4;
            rq4 = ConfigureReportingRequest();
            rq4.dataType = deCONZ::Zcl16BitUint;
            rq4.attributeId = 0x0003; // spectral x
            rq4.minInterval = 1;
            rq4.maxInterval = 300;
            rq4.reportableChange16bit = 200;

            return sendConfigureReportingRequest(bt, {rq, rq2, rq3, rq4});
        }
    }
    else if (bt.binding.clusterId == 0xFC03)    // Develco specific -> VOC Management
    {
        Sensor *sensor = dynamic_cast<Sensor *>(bt.restNode);

        if (sensor && sensor->modelId() == QLatin1String("AQSZB-110")) // Develco air quality sensor
        {
            rq.dataType = deCONZ::Zcl16BitUint;
            rq.attributeId = 0x0000;       // Measured value
            rq.minInterval = 60;
            rq.maxInterval = 600;
            rq.reportableChange16bit = 10; // According to technical manual

            return sendConfigureReportingRequest(bt, {rq});
        }
    }
    return false;
}

/*! Creates binding for attribute reporting to gateway node. */
void DeRestPluginPrivate::checkLightBindingsForAttributeReporting(LightNode *lightNode)
{
    if (!apsCtrl || !lightNode || !lightNode->address().hasExt())
    {
        return;
    }

    // prevent binding action if otau was busy recently
    if (otauLastBusyTimeDelta() < OTA_LOW_PRIORITY_TIME)
    {
        if (lightNode->modelId().startsWith(QLatin1String("FLS-")))
        {
            DBG_Printf(DBG_INFO, "don't check binding for attribute reporting of %s (otau busy)\n", qPrintable(lightNode->name()));
            return;
        }
    }

    BindingTask::Action action = BindingTask::ActionUnbind;

    // whitelist
    if (gwReportingEnabled)
    {
        action = BindingTask::ActionBind;
        if (lightNode->modelId().startsWith(QLatin1String("FLS-NB")))
        {
        }
        else if (lightNode->manufacturer() == QLatin1String("OSRAM"))
        {
        }
        else if (lightNode->manufacturer() == QLatin1String("LEDVANCE"))
        {
        }
        else if (lightNode->manufacturerCode() == VENDOR_JASCO)
        {
        }
        else if (lightNode->manufacturerCode() == VENDOR_UBISYS)
        {
        }
        // Danalock support
        else if (lightNode->manufacturerCode() == VENDOR_DANALOCK)
        {
            DBG_Printf(DBG_INFO, "Binding DanaLock\n");
        }
        // Schlage support
        else if (lightNode->manufacturerCode() == VENDOR_SCHLAGE)
        {
            DBG_Printf(DBG_INFO, "Binding Schlage\n");
        }
        else if (lightNode->manufacturerCode() == VENDOR_IKEA)
        {
        }
        else if (lightNode->manufacturerCode() == VENDOR_EMBER)
        {
        }
        else if (lightNode->manufacturerCode() == VENDOR_LGE)
        {
        }
        else if (lightNode->manufacturerCode() == VENDOR_MUELLER)
        {
        }
        else if (lightNode->manufacturerCode() == VENDOR_KEEN_HOME)
        {
        }
        else if (lightNode->manufacturerCode() == VENDOR_SUNRICHER)
        {
        }
        else if (lightNode->manufacturerCode() == VENDOR_XAL)
        {
        }
        else if (lightNode->manufacturerCode() == VENDOR_SINOPE)
        {
        }
        else if (lightNode->manufacturerCode() == VENDOR_OWON)
        {
        }
        else if (lightNode->manufacturerCode() == VENDOR_XIAOMI)
        {
        }
        else if (lightNode->manufacturerCode() == VENDOR_STELPRO)
        {
        }
<<<<<<< HEAD
        else if (lightNode->manufacturerCode() == VENDOR_OWON)
=======
        else if (lightNode->manufacturerCode() == VENDOR_DATEK)
>>>>>>> e687221f
        {
        }
        else if (lightNode->modelId().startsWith(QLatin1String("SP ")))
        {
        }
        else if (lightNode->manufacturer().startsWith(QLatin1String("Climax")))
        {
        }
        else if (lightNode->manufacturer().startsWith(QLatin1String("Bitron")))
        {
        }
        else if (lightNode->modelId() == QLatin1String("NL08-0800")) // Nanoleaf Ivy
        {
        }
        else if (lightNode->modelId().startsWith(QLatin1String("ICZB-"))) // iCasa Dimmer and Switch
        {
        }
        else if (lightNode->manufacturer().startsWith(QLatin1String("Develco"))) // Develco devices
        {
        }
        else if (lightNode->modelId().startsWith(QLatin1String("RICI01"))) // LifeControl smart plug
        {
        }
        else if (lightNode->modelId() == QLatin1String("SPLZB-131"))
        {
        }
        else if (lightNode->manufacturer() == QLatin1String("Computime")) //Hive
        {
        }
        else if (lightNode->manufacturer() == QString("欧瑞博") || lightNode->manufacturer() == QLatin1String("ORVIBO"))
        {
        }
        else if (lightNode->manufacturerCode() == VENDOR_LEGRAND) // Legrand switch and plug
        {
        }
        else if (lightNode->manufacturerCode() == VENDOR_NETVOX) // Netvox smart plug
        {
        }
        else if (lightNode->manufacturer() == QLatin1String("ptvo.info"))
        {
        }
        else if (lightNode->manufacturer() == QLatin1String("DIYRUZ"))
        {
        }
        else if (lightNode->manufacturer() == QLatin1String("Immax"))
        {
        }
        else if (lightNode->manufacturer().startsWith(QLatin1String("EcoDim")))
        {
        }
        else if (lightNode->manufacturer().startsWith(QLatin1String("ROBB smarrt")))
        {
        }
        else if (lightNode->manufacturer().startsWith(QLatin1String("Feibit")))
        {
        }
        else if (lightNode->manufacturer() == QLatin1String("sengled"))
        {
        }
        else if (lightNode->manufacturer() == QLatin1String("LDS"))
        {
        }
        else if (lightNode->manufacturer() == QLatin1String("Vimar"))
        {
        }
        else if (lightNode->manufacturer() == QLatin1String("Sercomm Corp."))
        {
        }
        else if (lightNode->manufacturer() == QLatin1String("Kwikset"))
        {
        }
        else if (lightNode->manufacturerCode() == VENDOR_YALE)
        {
        }
        else if (lightNode->manufacturer() == QLatin1String("NIKO NV"))
        {
        }
        else if (lightNode->manufacturerCode() == VENDOR_AXIS || lightNode->manufacturerCode() == VENDOR_MMB) // Axis shade
        {
        }
        else if (lightNode->manufacturer() == QLatin1String("Sunricher"))
        {
        }
        else
        {
            return;
        }
    }
    else
    {
        return;
    }

    QList<deCONZ::ZclCluster>::const_iterator i = lightNode->haEndpoint().inClusters().begin();
    QList<deCONZ::ZclCluster>::const_iterator end = lightNode->haEndpoint().inClusters().end();

    int tasksAdded = 0;
    QDateTime now = QDateTime::currentDateTime();

    for (; i != end; ++i)
    {
        switch (i->id())
        {
        case BASIC_CLUSTER_ID:
        case ONOFF_CLUSTER_ID:
        case LEVEL_CLUSTER_ID:
        case COLOR_CLUSTER_ID:
        case WINDOW_COVERING_CLUSTER_ID:
        // Danalock support
        case DOOR_LOCK_CLUSTER_ID:
        case IAS_ZONE_CLUSTER_ID:
        case FAN_CONTROL_CLUSTER_ID:
        {
            bool bindingExists = false;
            for (const NodeValue &val : lightNode->zclValues())
            {
                if (val.clusterId != i->id())
                {
                    continue;
                }

                quint16 maxInterval = val.maxInterval > 0 && val.maxInterval < 65535 ? val.maxInterval : (10 * 60);

                if (val.timestampLastReport.isValid() && val.timestampLastReport.secsTo(now) < (maxInterval * 1.2))
                {
                    bindingExists = true;
                    break;
                }

                if (val.timestampLastConfigured.isValid())
                {
                    bindingExists = true;
                    break;
                }
            }

            // only IKEA lights should report basic cluster attributes
            if (lightNode->manufacturerCode() != VENDOR_IKEA && i->id() == BASIC_CLUSTER_ID)
            {
                continue;
            }

            BindingTask bt;
            if (existDevicesWithVendorCodeForMacPrefix(lightNode->address(), VENDOR_DDEL))
            {
                bt.state = BindingTask::StateCheck;
            }
            else
            {
                bt.state = BindingTask::StateIdle;
            }
            bt.action = action;
            bt.restNode = lightNode;
            Binding &bnd = bt.binding;
            bnd.srcAddress = lightNode->address().ext();
            bnd.dstAddrMode = deCONZ::ApsExtAddress;
            bnd.srcEndpoint = lightNode->haEndpoint().endpoint();
            bnd.clusterId = i->id();
            bnd.dstAddress.ext = apsCtrl->getParameter(deCONZ::ParamMacAddress);
            bnd.dstEndpoint = endpoint();

            if (bnd.dstEndpoint > 0) // valid gateway endpoint?
            {
                if (bindingExists)
                {
                    DBG_Printf(DBG_INFO, "binding for cluster 0x%04X of 0x%016llX exists (verified by reporting)\n", i->id(), lightNode->address().ext());
                    sendConfigureReportingRequest(bt);
                }
                else
                {
                    DBG_Printf(DBG_INFO_L2, "create binding for attribute reporting of cluster 0x%04X\n", i->id());
                    queueBindingTask(bt);
                    tasksAdded++;
                }
            }
        }
            break;

        default:
            break;
        }
    }

    if (tasksAdded == 0)
    {
        return;
    }

    if (existDevicesWithVendorCodeForMacPrefix(lightNode->address(), VENDOR_DDEL) || lightNode->manufacturerCode() == VENDOR_XAL)
    {
        lightNode->enableRead(READ_BINDING_TABLE);
        lightNode->setNextReadTime(READ_BINDING_TABLE, queryTime);
        queryTime = queryTime.addSecs(5);
        Q_Q(DeRestPlugin);
        q->startZclAttributeTimer(1000);
    }

    if (!bindingTimer->isActive())
    {
        bindingTimer->start();
    }
}


/*! Creates binding for attribute reporting to gateway node.
    \return true - when a binding request got queued.
 */
bool DeRestPluginPrivate::checkSensorBindingsForAttributeReporting(Sensor *sensor)
{
    if (!apsCtrl || !sensor || !sensor->address().hasExt() || !sensor->node() || !sensor->toBool(RConfigReachable))
    {
        return false;
    }

    if (searchSensorsState != SearchSensorsActive &&
        idleTotalCounter < (IDLE_READ_LIMIT + (60 * 15))) // wait for some input before fire bindings
    {
        return false;
    }

    if (sensor->node()->nodeDescriptor().isNull())
    {
        // Whitelist sensors which don't seem to have a valid node descriptor.
        // This is a workaround currently only required for Develco smoke sensor
        // and potentially Bosch motion sensor
        if (sensor->modelId().startsWith(QLatin1String("SMSZB-1")) ||     // Develco smoke sensor
            sensor->modelId().startsWith(QLatin1String("EMIZB-1")) ||     // Develco EMI Norwegian HAN
            sensor->modelId().startsWith(QLatin1String("ISW-ZPR1-WP13"))) // Bosch motion sensor
        {
        }
        else
        {
            return false;
        }
    }

    if (sensor->deletedState() != Sensor::StateNormal)
    {
        return false;
    }

    bool deviceSupported = false;
    // whitelist
        // Climax
    if (sensor->modelId().startsWith(QLatin1String("LM_")) ||
        sensor->modelId().startsWith(QLatin1String("LMHT_")) ||
        sensor->modelId().startsWith(QLatin1String("IR_")) ||
        sensor->modelId().startsWith(QLatin1String("DC_")) ||
        sensor->modelId().startsWith(QLatin1String("PSMD_")) ||
        sensor->modelId().startsWith(QLatin1String("PSMP5_")) ||
        sensor->modelId().startsWith(QLatin1String("PCM_")) ||
        // CentraLite
        sensor->modelId().startsWith(QLatin1String("Motion Sensor-A")) ||
        sensor->modelId().startsWith(QLatin1String("3300")) ||
        sensor->modelId().startsWith(QLatin1String("332")) ||
        sensor->modelId().startsWith(QLatin1String("3200-Sgb")) ||
        sensor->modelId() == QLatin1String("3200-de") ||
        sensor->modelId().startsWith(QLatin1String("3305-S")) ||
        sensor->modelId().startsWith(QLatin1String("3315")) ||
        sensor->modelId().startsWith(QLatin1String("3320-L")) ||
        sensor->modelId().startsWith(QLatin1String("3323")) ||
        sensor->modelId().startsWith(QLatin1String("3326-L")) ||
        sensor->modelId().startsWith(QLatin1String("3157100")) ||
        // dresden elektronik
        (sensor->manufacturer() == QLatin1String("dresden elektronik") && sensor->modelId() == QLatin1String("de_spect")) ||
        // GE
        (sensor->manufacturer() == QLatin1String("Jasco Products") && sensor->modelId() == QLatin1String("45856")) ||
        // NYCE
        sensor->modelId() == QLatin1String("3011") ||
        sensor->modelId() == QLatin1String("3014") ||
        sensor->modelId() == QLatin1String("3041") ||
        sensor->modelId() == QLatin1String("3043") ||
        // Philips
        sensor->modelId().startsWith(QLatin1String("SML00")) ||
        sensor->modelId().startsWith(QLatin1String("RWL02")) ||
        sensor->modelId().startsWith(QLatin1String("ROM00")) ||
        // Lutron Aurora Friends-of-Hue dimmer switch
        sensor->modelId().startsWith(QLatin1String("Z3-1BRL")) ||
        //Datek
        sensor->modelId().startsWith(QLatin1String("ID Lock 150")) ||
        // Yale
        sensor->modelId() == QLatin1String("YRD226 TSDB") || // TODO : check if necessary
        sensor->modelId() == QLatin1String("YRD226/246 TSDB") || // TODO : check if necessary
        sensor->modelId() == QLatin1String("YRD220/240 TSDB") || // TODO : check if necessary
        sensor->modelId() == QLatin1String("easyCodeTouch_v1") || // TODO : check if necessary
        // ubisys
        sensor->modelId().startsWith(QLatin1String("C4")) ||
        sensor->modelId().startsWith(QLatin1String("D1")) ||
        sensor->modelId().startsWith(QLatin1String("S1")) ||
        sensor->modelId().startsWith(QLatin1String("S2")) ||
        // IKEA
        sensor->modelId().startsWith(QLatin1String("TRADFRI")) ||
        sensor->modelId().startsWith(QLatin1String("FYRTUR")) ||
        sensor->modelId().startsWith(QLatin1String("KADRILJ")) ||
        sensor->modelId().startsWith(QLatin1String("SYMFONISK")) ||
        // OSRAM
        sensor->modelId().startsWith(QLatin1String("Lightify Switch Mini")) ||  // Osram 3 button remote
        sensor->modelId().startsWith(QLatin1String("Switch 4x EU-LIGHTIFY")) || // Osram 4 button remote
        sensor->modelId().startsWith(QLatin1String("Switch 4x-LIGHTIFY")) || // Osram 4 button remote
        sensor->modelId().startsWith(QLatin1String("Switch-LIGHTIFY")) || // Osram 4 button remote
        // Keen Home
        sensor->modelId().startsWith(QLatin1String("SV01-")) ||
        sensor->modelId().startsWith(QLatin1String("SV02-")) ||
        // Trust ZPIR-8000
        sensor->modelId().startsWith(QLatin1String("VMS_ADUROLIGHT")) ||
        // Trust ZMST-808
        sensor->modelId().startsWith(QLatin1String("CSW_ADUROLIGHT")) ||
        // iCasa
        sensor->modelId().startsWith(QLatin1String("ICZB-RM")) ||
        // innr
        sensor->modelId().startsWith(QLatin1String("SP ")) ||
        sensor->modelId().startsWith(QLatin1String("RC 110")) ||
        // Eurotronic
        sensor->modelId() == QLatin1String("SPZB0001") ||
        // Heiman
        // I don't think the IAS Zone sensor need to be listed here?
        sensor->modelId().startsWith(QLatin1String("SmartPlug")) ||
        sensor->modelId().startsWith(QLatin1String("CO_")) ||
        sensor->modelId().startsWith(QLatin1String("DOOR_")) ||
        sensor->modelId().startsWith(QLatin1String("PIR_")) ||
        sensor->modelId().startsWith(QLatin1String("GAS")) ||
        sensor->modelId().startsWith(QLatin1String("TH-")) ||
        sensor->modelId().startsWith(QLatin1String("HT-")) ||
        sensor->modelId().startsWith(QLatin1String("SMOK_")) ||
        sensor->modelId().startsWith(QLatin1String("WATER_")) ||
        sensor->modelId().startsWith(QLatin1String("Smoke")) ||
        sensor->modelId().startsWith(QLatin1String("COSensor")) ||
        sensor->modelId().startsWith(QLatin1String("Water")) ||
        sensor->modelId().startsWith(QLatin1String("Door")) ||
        sensor->modelId().startsWith(QLatin1String("WarningDevice")) ||
        sensor->modelId().startsWith(QLatin1String("PIRS")) ||
        sensor->modelId().startsWith(QLatin1String("SKHMP30")) || // GS smart plug
        sensor->modelId().startsWith(QLatin1String("RC_V14")) ||
        sensor->modelId().startsWith(QLatin1String("RC-EM")) ||
        sensor->modelId().startsWith(QLatin1String("RC-EF-3.0")) ||
        // lidl / SilverCrest
        sensor->modelId()== QLatin1String("TY0203") ||  // Door sensor
        sensor->modelId() == QLatin1String("TY0202") || // Motion Sensor
        sensor->modelId() == QLatin1String("TS0211") || // Door bell
        // Konke
        sensor->modelId() == QLatin1String("3AFE140103020000") ||
        sensor->modelId() == QLatin1String("3AFE130104020015") ||
        sensor->modelId() == QLatin1String("3AFE14010402000D") ||
        sensor->modelId() == QLatin1String("3AFE220103020000") ||
        sensor->modelId() == QLatin1String("3AFE28010402000D") ||
        // Nimbus
        sensor->modelId().startsWith(QLatin1String("FLS-NB")) ||
        // Danalock support
        sensor->modelId().startsWith(QLatin1String("V3")) ||
        // Schlage support
        sensor->modelId().startsWith(QLatin1String("BE468")) ||
        // SmartThings
        sensor->modelId().startsWith(QLatin1String("tagv4")) ||
        sensor->modelId().startsWith(QLatin1String("motionv4")) ||
        sensor->modelId().startsWith(QLatin1String("moisturev4")) ||
        sensor->modelId() == QLatin1String("button") ||
        (sensor->manufacturer() == QLatin1String("Samjin") && sensor->modelId() == QLatin1String("motion")) ||
        sensor->modelId().startsWith(QLatin1String("multi")) ||
        sensor->modelId() == QLatin1String("water") ||
        (sensor->manufacturer() == QLatin1String("Samjin") && sensor->modelId() == QLatin1String("outlet")) ||
        // Axis
        sensor->modelId() == QLatin1String("Gear") ||
        // Datek
        sensor->modelId() == QLatin1String("PoP") ||
        // Bitron
        sensor->modelId().startsWith(QLatin1String("902010")) ||
        // Develco
        sensor->modelId().startsWith(QLatin1String("AQSZB-1")) ||   // air quality sensor
        sensor->modelId().startsWith(QLatin1String("SMSZB-1")) ||   // smoke sensor
        sensor->modelId().startsWith(QLatin1String("HESZB-1")) ||   // heat sensor
        sensor->modelId().startsWith(QLatin1String("WISZB-1")) ||   // window sensor
        sensor->modelId().startsWith(QLatin1String("FLSZB-1")) ||   // water leak sensor
        sensor->modelId().startsWith(QLatin1String("MOSZB-1")) ||   // motion sensor
        sensor->modelId().startsWith(QLatin1String("ZHMS101")) ||   // Wattle (Develco) magnetic sensor
        sensor->modelId().startsWith(QLatin1String("EMIZB-1")) ||   // EMI Norwegian HAN
        sensor->modelId().startsWith(QLatin1String("SMRZB-3")) ||   // Smart Relay DIN
        sensor->modelId().startsWith(QLatin1String("SMRZB-1")) ||   // Smart Cable
        sensor->modelId().startsWith(QLatin1String("SIRZB-1")) ||   // siren
        sensor->modelId().startsWith(QLatin1String("SPLZB-1")) ||   // smart plug
        sensor->modelId().startsWith(QLatin1String("HMSZB-1")) ||   // temp/hum sensor
        sensor->modelId() == QLatin1String("MotionSensor51AU") ||   // Aurora (Develco) motion sensor
        // LG
        sensor->modelId() == QLatin1String("LG IP65 HMS") ||
        // Sinope
        sensor->modelId().startsWith(QLatin1String("WL4200")) || // water leak sensor
        sensor->modelId().startsWith(QLatin1String("TH112")) || // thermostat
        sensor->modelId().startsWith(QLatin1String("TH1300ZB")) || // thermostat
        //LifeControl smart plug
        sensor->modelId() == QLatin1String("RICI01") ||
        //LifeControl enviroment sensor
        sensor->modelId() == QLatin1String("VOC_Sensor") ||
        // EDP-WITHUS
        sensor->modelId() == QLatin1String("ZB-SmartPlug-1.0.0") ||
        //Legrand
        sensor->modelId() == QLatin1String("Connected outlet") || //Legrand Plug
        sensor->modelId() == QLatin1String("Shutter switch with neutral") || //Legrand shutter switch
        sensor->modelId() == QLatin1String("Shutter SW with level control") || //Bticino shutter small size
        sensor->modelId() == QLatin1String("Dimmer switch w/o neutral") || //Legrand dimmer wired
        sensor->modelId() == QLatin1String("Cable outlet") || //Legrand Cable outlet
        sensor->modelId() == QLatin1String("Remote switch") || //Legrand wireless switch
        sensor->modelId() == QLatin1String("Double gangs remote switch") || //Legrand wireless double switch
        sensor->modelId() == QLatin1String("Shutters central remote switch") || //Legrand wireless shutter switch
        sensor->modelId() == QLatin1String("DIN power consumption module") || //Legrand DIN power consumption module
        sensor->modelId() == QLatin1String("Remote motion sensor") || //Legrand Motion detector
        sensor->modelId() == QLatin1String("Remote toggle switch") || //Legrand switch module
        sensor->modelId() == QLatin1String("Teleruptor") || //Legrand teleruptor
        sensor->modelId() == QLatin1String("Contactor") || //Legrand Contactor
        // Philio
        sensor->modelId() == QLatin1String("PST03A-v2.2.5") || //Philio pst03-a
        // ORVIBO
        sensor->modelId().startsWith(QLatin1String("SN10ZW")) ||
        sensor->modelId().startsWith(QLatin1String("SF2")) ||
        // Netvox
        sensor->modelId().startsWith(QLatin1String("Z809A")) ||
        // Samsung SmartPlug 2019
        sensor->modelId().startsWith(QLatin1String("ZB-ONOFFPlug-D0005")) ||
        // Aurora
        sensor->modelId().startsWith(QLatin1String("DoubleSocket50AU")) ||
        // Ecolink
        sensor->modelId().startsWith(QLatin1String("4655BC0")) ||
        // Bosch
        sensor->modelId().startsWith(QLatin1String("ISW-ZDL1-WP11G")) ||
        sensor->modelId().startsWith(QLatin1String("ISW-ZPR1-WP13")) ||
        sensor->modelId().startsWith(QLatin1String("RFDL-ZB-MS")) ||
        (sensor->node()->nodeDescriptor().manufacturerCode() == VENDOR_BOSCH2 && sensor->modelId() == QLatin1String("AIR")) ||
        // Salus
        sensor->modelId().contains(QLatin1String("SP600")) ||
        sensor->modelId().contains(QLatin1String("SPE600")) ||
        // Zen
        sensor->modelId().contains(QLatin1String("Zen-01")) ||
        // eCozy
        sensor->modelId() == QLatin1String("Thermostat") ||
        // Stelpro
        sensor->modelId().contains(QLatin1String("ST218")) ||
        sensor->modelId().contains(QLatin1String("STZB402")) ||
        sensor->modelId() == QLatin1String("SORB") ||
        // Tuya
        sensor->modelId().startsWith(QLatin1String("TS01")) ||
        sensor->modelId().startsWith(QLatin1String("TS02")) ||
        sensor->modelId().startsWith(QLatin1String("TS03")) ||
        sensor->modelId().startsWith(QLatin1String("TS0202")) || // motion sensor, manu = _TYZB01_zwvaj5wy
        sensor->modelId().startsWith(QLatin1String("TS0043")) || // to test
        sensor->modelId().startsWith(QLatin1String("TS0041")) ||
        sensor->modelId().startsWith(QLatin1String("TS0044")) ||
        // Tuyatec
        sensor->modelId().startsWith(QLatin1String("RH3040")) ||
        sensor->modelId().startsWith(QLatin1String("RH3001")) ||
        sensor->modelId().startsWith(QLatin1String("RH3052")) ||
        // Xiaomi
        sensor->modelId().startsWith(QLatin1String("lumi.plug.maeu01")) ||
        sensor->modelId().startsWith(QLatin1String("lumi.sen_ill.mgl01")) ||
        sensor->modelId().startsWith(QLatin1String("lumi.switch.b1naus01")) ||
        sensor->modelId() == QLatin1String("lumi.sensor_magnet.agl02") ||
        // iris
        sensor->modelId().startsWith(QLatin1String("1116-S")) ||
        sensor->modelId().startsWith(QLatin1String("1117-S")) ||
        // ELKO
        sensor->modelId().startsWith(QLatin1String("Super TR")) ||
        sensor->modelId().startsWith(QLatin1String("ElkoDimmer")) ||
        // Hive
        sensor->modelId() == QLatin1String("MOT003") ||
        sensor->modelId() == QLatin1String("DWS003") ||
        //Computime
        sensor->modelId() == QLatin1String("SLP2") ||
        sensor->modelId() == QLatin1String("SLP2b") ||
        sensor->modelId() == QLatin1String("SLR2") ||
        sensor->modelId() == QLatin1String("SLR2b") ||
        sensor->modelId() == QLatin1String("SLR1b") ||
        sensor->modelId() == QLatin1String("SLT2") ||
        sensor->modelId() == QLatin1String("TRV001") ||
        // Sengled
        sensor->modelId().startsWith(QLatin1String("E13-")) ||
        sensor->modelId().startsWith(QLatin1String("E1D-")) ||
        sensor->modelId().startsWith(QLatin1String("E1E-")) ||
        // Linkind
        sensor->modelId() == QLatin1String("ZB-MotionSensor-D0003") ||
        // Immax
        sensor->modelId() == QLatin1String("Plug-230V-ZB3.0") ||
        sensor->modelId() == QLatin1String("4in1-Sensor-ZB3.0") ||
        sensor->modelId() == QLatin1String("Keyfob-ZB3.0") ||
        // Sercomm
        sensor->modelId().startsWith(QLatin1String("SZ-")) ||
        sensor->modelId().startsWith(QLatin1String("GZ-")) ||
        sensor->modelId() == QLatin1String("Tripper") ||
        // WAXMAN
        sensor->modelId() == QLatin1String("leakSMART Water Sensor V2") ||
        // GamaBit
        sensor->modelId() == QLatin1String("GMB-HAS-DW-B01") ||
        // RGBgenie
        sensor->modelId().startsWith(QLatin1String("RGBgenie ZB-5")) ||
        sensor->modelId().startsWith(QLatin1String("ZGRC-KEY")) ||
        // Embertec
        sensor->modelId().startsWith(QLatin1String("BQZ10-AU")) ||
        // ROBB Smarrt
        sensor->modelId().startsWith(QLatin1String("ROB_200")) ||
        // Sunricher
        sensor->modelId().startsWith(QLatin1String("Micro Smart Dimmer")) ||
        sensor->modelId().startsWith(QLatin1String("45127")) ||
        sensor->modelId().startsWith(QLatin1String("ZG2835")) ||
        // EcoDim
        sensor->modelId().startsWith(QLatin1String("ED-1001")) ||
        // RT-RK
        sensor->modelId().startsWith(QLatin1String("SPW35Z")) ||
        // Namron
        sensor->modelId().startsWith(QLatin1String("45127")) ||
        // Plugwise
        sensor->modelId().startsWith(QLatin1String("160-01")) ||
        // Feibit
        sensor->modelId().startsWith(QLatin1String("FNB56-")) ||
        // Niko
        sensor->modelId() == QLatin1String("Connected socket outlet") ||
        // Sage
        sensor->modelId() == QLatin1String("Bell") ||
        // Owon
        sensor->modelId() == QLatin1String("AC201") ||
        sensor->modelId() == QLatin1String("PR412C") ||
        // Sonoff
        sensor->modelId() == QLatin1String("WB01") ||
        sensor->modelId() == QLatin1String("WB-01") ||
        sensor->modelId() == QLatin1String("MS01") ||
        sensor->modelId() == QLatin1String("MSO1") ||
        sensor->modelId() == QLatin1String("ms01") ||
        sensor->modelId() == QLatin1String("66666") ||
        sensor->modelId() == QLatin1String("TH01") ||
        sensor->modelId() == QLatin1String("DS01") ||
        // Danfoss
        sensor->modelId() == QLatin1String("eTRV0100") ||
        sensor->modelId() == QLatin1String("0x8020") ||
        sensor->modelId() == QLatin1String("0x8021") ||
        sensor->modelId() == QLatin1String("0x8030") ||
        sensor->modelId() == QLatin1String("0x8031") ||
        sensor->modelId() == QLatin1String("0x8034") ||
        sensor->modelId() == QLatin1String("0x8035") ||
        // LIDL
        sensor->modelId() == QLatin1String("HG06323") ||
        // Eria
        sensor->modelId() == QLatin1String("Adurolight_NCC")
        )
    {
        deviceSupported = true;
        if (!sensor->node()->nodeDescriptor().receiverOnWhenIdle() ||
            (sensor->node()->nodeDescriptor().manufacturerCode() != VENDOR_DDEL))
        {
            sensor->setMgmtBindSupported(false);
        }
    }

    if (!deviceSupported)
    {
        DBG_Printf(DBG_INFO_L2, "don't create binding for attribute reporting of sensor %s\n", qPrintable(sensor->name()));
        return false;
    }

    // prevent binding action if otau was busy recently
    if (otauLastBusyTimeDelta() < OTA_LOW_PRIORITY_TIME)
    {
        if (sensor->modelId().startsWith(QLatin1String("FLS-")))
        {
            DBG_Printf(DBG_INFO_L2, "don't check binding for attribute reporting of %s (otau busy)\n", qPrintable(sensor->name()));
            return false;
        }
    }

    BindingTask::Action action = BindingTask::ActionUnbind;

    // whitelist by Model ID
    if (gwReportingEnabled)
    {
//        if (sensor->modelId().startsWith(QLatin1String("FLS-NB")))
//        {
//            // temporary disable, delete bindings and use read attributes
//        }
        if (deviceSupported)
        {
            action = BindingTask::ActionBind;
        }
    }

    if (sensor->modelId().startsWith(QLatin1String("Lightify Switch Mini")) ||  // Osram 3 button remote
        sensor->modelId().startsWith(QLatin1String("Switch 4x EU-LIGHTIFY")) || // Osram 4 button remote
        sensor->modelId().startsWith(QLatin1String("Switch 4x-LIGHTIFY")) || // Osram 4 button remote
        sensor->modelId().startsWith(QLatin1String("Switch-LIGHTIFY")) ) // Osram 4 button remote
    {
        // Make bind only for endpoint 01
        if (sensor->fingerPrint().endpoint != 0x01)
        {
            return false;
        }
    }

    bool ret = false;
    bool checkBindingTable = false;
    QDateTime now = QDateTime::currentDateTime();

    // sort server clusters so that 'more important' clusters will be bound as soon as possible
    // 0xfc00, 0x0500, 0x0406, 0x0402, 0x0400, 0x0001

    // for example for Philips motion sensor after joining the occupancy cluster 0x0406 is more
    // important than power configuration cluster 0x0001 and should be bound first

    // for the Philips dimmer switch the 0xfc00 for button events is also the most important
    std::vector<quint16> inClusters = sensor->fingerPrint().inClusters;
    std::sort(sensor->fingerPrint().inClusters.begin(), sensor->fingerPrint().inClusters.end(),
              [](quint16 a, quint16 b) { return a < b; });

    std::vector<quint16>::const_iterator i = inClusters.begin();
    std::vector<quint16>::const_iterator end = inClusters.end();

    for (; i != end; ++i)
    {
        NodeValue val;

        if (*i == ILLUMINANCE_MEASUREMENT_CLUSTER_ID)
        {
            if (sensor->node()->nodeDescriptor().manufacturerCode() == VENDOR_BOSCH2 && sensor->modelId() == QLatin1String("AIR"))
            {
                continue; // use BOSCH_AIR_QUALITY_CLUSTER_ID instead
            }
            val = sensor->getZclValue(*i, 0x0000); // measured value
        }
        else if (*i == TEMPERATURE_MEASUREMENT_CLUSTER_ID)
        {
            val = sensor->getZclValue(*i, 0x0000); // measured value
        }
        else if (*i == RELATIVE_HUMIDITY_CLUSTER_ID)
        {
            if (sensor->node()->nodeDescriptor().manufacturerCode() == VENDOR_BOSCH2 && sensor->modelId() == QLatin1String("AIR"))
            {
                continue; // use BOSCH_AIR_QUALITY_CLUSTER_ID instead
            }
            val = sensor->getZclValue(*i, 0x0000); // measured value
        }
        else if (*i == PRESSURE_MEASUREMENT_CLUSTER_ID)
        {
            if (sensor->node()->nodeDescriptor().manufacturerCode() == VENDOR_BOSCH2 && sensor->modelId() == QLatin1String("AIR"))
            {
                continue; // use BOSCH_AIR_QUALITY_CLUSTER_ID instead
            }
            val = sensor->getZclValue(*i, 0x0000); // measured value
        }
        else if (*i == OCCUPANCY_SENSING_CLUSTER_ID)
        {
            if (sensor->modelId() == QLatin1String("Motion Sensor-A"))
            {
                continue; // use ias zone cluster
            }
            val = sensor->getZclValue(*i, 0x0000); // occupied state
        }
        else if (*i == POWER_CONFIGURATION_CLUSTER_ID)
        {
            if (sensor->modelId().startsWith(QLatin1String("SML00")) && sensor->type() != QLatin1String("ZHAPresence"))
            {
                continue; // process only once
            }

            if (sensor->manufacturer() == QLatin1String("Samjin") && sensor->modelId() == QLatin1String("multi") && sensor->type() != QLatin1String("ZHAOpenClose"))
            {
                continue; // process only once
            }

            if (sensor->modelId() == QLatin1String("Remote switch") ||
                sensor->modelId() == QLatin1String("Shutters central remote switch") ||
                sensor->modelId() == QLatin1String("Double gangs remote switch") ||
                sensor->modelId() == QLatin1String("Remote toggle switch") )
            {
                //Those device don't support report attribute
                continue;
            }
            if (sensor->manufacturer().startsWith(QLatin1String("Climax")) ||
                sensor->modelId().startsWith(QLatin1String("902010/23")))
            {
                val = sensor->getZclValue(*i, 0x0035); // battery alarm mask
            }
            else if (sensor->modelId() == QLatin1String("Motion Sensor-A") ||
                     sensor->modelId().startsWith(QLatin1String("AQSZB-1")) ||
                     sensor->modelId().startsWith(QLatin1String("SMSZB-1")) ||
                     sensor->modelId().startsWith(QLatin1String("HESZB-1")) ||
                     sensor->modelId().startsWith(QLatin1String("WISZB-1")) ||
                     sensor->modelId().startsWith(QLatin1String("MOSZB-1")) ||
                     sensor->modelId().startsWith(QLatin1String("FLSZB-1")) ||
                     sensor->modelId().startsWith(QLatin1String("HMSZB-1")) ||
                     sensor->modelId() == QLatin1String("MotionSensor51AU") ||
                     sensor->modelId() == QLatin1String("Zen-01") ||
                     sensor->modelId() == QLatin1String("ISW-ZPR1-WP13") ||
                     sensor->modelId().startsWith(QLatin1String("Lightify Switch Mini")) ||  // Osram 3 button remote
                     sensor->modelId().startsWith(QLatin1String("Switch 4x EU-LIGHTIFY")) || // Osram 4 button remote
                     sensor->modelId().startsWith(QLatin1String("Switch 4x-LIGHTIFY")) || // Osram 4 button remote
                     sensor->modelId().startsWith(QLatin1String("Switch-LIGHTIFY")) || // Osram 4 button remote
                     sensor->modelId().startsWith(QLatin1String("moisturev4")) || // SmartThings water leak sensor
                     sensor->modelId() == QLatin1String("Remote switch") ||
                     sensor->modelId() == QLatin1String("Shutters central remote switch") ||
                     sensor->modelId() == QLatin1String("Double gangs remote switch") ||
                     sensor->modelId().startsWith(QLatin1String("ZHMS101")) ||
                     sensor->modelId().startsWith(QLatin1String("3AFE14010402000D")) || //konke presence sensor
                     sensor->modelId().startsWith(QLatin1String("3AFE28010402000D")) || //konke presence sensor
                     sensor->modelId().startsWith(QLatin1String("TS0202")) || //Tuya presence sensor
                     sensor->modelId().endsWith(QLatin1String("86opcn01")) || // Aqara Opple
                     sensor->modelId().startsWith(QLatin1String("1116-S")) ||
                     sensor->modelId().startsWith(QLatin1String("1117-S")) ||
                     sensor->modelId().startsWith(QLatin1String("3323")) ||
                     sensor->modelId().startsWith(QLatin1String("3326-L")) ||
                     sensor->modelId().startsWith(QLatin1String("3305-S")) ||
                     sensor->modelId().startsWith(QLatin1String("3157100")) ||
                     sensor->modelId().startsWith(QLatin1String("4655BC0")) ||
                     sensor->modelId() == QLatin1String("113D"))
            {
                val = sensor->getZclValue(*i, 0x0020); // battery voltage
            }
            else
            {
                val = sensor->getZclValue(*i, 0x0021); // battery percentage remaining
            }

            if (sensor->modelId() == QLatin1String("TRADFRI remote control") && sensor->swVersion() == QLatin1String("0.9.8.1-5.7.0.0"))
            {
                continue; // too old doesn't support battery percentage remaining attribute
            }

            if (val.timestampLastConfigured.isValid() && val.timestampLastConfigured.secsTo(now) < (val.maxInterval * 1.5))
            {
                continue;
            }

            // assume reporting is working
            if (val.isValid() && val.timestamp.isValid() && val.timestamp.secsTo(now) < (val.maxInterval * 3 / 2))
            {
                continue;
            }
        }
        else if (*i == IAS_ZONE_CLUSTER_ID)
        {
            val = sensor->getZclValue(*i, IAS_ZONE_CLUSTER_ATTR_ZONE_STATUS_ID); // zone status

            if (sensor->manufacturer() == QLatin1String("CentraLite"))
            {
                const ResourceItem *item = sensor->item(RConfigDuration);
                // update max reporting interval according to config.duration
                if (item && item->toNumber() > 15 && item->toNumber() <= UINT16_MAX)
                {
                    val.maxInterval = static_cast<quint16>(item->toNumber());
                    val.maxInterval -= 5; // report before going presence: false
                }
            }
        }
        else if (*i == VENDOR_CLUSTER_ID)
        {
            if (sensor->modelId().startsWith(QLatin1String("RWL02")) || // Hue dimmer switch
                sensor->modelId().startsWith(QLatin1String("ROM00")) || // Hue smart button
                sensor->modelId().startsWith(QLatin1String("Z3-1BRL"))) // Lutron Aurora Friends-of-Hue dimmer switch
            {
                val = sensor->getZclValue(*i, 0x0000); // button event
            }
            if (sensor->modelId() == QLatin1String("de_spect")) // dresden elektronik spectral sensor
            {
                val = sensor->getZclValue(*i, 0x0000, sensor->fingerPrint().endpoint); // sensor enabled per endpoint
            }
        }
        else if (*i == BOSCH_AIR_QUALITY_CLUSTER_ID && sensor->modelId() == QLatin1String("AIR"))
        {
            if (sensor->type() != QLatin1String("ZHAAirQuality"))
            {
                continue; // only bind once
            }
            val = sensor->getZclValue(*i, 0x4004, 0x02); // air quality
        }
        else if (*i == BASIC_CLUSTER_ID)
        {
            if (sensor->modelId().startsWith(QLatin1String("SML00")) && // Hue motion sensor
                sensor->type() == QLatin1String("ZHAPresence"))
            {
                val = sensor->getZclValue(*i, 0x0032); // usertest
                // val = sensor->getZclValue(*i, 0x0033); // ledindication

                if (searchSensorsState != SearchSensorsActive &&
                    idleTotalCounter < (IDLE_READ_LIMIT + (7200))) // wait for max reporting interval before fire bindings
                {
                    continue;
                }

                if (val.timestampLastConfigured.isValid() && val.timestampLastConfigured.secsTo(now) < (val.maxInterval * 1.5))
                {
                    continue;
                }
            }
            else
            {
                continue;
            }
        }
        else if (*i == METERING_CLUSTER_ID)
        {
            val = sensor->getZclValue(*i, 0x0000); // Curent Summation Delivered

        }
        else if (*i == ELECTRICAL_MEASUREMENT_CLUSTER_ID)
        {
            val = sensor->getZclValue(*i, 0x050b); // Active power
        }
        else if (*i == BINARY_INPUT_CLUSTER_ID)
        {
            val = sensor->getZclValue(*i, 0x0055); // Present value
        }
        else if (*i == THERMOSTAT_CLUSTER_ID)
        {
            val = sensor->getZclValue(*i, 0x0000); // Local temperature
        }
        else if (*i == FAN_CONTROL_CLUSTER_ID)
        {
            val = sensor->getZclValue(*i, 0x0000); // Fan mode
        }
        else if (*i == THERMOSTAT_UI_CONFIGURATION_CLUSTER_ID)
        {
            val = sensor->getZclValue(*i, 0x0001); // Keypad lockout
        }
        else if (*i == DIAGNOSTICS_CLUSTER_ID)
        {
            if (sensor->modelId() == QLatin1String("eTRV0100") || // Danfoss Ally
                sensor->modelId() == QLatin1String("TRV001"))     // Hive TRV
            {
                val = sensor->getZclValue(*i, 0x4000); // SW error code
            }
            else
            {
                continue;
            }
        }
        else if (*i == SAMJIN_CLUSTER_ID)
        {
            val = sensor->getZclValue(*i, 0x0012); // Acceleration X
        }
        else if (*i == 0xFC03)  // Develco specific -> VOC Management
        {
            if (sensor->modelId() == QLatin1String("AQSZB-110"))     // Develco air quality sensor
            {
                val = sensor->getZclValue(*i, 0x0000); // Measured value
            }
            else
            {
                continue;
            }
        }

        quint16 maxInterval = (val.maxInterval > 0) ? (val.maxInterval * 3 / 2) : (60 * 45);

        if (val.timestampLastReport.isValid() &&
            val.timestampLastReport.secsTo(now) < maxInterval) // got update in timely manner
        {
            DBG_Printf(DBG_INFO_L2, "binding for attribute reporting of ep: 0x%02X cluster 0x%04X seems to be active\n", val.endpoint, *i);
            continue;
        }

        if (!sensor->node()->nodeDescriptor().receiverOnWhenIdle() && sensor->lastRx().secsTo(now) > 6)
        {
            DBG_Printf(DBG_INFO, "skip binding for attribute reporting of ep: 0x%02X cluster 0x%04X (end-device might sleep)\n", val.endpoint, *i);
            return false;
        }

        quint8 srcEndpoint = sensor->fingerPrint().endpoint;

        {  // some clusters might not be on fingerprint endpoint (power configuration), search in other simple descriptors
            deCONZ::SimpleDescriptor *sd= sensor->node()->getSimpleDescriptor(srcEndpoint);
            if (!sd || !sd->cluster(*i, deCONZ::ServerCluster))
            {
                for (int j = 0; j < sensor->node()->simpleDescriptors().size(); j++)
                {
                    sd = &sensor->node()->simpleDescriptors()[j];

                    if (sd && sd->cluster(*i, deCONZ::ServerCluster))
                    {
                        srcEndpoint = sd->endpoint();
                        break;
                    }
                }
            }
        }

        switch (*i)
        {
        case POWER_CONFIGURATION_CLUSTER_ID:
        case OCCUPANCY_SENSING_CLUSTER_ID:
        case IAS_ZONE_CLUSTER_ID:
        case ILLUMINANCE_MEASUREMENT_CLUSTER_ID:
        case TEMPERATURE_MEASUREMENT_CLUSTER_ID:
        case RELATIVE_HUMIDITY_CLUSTER_ID:
        case PRESSURE_MEASUREMENT_CLUSTER_ID:
        case METERING_CLUSTER_ID:
        case ELECTRICAL_MEASUREMENT_CLUSTER_ID:
        case VENDOR_CLUSTER_ID:
        case BASIC_CLUSTER_ID:
        case BINARY_INPUT_CLUSTER_ID:
        case THERMOSTAT_CLUSTER_ID:
        case FAN_CONTROL_CLUSTER_ID:
        case THERMOSTAT_UI_CONFIGURATION_CLUSTER_ID:
        case DIAGNOSTICS_CLUSTER_ID:
        case APPLIANCE_EVENTS_AND_ALERTS_CLUSTER_ID:
        case SAMJIN_CLUSTER_ID:
        case BOSCH_AIR_QUALITY_CLUSTER_ID:
        case 0xFC03:        // Develco specific -> VOC Management
        {
            DBG_Printf(DBG_INFO_L2, "0x%016llX (%s) create binding for attribute reporting of cluster 0x%04X on endpoint 0x%02X\n",
                       sensor->address().ext(), qPrintable(sensor->modelId()), (*i), srcEndpoint);

            BindingTask bindingTask;

            if (sensor->mgmtBindSupported())
            {
                bindingTask.state = BindingTask::StateCheck;
                checkBindingTable = true;
            }
            else
            {
                bindingTask.state = BindingTask::StateIdle;
            }

            bindingTask.action = action;
            bindingTask.restNode = sensor;
            bindingTask.timeout = BindingTask::TimeoutEndDevice;
            Binding &bnd = bindingTask.binding;
            bnd.srcAddress = sensor->address().ext();
            bnd.dstAddrMode = deCONZ::ApsExtAddress;
            bnd.srcEndpoint = srcEndpoint;
            bnd.clusterId = *i;
            bnd.dstAddress.ext = apsCtrl->getParameter(deCONZ::ParamMacAddress);
            bnd.dstEndpoint = endpoint();

            if (bnd.dstEndpoint > 0) // valid gateway endpoint?
            {
                ret = queueBindingTask(bindingTask);
            }
            
            if (*i == IAS_ZONE_CLUSTER_ID)
            {
                checkIasEnrollmentStatus(sensor);
            }
        }
            break;

        default:
            break;
        }
    }

    if (checkBindingTable)
    {
        sensor->enableRead(READ_BINDING_TABLE);
        sensor->setNextReadTime(READ_BINDING_TABLE, queryTime);
        queryTime = queryTime.addSecs(5);
        Q_Q(DeRestPlugin);
        q->startZclAttributeTimer(1000);
    }

    if (ret)
    {
        // fast iteration
        bindingTimer->start(0);
    }
    else if (!bindingTimer->isActive())
    {
        bindingTimer->start(1000);
    }

    return ret;
}

/*! Creates binding for group control (switches, motion sensor, ...). */
bool DeRestPluginPrivate::checkSensorBindingsForClientClusters(Sensor *sensor)
{
    if (!apsCtrl || !sensor || !sensor->node() || !sensor->address().hasExt() || !sensor->toBool(RConfigReachable))
    {
        return false;
    }

    if (searchSensorsState != SearchSensorsActive &&
        idleTotalCounter < (IDLE_READ_LIMIT + (60 * 15))) // wait for some input before fire bindings
    {
        return false;
    }

    Q_Q(DeRestPlugin);
    QDateTime now = QDateTime::currentDateTime();
    if (!sensor->node()->nodeDescriptor().receiverOnWhenIdle() && sensor->lastRx().secsTo(now) > 10)
    {
        DBG_Printf(DBG_INFO_L2, "skip check bindings for client clusters (end-device might sleep)\n");
        return false;
    }

    ResourceItem *item = sensor->item(RConfigGroup);

    if (!item || item->toString().isEmpty())
    {
        DBG_Printf(DBG_INFO_L2, "skip check bindings for client clusters (no group)\n");
        return false;
    }

    std::vector<quint8> srcEndpoints;
    QStringList gids = item->toString().split(',', QString::SkipEmptyParts);

    //quint8 srcEndpoint = sensor->fingerPrint().endpoint;
    std::vector<quint16> clusters;

    if (sensor->modelId().startsWith(QLatin1String("RWL02")) || // Hue dimmer switch
        sensor->modelId().startsWith(QLatin1String("ROM00")) || // Hue smart button
        sensor->modelId().startsWith(QLatin1String("ElkoDimmer")) || // Elko dimmer
        sensor->modelId().startsWith(QLatin1String("E1E-"))) // Sengled smart light switch

    {
        srcEndpoints.push_back(0x01);
        clusters.push_back(ONOFF_CLUSTER_ID);
        clusters.push_back(LEVEL_CLUSTER_ID);
    }
    else if (sensor->modelId().startsWith(QLatin1String("Z3-1BRL"))) // Lutron Aurora FoH dimmer switch
    {
        srcEndpoints.push_back(0x01);
        clusters.push_back(LEVEL_CLUSTER_ID);
    }
    // Busch-Jaeger
    else if (sensor->modelId() == QLatin1String("RB01") ||
             sensor->modelId() == QLatin1String("RM01"))
    {
        quint8 firstEp = 0x0A;

        // the model RM01 might have an relais or dimmer switch on endpoint 0x12
        // in that case the endpoint 0x0A has no function
        if (getLightNodeForAddress(sensor->address(), 0x12))
        {
            firstEp = 0x0B;
        }

        if (sensor->fingerPrint().endpoint == firstEp)
        {
            clusters.push_back(LEVEL_CLUSTER_ID);
        }
        else if (sensor->fingerPrint().endpoint > firstEp)
        {
            clusters.push_back(SCENE_CLUSTER_ID);
        }
        srcEndpoints.push_back(sensor->fingerPrint().endpoint);
        sensor->setMgmtBindSupported(false);
    }
    // GE on/off switch 45856GE
    else if (sensor->manufacturer() == QLatin1String("Jasco Products") && sensor->modelId() == QLatin1String("45856"))
    {
        clusters.push_back(ONOFF_CLUSTER_ID);
        srcEndpoints.push_back(sensor->fingerPrint().endpoint);
    }
    // IKEA Trådfri dimmer
    else if (sensor->modelId() == QLatin1String("TRADFRI wireless dimmer"))
    {
        clusters.push_back(LEVEL_CLUSTER_ID);
        srcEndpoints.push_back(sensor->fingerPrint().endpoint);
    }
    // IKEA Trådfri remote
    else if (sensor->modelId().startsWith(QLatin1String("TRADFRI remote")))
    {
        clusters.push_back(ONOFF_CLUSTER_ID);
        clusters.push_back(LEVEL_CLUSTER_ID);
        clusters.push_back(SCENE_CLUSTER_ID);
        srcEndpoints.push_back(sensor->fingerPrint().endpoint);
    }
    // IKEA Trådfri on/off switch
    // IKEA Trådfri shortcut button
    // Sonoff SNZB-01
    else if (sensor->modelId().startsWith(QLatin1String("TRADFRI on/off switch")) ||
             sensor->modelId().startsWith(QLatin1String("TRADFRI SHORTCUT Button")) ||
             sensor->modelId().startsWith(QLatin1String("WB01")) ||
             sensor->modelId().startsWith(QLatin1String("WB-01")))
    {
        clusters.push_back(ONOFF_CLUSTER_ID);
        srcEndpoints.push_back(sensor->fingerPrint().endpoint);
    }
    // IKEA Trådfri open/close remote
    else if (sensor->modelId().startsWith(QLatin1String("TRADFRI open/close remote")))
    {
        clusters.push_back(WINDOW_COVERING_CLUSTER_ID);
        srcEndpoints.push_back(sensor->fingerPrint().endpoint);
    }
    // IKEA Trådfri motion sensor
    else if (sensor->modelId().startsWith(QLatin1String("TRADFRI motion sensor")))
    {
        clusters.push_back(ONOFF_CLUSTER_ID);
        clusters.push_back(LEVEL_CLUSTER_ID);
        srcEndpoints.push_back(sensor->fingerPrint().endpoint);
    }
    // IKEA SYMFONISK sound controller
    // else if (sensor->modelId().startsWith(QLatin1String("SYMFONISK")))
    // {
    //     clusters.push_back(ONOFF_CLUSTER_ID);
    //     clusters.push_back(LEVEL_CLUSTER_ID);
    //     srcEndpoints.push_back(sensor->fingerPrint().endpoint);
    // }
    // OSRAM 3 button remote
    else if (sensor->modelId().startsWith(QLatin1String("Lightify Switch Mini")) )
    {
        clusters.push_back(ONOFF_CLUSTER_ID);
        clusters.push_back(LEVEL_CLUSTER_ID);
        clusters.push_back(COLOR_CLUSTER_ID);

        // We bind all endpoints to a single group, so we need to trick the for loop by
        // creating dummy group entries that point to the first group so all endpoints are bound properly.
        QString gid0 = gids[0];
        gids.append(gid0);
        gids.append(gid0);

        srcEndpoints.push_back(0x01);
        srcEndpoints.push_back(0x02);
        srcEndpoints.push_back(0x03);
    }
    // OSRAM 4 button remote
    else if (sensor->modelId().startsWith(QLatin1String("Switch 4x EU-LIGHTIFY")) ||
             sensor->modelId().startsWith(QLatin1String("Switch 4x-LIGHTIFY")) ||
             sensor->modelId().startsWith(QLatin1String("Switch-LIGHTIFY")) )
    {
        clusters.push_back(ONOFF_CLUSTER_ID);
        clusters.push_back(LEVEL_CLUSTER_ID);
        clusters.push_back(COLOR_CLUSTER_ID);

        // We bind all endpoints to a single group, so we need to trick the for loop by
        // creating dummy group entries that point to the first group so all endpoints are bound properly.
        QString gid0 = gids[0];
        gids.append(gid0);
        gids.append(gid0);
        gids.append(gid0);

        srcEndpoints.push_back(0x01);
        srcEndpoints.push_back(0x02);
        srcEndpoints.push_back(0x03);
        srcEndpoints.push_back(0x04);
    }
    // LEGRAND Remote switch, simple and double
    else if (sensor->modelId() == QLatin1String("Remote switch") ||
             sensor->modelId() == QLatin1String("Double gangs remote switch"))
    {
        clusters.push_back(ONOFF_CLUSTER_ID);
        clusters.push_back(LEVEL_CLUSTER_ID);
        srcEndpoints.push_back(sensor->fingerPrint().endpoint);
    }
    else if (sensor->modelId() == QLatin1String("ZBT-CCTSwitch-D0001"))
    {
        clusters.push_back(ONOFF_CLUSTER_ID);
        clusters.push_back(LEVEL_CLUSTER_ID);
        clusters.push_back(COLOR_CLUSTER_ID);
        srcEndpoints.push_back(sensor->fingerPrint().endpoint);
    }
    // LEGRAND Remote shutter switch
    else if (sensor->modelId() == QLatin1String("Shutters central remote switch"))
    {
        clusters.push_back(WINDOW_COVERING_CLUSTER_ID);
        srcEndpoints.push_back(sensor->fingerPrint().endpoint);
    }
    else if (sensor->modelId() == QLatin1String("Remote toggle switch") || // LEGRAND switch micro module
             sensor->modelId() == QLatin1String("Remote motion sensor"))  //Legrand motion sensor
    {
        clusters.push_back(ONOFF_CLUSTER_ID);
        srcEndpoints.push_back(sensor->fingerPrint().endpoint);
    }
    else if (sensor->modelId().startsWith(QLatin1String("RC 110")))
    {
        clusters.push_back(ONOFF_CLUSTER_ID);
        clusters.push_back(LEVEL_CLUSTER_ID);
        gids.removeFirst(); // Remote doesn't support bindings on first endpoint.
        srcEndpoints.push_back(0x03);
        srcEndpoints.push_back(0x04);
        srcEndpoints.push_back(0x05);
        srcEndpoints.push_back(0x06);
        srcEndpoints.push_back(0x07);
        srcEndpoints.push_back(0x08);
    }
    else if (sensor->modelId().startsWith(QLatin1String("ZGRC-TEUR-")))
    {
        clusters.push_back(ONOFF_CLUSTER_ID);
        clusters.push_back(LEVEL_CLUSTER_ID);
        clusters.push_back(SCENE_CLUSTER_ID);
        clusters.push_back(COLOR_CLUSTER_ID);
        srcEndpoints.push_back(sensor->fingerPrint().endpoint);
    }
    else if (sensor->modelId().startsWith(QLatin1String("ICZB-RM")) ||
             sensor->modelId().startsWith(QLatin1String("ZGRC-KEY-013")) ||
             sensor->modelId().startsWith(QLatin1String("RGBgenie ZB-5001")))
    {
        clusters.push_back(ONOFF_CLUSTER_ID);
        clusters.push_back(LEVEL_CLUSTER_ID);
        clusters.push_back(SCENE_CLUSTER_ID);
        srcEndpoints.push_back(0x01);
        srcEndpoints.push_back(0x02);
        srcEndpoints.push_back(0x03);
        srcEndpoints.push_back(0x04);
    }
    else if (sensor->modelId().startsWith(QLatin1String("ED-1001")) ||
             sensor->modelId().startsWith(QLatin1String("45127")))
    {
        clusters.push_back(ONOFF_CLUSTER_ID);
        clusters.push_back(LEVEL_CLUSTER_ID);
        clusters.push_back(SCENE_CLUSTER_ID);
        srcEndpoints.push_back(0x01);
        srcEndpoints.push_back(0x02);
        srcEndpoints.push_back(0x03);
        srcEndpoints.push_back(0x04);
    }
    else if (sensor->modelId().startsWith(QLatin1String("D1")))
    {
        clusters.push_back(ONOFF_CLUSTER_ID);
        clusters.push_back(LEVEL_CLUSTER_ID);
        srcEndpoints.push_back(0x02);
        srcEndpoints.push_back(0x03);
        sensor->setMgmtBindSupported(true);
    }
    else if (sensor->modelId().startsWith(QLatin1String("S1")))
    {
        clusters.push_back(ONOFF_CLUSTER_ID);
        clusters.push_back(LEVEL_CLUSTER_ID);
        srcEndpoints.push_back(0x02);
        if (sensor->modelId().startsWith(QLatin1String("S1-R")))
        {
            srcEndpoints.push_back(0x03);
        }
        sensor->setMgmtBindSupported(true);
    }
    else if (sensor->modelId().startsWith(QLatin1String("S2")))
    {
        clusters.push_back(ONOFF_CLUSTER_ID);
        clusters.push_back(LEVEL_CLUSTER_ID);
        srcEndpoints.push_back(0x03);
        srcEndpoints.push_back(0x04);
        sensor->setMgmtBindSupported(true);
    }
    else if (sensor->modelId().startsWith(QLatin1String("C4")))
    {
        clusters.push_back(ONOFF_CLUSTER_ID);
        clusters.push_back(LEVEL_CLUSTER_ID);
        srcEndpoints.push_back(0x01);
        srcEndpoints.push_back(0x02);
        srcEndpoints.push_back(0x03);
        srcEndpoints.push_back(0x04);
        sensor->setMgmtBindSupported(true);
    }
    // Bitron remote control
    else if (sensor->modelId().startsWith(QLatin1String("902010/23")))
    {
        clusters.push_back(ONOFF_CLUSTER_ID);
        clusters.push_back(LEVEL_CLUSTER_ID);
        srcEndpoints.push_back(sensor->fingerPrint().endpoint);
    }
    // Heiman remote control
    else if (sensor->modelId().startsWith(QLatin1String("RC_V14")) ||
             sensor->modelId().startsWith(QLatin1String("RC-EM")) ||
             sensor->modelId().startsWith(QLatin1String("RC-EF-3.0")))
    {
        clusters.push_back(IAS_ACE_CLUSTER_ID);
        srcEndpoints.push_back(sensor->fingerPrint().endpoint);
    }
    // RGBgenie remote control
    else if (sensor->modelId().startsWith(QLatin1String("RGBgenie ZB-5")))
    {
        clusters.push_back(ONOFF_CLUSTER_ID);
        clusters.push_back(LEVEL_CLUSTER_ID);
        clusters.push_back(SCENE_CLUSTER_ID);
        srcEndpoints.push_back(sensor->fingerPrint().endpoint);
    }
    // RGBgenie remote control
    else if (sensor->modelId().startsWith(QLatin1String("ZGRC-KEY-012")))
    {
        clusters.push_back(ONOFF_CLUSTER_ID);
        clusters.push_back(LEVEL_CLUSTER_ID);
        srcEndpoints.push_back(0x01);
        srcEndpoints.push_back(0x02);
        srcEndpoints.push_back(0x03);
        srcEndpoints.push_back(0x04);
        srcEndpoints.push_back(0x05);
    }
    // Sage doorbell sensor
    else if (sensor->modelId().startsWith(QLatin1String("Bell")))
    {
        clusters.push_back(ONOFF_CLUSTER_ID);
        clusters.push_back(LEVEL_CLUSTER_ID);
        srcEndpoints.push_back(sensor->fingerPrint().endpoint);
    }
    // Linkind 1 key Remote Control / ZS23000178
    // SR-ZG2835 Zigbee Rotary Switch
    else if (sensor->modelId().startsWith(QLatin1String("ZBT-DIMSwitch")) ||
             sensor->modelId().startsWith(QLatin1String("ZG2835")) ||
             sensor->modelId().startsWith(QLatin1String("Adurolight_NCC")))
    {
        clusters.push_back(ONOFF_CLUSTER_ID);
        clusters.push_back(LEVEL_CLUSTER_ID);
        srcEndpoints.push_back(sensor->fingerPrint().endpoint);
    }
    else
    {
        return false;
    }

    // prevent binding action if otau was busy recently
    if (otauLastBusyTimeDelta() < OTA_LOW_PRIORITY_TIME)
    {
        return false;
    }

    bool ret = false;
    for (int j = 0; j < (int)srcEndpoints.size() && j < gids.size(); j++)
    {
        QString gid = gids[j];
        quint8 srcEndpoint = srcEndpoints[j];
        Group *group = getGroupForId(gid);

        if (!group)
        {
            continue;
        }

        std::vector<quint16>::const_iterator i = clusters.begin();
        std::vector<quint16>::const_iterator end = clusters.end();

        for (; i != end; ++i)
        {
            DBG_Printf(DBG_ZDP, "0x%016llX [%s] create binding for client cluster 0x%04X on endpoint 0x%02X\n",
                       sensor->address().ext(), qPrintable(sensor->modelId()), (*i), srcEndpoint);

            BindingTask bindingTask;

            bindingTask.state = BindingTask::StateIdle;
            bindingTask.action = BindingTask::ActionBind;
            bindingTask.timeout = BindingTask::TimeoutEndDevice;
            bindingTask.restNode = sensor;
            Binding &bnd = bindingTask.binding;
            bnd.srcAddress = sensor->address().ext();
            bnd.dstAddrMode = deCONZ::ApsGroupAddress;
            bnd.srcEndpoint = srcEndpoint;
            bnd.clusterId = *i;
            bnd.dstAddress.group = group->address();

            if (sensor->mgmtBindSupported())
            {
                bindingTask.state = BindingTask::StateCheck;
            }

            if (queueBindingTask(bindingTask))
            {
                ret = true;
            }

            // group addressing has no destination endpoint
//            bnd.dstEndpoint = endpoint();

//            if (bnd.dstEndpoint > 0) // valid gateway endpoint?
//            {
//                queueBindingTask(bindingTask);
//            }
        }
    }

    if (sensor->mgmtBindSupported())
    {
        if (!sensor->mustRead(READ_BINDING_TABLE))
        {
            sensor->enableRead(READ_BINDING_TABLE);
            sensor->setNextReadTime(READ_BINDING_TABLE, queryTime);
            queryTime = queryTime.addSecs(1);
        }
        q->startZclAttributeTimer(1000);
    }

    if (!bindingTimer->isActive())
    {
        bindingTimer->start();
    }

    return ret;
}

/*! Creates groups for \p sensor if needed. */
void DeRestPluginPrivate::checkSensorGroup(Sensor *sensor)
{
    if (!sensor)
    {
        return;
    }

    Group *group = nullptr;

    {
        std::vector<Group>::iterator i = groups.begin();
        std::vector<Group>::iterator end = groups.end();

        for (; i != end; ++i)
        {
            if (i->address() == 0)
            {
                continue;
            }

            if (i->state() == Group::StateNormal &&
                (i->deviceIsMember(sensor->uniqueId()) || i->deviceIsMember(sensor->id())))
            {
                group = &*i;
                break;
            }
        }
    }

    if (sensor->modelId().startsWith(QLatin1String("RWL02")) || // Hue dimmer switch
        sensor->modelId().startsWith(QLatin1String("ROM00")) || // Hue smart button
        sensor->modelId().startsWith(QLatin1String("Z3-1BRL")) || // Lutron Aurora FoH smart dimmer
        sensor->modelId().startsWith(QLatin1String("TRADFRI on/off switch")) ||
        sensor->modelId().startsWith(QLatin1String("TRADFRI SHORTCUT Button")) ||
        sensor->modelId().startsWith(QLatin1String("TRADFRI open/close remote")) ||
        sensor->modelId().startsWith(QLatin1String("TRADFRI motion sensor")) ||
        sensor->modelId().startsWith(QLatin1String("TRADFRI remote control")) ||
        sensor->modelId().startsWith(QLatin1String("TRADFRI wireless dimmer")) ||
        // sensor->modelId().startsWith(QLatin1String("SYMFONISK")) ||
        sensor->modelId().startsWith(QLatin1String("902010/23")) || // bitron remote
        sensor->modelId().startsWith(QLatin1String("Adurolight_NCC")) || // Eria Adurosmart Wireless Dimming Switch
        sensor->modelId().startsWith(QLatin1String("WB01")) || // Sonoff SNZB-01
        sensor->modelId().startsWith(QLatin1String("WB-01")) || // Sonoff SNZB-01
        sensor->modelId().startsWith(QLatin1String("Bell")) || // Sage doorbell sensor
        sensor->modelId().startsWith(QLatin1String("ZBT-CCTSwitch-D0001")) || //LDS Remote
        sensor->modelId().startsWith(QLatin1String("ZBT-DIMSwitch")) || // Linkind 1 key Remote Control / ZS23000178
        sensor->modelId().startsWith(QLatin1String("ElkoDimmer")) || // Elko dimmer
        sensor->modelId().startsWith(QLatin1String("E1E-")) || // Sengled smart light switch
        sensor->modelId().startsWith(QLatin1String("ZG2835")) || // SR-ZG2835 Zigbee Rotary Switch
        sensor->modelId().startsWith(QLatin1String("RGBgenie ZB-5121"))) // RGBgenie ZB-5121 remote
    {

    }
    else if (sensor->modelId() == QLatin1String("Remote switch") ||
         sensor->modelId() == QLatin1String("Double gangs remote switch") ||
	     sensor->modelId() == QLatin1String("Shutters central remote switch") ||
         sensor->modelId() == QLatin1String("Remote toggle switch") ||
         sensor->modelId() == QLatin1String("Remote motion sensor"))
    {
        //Make group but without uniqueid
    }
    else if (sensor->modelId().startsWith(QLatin1String("Lightify Switch Mini")) ||  // Osram 3 button remote
             sensor->modelId().startsWith(QLatin1String("Switch 4x EU-LIGHTIFY")) || // Osram 4 button remote
             sensor->modelId().startsWith(QLatin1String("Switch 4x-LIGHTIFY")) || // Osram 4 button remote
             sensor->modelId().startsWith(QLatin1String("Switch-LIGHTIFY")) ) // Osram 4 button remote
    {
        quint8 maxEp = 0x03;
        if (sensor->modelId().startsWith(QLatin1String("Switch 4x EU-LIGHTIFY")) ||
            sensor->modelId().startsWith(QLatin1String("Switch 4x-LIGHTIFY")) ||
            sensor->modelId().startsWith(QLatin1String("Switch-LIGHTIFY")) )
        {
            maxEp = 0x04;
        }
        for (quint8 ep = 0x01; !group && ep <= maxEp; ep++)
        {
            Sensor *s = getSensorNodeForAddressAndEndpoint(sensor->address(), ep);
            if (s && s->deletedState() == Sensor::StateNormal && s != sensor)
            {
                ResourceItem *item = s->item(RConfigGroup);
                if (item && item->lastSet().isValid())
                {
                    const QString &gid = item->toString();

                    std::vector<Group>::iterator i = groups.begin();
                    std::vector<Group>::iterator end = groups.end();

                    for (; i != end; ++i)
                    {
                        if (!gid.isEmpty() && i->state() == Group::StateNormal && i->id() == gid)
                        {
                            group = &*i;
                            break;
                        }
                    }
                }
            }
        }
    }
    else if (sensor->modelId() == QLatin1String("RB01") ||
             sensor->modelId() == QLatin1String("RM01"))
    {
        // check if group is created for other endpoint
        for (quint8 ep = 0x0A; !group && ep < 0x0F; ep++)
        {
            Sensor *s = getSensorNodeForAddressAndEndpoint(sensor->address(), ep);
            if (s && s->deletedState() == Sensor::StateNormal && s != sensor)
            {
                ResourceItem *item = s->item(RConfigGroup);
                if (item && item->lastSet().isValid())
                {
                    const QString &gid = item->toString();

                    std::vector<Group>::iterator i = groups.begin();
                    std::vector<Group>::iterator end = groups.end();

                    for (; i != end; ++i)
                    {
                        if (!gid.isEmpty() && i->state() == Group::StateNormal && i->id() == gid)
                        {
                            group = &*i;
                            break;
                        }
                    }
                }
            }
        }
    }
    else
    {
        return;
    }

    ResourceItem *item = sensor->item(RConfigGroup);

    if (!item)
    {
        item = sensor->addItem(DataTypeString, RConfigGroup);
    }
    else if (!group && item->lastSet().isValid())
    {
        const QString &gid = item->toString(); //FIXME: handle list of groups

        std::vector<Group>::iterator i = groups.begin();
        std::vector<Group>::iterator end = groups.end();

        for (; i != end; ++i)
        {
            if (i->address() == 0)
            {
                continue;
            }

            if (!gid.isEmpty() && i->state() == Group::StateNormal && i->id() == gid)
            {
                group = &*i;
                break;
            }
        }
    }

    if (!group)
    {
        group = addGroup();
        group->setName(sensor->name());
        ResourceItem *item2 = group->addItem(DataTypeString, RAttrUniqueId);
        DBG_Assert(item2);
        if (item2)
        {
            const QString uid = generateUniqueId(sensor->address().ext(), 0, 0);
            item2->setValue(uid);
        }
    }

    DBG_Assert(group);
    if (!group)
    {
        return;
    }

    if (group->addDeviceMembership(sensor->id()))
    {

    }

    if (item->toString() != group->id()) // FIXME: handle list of groups
    {
        item->setValue(group->id()); // FIXME: handle list of groups
        sensor->setNeedSaveDatabase(true);
        queSaveDb(DB_SENSORS, DB_SHORT_SAVE_DELAY);
        Event e(RSensors, RConfigGroup, sensor->id(), item);
        enqueueEvent(e);
    }
}

/*! Checks if there are any orphan groups for \p sensor and removes them. */
void DeRestPluginPrivate::checkOldSensorGroups(Sensor *sensor)
{
    if (!sensor)
    {
        return;
    }

    ResourceItem *item = sensor->item(RConfigGroup);

    if (!item || !item->lastSet().isValid() || item->toString().isEmpty())
    {
        return;
    }

    QStringList gids = item->toString().split(',', QString::SkipEmptyParts);

    {
        std::vector<Group>::iterator i = groups.begin();
        std::vector<Group>::iterator end = groups.end();

        for (; i != end; ++i)
        {
            if (gids.contains(i->id())) // current group
            {
                if (i->state() != Group::StateNormal)
                {
                    DBG_Printf(DBG_INFO, "reanimate group %u for sensor %s\n", i->address(), qPrintable(sensor->name()));
                    i->setState(Group::StateNormal);
                    updateGroupEtag(&*i);
                    queSaveDb(DB_GROUPS, DB_SHORT_SAVE_DELAY);
                }
            }
            else if (i->deviceIsMember(sensor->uniqueId()) || i->deviceIsMember(sensor->id()))
            {
                if (!i->removeDeviceMembership(sensor->uniqueId()))
                {
                    i->removeDeviceMembership(sensor->id());
                }

                if (i->address() != 0 && i->state() == Group::StateNormal && !i->hasDeviceMembers())
                {
                    DBG_Printf(DBG_INFO, "delete old group %u of sensor %s\n", i->address(), qPrintable(sensor->name()));
                    i->setState(Group::StateDeleted);
                    updateGroupEtag(&*i);
                    queSaveDb(DB_GROUPS | DB_LIGHTS, DB_SHORT_SAVE_DELAY);

                    // for each node which is part of this group send a remove group request (will be unicast)
                    // note: nodes which are curently switched off will not be removed!
                    std::vector<LightNode>::iterator j = nodes.begin();
                    std::vector<LightNode>::iterator jend = nodes.end();

                    for (; j != jend; ++j)
                    {
                        GroupInfo *groupInfo = getGroupInfo(&*j, i->address());

                        if (groupInfo)
                        {
                            j->setNeedSaveDatabase(true);
                            groupInfo->actions &= ~GroupInfo::ActionAddToGroup; // sanity
                            groupInfo->actions |= GroupInfo::ActionRemoveFromGroup;
                            groupInfo->state = GroupInfo::StateNotInGroup;
                        }
                    }
                }
            }
        }
    }
}

/*! Remove groups which are controlled by device \p id. */
void DeRestPluginPrivate::deleteGroupsWithDeviceMembership(const QString &id)
{
    std::vector<Group>::iterator i = groups.begin();
    std::vector<Group>::iterator end = groups.end();
    for (; i != end; ++i)
    {
        if (i->deviceIsMember(id) && i->state() == Group::StateNormal)
        {
            i->removeDeviceMembership(id);

            updateGroupEtag(&*i);
            queSaveDb(DB_GROUPS | DB_LIGHTS, DB_SHORT_SAVE_DELAY);

            if (i->hasDeviceMembers())
            {
                continue;
            }

            i->setState(Group::StateDeleted);

            // for each node which is part of this group send a remove group request (will be unicast)
            // note: nodes which are curently switched off will not be removed!
            std::vector<LightNode>::iterator j = nodes.begin();
            std::vector<LightNode>::iterator jend = nodes.end();

            for (; j != jend; ++j)
            {
                GroupInfo *groupInfo = getGroupInfo(&*j, i->address());

                if (groupInfo)
                {
                    j->setNeedSaveDatabase(true);
                    groupInfo->actions &= ~GroupInfo::ActionAddToGroup; // sanity
                    groupInfo->actions |= GroupInfo::ActionRemoveFromGroup;
                    groupInfo->state = GroupInfo::StateNotInGroup;
                }
            }
        }
    }
}

/*! Check existing bindings on ubisys devices. */
void DeRestPluginPrivate::processUbisysBinding(Sensor *sensor, const Binding &bnd)
{
    if (!sensor)
    {
        return;
    }

    ResourceItem *item = 0;

    if (sensor->type() == QLatin1String("ZHASwitch") && bnd.dstAddrMode == deCONZ::ApsGroupAddress)
    {
        item = sensor->item(RConfigGroup);

        DBG_Assert(item != 0);
        if (!item)
        {
            return;
        }

        if (bnd.clusterId != ONOFF_CLUSTER_ID && bnd.clusterId != LEVEL_CLUSTER_ID)
        {
            return;
        }

        int pos = -1; // index in config.group: "1,4"

        if (sensor->modelId().startsWith(QLatin1String("D1")))
        {
            DBG_Assert(sensor->fingerPrint().endpoint == 0x02);

            if       (bnd.srcEndpoint == 0x02) { pos = 0; }
            else if  (bnd.srcEndpoint == 0x03) { pos = 1; }

        }
        else if (sensor->modelId().startsWith(QLatin1String("S1")))
        {
            DBG_Assert(sensor->fingerPrint().endpoint == 0x02);

            if       (bnd.srcEndpoint == 0x02) { pos = 0; }
            else if  (bnd.srcEndpoint == 0x03) { pos = 1; } // S1-R only
        }
        else if (sensor->modelId().startsWith(QLatin1String("S2")))
        {
            DBG_Assert(sensor->fingerPrint().endpoint == 0x03);

            if       (bnd.srcEndpoint == 0x03) { pos = 0; }
            else if  (bnd.srcEndpoint == 0x04) { pos = 1; }

        }
        else if (sensor->modelId().startsWith(QLatin1String("C4")))
        {
            DBG_Assert(sensor->fingerPrint().endpoint == 0x01);

            if       (bnd.srcEndpoint == 0x01) { pos = 0; }
            else if  (bnd.srcEndpoint == 0x02) { pos = 1; }
            else if  (bnd.srcEndpoint == 0x03) { pos = 2; }
            else if  (bnd.srcEndpoint == 0x04) { pos = 3; }
        }
        else
        {
            return;
        }

        // remove group bindings which aren't configured via 'config.group'
        QString dstGroup = QString::number(bnd.dstAddress.group);
        QStringList gids = item->toString().split(',');

        if (!gids.contains(dstGroup) || (pos == -1) || (gids.size() < (pos + 1)) || gids[pos] != dstGroup)
        {
            DBG_Printf(DBG_INFO, "0x%016llx remove old group binding group: %u, cluster: 0x%04X\n", bnd.srcAddress, bnd.dstAddress.group, bnd.clusterId);

            BindingTask bindingTask;
            bindingTask.state = BindingTask::StateIdle;
            bindingTask.action = BindingTask::ActionUnbind;
            bindingTask.binding = bnd;
            queueBindingTask(bindingTask);
            if (!bindingTimer->isActive())
            {
                bindingTimer->start();
            }
        }
    }
}

void DeRestPluginPrivate::processUbisysC4Configuration(Sensor *sensor)
{
    DBG_Assert(sensor);
    if (!sensor)
    {
        return;
    }

    DBG_Assert(sensor->node());
    if (!sensor->node())
    {
        return;
    }

    // device management endpoint
    const deCONZ::SimpleDescriptor *sd = sensor->node()->getSimpleDescriptor(0xE8);
    DBG_Assert(sd);
    if (!sd)
    {
        return;
    }

    const deCONZ::ZclCluster *cl = 0;
    for (const auto &c : sd->inClusters())
    {
        if (c.id() == UBISYS_DEVICE_SETUP_CLUSTER_ID)
        {
            cl = &c;
            break;
        }
    }

    DBG_Assert(cl);
    if (!cl)
    {
        return;
    }

    const deCONZ::ZclAttribute *attr1 = 0;
    for (const auto &a : cl->attributes())
    {
        if (a.id() == 0x0001) //
        {
            attr1 = &a;
            break;
        }
    }

    DBG_Assert(cl);
    if (!attr1)
    {
        return;
    }

    ResourceItem *item = 0;

    item = sensor->item(RConfigMode);
    DBG_Assert(item);
    if (!item)
    {
        return;
    }

    deCONZ::ApsDataRequest req;
    req.setProfileId(HA_PROFILE_ID);
    req.setClusterId(UBISYS_DEVICE_SETUP_CLUSTER_ID);
    req.setDstAddressMode(deCONZ::ApsExtAddress);
    req.dstAddress() = sensor->address();
    req.setDstEndpoint(0xE8);
    req.setSrcEndpoint(endpoint());

    deCONZ::ZclFrame zclFrame;
    zclFrame.setSequenceNumber(zclSeq++);
    zclFrame.setCommandId(deCONZ::ZclWriteAttributesStructuredId);
    //zclFrame.setManufacturerCode(VENDOR_UBISYS);

    {
        QDataStream stream(&zclFrame.payload(), QIODevice::ReadWrite);
        stream.setByteOrder(QDataStream::LittleEndian);

        if (item->toString() == QLatin1String("momentary"))
        {
            // write attribute record 1
            stream << (quint16)0x0001; // attribute id
            stream << (quint8)0x01; // selector: indicator 1
            stream << (quint8)0x01; // selector: index #1
            stream << (quint8)0x41; // attribute datatype: octed string
            stream << (quint8)0x06; // length: 6
            stream << (quint8)0x00; // InputAndOptions: 0x00
            stream << (quint8)0x0D; // transition: released -> pressed
            stream << (quint8)0x01; // source endpoint: 0x01
            stream << (quint16)0x0006; // cluster id: on/off
            stream << (quint8)0x02; // ZCL command template: toggle
        }
    }

    QDataStream stream(&req.asdu(), QIODevice::ReadWrite);
    stream.setByteOrder(QDataStream::LittleEndian);
    zclFrame.writeToStream(stream);

    if (apsCtrl->apsdeDataRequest(req) == deCONZ::Success)
    {

    }

}

/*! Process binding related tasks queue every one second. */
void DeRestPluginPrivate::bindingTimerFired()
{
    if (bindingQueue.empty())
    {
        return;
    }

    Q_Q(DeRestPlugin);
    if (!q->pluginActive())
    {
        bindingQueue.clear();
        return;
    }

    int active = 0;
    std::list<BindingTask>::iterator i = bindingQueue.begin();
    std::list<BindingTask>::iterator end = bindingQueue.end();

    for (; i != end; ++i)
    {
        if (i->state == BindingTask::StateIdle)
        {
            if (active >= MAX_ACTIVE_BINDING_TASKS)
            { /* do nothing */ }
            else if (sendBindRequest(*i))
            {
                i->state = BindingTask::StateInProgress;
                break;
            }
            else if (i->retries < 5)
            {
                i->retries++;
            }
            else
            {
                // too harsh?
                DBG_Printf(DBG_INFO_L2, "failed to send bind/unbind request to 0x%016llX cluster 0x%04X. drop\n", i->binding.srcAddress, i->binding.clusterId);
                i->state = BindingTask::StateFinished;
            }
        }
        else if (i->state == BindingTask::StateInProgress)
        {
            i->timeout--;
            if (i->timeout < 0)
            {
                i->retries--;
                if (i->retries > 0)
                {
                    if (i->restNode && !i->restNode->isAvailable())
                    {
                        DBG_Printf(DBG_INFO_L2, "giveup binding srcAddr: 0x%016llX (not available)\n", i->binding.srcAddress);
                        i->state = BindingTask::StateFinished;
                    }
                    else
                    {
                        DBG_Printf(DBG_INFO_L2, "binding/unbinding timeout srcAddr: 0x%016llX, retry\n", i->binding.srcAddress);
                        i->state = BindingTask::StateIdle;
                        i->timeout = BindingTask::Timeout;
                        if (i->restNode && i->restNode->node() && !i->restNode->node()->nodeDescriptor().receiverOnWhenIdle())
                        {
                            i->timeout = BindingTask::TimeoutEndDevice;
                        }
                    }
                }
                else
                {
                    DBG_Printf(DBG_INFO_L2, "giveup binding srcAddr: 0x%016llX\n", i->binding.srcAddress);
                    i->state = BindingTask::StateFinished;
                }
            }
            else
            {
                active++;
            }
        }
        else if (i->state == BindingTask::StateFinished)
        {
            bindingQueue.erase(i);
            break;
        }
        else if (i->state == BindingTask::StateCheck)
        {
            i->timeout--;
            if (i->timeout < 0)
            {
                i->retries--;
                if (i->retries > 0 && i->restNode)
                {
                    if (i->restNode->mgmtBindSupported())
                    {
                        if (!i->restNode->mustRead(READ_BINDING_TABLE))
                        {
                            i->restNode->enableRead(READ_BINDING_TABLE);
                            i->restNode->setNextReadTime(READ_BINDING_TABLE, queryTime);
                            queryTime = queryTime.addSecs(5);
                        }
                        q->startZclAttributeTimer(1000);

                        i->state = BindingTask::StateCheck;
                    }
                    else
                    {
                        i->state = BindingTask::StateIdle;
                    }
                    i->timeout = BindingTask::Timeout;
                    if (i->restNode && i->restNode->node() && !i->restNode->node()->nodeDescriptor().receiverOnWhenIdle())
                    {
                        i->timeout = BindingTask::TimeoutEndDevice;
                    }

                    DBG_Printf(DBG_INFO_L2, "%s check timeout, retries = %d (srcAddr: 0x%016llX cluster: 0x%04X)\n",
                               (i->action == BindingTask::ActionBind ? "bind" : "unbind"), i->retries, i->binding.srcAddress, i->binding.clusterId);

                    bindingQueue.push_back(*i);
                    bindingQueue.pop_front();
                    break;
                }
                else
                {
                    DBG_Printf(DBG_INFO_L2, "giveup binding\n");
                    DBG_Printf(DBG_INFO_L2, "giveup %s (srcAddr: 0x%016llX cluster: 0x%04X)\n",
                               (i->action == BindingTask::ActionBind ? "bind" : "unbind"), i->binding.srcAddress, i->binding.clusterId);
                    i->state = BindingTask::StateFinished;
                }
            }
        }
    }

    if (!bindingQueue.empty())
    {
        bindingTimer->start(1000);
    }
}

/*
QString Binding::toString()
{
    //        QString dbg = QString("srcAddr: 0x%1 srcEp: %2 clusterId: %3")
    //            .arg(i->srcAddress, 16, 16, QChar('0'))
    //            .arg(i->srcEndpoint)
    //            .arg(i->clusterId);

    //        if (i->dstAddrMode == 0x01) // group address
    //        {
    //            dbg.append(QString(" dstGroup: 0x%1").arg(i->dstAddress.group, 2, 16, QChar('0')));
    //        }
    //        else if (i->dstAddrMode == 0x03) // ext address + dst endpoint
    //        {
    //            dbg.append(QString(" dstExt: 0x%1 dstEp: %2").arg(i->dstAddress.ext, 16, 16, QChar('0'))
    //                                                         .arg(i->dstEndpoint));
    //        }

    //        DBG_Printf(DBG_INFO, "Binding %s\n", qPrintable(dbg));
}
*/

/*! Process binding to rule conversion.
    For bindings found via binding table query, check if there exists already
    a rule representing it. If such a rule does not exist it will be created.
*/
void DeRestPluginPrivate::bindingToRuleTimerFired()
{
    if (bindingToRuleQueue.empty())
    {
        return;
    }

    Binding bnd = bindingToRuleQueue.front();
    bindingToRuleQueue.pop_front();

    if (!bindingToRuleQueue.empty())
    {
        bindingToRuleTimer->start();
    }

    if (!apsCtrl)
    {
        return;
    }

    int idx = 0;
    bool found = false;
    const deCONZ::Node *node = 0;
    while (apsCtrl->getNode(idx, &node) == 0)
    {
        if (bnd.srcAddress == node->address().ext())
        {
            found = true;
            break;
        }
        idx++;
    }

    // check if cluster does exist
    if (found && node)
    {
        found = false;
        for (const deCONZ::SimpleDescriptor &sd : node->simpleDescriptors())
        {
            if (sd.endpoint() != bnd.srcEndpoint)
            {
                continue;
            }

            for (const deCONZ::ZclCluster &cl : sd.inClusters())
            {
                if (cl.id() == bnd.clusterId)
                {
                    found = true;
                    break;
                }
            }

            for (const deCONZ::ZclCluster &cl : sd.outClusters())
            {
                if (cl.id() == ILLUMINANCE_MEASUREMENT_CLUSTER_ID && existDevicesWithVendorCodeForMacPrefix(node->address(), VENDOR_DDEL))
                {
                    continue; // ignore, binding only allowed for server cluster
                }

                if (cl.id() == bnd.clusterId)
                {
                    found = true;
                    break;
                }
            }

            if (found)
            {
                break;
            }
        }

        if (!found)
        {
            DBG_Printf(DBG_INFO, "remove binding from 0x%016llX cluster 0x%04X due non existing cluster\n", bnd.srcAddress, bnd.clusterId);
            BindingTask bindingTask;
            bindingTask.state = BindingTask::StateIdle;
            bindingTask.action = BindingTask::ActionUnbind;
            bindingTask.binding = bnd;
            queueBindingTask(bindingTask);
            if (!bindingTimer->isActive())
            {
                bindingTimer->start();
            }
            return;
        }
    }

    // binding table maintenance
    // check if destination node exist and remove binding if not
    if (bnd.dstAddrMode == deCONZ::ApsExtAddress)
    {
        idx = 0;
        found = false;
        node = nullptr;
        while (apsCtrl->getNode(idx, &node) == 0)
        {
            if (bnd.dstAddress.ext == node->address().ext())
            {
                found = true;
                break;
            }
            idx++;
        }

        if (!found)
        {
            DBG_Printf(DBG_INFO, "remove binding from 0x%016llX cluster 0x%04X to non existing node 0x%016llX\n", bnd.srcAddress, bnd.clusterId, bnd.dstAddress.ext);
            BindingTask bindingTask;
            bindingTask.state = BindingTask::StateIdle;
            bindingTask.action = BindingTask::ActionUnbind;
            bindingTask.binding = bnd;
            queueBindingTask(bindingTask);
            if (!bindingTimer->isActive())
            {
                bindingTimer->start();
            }
            return;
        }
    }


    std::vector<Sensor>::iterator i = sensors.begin();
    std::vector<Sensor>::iterator end = sensors.end();

    Sensor *sensor = 0;

    for (; i != end; ++i)
    {
        if (bnd.srcAddress != i->address().ext())
        {
            continue;
        }

        if (existDevicesWithVendorCodeForMacPrefix(bnd.srcAddress, VENDOR_UBISYS))
        {
            processUbisysBinding(&*i, bnd);
            return;
        }

        if (!i->modelId().startsWith(QLatin1String("FLS-NB")))
        {
            continue;
        }

        if (bnd.srcEndpoint == i->fingerPrint().endpoint)
        {
            // match only valid sensors
            switch (bnd.clusterId)
            {
            case ONOFF_CLUSTER_ID:
            case LEVEL_CLUSTER_ID:
            case SCENE_CLUSTER_ID:
            {
                if (i->type() == "ZHASwitch")
                {
                    sensor = &(*i);
                }
            }
                break;

            case ILLUMINANCE_MEASUREMENT_CLUSTER_ID:
            {
                if (i->type() == "ZHALightLevel")
                {
                    sensor = &(*i);
                }
            }
                break;

            case OCCUPANCY_SENSING_CLUSTER_ID:
            {
                if (i->type() == "ZHAPresence")
                {
                    sensor = &(*i);
                }
            }
                break;

            default:
                break;
            }
        }

        if (sensor)
        {
            break;
        }
    }

    // only proceed if the sensor (binding source) is known
    if (!sensor)
    {
//        deCONZ::Address addr;
//        addr.setExt(bnd.srcAddress);
//        DBG_Printf(DBG_INFO, "Binding to Rule unsupported sensor %s\n", qPrintable(addr.toStringExt()));
        return;
    }

    Rule rule;
    RuleCondition cond;
    RuleAction action;

    if (bnd.dstAddrMode == Binding::ExtendedAddressMode)
    {
        deCONZ::Address addr;
        addr.setExt(bnd.dstAddress.ext);
        LightNode *lightNode = getLightNodeForAddress(addr, bnd.dstEndpoint);

        if (lightNode)
        {
            action.setAddress(QString("/lights/%1/state").arg(lightNode->id()));
        }
        else
        {
            DBG_Printf(DBG_INFO_L2, "Binding to Rule no LightNode found for dstAddress: %s\n",
                       qPrintable(QString("0x%1").arg(bnd.dstAddress.ext, 16,16, QChar('0'))));
            return;
        }

    }
    else if (bnd.dstAddrMode == Binding::GroupAddressMode)
    {
        action.setAddress(QString("/groups/%1/action").arg(bnd.dstAddress.group));
    }
    else
    {
        DBG_Printf(DBG_INFO, "Binding to Rule unsupported dstAddrMode 0x%02X\n", bnd.dstAddrMode);
        return;
    }

    action.setMethod("BIND");

    QVariantMap body;
    QString item;

    if (bnd.clusterId == ONOFF_CLUSTER_ID)
    {
        body["on"] = true;
        item = "buttonevent";
    }
    else if (bnd.clusterId == LEVEL_CLUSTER_ID)
    {
        body["bri"] = (double)1;
        item = "buttonevent";
    }
    else if (bnd.clusterId == ILLUMINANCE_MEASUREMENT_CLUSTER_ID)
    {
        body["illum"] = QString("report");
        item = "illuminance";
    }
    else if (bnd.clusterId == OCCUPANCY_SENSING_CLUSTER_ID)
    {
        body["occ"] = QString("report");
        item = "presence";
    }
    else if (bnd.clusterId == SCENE_CLUSTER_ID)
    {
        body["scene"] = QString("S%1").arg(bnd.srcEndpoint);
        item = "buttonevent";
    }
    else
    {
        return;
    }

    action.setBody(deCONZ::jsonStringFromMap(body));

    cond.setAddress(QString("/sensors/%1/state/%2").arg(sensor->id()).arg(item));
    cond.setOperator("eq");
    cond.setValue(bnd.srcEndpoint);

    // check if a rule for that binding already exists
    bool foundRule = false;

    std::vector<Rule>::const_iterator ri = rules.begin();
    std::vector<Rule>::const_iterator rend = rules.end();

    for (; !foundRule && (ri != rend); ++ri) // rule loop
    {
        std::vector<RuleCondition>::const_iterator ci = ri->conditions().begin();
        std::vector<RuleCondition>::const_iterator cend = ri->conditions().end();
        for (; !foundRule && (ci != cend); ++ci) // rule.conditions loop
        {
            // found matching condition
            if ((ci->address()   == cond.address()) &&
                (ci->ooperator() == cond.ooperator()) &&
                (ci->value()     == cond.value()))
            {
                std::vector<RuleAction>::const_iterator ai = ri->actions().begin();
                std::vector<RuleAction>::const_iterator aend = ri->actions().end();

                for (; !foundRule && (ai != aend); ++ai) // rule.actions loop
                {
                    if ((ai->method() == action.method()) && (ai->address() == action.address()))
                    {
                        // search action body which covers the binding clusterId
                        if (bnd.clusterId == ONOFF_CLUSTER_ID)
                        {
                            if (ai->body().contains("on"))
                            {
                                rule = *ri;
                                foundRule = true;
                            }
                        }
                        else if (bnd.clusterId == ILLUMINANCE_MEASUREMENT_CLUSTER_ID)
                        {
                            if (ai->body().contains("illum"))
                            {
                                rule = *ri;
                                foundRule = true;
                            }
                        }
                        else if (bnd.clusterId == OCCUPANCY_SENSING_CLUSTER_ID)
                        {
                            if (ai->body().contains("occ"))
                            {
                                rule = *ri;
                                foundRule = true;
                            }
                        }
                        else if (bnd.clusterId == LEVEL_CLUSTER_ID)
                        {
                            if (ai->body().contains("bri"))
                            {
                                rule = *ri;
                                foundRule = true;
                            }
                        }
                        else if (bnd.clusterId == SCENE_CLUSTER_ID)
                        {
                            if (ai->body().contains("scene"))
                            {
                                rule = *ri;
                                foundRule = true;
                            }
                        }
                        else
                        {
                            DBG_Printf(DBG_INFO, "Binding to Rule unhandled clusterId 0x%04X\n", bnd.clusterId);
                        }
                    }
                }
            }
        }
    }

    if (DBG_IsEnabled(DBG_INFO_L2))
    {
        DBG_Printf(DBG_INFO_L2, "cond.address: %s\n", qPrintable(cond.address()));
        DBG_Printf(DBG_INFO_L2, "cond.value: %s\n", qPrintable(cond.value().toString()));
        DBG_Printf(DBG_INFO_L2, "action.address: %s\n", qPrintable(action.address()));
        DBG_Printf(DBG_INFO_L2, "action.body: %s\n", qPrintable(action.body()));
    }

    if (!foundRule)
    {
        if (sensor && sensor->item(RConfigOn)->toBool())
        {
            std::vector<RuleAction> actions;
            std::vector<RuleCondition> conditions;

            actions.push_back(action);
            conditions.push_back(cond);

            updateEtag(rule.etag);
            rule.setOwner("deCONZ");
            rule.setCreationtime(QDateTime::currentDateTimeUtc().toString("yyyy-MM-ddTHH:mm:ss"));
            rule.setActions(actions);
            rule.setConditions(conditions);

            // create a new rule id // don't overwrite already existing rules
            rule.setId("1");

            bool ok;
            do {
                ok = true;
                std::vector<Rule>::const_iterator i = rules.begin();
                std::vector<Rule>::const_iterator end = rules.end();

                for (; i != end; ++i)
                {
                    if (i->id() == rule.id())
                    {
                        rule.setId(QString::number(i->id().toInt() + 1));
                        ok = false;
                    }
                }
            } while (!ok);

            rule.setName(QString("Rule %1").arg(rule.id()));
            rules.push_back(rule);

            queSaveDb(DB_RULES, DB_SHORT_SAVE_DELAY);

            DBG_Printf(DBG_INFO, "Rule %s created from Binding\n", qPrintable(rule.id()));
        }
        else if (gwDeleteUnknownRules)
        {

            DBG_Printf(DBG_INFO, "Rule for Binding doesn't exists start unbind 0x%04X\n", bnd.clusterId);
            BindingTask bt;
            bt.state = BindingTask::StateIdle;
            bt.restNode = sensor; // might be 0
            bt.action = BindingTask::ActionUnbind;
            bt.binding = bnd;
            queueBindingTask(bt);
        }
    }
    else
    {
        if (rule.state() == Rule::StateDeleted || rule.status() == "disabled")
        {
            DBG_Printf(DBG_INFO, "Rule for Binding already exists (inactive), start unbind 0x%04X\n", bnd.clusterId);
            BindingTask bt;
            bt.state = BindingTask::StateIdle;
            bt.restNode = sensor; // might be 0
            bt.action = BindingTask::ActionUnbind;
            bt.binding = bnd;
            queueBindingTask(bt);
        }
        else
        {
            DBG_Printf(DBG_INFO_L2, "Rule for Binding 0x%04X already exists\n", bnd.clusterId);
        }
    }

    if (!bindingTimer->isActive())
    {
        bindingTimer->start();
    }
}

/*! Process ongoing binding table queries.
*/
void DeRestPluginPrivate::bindingTableReaderTimerFired()
{
    std::vector<BindingTableReader>::iterator i = bindingTableReaders.begin();

    for (; i != bindingTableReaders.end(); )
    {
        if (i->state == BindingTableReader::StateIdle)
        {
            deCONZ::ApsDataRequest &apsReq = i->apsReq;

            i->apsReq.setDstAddressMode(deCONZ::ApsExtAddress);
            i->apsReq.setProfileId(ZDP_PROFILE_ID);
            i->apsReq.setClusterId(ZDP_MGMT_BIND_REQ_CLID);
            i->apsReq.setDstEndpoint(ZDO_ENDPOINT);
            i->apsReq.setSrcEndpoint(ZDO_ENDPOINT);
            i->apsReq.setTxOptions(0);
            i->apsReq.setRadius(0);

            QDataStream stream(&apsReq.asdu(), QIODevice::WriteOnly);
            stream.setByteOrder(QDataStream::LittleEndian);

            QTime now = QTime::currentTime();
            stream << (uint8_t)now.second(); // seqno
            stream << i->index;

            // send
            if (apsCtrl && apsCtrl->apsdeDataRequest(apsReq) == deCONZ::Success)
            {
                DBG_Printf(DBG_ZDP, "Mgmt_Bind_req id: %d to 0x%016llX send\n", i->apsReq.id(), i->apsReq.dstAddress().ext());
                i->time.start();
                i->state = BindingTableReader::StateWaitConfirm;
                break;
            }
            else
            {
                DBG_Printf(DBG_ZDP, "failed to send Mgmt_Bind_req to 0x%016llX\n", i->apsReq.dstAddress().ext());
                i->state = BindingTableReader::StateFinished;
            }
        }
        else if (i->state == BindingTableReader::StateWaitConfirm)
        {
            if (i->time.elapsed() > BindingTableReader::MaxConfirmTime)
            {
                DBG_Printf(DBG_ZDP, "timeout for Mgmt_Bind_req id %d to 0x%016llX\n", i->apsReq.id(), i->apsReq.dstAddress().ext());
                i->state = BindingTableReader::StateFinished;
            }
        }
        else if (i->state == BindingTableReader::StateWaitResponse)
        {
            const int maxResponseTime = i->isEndDevice ? BindingTableReader::MaxEndDeviceResponseTime
                                                 : BindingTableReader::MaxResponseTime;
            if (i->time.elapsed() > maxResponseTime)
            {
                DBG_Printf(DBG_ZDP, "timeout for response to Mgmt_Bind_req id %d to 0x%016llX\n", i->apsReq.id(), i->apsReq.dstAddress().ext());
                i->state = BindingTableReader::StateFinished;
            }
        }

        if (i->state == BindingTableReader::StateFinished)
        {
            *i = bindingTableReaders.back();
            bindingTableReaders.pop_back();
        }
        else
        {
            ++i;
        }
    }

    if (!bindingTableReaders.empty())
    {
        bindingTableReaderTimer->start();
    }
}

/*! Add a binding task to the queue and prevent double entries.
    \param bindingTask - the binding task
    \return true - when enqueued
 */
bool DeRestPluginPrivate::queueBindingTask(const BindingTask &bindingTask)
{
    if (!apsCtrl || apsCtrl->networkState() != deCONZ::InNetwork)
    {
        return false;
    }

    const std::list<BindingTask>::const_iterator i = std::find(bindingQueue.begin(), bindingQueue.end(), bindingTask);

    if (i == bindingQueue.end())
    {
        DBG_Printf(DBG_INFO_L2, "queue binding task for 0x%016llX, cluster 0x%04X\n", bindingTask.binding.srcAddress, bindingTask.binding.clusterId);
        bindingQueue.push_back(bindingTask);
    }
    else
    {
        DBG_Printf(DBG_INFO, "discard double entry in binding queue (size: %u) for for 0x%016llX, cluster 0x%04X\n", bindingQueue.size(), bindingTask.binding.srcAddress, bindingTask.binding.clusterId);
    }

    return true;
}<|MERGE_RESOLUTION|>--- conflicted
+++ resolved
@@ -2365,11 +2365,10 @@
         else if (lightNode->manufacturerCode() == VENDOR_STELPRO)
         {
         }
-<<<<<<< HEAD
         else if (lightNode->manufacturerCode() == VENDOR_OWON)
-=======
+        {
+        }
         else if (lightNode->manufacturerCode() == VENDOR_DATEK)
->>>>>>> e687221f
         {
         }
         else if (lightNode->modelId().startsWith(QLatin1String("SP ")))
