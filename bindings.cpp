/*
 * Copyright (c) 2017-2019 dresden elektronik ingenieurtechnik gmbh.
 * All rights reserved.
 *
 * The software in this package is published under the terms of the BSD
 * style license a copy of which has been included with this distribution in
 * the LICENSE.txt file.
 *
 */

#include "de_web_plugin.h"
#include "de_web_plugin_private.h"

#define MAX_ACTIVE_BINDING_TASKS 3

/*! Constructor. */
Binding::Binding() :
    srcAddress(0),
    srcEndpoint(0),
    clusterId(0),
    dstAddrMode(0),
    dstEndpoint(0)
{
    dstAddress.ext = 0;
}

/*! Returns true if bindings are equal. */
bool Binding::operator==(const Binding &rhs) const
{
    if (rhs.dstAddrMode == dstAddrMode &&
        rhs.srcAddress == srcAddress &&
        rhs.dstAddress.ext == dstAddress.ext &&
        rhs.clusterId == clusterId &&
        rhs.dstEndpoint == dstEndpoint &&
        rhs.srcEndpoint == srcEndpoint)
    {
        return true;
    }
    return false;
}

/*! Returns false if bindings are not equal. */
bool Binding::operator!=(const Binding &rhs) const
{
    return !(*this == rhs);
}

/*! Reads a binding entry from stream. */
bool Binding::readFromStream(QDataStream &stream)
{
    if (stream.atEnd()) return false;
    stream >> srcAddress;
    if (stream.atEnd()) return false;
    stream >> srcEndpoint;
    if (stream.atEnd()) return false;
    stream >> clusterId;
    if (stream.atEnd()) return false;
    stream >> dstAddrMode;

    if (dstAddrMode == GroupAddressMode)
    {
        if (stream.atEnd()) return false;
        stream >> dstAddress.group;
        dstEndpoint = 0; // not present
        return true;
    }
    else if (dstAddrMode == ExtendedAddressMode)
    {
        if (stream.atEnd()) return false;
        stream >> dstAddress.ext;
        if (stream.atEnd()) return false;
        stream >> dstEndpoint;
        return true;
    }

    return false;
}

/*! Writes a binding to stream.
    \param stream the data stream
 */
bool Binding::writeToStream(QDataStream &stream) const
{
    if (!srcAddress || !srcEndpoint)
    {
        return false;
    }

    stream << srcAddress;
    stream << srcEndpoint;
    stream << clusterId;
    stream << dstAddrMode;

    if (dstAddrMode == GroupAddressMode)
    {
        stream << dstAddress.group;
        return true;
    }
    else if ((dstAddrMode == ExtendedAddressMode) && (dstAddress.ext != 0) && (dstEndpoint != 0))
    {
        stream << dstAddress.ext;
        stream << dstEndpoint;
        return true;
    }

    return false;
}

/*! Queue reading ZDP binding table.
    \param node the node from which the binding table shall be read
    \param startIndex the index to start the reading
    \return true if the request is queued
 */
bool DeRestPluginPrivate::readBindingTable(RestNodeBase *node, quint8 startIndex)
{
    DBG_Assert(node != 0);

    if (!node || !node->node())
    {
        return false;
    }

    Resource *r = dynamic_cast<Resource*>(node);

    // whitelist
    if (checkMacVendor(node->address(), VENDOR_DDEL))
    {
    }
    else if (checkMacVendor(node->address(), VENDOR_UBISYS))
    {
    }
    else if (checkMacVendor(node->address(), VENDOR_DEVELCO))
    {
    }
    else if (r && r->item(RAttrModelId)->toString().startsWith(QLatin1String("FLS-")))
    {
    }
    else
    {
        node->clearRead(READ_BINDING_TABLE);
        return false;
    }

    std::vector<BindingTableReader>::iterator i = bindingTableReaders.begin();
    std::vector<BindingTableReader>::iterator end = bindingTableReaders.end();

    for (; i != end; ++i)
    {
        if (i->apsReq.dstAddress().ext() == node->address().ext())
        {
            // already running
            if (i->state == BindingTableReader::StateIdle)
            {
                i->index = startIndex;
                DBG_Assert(bindingTableReaderTimer->isActive());
            }
            return true;
        }
    }

    BindingTableReader btReader;
    btReader.state = BindingTableReader::StateIdle;
    btReader.index = startIndex;
    btReader.isEndDevice = !node->node()->nodeDescriptor().receiverOnWhenIdle();
    btReader.apsReq.dstAddress() = node->address();

    bindingTableReaders.push_back(btReader);

    if (!bindingTableReaderTimer->isActive())
    {
        bindingTableReaderTimer->start();
    }

    return false;
}

/*! Handle bind table confirm.
    \param conf a APSDE-DATA.confirm
    \return true if confirm was processed
 */
bool DeRestPluginPrivate::handleMgmtBindRspConfirm(const deCONZ::ApsDataConfirm &conf)
{
    if (conf.srcEndpoint() != ZDO_ENDPOINT || conf.dstEndpoint() != ZDO_ENDPOINT)
    {
        return false;
    }

    std::vector<BindingTableReader>::iterator i = bindingTableReaders.begin();
    std::vector<BindingTableReader>::iterator end = bindingTableReaders.end();

    for (; i != end; ++i)
    {
        if (i->apsReq.id() == conf.id())
        {
            if (i->state == BindingTableReader::StateWaitConfirm)
            {
                i->time.start();
                i->state = BindingTableReader::StateWaitResponse;
            }
            return true;
        }
    }
    return false;
}

/*! Handle bind table response.
    \param ind a ZDP MgmtBind_rsp
 */
void DeRestPluginPrivate::handleMgmtBindRspIndication(const deCONZ::ApsDataIndication &ind)
{
    if (ind.asdu().size() < 2)
    {
        // at least seq number and status
        return;
    }

    BindingTableReader *btReader = 0;

    {
        std::vector<BindingTableReader>::iterator i = bindingTableReaders.begin();
        std::vector<BindingTableReader>::iterator end = bindingTableReaders.end();

        if (ind.srcAddress().hasExt())
        {
            for (; i != end; ++i)
            {
                if (i->apsReq.dstAddress().ext() == ind.srcAddress().ext())
                {
                    btReader = &(*i);
                    break;
                }
            }
        }
        else if (ind.srcAddress().hasNwk())
        {
            for (; i != end; ++i)
            {
                if (i->apsReq.dstAddress().nwk() == ind.srcAddress().nwk())
                {
                    btReader = &(*i);
                    break;
                }
            }
        }
    }

    RestNodeBase *node = getSensorNodeForAddress(ind.srcAddress());

    if (!node)
    {
        node = getLightNodeForAddress(ind.srcAddress());
    }

    if (!node)
    {
        if (btReader)
        {
            // no more needed
            btReader->state = BindingTableReader::StateFinished;
        }
        return;
    }

    QDataStream stream(ind.asdu());
    stream.setByteOrder(QDataStream::LittleEndian);

    quint8 seqNo;
    quint8 status;

    stream >> seqNo;
    stream >> status;

    if (btReader)
    {
        DBG_Printf(DBG_ZDP, "MgmtBind_rsp id: %d %s seq: %u, status 0x%02X \n", btReader->apsReq.id(),
                   qPrintable(node->address().toStringExt()), seqNo, status);
    }
    else
    {
        DBG_Printf(DBG_ZDP, "MgmtBind_rsp (no BTR) %s seq: %u, status 0x%02X \n", qPrintable(node->address().toStringExt()), seqNo, status);
    }

    if (status != deCONZ::ZdpSuccess)
    {
        if (status == deCONZ::ZdpNotPermitted ||
            status == deCONZ::ZdpNotSupported)
        {
            if (node->mgmtBindSupported())
            {
                DBG_Printf(DBG_ZDP, "MgmtBind_req/rsp %s not supported, deactivate \n", qPrintable(node->address().toStringExt()));
                node->setMgmtBindSupported(false);
            }
        }

        if (btReader)
        {
            // no more needed
            btReader->state = BindingTableReader::StateFinished;
        }
        return;
    }

    quint8 entries;
    quint8 startIndex;
    quint8 listCount;
    bool bend = false;

    stream >> entries;
    stream >> startIndex;
    stream >> listCount;

    if (entries > (startIndex + listCount))
    {
        if (btReader)
        {
            if (btReader->state == BindingTableReader::StateWaitResponse || btReader->state == BindingTableReader::StateWaitConfirm)
            {
                // read more
                btReader->state = BindingTableReader::StateIdle;
                btReader->index = startIndex + listCount;
            }
            else
            {
                DBG_Printf(DBG_ZDP, "unexpected BTR state %d\n", (int)btReader->state);
            }
        }
    }
    else
    {
        bend = true;
        if (btReader)
        {
            btReader->state = BindingTableReader::StateFinished;
        }
    }

    while (listCount && !stream.atEnd())
    {
        Binding bnd;

        if (bnd.readFromStream(stream))
        {
            if (bnd.dstAddrMode == deCONZ::ApsExtAddress)
            {
                DBG_Printf(DBG_ZDP, "found binding 0x%04X, 0x%02X -> 0x%016llX : 0x%02X\n", bnd.clusterId, bnd.srcEndpoint, bnd.dstAddress.ext, bnd.dstEndpoint);
            }
            else if (bnd.dstAddrMode == deCONZ::ApsGroupAddress)
            {
                DBG_Printf(DBG_ZDP, "found binding 0x%04X, 0x%02X -> 0x%04X\n", bnd.clusterId, bnd.srcEndpoint, bnd.dstAddress.group);
            }
            else
            {
                continue;
            }

            if (std::find(bindingToRuleQueue.begin(), bindingToRuleQueue.end(), bnd) == bindingToRuleQueue.end())
            {
                DBG_Printf(DBG_ZDP, "add binding to check rule queue size: %d\n", static_cast<int>(bindingToRuleQueue.size()));
                bindingToRuleQueue.push_back(bnd);
            }
            else
            {
                DBG_Printf(DBG_ZDP, "binding already in binding to rule queue\n");
            }

            std::list<BindingTask>::iterator i = bindingQueue.begin();
            std::list<BindingTask>::iterator end = bindingQueue.end();

            for (;i != end; ++i)
            {
                if (i->binding == bnd)
                {
                    if (i->action == BindingTask::ActionBind && i->state != BindingTask::StateFinished)
                    {
                        DBG_Printf(DBG_ZDP, "binding 0x%04X, 0x%02X already exists, drop task\n", bnd.clusterId, bnd.dstEndpoint);
                        i->state = BindingTask::StateFinished; // already existing
                        sendConfigureReportingRequest(*i); // (re?)configure
                    }
                    else if (i->action == BindingTask::ActionUnbind && i->state == BindingTask::StateCheck)
                    {
                        DBG_Printf(DBG_ZDP, "binding 0x%04X, 0x%02X exists, start unbind task\n", bnd.clusterId, bnd.dstEndpoint);
                        i->state = BindingTask::StateIdle; // exists -> unbind
                    }
                    break;
                }
            }
        }
        else // invalid
        {
            DBG_Printf(DBG_ZDP, "invalid binding entry");
            break;
        }

        listCount--;
    }

    // end, check remaining tasks
    if (bend)
    {
        std::list<BindingTask>::iterator i = bindingQueue.begin();
        std::list<BindingTask>::iterator end = bindingQueue.end();

        for (;i != end; ++i)
        {
            if (i->state == BindingTask::StateCheck &&
                i->binding.srcAddress == ind.srcAddress().ext())
            {
                // if binding was not found, activate binding task
                if (i->action == BindingTask::ActionBind)
                {
                    DBG_Printf(DBG_ZDP, "binding 0x%04X, 0x%02X not found, start bind task\n", i->binding.clusterId, i->binding.dstEndpoint);
                    i->state = BindingTask::StateIdle;
                }
                else if (i->action == BindingTask::ActionUnbind)
                {
                    // nothing to unbind
                    DBG_Printf(DBG_ZDP, "binding 0x%04X, 0x%02X not found, remove unbind task\n", i->binding.clusterId, i->binding.dstEndpoint);
                    i->state = BindingTask::StateFinished; // already existing
                }
            }
        }
    }

    if (!bindingToRuleTimer->isActive() && !bindingToRuleQueue.empty())
    {
        bindingToRuleTimer->start();
    }
}

/*! Handle incoming ZCL configure reporting response.
 */
void DeRestPluginPrivate::handleZclConfigureReportingResponseIndication(const deCONZ::ApsDataIndication &ind, deCONZ::ZclFrame &zclFrame)
{
    QDateTime now = QDateTime::currentDateTime();
    std::vector<RestNodeBase*> allNodes;
    for (Sensor &s : sensors)
    {
        allNodes.push_back(&s);
    }

    for (LightNode &l : nodes)
    {
        allNodes.push_back(&l);
    }

    for (RestNodeBase * restNode : allNodes)
    {
        if (restNode->address().ext() != ind.srcAddress().ext())
        {
            continue;
        }

        DBG_Assert(zclFrame.sequenceNumber() != 0);

        QDataStream stream(zclFrame.payload());
        stream.setByteOrder(QDataStream::LittleEndian);

        if (zclFrame.payload().size() == 1)
        {
            // Response contains a single status for all attributes
            quint8 status;
            stream >> status;

            for (NodeValue &val : restNode->zclValues())
            {
                if (val.zclSeqNum != zclFrame.sequenceNumber())
                {
                    continue;
                }

                if (val.clusterId != ind.clusterId())
                {
                    continue;
                }

                DBG_Printf(DBG_INFO, "ZCL configure reporting rsp seq: %u 0x%016llX for cluster 0x%04X attr 0x%04X status 0x%02X\n", zclFrame.sequenceNumber(), ind.srcAddress().ext(), ind.clusterId(), val.attributeId, status);

                // mark as succefully configured
                if (status == deCONZ::ZclSuccessStatus)
                {
                    val.timestampLastConfigured = now;
                    val.zclSeqNum = 0; // clear
                }
            }
            break;
        }

        while (!stream.atEnd())
        {
            // Response contains status per attribute
            quint8 status;
            quint8 direction;
            quint16 attrId;

            stream >> status;
            stream >> direction;
            stream >> attrId;

            NodeValue &val = restNode->getZclValue(ind.clusterId(), attrId);
            if (val.zclSeqNum == zclFrame.sequenceNumber() && val.clusterId == ind.clusterId())
            {
                DBG_Printf(DBG_INFO, "ZCL configure reporting rsp seq: %u 0x%016llX for cluster 0x%04X attr 0x%04X status 0x%02X\n", zclFrame.sequenceNumber(), ind.srcAddress().ext(), ind.clusterId(), val.attributeId, status);

                if (status == deCONZ::ZclSuccessStatus)
                {
                    // mark as succefully configured
                    val.timestampLastConfigured = now;
                    val.zclSeqNum = 0; // clear
                }
            }
        }
    }

    if (searchSensorsState == SearchSensorsActive && fastProbeAddr.hasExt() && bindingQueue.empty())
    {
        for (auto &s : sensors)
        {
            if (s.address().ext() == fastProbeAddr.ext())
            {
                checkSensorBindingsForAttributeReporting(&s);
            }
        }
    }

    bindingTimer->start(0); // fast process of next request
}

/*! Handle bind/unbind response.
    \param ind a ZDP Bind/Unbind_rsp
 */
void DeRestPluginPrivate::handleBindAndUnbindRspIndication(const deCONZ::ApsDataIndication &ind)
{
    QDataStream stream(ind.asdu());
    stream.setByteOrder(QDataStream::LittleEndian);

    quint8 zdpSeqNum;
    quint8 status;

    stream >> zdpSeqNum;
    stream >> status;

    std::list<BindingTask>::iterator i = bindingQueue.begin();
    std::list<BindingTask>::iterator end = bindingQueue.end();

    for (; i != end; ++i)
    {
        if (i->zdpSeqNum == zdpSeqNum)
        {
            const char *what = (ind.clusterId() == ZDP_BIND_RSP_CLID) ? "Bind" : "Unbind";

            if (status == deCONZ::ZdpSuccess)
            {
                DBG_Printf(DBG_INFO, "%s response success for 0x%016llx cluster 0x%04X\n", what, i->binding.srcAddress, i->binding.clusterId);
                if (ind.clusterId() == ZDP_BIND_RSP_CLID)
                {
                    if (sendConfigureReportingRequest(*i))
                    {
                        return;
                    }
                }
            }
            else
            {
                DBG_Printf(DBG_INFO, "%s response failed with status 0x%02X for 0x%016llx cluster 0x%04X\n", what, status, i->binding.srcAddress, i->binding.clusterId);
            }

            i->state = BindingTask::StateFinished;
            break;
        }
    }

    bindingTimer->start(0); // fast process of next binding requests
}

/*! Sends a ZDP bind request.
    \param bt a binding task
 */
bool DeRestPluginPrivate::sendBindRequest(BindingTask &bt)
{
    DBG_Assert(apsCtrl != nullptr);

    if (!apsCtrl)
    {
        return false;
    }

    for (auto &s : sensors)
    {
        if (s.address().ext() != bt.binding.srcAddress)
        {
            continue;
        }

        if (!s.node() || s.node()->nodeDescriptor().isNull())
        {
            // Whitelist sensors which don't seem to have a valid node descriptor.
            // This is a workaround currently only required for Develco smoke sensor
            // and potentially Bosch motion sensor
            if (s.modelId().startsWith(QLatin1String("SMSZB-120")) ||    // Develco smoke sensor
                s.modelId().startsWith(QLatin1String("ISW-ZPR1-WP13")))  // Bosch motion sensor
            {
            }
            else
            {
                return false; // needs to be known
            }
        }

        if (s.node()->nodeDescriptor().receiverOnWhenIdle())
        {
            break; // ok
        }

        if (permitJoinFlag || searchSensorsState == SearchSensorsActive)
        {
            break; // ok
        }

        const QDateTime now = QDateTime::currentDateTime();
        if (s.lastRx().secsTo(now) > 7)
        {
            return false;
        }

        break; // ok
    }

    Binding &bnd = bt.binding;
    deCONZ::ApsDataRequest apsReq;

    // set destination addressing
    apsReq.setDstAddressMode(deCONZ::ApsExtAddress);
    apsReq.setTxOptions(deCONZ::ApsTxAcknowledgedTransmission);
    apsReq.dstAddress().setExt(bnd.srcAddress);
    apsReq.setDstEndpoint(ZDO_ENDPOINT);
    apsReq.setSrcEndpoint(ZDO_ENDPOINT);
    apsReq.setProfileId(ZDP_PROFILE_ID);

    if (bt.action == BindingTask::ActionBind)
    {
        apsReq.setClusterId(ZDP_BIND_REQ_CLID);
    }
    else
    {
        apsReq.setClusterId(ZDP_UNBIND_REQ_CLID);
    }

    // prepare payload
    QDataStream stream(&apsReq.asdu(), QIODevice::WriteOnly);
    stream.setByteOrder(QDataStream::LittleEndian);

    // generate and remember a new ZDP transaction sequence number
    bt.zdpSeqNum = (uint8_t)qrand();

    stream << bt.zdpSeqNum; // ZDP transaction sequence number

    if (!bnd.writeToStream(stream))
    {
        return false;
    }

    if (apsCtrl && (apsCtrl->apsdeDataRequest(apsReq) == deCONZ::Success))
    {
        return true;
    }

    return false;
}

/*! Sends a ZCL configure attribute reporting request.
    \param bt a former binding task
    \param requests list of configure reporting requests which will be combined in a message
 */
bool DeRestPluginPrivate::sendConfigureReportingRequest(BindingTask &bt, const std::vector<ConfigureReportingRequest> &requests)
{
    DBG_Assert(!requests.empty());
    if (requests.empty())
    {
        return false;
    }

    zclSeq++;
    if (zclSeq == 0) // don't use zero, simplify matching
    {
        zclSeq = 1;
    }
    const quint8 zclSeqNum = zclSeq; // to match in configure reporting response handler
    LightNode *lightNode = dynamic_cast<LightNode*>(bt.restNode);
    QDateTime now = QDateTime::currentDateTime();
    std::vector<ConfigureReportingRequest> out;

    for (const ConfigureReportingRequest &rq : requests)
    {
        NodeValue &val = bt.restNode->getZclValue(bt.binding.clusterId, rq.attributeId);
        if (val.clusterId == bt.binding.clusterId)
        {
            // value exists
            if (val.timestampLastReport.isValid() &&
                val.timestampLastReport.secsTo(now) < qMin((rq.maxInterval * 3), 1800))
            {
                DBG_Printf(DBG_INFO, "skip configure report for cluster: 0x%04X attr: 0x%04X of node 0x%016llX (seems to be active)\n",
                           bt.binding.clusterId, rq.attributeId, bt.restNode->address().ext());
            }
            else
            {
                if (!val.timestampLastReport.isValid())
                {
                    // fake first report timestamp to mark succesful binding
                    // and prevent further bind requests before reports arrive
                    val.timestampLastReport = QDateTime::currentDateTime();
                }
                val.zclSeqNum = zclSeqNum;
                val.minInterval = rq.minInterval;
                val.maxInterval = rq.maxInterval;
                out.push_back(rq);
            }
        }
        else if (lightNode)
        {
            // wait for value is created via polling
            DBG_Printf(DBG_INFO, "skip configure report for cluster: 0x%04X attr: 0x%04X of node 0x%016llX (wait reading or unsupported)\n",
                       bt.binding.clusterId, rq.attributeId, bt.restNode->address().ext());
        }
        else // sensors
        {
            // values doesn't exist, create
            deCONZ::NumericUnion dummy;
            dummy.u64 = 0;
            bt.restNode->setZclValue(NodeValue::UpdateByZclReport, bt.binding.clusterId, rq.attributeId, dummy);
            val.zclSeqNum = zclSeqNum;
            val.minInterval = rq.minInterval;
            val.maxInterval = rq.maxInterval;
            out.push_back(rq);
        }
    }

    if (out.empty())
    {
        return false;
    }

    deCONZ::ApsDataRequest apsReq;

    // ZDP Header
    apsReq.dstAddress() = bt.restNode->address();
    apsReq.setDstAddressMode(deCONZ::ApsExtAddress);
    apsReq.setDstEndpoint(bt.binding.srcEndpoint);
    apsReq.setSrcEndpoint(endpoint());
    apsReq.setProfileId(HA_PROFILE_ID);
    apsReq.setRadius(0);
    apsReq.setClusterId(bt.binding.clusterId);
    apsReq.setTxOptions(deCONZ::ApsTxAcknowledgedTransmission);

    deCONZ::ZclFrame zclFrame;
    zclFrame.setSequenceNumber(zclSeqNum);
    zclFrame.setCommandId(deCONZ::ZclConfigureReportingId);

    if (requests.front().manufacturerCode)
    {
        zclFrame.setFrameControl(deCONZ::ZclFCProfileCommand |
                                 deCONZ::ZclFCManufacturerSpecific |
                                 deCONZ::ZclFCDirectionClientToServer |
                                 deCONZ::ZclFCDisableDefaultResponse);
        zclFrame.setManufacturerCode(requests.front().manufacturerCode);
    }
    else
    {
        zclFrame.setFrameControl(deCONZ::ZclFCProfileCommand |
                                 deCONZ::ZclFCDirectionClientToServer |
                                 deCONZ::ZclFCDisableDefaultResponse);
    }

    { // payload
        QDataStream stream(&zclFrame.payload(), QIODevice::WriteOnly);
        stream.setByteOrder(QDataStream::LittleEndian);

        for (const ConfigureReportingRequest &rq : out)
        {
            stream << rq.direction;
            stream << rq.attributeId;
            stream << rq.dataType;
            stream << rq.minInterval;
            stream << rq.maxInterval;

            if (rq.reportableChange16bit != 0xFFFF)
            {
                stream << rq.reportableChange16bit;
            }
            else if (rq.reportableChange8bit != 0xFF)
            {
                stream << rq.reportableChange8bit;
            }
            else if (rq.reportableChange24bit != 0xFFFFFF)
            {
                stream << (qint8) (rq.reportableChange24bit & 0xFF);
                stream << (qint8) ((rq.reportableChange24bit >> 8) & 0xFF);
                stream << (qint8) ((rq.reportableChange24bit >> 16) & 0xFF);
            }
            else if (rq.reportableChange48bit != 0xFFFFFFFF)
            {
                stream << (qint8) (rq.reportableChange48bit & 0xFF);
                stream << (qint8) ((rq.reportableChange48bit >> 8) & 0xFF);
                stream << (qint8) ((rq.reportableChange48bit >> 16) & 0xFF);
                stream << (qint8) ((rq.reportableChange48bit >> 24) & 0xFF);
                stream << (qint8) 0x00;
                stream << (qint8) 0x00;
            }
            DBG_Printf(DBG_INFO_L2, "configure reporting rq seq %u for 0x%016llX, attribute 0x%04X/0x%04X\n", zclSeqNum, bt.restNode->address().ext(), bt.binding.clusterId, rq.attributeId);
        }
    }

    { // ZCL frame
        QDataStream stream(&apsReq.asdu(), QIODevice::WriteOnly);
        stream.setByteOrder(QDataStream::LittleEndian);
        zclFrame.writeToStream(stream);
    }


    if (apsCtrl && apsCtrl->apsdeDataRequest(apsReq) == deCONZ::Success)
    {
        queryTime = queryTime.addSecs(1);
        return true;
    }

    return false;
}

/*! Sends a ZCL configure attribute reporting request.
    \param bt a former binding task
 */
bool DeRestPluginPrivate::sendConfigureReportingRequest(BindingTask &bt)
{
    if (!bt.restNode || !bt.restNode->node())
    {
        return false;
    }

    deCONZ::SimpleDescriptor *sd = bt.restNode->node()->getSimpleDescriptor(bt.binding.srcEndpoint);
    if (!sd)
    {
        return false;
    }

    // check if bound cluster is server cluster
    deCONZ:: ZclCluster *cl = sd->cluster(bt.binding.clusterId, deCONZ::ServerCluster);
    if (!cl)
    {
        return false;
    }

    const QDateTime now = QDateTime::currentDateTime();
    ConfigureReportingRequest rq;

    LightNode *lightNode = dynamic_cast<LightNode *>(bt.restNode);
    const quint16 manufacturerCode = lightNode ? lightNode->manufacturerCode() : 0;

    if (bt.binding.clusterId == OCCUPANCY_SENSING_CLUSTER_ID)
    {
        // add values if not already present
        deCONZ::NumericUnion dummy;
        dummy.u64 = 0;
        if (bt.restNode->getZclValue(bt.binding.clusterId, 0x0000).clusterId != bt.binding.clusterId)
        {
            bt.restNode->setZclValue(NodeValue::UpdateInvalid, bt.binding.clusterId, 0x0000, dummy);
        }

        rq.dataType = deCONZ::Zcl8BitBitMap;
        rq.attributeId = 0x0000; // occupancy
        rq.minInterval = 1;     // value used by Hue bridge
        rq.maxInterval = 300;   // value used by Hue bridge

        int processed = 0;
        if (sendConfigureReportingRequest(bt, {rq}))
        {
            processed++;
        }

        const Sensor *sensor = static_cast<Sensor *>(bt.restNode);
        if (sensor && sensor->modelId().startsWith(QLatin1String("SML00"))) // Hue motion sensor
        {
            if (bt.restNode->getZclValue(bt.binding.clusterId, 0x0030).clusterId != bt.binding.clusterId)
            {
                bt.restNode->setZclValue(NodeValue::UpdateInvalid, bt.binding.clusterId, 0x0030, dummy);
            }
            ConfigureReportingRequest rq2;
            rq2.dataType = deCONZ::Zcl8BitUint;
            rq2.attributeId = 0x0030;     // sensitivity
            rq2.minInterval = 5;         // value used by Hue bridge
            rq2.maxInterval = 7200;      // value used by Hue bridge
            rq2.reportableChange8bit = 1;  // value used by Hue bridge
            rq2.manufacturerCode = VENDOR_PHILIPS;

            if (sendConfigureReportingRequest(bt, {rq2}))
            {
                processed++;
            }
        }

        return processed > 0;
    }
    else if (bt.binding.clusterId == IAS_ZONE_CLUSTER_ID)
    {
        // zone status reporting only supported by some devices
        if (bt.restNode->node()->nodeDescriptor().manufacturerCode() != VENDOR_CENTRALITE &&
            bt.restNode->node()->nodeDescriptor().manufacturerCode() != VENDOR_SAMJIN)
        {
            return false;
        }

        // add values if not already present
        deCONZ::NumericUnion dummy;
        dummy.u64 = 0;
        if (bt.restNode->getZclValue(bt.binding.clusterId, IAS_ZONE_CLUSTER_ATTR_ZONE_STATUS_ID).clusterId != bt.binding.clusterId)
        {
            bt.restNode->setZclValue(NodeValue::UpdateInvalid, bt.binding.clusterId, IAS_ZONE_CLUSTER_ATTR_ZONE_STATUS_ID, dummy);
        }
        rq.minInterval = 1;
        rq.maxInterval = 300;

        const Sensor *sensor = dynamic_cast<Sensor *>(bt.restNode);
        const ResourceItem *item = sensor ? sensor->item(RConfigDuration) : nullptr;

        if (item && item->toNumber() > 15 && item->toNumber() <= UINT16_MAX)
        {
            rq.maxInterval = static_cast<quint16>(item->toNumber());
            rq.maxInterval -= 5; // report before going presence: false
        }

        rq.dataType = deCONZ::Zcl16BitBitMap;
        rq.attributeId = IAS_ZONE_CLUSTER_ATTR_ZONE_STATUS_ID;
        rq.reportableChange16bit = 0xffff;
        return sendConfigureReportingRequest(bt, {rq});
    }
    else if (bt.binding.clusterId == ILLUMINANCE_MEASUREMENT_CLUSTER_ID)
    {
        Sensor *sensor = dynamic_cast<Sensor *>(bt.restNode);
        
        rq.dataType = deCONZ::Zcl16BitUint;
        rq.attributeId = 0x0000;         // measured value
        
        if (sensor && sensor->modelId().startsWith(QLatin1String("MOSZB-130"))) // Develco motion sensor
        {
            rq.minInterval = 0;
            rq.maxInterval = 600;
            rq.reportableChange16bit = 0xFFFF;
        }
        else
        {        
            rq.minInterval = 5;              // value used by Hue bridge
            rq.maxInterval = 300;            // value used by Hue bridge
            rq.reportableChange16bit = 2000; // value used by Hue bridge
        }
        return sendConfigureReportingRequest(bt, {rq});
    }
    else if (bt.binding.clusterId == TEMPERATURE_MEASUREMENT_CLUSTER_ID)
    {
        Sensor *sensor = dynamic_cast<Sensor *>(bt.restNode);
		
        rq.dataType = deCONZ::Zcl16BitInt;
        rq.attributeId = 0x0000;       // measured value

        if (sensor && (sensor->modelId().startsWith(QLatin1String("SMSZB-120")) ||   // Develco smoke sensor
                        sensor->modelId().startsWith(QLatin1String("HESZB-120")) ||  // Develco heat sensor
                        sensor->modelId().startsWith(QLatin1String("MOSZB-130")) ||  // Develco motion sensor
                        sensor->modelId().startsWith(QLatin1String("WISZB-120")) ||  // Develco window sensor
                        sensor->modelId().startsWith(QLatin1String("FLSZB-110")) ||  // Develco water leak sensor
                        sensor->modelId().startsWith(QLatin1String("ZHMS101"))))     // Wattle (Develco) magnetic sensor
        {
            rq.minInterval = 60;           // according to technical manual
            rq.maxInterval = 600;          // according to technical manual
            rq.reportableChange16bit = 10; // according to technical manual
        }
        else
        {
            rq.minInterval = 10;           // value used by Hue bridge
            rq.maxInterval = 300;          // value used by Hue bridge
            rq.reportableChange16bit = 20; // value used by Hue bridge
        }	

        return sendConfigureReportingRequest(bt, {rq});
    }
    else if (bt.binding.clusterId == THERMOSTAT_CLUSTER_ID)
    {
        Sensor *sensor = dynamic_cast<Sensor *>(bt.restNode);

        if (sensor && sensor->modelId().startsWith(QLatin1String("SPZB"))) // Eurotronic Spirit
        {
            rq.dataType = deCONZ::Zcl16BitInt;
            rq.attributeId = 0x0000;        // Local Temperature
            rq.minInterval = 1;             // report changes every second
            rq.maxInterval = 600;           // recommended value
            rq.reportableChange16bit = 20;  // value from TEMPERATURE_MEASUREMENT_CLUSTER_ID

            ConfigureReportingRequest rq2;
            rq2.dataType = deCONZ::Zcl8BitUint;
            rq2.attributeId = 0x0008;        // Pi Heating Demand (valve position %)
            rq2.minInterval = 1;             // report changes every second
            rq2.maxInterval = 600;           // recommended value
            rq2.reportableChange8bit = 1;    // recommended value

            ConfigureReportingRequest rq3;
            rq3.dataType = deCONZ::Zcl16BitInt;
            rq3.attributeId = 0x0012;        // Occupied Heating Setpoint - unused
            rq3.minInterval = 65535;         // disable
            rq3.maxInterval = 65535;         // disable
            rq3.reportableChange16bit = 0;   // disable

            ConfigureReportingRequest rq4;
            rq4.dataType = deCONZ::Zcl16BitInt;
            rq4.attributeId = 0x0014;        // Unoccupied Heating Setpoint - unused
            rq4.minInterval = 65535;         // disable
            rq4.maxInterval = 65535;         // disable
            rq4.reportableChange16bit = 0;   // disable

            ConfigureReportingRequest rq5;
            rq5.dataType = deCONZ::Zcl16BitInt;
            rq5.attributeId = 0x4003;        // Current Temperature Set point
            rq5.minInterval = 1;             // report changes every second
            rq5.maxInterval = 600;           // recommended value
            rq5.reportableChange16bit = 50;  // recommended value
            rq5.manufacturerCode = VENDOR_JENNIC;

            ConfigureReportingRequest rq6;
            rq6.dataType = deCONZ::Zcl24BitUint;
            rq6.attributeId = 0x4008;        // Host Flags
            rq6.minInterval = 1;             // report changes every second
            rq6.maxInterval = 600;           // recommended value
            rq6.reportableChange24bit = 1;   // recommended value
            rq6.manufacturerCode = VENDOR_JENNIC;

            return sendConfigureReportingRequest(bt, {rq, rq2, rq3, rq4}) ||
                   sendConfigureReportingRequest(bt, {rq5, rq6});
        }
        else
        {
            rq.dataType = deCONZ::Zcl16BitInt;
            rq.attributeId = 0x0000;       // local temperature
            rq.minInterval = 0;
            rq.maxInterval = 300;
            rq.reportableChange16bit = 10;
            return sendConfigureReportingRequest(bt, {rq});
        }

    }
    else if (bt.binding.clusterId == RELATIVE_HUMIDITY_CLUSTER_ID)
    {
        rq.dataType = deCONZ::Zcl16BitUint;
        rq.attributeId = 0x0000;       // measured value
        rq.minInterval = 10;
        rq.maxInterval = 300;
        rq.reportableChange16bit = 100; // resolution: 1%
        return sendConfigureReportingRequest(bt, {rq});
    }
    else if (bt.binding.clusterId == PRESSURE_MEASUREMENT_CLUSTER_ID)
    {
        rq.dataType = deCONZ::Zcl16BitUint;
        rq.attributeId = 0x0000; // measured value
        rq.minInterval = 10;
        rq.maxInterval = 300;
        rq.reportableChange16bit = 20;
        return sendConfigureReportingRequest(bt, {rq});
    }
    else if (bt.binding.clusterId == BINARY_INPUT_CLUSTER_ID)
    {
        rq.dataType = deCONZ::ZclBoolean;
        rq.attributeId = 0x0055; // present value
        rq.minInterval = 10;
        rq.maxInterval = 300;
        return sendConfigureReportingRequest(bt, {rq});
    }
    else if (bt.binding.clusterId == POWER_CONFIGURATION_CLUSTER_ID)
    {
        Sensor *sensor = dynamic_cast<Sensor *>(bt.restNode);

        rq.dataType = deCONZ::Zcl8BitUint;
        rq.attributeId = 0x0021;   // battery percentage remaining
        if (sensor && sensor->modelId().startsWith(QLatin1String("SML00"))) // Hue motion sensor
        {
            rq.minInterval = 7200;       // value used by Hue bridge
            rq.maxInterval = 7200;       // value used by Hue bridge
            rq.reportableChange8bit = 0; // value used by Hue bridge
        }
        else if (sensor && sensor->modelId().startsWith(QLatin1String("RWL02"))) // Hue dimmer switch
        {
            rq.minInterval = 300;        // value used by Hue bridge
            rq.maxInterval = 300;        // value used by Hue bridge
            rq.reportableChange8bit = 0; // value used by Hue bridge
        }
        else if (sensor && sensor->manufacturer().startsWith(QLatin1String("Climax")))
        {
            rq.attributeId = 0x0035; // battery alarm mask
            rq.dataType = deCONZ::Zcl8BitBitMap;
            rq.minInterval = 300;
            rq.maxInterval = 1800;
            rq.reportableChange8bit = 0xFF;
        }
        else if (sensor && (sensor->modelId() == QLatin1String("Motion Sensor-A") ||
                            sensor->modelId() == QLatin1String("tagv4") ||
                            sensor->modelId() == QLatin1String("RFDL-ZB-MS")))
        {
            rq.attributeId = 0x0020;   // battery voltage
            rq.minInterval = 3600;
            rq.maxInterval = 3600;
            rq.reportableChange8bit = 0;
        }
        else if (sensor && sensor->modelId().startsWith(QLatin1String("tagv4")))
        {
            rq.attributeId = 0x0020;   // battery voltage
            rq.minInterval = 3600;
            rq.maxInterval = 3600;
            rq.reportableChange8bit = 0;
        }
        else if (sensor && (sensor->modelId().startsWith(QLatin1String("SMSZB-120")) || // Develco smoke sensor
                           sensor->modelId().startsWith(QLatin1String("HESZB-120")) ||  // Develco heat sensor
                           sensor->modelId().startsWith(QLatin1String("MOSZB-130")) ||  // Develco motion sensor
                           sensor->modelId().startsWith(QLatin1String("WISZB-120")) ||  // Develco window sensor
                           sensor->modelId().startsWith(QLatin1String("FLSZB-110")) ||  // Develco water leak sensor
                           sensor->modelId().startsWith(QLatin1String("ZHMS101"))))     // Wattle (Develco) magnetic sensor
        {
            rq.attributeId = 0x0020;   // battery voltage
            rq.minInterval = 43200;    // according to technical manual
            rq.maxInterval = 43200;    // according to technical manual
            rq.reportableChange8bit = 0;
        }
        else if (sensor && sensor->modelId().startsWith(QLatin1String("SPZB"))) // Eurotronic Spirit
        {
            rq.minInterval = 7200;       // same as Hue motion sensor
            rq.maxInterval = 7200;       // same as Hue motion sensor
            rq.reportableChange8bit = 0; // same as Hue motion sensor
        }
        else
        {
            rq.minInterval = 300;
            rq.maxInterval = 60 * 45;
            rq.reportableChange8bit = 1;
        }

        // add values if not already present
        deCONZ::NumericUnion dummy;
        dummy.u64 = 0;
        if (bt.restNode->getZclValue(POWER_CONFIGURATION_CLUSTER_ID, rq.attributeId).attributeId != rq.attributeId)
        {
            bt.restNode->setZclValue(NodeValue::UpdateInvalid, POWER_CONFIGURATION_CLUSTER_ID, rq.attributeId, dummy);
        }

        NodeValue &val = bt.restNode->getZclValue(POWER_CONFIGURATION_CLUSTER_ID, rq.attributeId);

        if (val.timestampLastReport.isValid() && (val.timestampLastReport.secsTo(now) < val.maxInterval * 1.5))
        {
            return false;
        }

        return sendConfigureReportingRequest(bt, {rq});
    }
    else if (bt.binding.clusterId == ONOFF_CLUSTER_ID)
    {
        rq.dataType = deCONZ::ZclBoolean;
        rq.attributeId = 0x0000; // on/off

        if (checkMacVendor(bt.restNode->address(), VENDOR_DDEL))
        {
            rq.minInterval = 5;
            rq.maxInterval = 180;
        }
        else if (checkMacVendor(bt.restNode->address(), VENDOR_XAL) ||
                 bt.restNode->node()->nodeDescriptor().manufacturerCode() == VENDOR_XAL)
        {
            rq.minInterval = 5;
            rq.maxInterval = 3600;
        }
        else if (manufacturerCode == VENDOR_IKEA)
        {
            rq.minInterval = 0; // same as IKEA gateway
            rq.maxInterval = 0; // same as IKEA gateway
        }
        else // default configuration
        {
            rq.minInterval = 1;
            rq.maxInterval = 300;
        }
        return sendConfigureReportingRequest(bt, {rq});
    }
    else if (bt.binding.clusterId == METERING_CLUSTER_ID)
    {
        Sensor *sensor = dynamic_cast<Sensor *>(bt.restNode);

        rq.dataType = deCONZ::Zcl48BitUint;
        rq.attributeId = 0x0000; // Curent Summation Delivered
        rq.minInterval = 1;
        rq.maxInterval = 300;
        if (sensor && sensor->modelId() == QLatin1String("SmartPlug")) // Heiman
        {
            rq.reportableChange48bit = 10; // 0.001 kWh (1 Wh)
        }
        else
        {
            rq.reportableChange48bit = 1; // 0.001 kWh (1 Wh)
        }

        ConfigureReportingRequest rq2;
        rq2.dataType = deCONZ::Zcl24BitInt;
        rq2.attributeId = 0x0400; // Instantaneous Demand
        rq2.minInterval = 1;
        rq2.maxInterval = 300;
        if (sensor && (sensor->modelId() == QLatin1String("SmartPlug") || // Heiman
                       sensor->modelId() == QLatin1String("902010/25"))) // Bitron
        {
            rq2.reportableChange24bit = 10; // 1 W
        }
        else
        {
            rq2.reportableChange24bit = 1; // 1 W
        }

        return sendConfigureReportingRequest(bt, {rq, rq2});
    }
    else if (bt.binding.clusterId == ELECTRICAL_MEASUREMENT_CLUSTER_ID)
    {
        Sensor *sensor = dynamic_cast<Sensor *>(bt.restNode);

        rq.dataType = deCONZ::Zcl16BitInt;
        rq.attributeId = 0x050B; // Active power
        rq.minInterval = 1;
        rq.maxInterval = 300;
        if (sensor && sensor->modelId() == QLatin1String("SmartPlug")) // Heiman
        {
            rq.reportableChange16bit = 10; // 1 W
        }
        else
        {
            rq.reportableChange16bit = 1; // 1 W
        }

        ConfigureReportingRequest rq2;
        rq2.dataType = deCONZ::Zcl16BitUint;
        rq2.attributeId = 0x0505; // RMS Voltage
        rq2.minInterval = 1;
        rq2.maxInterval = 300;
        if (sensor && sensor->modelId() == QLatin1String("SmartPlug")) // Heiman
        {
            rq2.reportableChange16bit = 100; // 1 V
        }
        else
        {
            rq2.reportableChange16bit = 1; // 1 V
        }

        ConfigureReportingRequest rq3;
        rq3.dataType = deCONZ::Zcl16BitUint;
        rq3.attributeId = 0x0508; // RMS Current
        rq3.minInterval = 1;
        rq3.maxInterval = 300;
        if (sensor && (sensor->modelId() == QLatin1String("SP 120") ||           // innr
                       sensor->modelId() == QLatin1String("DoubleSocket50AU")))  // Aurora
        {
            rq3.reportableChange16bit = 100; // 0.1 A
        }
        else if (sensor && sensor->modelId() == QLatin1String("SmartPlug")) // Heiman
        {
            rq3.reportableChange16bit = 10; // 0.1 A
        }
        else
        {
            rq3.reportableChange16bit = 1; // 0.1 A
        }

        return sendConfigureReportingRequest(bt, {rq, rq2, rq3});
    }
    else if (bt.binding.clusterId == LEVEL_CLUSTER_ID)
    {
        rq.dataType = deCONZ::Zcl8BitUint;
        rq.attributeId = 0x0000; // current level

        if (checkMacVendor(bt.restNode->address(), VENDOR_DDEL))
        {
            rq.minInterval = 5;
            rq.maxInterval = 180;
            rq.reportableChange8bit = 5;
        }
        else if (manufacturerCode ==  VENDOR_IKEA)
        {
            // same as IKEA gateway
            rq.minInterval = 1;
            rq.maxInterval = 0;
            rq.reportableChange8bit = 0;
        }
        else // default configuration
        {
            rq.minInterval = 1;
            rq.maxInterval = 300;
            rq.reportableChange8bit = 1;
        }
        return sendConfigureReportingRequest(bt, {rq});
    }
    else if (bt.binding.clusterId == WINDOW_COVERING_CLUSTER_ID)
    {
        rq.dataType = deCONZ::Zcl8BitUint;
        rq.attributeId = 0x0008; // Current Position Lift Percentage
        rq.minInterval = 1;
        rq.maxInterval = 300;
        rq.reportableChange8bit = 1;

        return sendConfigureReportingRequest(bt, {rq});
    }
    else if (bt.binding.clusterId == FAN_CONTROL_CLUSTER_ID)
    {
        rq.dataType = deCONZ::Zcl8BitEnum;
        rq.attributeId = 0x0000; // fan speed
        rq.minInterval = 1;
        rq.maxInterval = 300;

        return sendConfigureReportingRequest(bt, {rq});
    }
    else if (bt.binding.clusterId == COLOR_CLUSTER_ID)
    {
        rq.dataType = deCONZ::Zcl16BitUint;
        rq.attributeId = 0x0007; // color temperature
        rq.minInterval = 1;
        rq.maxInterval = 300;
        rq.reportableChange16bit = 1;

        ConfigureReportingRequest rq2;
        rq2.dataType = deCONZ::Zcl16BitUint;
        rq2.attributeId = 0x0003; // colorX
        rq2.minInterval = 1;
        rq2.maxInterval = 300;
        rq2.reportableChange16bit = 10;

        ConfigureReportingRequest rq3;
        rq3.dataType = deCONZ::Zcl16BitUint;
        rq3.attributeId = 0x0004; // colorY
        rq3.minInterval = 1;
        rq3.maxInterval = 300;
        rq3.reportableChange16bit = 10;

        ConfigureReportingRequest rq4;
        rq4.dataType = deCONZ::Zcl8BitEnum;
        rq4.attributeId = 0x0008; // color mode
        rq4.minInterval = 1;
        rq4.maxInterval = 300;

        if (manufacturerCode == VENDOR_IKEA)
        {
            // same as IKEA gateway
            rq.minInterval = 0;
            rq.maxInterval = 0;
            rq.reportableChange16bit = 0;
            rq2.minInterval = 0;
            rq2.maxInterval = 0;
            rq2.reportableChange16bit = 0;
            rq3.minInterval = 0;
            rq3.maxInterval = 0;
            rq3.reportableChange16bit = 0;
            rq4.minInterval = 0;
            rq4.maxInterval = 0;
        }

        return sendConfigureReportingRequest(bt, {rq, rq2, rq3, rq4});
    }
    else if (bt.binding.clusterId == SAMJIN_CLUSTER_ID && checkMacVendor(bt.restNode->address(), VENDOR_SAMJIN))
    {
        Sensor *sensor = dynamic_cast<Sensor*>(bt.restNode);
        if (!sensor)
        {
            return false;
        }

        // based on https://github.com/SmartThingsCommunity/SmartThingsPublic/blob/master/devicetypes/smartthings/smartsense-multi-sensor.src/smartsense-multi-sensor.groovy
        if (sensor->type() == QLatin1String("ZHAVibration") && sensor->modelId() == QLatin1String("multi"))
        {
            rq.dataType = deCONZ::Zcl16BitInt;
            rq.attributeId = 0x0012; // acceleration x
            rq.minInterval = 1;
            rq.maxInterval = 3600;
            rq.reportableChange16bit = 1;
            rq.manufacturerCode = VENDOR_SAMJIN;

            ConfigureReportingRequest rq2;
            rq2.dataType = deCONZ::Zcl16BitInt;
            rq2.attributeId = 0x0013; // acceleration y
            rq2.minInterval = 1;
            rq2.maxInterval = 3600;
            rq2.reportableChange16bit = 1;
            rq2.manufacturerCode = VENDOR_SAMJIN;

            ConfigureReportingRequest rq3;
            rq3.dataType = deCONZ::Zcl16BitInt;
            rq3.attributeId = 0x0014; // acceleration z
            rq3.minInterval = 1;
            rq3.maxInterval = 3600;
            rq3.reportableChange16bit = 1;
            rq3.manufacturerCode = VENDOR_SAMJIN;

            return sendConfigureReportingRequest(bt, {rq, rq2, rq3});
        }
    }
    else if (bt.binding.clusterId == BASIC_CLUSTER_ID && checkMacVendor(bt.restNode->address(), VENDOR_PHILIPS))
    {
        Sensor *sensor = dynamic_cast<Sensor*>(bt.restNode);
        if (!sensor)
        {
            return false;
        }

        // only process for presence sensor: don't issue configuration for temperature and illuminance sensors
        // TODO check if just used for hue motion sensor or also hue dimmer switch?
        if (sensor->type() != QLatin1String("ZHAPresence"))
        {
            return false;
        }

        deCONZ::NumericUnion dummy;
        dummy.u64 = 0;
        // add usertest value if not already present
        if (bt.restNode->getZclValue(BASIC_CLUSTER_ID, 0x0032).attributeId != 0x0032)
        {
            bt.restNode->setZclValue(NodeValue::UpdateInvalid, BASIC_CLUSTER_ID, 0x0032, dummy);
        }
        // ledindication value if not already present
        if (bt.restNode->getZclValue(BASIC_CLUSTER_ID, 0x0033).attributeId != 0x0033)
        {
            bt.restNode->setZclValue(NodeValue::UpdateInvalid, BASIC_CLUSTER_ID, 0x0033, dummy);
        }

        NodeValue &val = bt.restNode->getZclValue(BASIC_CLUSTER_ID, 0x0032);

        if (val.timestampLastReport.isValid() && (val.timestampLastReport.secsTo(now) < val.maxInterval * 1.5))
        {
            return false;
        }

        // already configured? wait for report ...
        if (val.timestampLastConfigured.isValid() && (val.timestampLastConfigured.secsTo(now) < val.maxInterval * 1.5))
        {
            return false;
        }

        rq.dataType = deCONZ::ZclBoolean;
        rq.attributeId = 0x0032; // usertest
        rq.minInterval = 5;   // value used by Hue bridge
        rq.maxInterval = 7200;   // value used by Hue bridge
        rq.manufacturerCode = VENDOR_PHILIPS;

        ConfigureReportingRequest rq2;
        rq2 = ConfigureReportingRequest();
        rq2.dataType = deCONZ::ZclBoolean;
        rq2.attributeId = 0x0033; // ledindication
        rq2.minInterval = 5; // value used by Hue bridge
        rq2.maxInterval = 7200; // value used by Hue bridge
        rq2.manufacturerCode = VENDOR_PHILIPS;

        return sendConfigureReportingRequest(bt, {rq, rq2});
    }
    else if (bt.binding.clusterId == BASIC_CLUSTER_ID && manufacturerCode == VENDOR_IKEA && lightNode)
    {
        deCONZ::NumericUnion dummy;
        dummy.u64 = 0;
        // 'sw build id' value if not already present
        if (bt.restNode->getZclValue(BASIC_CLUSTER_ID, 0x4000).attributeId != 0x4000)
        {
            bt.restNode->setZclValue(NodeValue::UpdateInvalid, BASIC_CLUSTER_ID, 0x4000, dummy);
        }

        NodeValue &val = bt.restNode->getZclValue(BASIC_CLUSTER_ID, 0x4000);

        if (val.timestampLastReport.isValid() && (val.timestampLastReport.secsTo(now) < val.maxInterval * 1.5))
        {
            return false;
        }

        // already configured? wait for report ...
        if (val.timestampLastConfigured.isValid() && (val.timestampLastConfigured.secsTo(now) < val.maxInterval * 1.5))
        {
            return false;
        }

        rq.dataType = deCONZ::ZclCharacterString;
        rq.attributeId = 0x4000; // sw build id
        rq.minInterval = 0;   // value used by IKEA gateway
        rq.maxInterval = 1800;   // value used by IKEA gateway

        return sendConfigureReportingRequest(bt, {rq});
    }
    else if (bt.binding.clusterId == VENDOR_CLUSTER_ID)
    {
        Sensor *sensor = dynamic_cast<Sensor *>(bt.restNode);

        if (sensor && sensor->modelId().startsWith(QLatin1String("RWL02"))) // Hue dimmer switch
        {
            deCONZ::NumericUnion val;
            val.u64 = 0;

            // mark button event binding as resolved
            sensor->setZclValue(NodeValue::UpdateByZclReport, VENDOR_CLUSTER_ID, 0x0000, val);
            NodeValue &val2 = bt.restNode->getZclValue(VENDOR_CLUSTER_ID, 0x0000);
            if (val2.maxInterval == 0)
            {
                val2.maxInterval = 60 * 60 * 8; // prevent further check for 8 hours
            }
        }
    }
    return false;
}

/*! Creates binding for attribute reporting to gateway node. */
void DeRestPluginPrivate::checkLightBindingsForAttributeReporting(LightNode *lightNode)
{
    if (!apsCtrl || !lightNode || !lightNode->address().hasExt())
    {
        return;
    }

    // prevent binding action if otau was busy recently
    if (otauLastBusyTimeDelta() < OTA_LOW_PRIORITY_TIME)
    {
        if (lightNode->modelId().startsWith(QLatin1String("FLS-")))
        {
            DBG_Printf(DBG_INFO, "don't check binding for attribute reporting of %s (otau busy)\n", qPrintable(lightNode->name()));
            return;
        }
    }

    BindingTask::Action action = BindingTask::ActionUnbind;

    // whitelist
    if (gwReportingEnabled)
    {
        action = BindingTask::ActionBind;
        if (lightNode->modelId().startsWith(QLatin1String("FLS-NB")))
        {
        }
        else if (lightNode->manufacturer() == QLatin1String("OSRAM"))
        {
        }
        else if (lightNode->manufacturer() == QLatin1String("LEDVANCE"))
        {
        }
        else if (lightNode->manufacturerCode() == VENDOR_UBISYS)
        {
        }
        else if (lightNode->manufacturerCode() == VENDOR_IKEA)
        {
        }
        else if (lightNode->manufacturerCode() == VENDOR_EMBER)
        {
        }
        else if (lightNode->manufacturerCode() == VENDOR_LGE)
        {
        }
        else if (lightNode->manufacturerCode() == VENDOR_KEEN_HOME)
        {
        }
        else if (lightNode->manufacturerCode() == VENDOR_XAL)
        {
        }
        else if (lightNode->manufacturerCode() == VENDOR_119C)
        {
        }
        else if (lightNode->modelId() == QLatin1String("SP 120"))
        {
        }
        else if (lightNode->manufacturer().startsWith(QLatin1String("Climax")))
        {
        }
        else if (lightNode->manufacturer().startsWith(QLatin1String("Bitron")))
        {
        }
        else if (lightNode->modelId() == QLatin1String("NL08-0800")) // Nanoleaf Ivy
        {
        }
        else if (lightNode->modelId().startsWith(QLatin1String("ICZB-"))) // iCasa Dimmer and Switch
        {
        }
        else if (lightNode->manufacturer().startsWith(QLatin1String("Develco"))) // Develco devices
        {
        }
        else if (lightNode->modelId().startsWith(QLatin1String("RICI01"))) // LifeControl smart plug
        {
        }
        else if (lightNode->modelId() == QLatin1String("SPLZB-131"))
        {
        }
        else if (lightNode->manufacturer() == QString("欧瑞博") || lightNode->manufacturer() == QLatin1String("ORVIBO"))
        {
        }
        else if (lightNode->manufacturerCode() == VENDOR_LEGRAND) // Legrand switch and plug
        {
        }
        else if (lightNode->manufacturerCode() == VENDOR_NETVOX) // Netvox smart plug
        {
        }
        else
        {
            return;
        }
    }
    else
    {
        return;
    }

    QList<deCONZ::ZclCluster>::const_iterator i = lightNode->haEndpoint().inClusters().begin();
    QList<deCONZ::ZclCluster>::const_iterator end = lightNode->haEndpoint().inClusters().end();

    int tasksAdded = 0;
    QDateTime now = QDateTime::currentDateTime();

    for (; i != end; ++i)
    {
        switch (i->id())
        {
        case BASIC_CLUSTER_ID:
        case ONOFF_CLUSTER_ID:
        case LEVEL_CLUSTER_ID:
        case COLOR_CLUSTER_ID:
        case WINDOW_COVERING_CLUSTER_ID:
        case IAS_ZONE_CLUSTER_ID:
        case FAN_CONTROL_CLUSTER_ID:
        {
            bool bindingExists = false;
            for (const NodeValue &val : lightNode->zclValues())
            {
                if (val.clusterId != i->id())
                {
                    continue;
                }

                quint16 maxInterval = val.maxInterval > 0 && val.maxInterval < 65535 ? val.maxInterval : (10 * 60);

                if (val.timestampLastReport.isValid() && val.timestampLastReport.secsTo(now) < (maxInterval * 1.2))
                {
                    bindingExists = true;
                    break;
                }

                if (val.timestampLastConfigured.isValid())
                {
                    bindingExists = true;
                    break;
                }
            }

            // only IKEA lights should report basic cluster attributes
            if (lightNode->manufacturerCode() != VENDOR_IKEA && i->id() == BASIC_CLUSTER_ID)
            {
                continue;
            }

            BindingTask bt;
            if (checkMacVendor(lightNode->address(), VENDOR_DDEL))
            {
                bt.state = BindingTask::StateCheck;
            }
            else
            {
                bt.state = BindingTask::StateIdle;
            }
            bt.action = action;
            bt.restNode = lightNode;
            Binding &bnd = bt.binding;
            bnd.srcAddress = lightNode->address().ext();
            bnd.dstAddrMode = deCONZ::ApsExtAddress;
            bnd.srcEndpoint = lightNode->haEndpoint().endpoint();
            bnd.clusterId = i->id();
            bnd.dstAddress.ext = apsCtrl->getParameter(deCONZ::ParamMacAddress);
            bnd.dstEndpoint = endpoint();

            if (bnd.dstEndpoint > 0) // valid gateway endpoint?
            {
                if (bindingExists)
                {
                    DBG_Printf(DBG_INFO, "binding for cluster 0x%04X of 0x%016llX exists (verified by reporting)\n", i->id(), lightNode->address().ext());
                    sendConfigureReportingRequest(bt);
                }
                else
                {
                    DBG_Printf(DBG_INFO_L2, "create binding for attribute reporting of cluster 0x%04X\n", i->id());
                    queueBindingTask(bt);
                    tasksAdded++;
                }
            }
        }
            break;

        default:
            break;
        }
    }

    if (tasksAdded == 0)
    {
        return;
    }

    if (checkMacVendor(lightNode->address(), VENDOR_DDEL) || lightNode->manufacturerCode() == VENDOR_XAL)
    {
        lightNode->enableRead(READ_BINDING_TABLE);
        lightNode->setNextReadTime(READ_BINDING_TABLE, queryTime);
        queryTime = queryTime.addSecs(5);
        Q_Q(DeRestPlugin);
        q->startZclAttributeTimer(1000);
    }

    if (!bindingTimer->isActive())
    {
        bindingTimer->start();
    }
}


/*! Creates binding for attribute reporting to gateway node.
    \return true - when a binding request got queued.
 */
bool DeRestPluginPrivate::checkSensorBindingsForAttributeReporting(Sensor *sensor)
{
    if (!apsCtrl || !sensor || !sensor->address().hasExt() || !sensor->node() || !sensor->toBool(RConfigReachable))
    {
        return false;
    }

    if (searchSensorsState != SearchSensorsActive &&
        idleTotalCounter < (IDLE_READ_LIMIT + (60 * 15))) // wait for some input before fire bindings
    {
        return false;
    }

    if (sensor->node()->nodeDescriptor().isNull())
    {
        // Whitelist sensors which don't seem to have a valid node descriptor.
        // This is a workaround currently only required for Develco smoke sensor
        // and potentially Bosch motion sensor
        if (sensor->modelId().startsWith(QLatin1String("SMSZB-120")) ||   // Develco smoke sensor
            sensor->modelId().startsWith(QLatin1String("ISW-ZPR1-WP13"))) // Bosch motion sensor
        {
        }
        else
        {
            return false;
        }
    }

    if (sensor->deletedState() != Sensor::StateNormal)
    {
        return false;
    }

    bool deviceSupported = false;
    // whitelist
        // Climax
    if (sensor->modelId().startsWith(QLatin1String("LM_")) ||
        sensor->modelId().startsWith(QLatin1String("LMHT_")) ||
        sensor->modelId().startsWith(QLatin1String("IR_")) ||
        sensor->modelId().startsWith(QLatin1String("DC_")) ||
        sensor->modelId().startsWith(QLatin1String("PSMD_")) ||
        sensor->modelId().startsWith(QLatin1String("PSMP5_")) ||
        // CentraLite
        sensor->modelId().startsWith(QLatin1String("Motion Sensor-A")) ||
        sensor->modelId().startsWith(QLatin1String("332")) ||
        // NYCE
        sensor->modelId() == QLatin1String("3011") ||
        sensor->modelId() == QLatin1String("3014") ||
        sensor->modelId() == QLatin1String("3043") ||
        // Philips
        sensor->modelId().startsWith(QLatin1String("SML00")) ||
        sensor->modelId().startsWith(QLatin1String("RWL02")) ||
        // ubisys
        sensor->modelId().startsWith(QLatin1String("C4")) ||
        sensor->modelId().startsWith(QLatin1String("D1")) ||
        sensor->modelId().startsWith(QLatin1String("S1")) ||
        sensor->modelId().startsWith(QLatin1String("S2")) ||
        // IKEA
        sensor->modelId().startsWith(QLatin1String("TRADFRI")) ||
        sensor->modelId().startsWith(QLatin1String("SYMFONISK")) ||
        // Keen Home
        sensor->modelId().startsWith(QLatin1String("SV01-")) ||
        // Trust ZPIR-8000
        sensor->modelId().startsWith(QLatin1String("VMS_ADUROLIGHT")) ||
        // Trust ZMST-808
        sensor->modelId().startsWith(QLatin1String("CSW_ADUROLIGHT")) ||
        // iCasa
        sensor->modelId() == QLatin1String("ICZB-RM") ||
        // innr
        sensor->modelId() == QLatin1String("SP 120") ||
        sensor->modelId().startsWith(QLatin1String("RC 110")) ||
        // Eurotronic
        sensor->modelId() == QLatin1String("SPZB0001") ||
        // Heiman
        // I don't think the IAS Zone sensor need to be listed here?
        sensor->modelId().startsWith(QLatin1String("SmartPlug")) ||
        sensor->modelId().startsWith(QLatin1String("CO_")) ||
        sensor->modelId().startsWith(QLatin1String("DOOR_")) ||
        sensor->modelId().startsWith(QLatin1String("PIR_")) ||
        sensor->modelId().startsWith(QLatin1String("GAS_")) ||
        sensor->modelId().startsWith(QLatin1String("TH-")) ||
        sensor->modelId().startsWith(QLatin1String("SMOK_")) ||
        sensor->modelId().startsWith(QLatin1String("WATER_")) ||
        // Konke
        sensor->modelId() == QLatin1String("3AFE140103020000") ||
        sensor->modelId() == QLatin1String("3AFE130104020015") ||
        sensor->modelId() == QLatin1String("3AFE14010402000D") ||
        // Nimbus
        sensor->modelId().startsWith(QLatin1String("FLS-NB")) ||
        // SmartThings
        sensor->modelId().startsWith(QLatin1String("tagv4")) ||
        (sensor->manufacturer() == QLatin1String("Samjin") && sensor->modelId() == QLatin1String("button")) ||
        (sensor->manufacturer() == QLatin1String("Samjin") && sensor->modelId() == QLatin1String("motion")) ||
        (sensor->manufacturer() == QLatin1String("Samjin") && sensor->modelId() == QLatin1String("multi")) ||
        (sensor->manufacturer() == QLatin1String("Samjin") && sensor->modelId() == QLatin1String("water")) ||
        // Bitron
        sensor->modelId().startsWith(QLatin1String("902010")) ||
        // Develco
        sensor->modelId().startsWith(QLatin1String("SMSZB-120")) || // smoke sensor
        sensor->modelId().startsWith(QLatin1String("HESZB-120")) || // heat sensor
        sensor->modelId().startsWith(QLatin1String("WISZB-120")) || // window sensor
        sensor->modelId().startsWith(QLatin1String("FLSZB-110")) || // water leak sensor
        sensor->modelId().startsWith(QLatin1String("MOSZB-130")) || // motion sensor
        sensor->modelId().startsWith(QLatin1String("ZHMS101")) ||   // Wattle (Develco) magnetic sensor
        sensor->modelId().startsWith(QLatin1String("EMIZB-132")) || // EMI Norwegian HAN
        sensor->modelId() == QLatin1String("SPLZB-131") ||
        // LG
        sensor->modelId() == QLatin1String("LG IP65 HMS") ||
        // Sinope
        sensor->modelId() == QLatin1String("WL4200S") ||
        //LifeControl smart plug
        sensor->modelId() == QLatin1String("RICI01") ||
        //LifeControl enviroment sensor
        sensor->modelId() == QLatin1String("VOC_Sensor") ||
        //Legrand Plug
        sensor->modelId() == QLatin1String("Connected outlet") ||
        //Legrand shutter switch
        sensor->modelId() == QLatin1String("Shutter switch with neutral") ||
        //Legrand dimmer wired
        sensor->modelId() == QLatin1String("Dimmer switch w/o neutral") ||
        //Legrand Cable outlet
        sensor->modelId() == QLatin1String("Cable outlet") ||
        //Legrand wireless switch
        sensor->modelId() == QLatin1String("Remote switch") ||
        // ORVIBO
        sensor->modelId().startsWith(QLatin1String("SN10ZW")) ||
        sensor->modelId().startsWith(QLatin1String("SF2")) ||
        // Netvox
        sensor->modelId().startsWith(QLatin1String("Z809A")) ||
<<<<<<< HEAD
        // Samsung SmartPlug 2019
        sensor->modelId().startsWith(QLatin1String("ZB-ONOFFPlug-D0005")) ||
        // Aurora
        sensor->modelId().startsWith(QLatin1String("DoubleSocket50AU")) ||
        // Bosch
        sensor->modelId().startsWith(QLatin1String("ISW-ZPR1-WP13")))
=======
        // Aqara Opple
        sensor->modelId().contains(QLatin1String("86opcn01")))
>>>>>>> 6b4c2210
    {
        deviceSupported = true;
        if (!sensor->node()->nodeDescriptor().receiverOnWhenIdle() ||
            sensor->node()->nodeDescriptor().manufacturerCode() != VENDOR_DDEL)
        {
            sensor->setMgmtBindSupported(false);
        }
    }

    if (!deviceSupported)
    {
        DBG_Printf(DBG_INFO_L2, "don't create binding for attribute reporting of sensor %s\n", qPrintable(sensor->name()));
        return false;
    }

    // prevent binding action if otau was busy recently
    if (otauLastBusyTimeDelta() < OTA_LOW_PRIORITY_TIME)
    {
        if (sensor->modelId().startsWith(QLatin1String("FLS-")))
        {
            DBG_Printf(DBG_INFO_L2, "don't check binding for attribute reporting of %s (otau busy)\n", qPrintable(sensor->name()));
            return false;
        }
    }

    BindingTask::Action action = BindingTask::ActionUnbind;

    // whitelist by Model ID
    if (gwReportingEnabled)
    {
//        if (sensor->modelId().startsWith(QLatin1String("FLS-NB")))
//        {
//            // temporary disable, delete bindings and use read attributes
//        }
        if (deviceSupported)
        {
            action = BindingTask::ActionBind;
        }
    }

    bool ret = false;
    bool checkBindingTable = false;
    QDateTime now = QDateTime::currentDateTime();

    // sort server clusters so that 'more important' clusters will be bound as soon as possible
    // 0xfc00, 0x0500, 0x0406, 0x0402, 0x0400, 0x0001

    // for example for Philips motion sensor after joining the occupancy cluster 0x0406 is more
    // important than power configuration cluster 0x0001 and should be bound first

    // for the Philips dimmer switch the 0xfc00 for button events is also the most important
    std::vector<quint16> inClusters = sensor->fingerPrint().inClusters;
    std::sort(sensor->fingerPrint().inClusters.begin(), sensor->fingerPrint().inClusters.end(),
              [](quint16 a, quint16 b) { return a < b; });

    std::vector<quint16>::const_iterator i = inClusters.begin();
    std::vector<quint16>::const_iterator end = inClusters.end();

    for (; i != end; ++i)
    {
        NodeValue val;

        if (*i == ILLUMINANCE_MEASUREMENT_CLUSTER_ID)
        {
            val = sensor->getZclValue(*i, 0x0000); // measured value
        }
        else if (*i == TEMPERATURE_MEASUREMENT_CLUSTER_ID)
        {
            val = sensor->getZclValue(*i, 0x0000); // measured value
        }
        else if (*i == RELATIVE_HUMIDITY_CLUSTER_ID)
        {
            val = sensor->getZclValue(*i, 0x0000); // measured value
        }
        else if (*i == PRESSURE_MEASUREMENT_CLUSTER_ID)
        {
            val = sensor->getZclValue(*i, 0x0000); // measured value
        }
        else if (*i == OCCUPANCY_SENSING_CLUSTER_ID)
        {
            if (sensor->modelId() == QLatin1String("Motion Sensor-A"))
            {
                continue; // use ias zone cluster
            }
            val = sensor->getZclValue(*i, 0x0000); // occupied state
        }
        else if (*i == POWER_CONFIGURATION_CLUSTER_ID)
        {
            if (sensor->modelId().startsWith(QLatin1String("SML00")) && sensor->type() != QLatin1String("ZHAPresence"))
            {
                continue; // process only once
            }
            if (sensor->modelId() == QLatin1String("Remote switch") )
            {
                //This device don't support report attribute
                continue;
            }
            if (sensor->manufacturer().startsWith(QLatin1String("Climax")))
            {
                val = sensor->getZclValue(*i, 0x0035); // battery alarm mask
            }
            else if (sensor->modelId() == QLatin1String("Motion Sensor-A") ||
                     sensor->modelId() == QLatin1String("SMSZB-120") ||
                     sensor->modelId() == QLatin1String("HESZB-120") ||
                     sensor->modelId() == QLatin1String("WISZB-120") ||
                     sensor->modelId() == QLatin1String("MOSZB-130") ||
                     sensor->modelId() == QLatin1String("FLSZB-110") ||
		       sensor->modelId() == QLatin1String("Remote switch") ||
                     sensor->modelId().startsWith(QLatin1String("ZHMS101")) ||
		       sensor->modelId().contains(QLatin1String("86opcn01"))) // Aqara Opple
            {
                val = sensor->getZclValue(*i, 0x0020); // battery voltage
            }
            else
            {
                val = sensor->getZclValue(*i, 0x0021); // battery percentage remaining
            }

            if (sensor->modelId() == QLatin1String("TRADFRI remote control") && sensor->swVersion() == QLatin1String("0.9.8.1-5.7.0.0"))
            {
                continue; // too old doesn't support battery percentage remaining attribute
            }

            if (val.timestampLastConfigured.isValid() && val.timestampLastConfigured.secsTo(now) < (val.maxInterval * 1.5))
            {
                continue;
            }

            // assume reporting is working
            if (val.isValid() && val.timestamp.isValid() && val.timestamp.secsTo(now) < (val.maxInterval * 3 / 2))
            {
                continue;
            }
        }
        else if (*i == IAS_ZONE_CLUSTER_ID)
        {
            val = sensor->getZclValue(*i, IAS_ZONE_CLUSTER_ATTR_ZONE_STATUS_ID); // zone status

            if (sensor->manufacturer() == QLatin1String("CentraLite"))
            {
                const ResourceItem *item = sensor->item(RConfigDuration);
                // update max reporting interval according to config.duration
                if (item && item->toNumber() > 15 && item->toNumber() <= UINT16_MAX)
                {
                    val.maxInterval = static_cast<quint16>(item->toNumber());
                    val.maxInterval -= 5; // report before going presence: false
                }
            }
        }
        else if (*i == VENDOR_CLUSTER_ID)
        {
            if (sensor->modelId().startsWith(QLatin1String("RWL02"))) // Hue dimmer switch
            {
                val = sensor->getZclValue(*i, 0x0000); // button event
            }
        }
        else if (*i == BASIC_CLUSTER_ID)
        {
            if (sensor->modelId().startsWith(QLatin1String("SML00")) && // Hue motion sensor
                sensor->type() == QLatin1String("ZHAPresence"))
            {
                val = sensor->getZclValue(*i, 0x0032); // usertest
                // val = sensor->getZclValue(*i, 0x0033); // ledindication

                if (searchSensorsState != SearchSensorsActive &&
                    idleTotalCounter < (IDLE_READ_LIMIT + (7200))) // wait for max reporting interval before fire bindings
                {
                    continue;
                }

                if (val.timestampLastConfigured.isValid() && val.timestampLastConfigured.secsTo(now) < (val.maxInterval * 1.5))
                {
                    continue;
                }
            }
            else
            {
                continue;
            }
        }
        else if (*i == METERING_CLUSTER_ID)
        {
            val = sensor->getZclValue(*i, 0x0000); // Curent Summation Delivered

        }
        else if (*i == ELECTRICAL_MEASUREMENT_CLUSTER_ID)
        {
            val = sensor->getZclValue(*i, 0x050b); // Active power
        }
        else if (*i == BINARY_INPUT_CLUSTER_ID)
        {
            val = sensor->getZclValue(*i, 0x0055); // Present value
        }
        else if (*i == THERMOSTAT_CLUSTER_ID)
        {
            val = sensor->getZclValue(*i, 0x0000); // Local temperature
        }
        else if (*i == SAMJIN_CLUSTER_ID)
        {
            if (sensor->modelId() == QLatin1String("multi"))
            {
                val = sensor->getZclValue(*i, 0x0012); // Acceleration X
            }
            else
            {
                continue;
            }
        }

        quint16 maxInterval = (val.maxInterval > 0) ? (val.maxInterval * 3 / 2) : (60 * 45);

        if (val.timestampLastReport.isValid() &&
            val.timestampLastReport.secsTo(now) < maxInterval) // got update in timely manner
        {
            DBG_Printf(DBG_INFO_L2, "binding for attribute reporting of cluster 0x%04X seems to be active\n", (*i));
            continue;
        }

        if (!sensor->node()->nodeDescriptor().receiverOnWhenIdle() && sensor->lastRx().secsTo(now) > 3)
        {
            DBG_Printf(DBG_INFO, "skip binding for attribute reporting of cluster 0x%04X (end-device might sleep)\n", (*i));
            return false;
        }

        quint8 srcEndpoint = sensor->fingerPrint().endpoint;

        {  // some clusters might not be on fingerprint endpoint (power configuration), search in other simple descriptors
            deCONZ::SimpleDescriptor *sd= sensor->node()->getSimpleDescriptor(srcEndpoint);
            if (!sd || !sd->cluster(*i, deCONZ::ServerCluster))
            {
                for (int j = 0; j < sensor->node()->simpleDescriptors().size(); j++)
                {
                    sd = &sensor->node()->simpleDescriptors()[j];

                    if (sd && sd->cluster(*i, deCONZ::ServerCluster))
                    {
                        srcEndpoint = sd->endpoint();
                        break;
                    }
                }
            }
        }

        switch (*i)
        {
        case POWER_CONFIGURATION_CLUSTER_ID:
        case OCCUPANCY_SENSING_CLUSTER_ID:
        case IAS_ZONE_CLUSTER_ID:
        case ILLUMINANCE_MEASUREMENT_CLUSTER_ID:
        case TEMPERATURE_MEASUREMENT_CLUSTER_ID:
        case RELATIVE_HUMIDITY_CLUSTER_ID:
        case PRESSURE_MEASUREMENT_CLUSTER_ID:
        case METERING_CLUSTER_ID:
        case ELECTRICAL_MEASUREMENT_CLUSTER_ID:
        case VENDOR_CLUSTER_ID:
        case BASIC_CLUSTER_ID:
        case BINARY_INPUT_CLUSTER_ID:
        case THERMOSTAT_CLUSTER_ID:
        case SAMJIN_CLUSTER_ID:
        {
            DBG_Printf(DBG_INFO_L2, "0x%016llX (%s) create binding for attribute reporting of cluster 0x%04X on endpoint 0x%02X\n",
                       sensor->address().ext(), qPrintable(sensor->modelId()), (*i), srcEndpoint);

            BindingTask bindingTask;

            if (sensor->mgmtBindSupported())
            {
                bindingTask.state = BindingTask::StateCheck;
                checkBindingTable = true;
            }
            else
            {
                bindingTask.state = BindingTask::StateIdle;
            }

            bindingTask.action = action;
            bindingTask.restNode = sensor;
            bindingTask.timeout = BindingTask::TimeoutEndDevice;
            Binding &bnd = bindingTask.binding;
            bnd.srcAddress = sensor->address().ext();
            bnd.dstAddrMode = deCONZ::ApsExtAddress;
            bnd.srcEndpoint = srcEndpoint;
            bnd.clusterId = *i;
            bnd.dstAddress.ext = apsCtrl->getParameter(deCONZ::ParamMacAddress);
            bnd.dstEndpoint = endpoint();

            if (bnd.dstEndpoint > 0) // valid gateway endpoint?
            {
                ret = queueBindingTask(bindingTask);
            }
        }
            break;

        default:
            break;
        }
    }

    if (checkBindingTable)
    {
        sensor->enableRead(READ_BINDING_TABLE);
        sensor->setNextReadTime(READ_BINDING_TABLE, queryTime);
        queryTime = queryTime.addSecs(5);
        Q_Q(DeRestPlugin);
        q->startZclAttributeTimer(1000);
    }

    if (ret)
    {
        // fast iteration
        bindingTimer->start(0);
    }
    else if (!bindingTimer->isActive())
    {
        bindingTimer->start(1000);
    }

    return ret;
}

/*! Creates binding for group control (switches, motion sensor, ...). */
bool DeRestPluginPrivate::checkSensorBindingsForClientClusters(Sensor *sensor)
{
    if (!apsCtrl || !sensor || !sensor->node() || !sensor->address().hasExt() || !sensor->toBool(RConfigReachable))
    {
        return false;
    }

    if (searchSensorsState != SearchSensorsActive &&
        idleTotalCounter < (IDLE_READ_LIMIT + (60 * 15))) // wait for some input before fire bindings
    {
        return false;
    }

    Q_Q(DeRestPlugin);
    QDateTime now = QDateTime::currentDateTime();
    if (!sensor->node()->nodeDescriptor().receiverOnWhenIdle() && sensor->lastRx().secsTo(now) > 10)
    {
        DBG_Printf(DBG_INFO_L2, "skip check bindings for client clusters (end-device might sleep)\n");
        return false;
    }

    ResourceItem *item = sensor->item(RConfigGroup);

    if (!item || item->toString().isEmpty())
    {
        DBG_Printf(DBG_INFO_L2, "skip check bindings for client clusters (no group)\n");
        return false;
    }

    std::vector<quint8> srcEndpoints;
    QStringList gids = item->toString().split(',', QString::SkipEmptyParts);

    //quint8 srcEndpoint = sensor->fingerPrint().endpoint;
    std::vector<quint16> clusters;

    if (sensor->modelId().startsWith(QLatin1String("RWL02"))) // Hue dimmer switch
    {
        srcEndpoints.push_back(0x01);
        clusters.push_back(ONOFF_CLUSTER_ID);
        clusters.push_back(LEVEL_CLUSTER_ID);
    }
    // Busch-Jaeger
    else if (sensor->modelId() == QLatin1String("RB01") ||
             sensor->modelId() == QLatin1String("RM01"))
    {
        quint8 firstEp = 0x0A;

        // the model RM01 might have an relais or dimmer switch on endpoint 0x12
        // in that case the endpoint 0x0A has no function
        if (getLightNodeForAddress(sensor->address(), 0x12))
        {
            firstEp = 0x0B;
        }

        if (sensor->fingerPrint().endpoint == firstEp)
        {
            clusters.push_back(LEVEL_CLUSTER_ID);
        }
        else if (sensor->fingerPrint().endpoint > firstEp)
        {
            clusters.push_back(SCENE_CLUSTER_ID);
        }
        srcEndpoints.push_back(sensor->fingerPrint().endpoint);
        sensor->setMgmtBindSupported(false);
    }
    // IKEA Trådfri dimmer
    else if (sensor->modelId() == QLatin1String("TRADFRI wireless dimmer"))
    {
        clusters.push_back(LEVEL_CLUSTER_ID);
        srcEndpoints.push_back(sensor->fingerPrint().endpoint);
    }
    // IKEA Trådfri remote
    else if (sensor->modelId().startsWith(QLatin1String("TRADFRI remote")))
    {
        clusters.push_back(ONOFF_CLUSTER_ID);
        clusters.push_back(LEVEL_CLUSTER_ID);
        clusters.push_back(SCENE_CLUSTER_ID);
        srcEndpoints.push_back(sensor->fingerPrint().endpoint);
    }
    // IKEA Trådfri on/off switch
    else if (sensor->modelId().startsWith(QLatin1String("TRADFRI on/off switch")))
    {
        clusters.push_back(ONOFF_CLUSTER_ID);
        srcEndpoints.push_back(sensor->fingerPrint().endpoint);
    }
    // IKEA Trådfri open/close remote
    else if (sensor->modelId().startsWith(QLatin1String("TRADFRI open/close remote")))
    {
        clusters.push_back(WINDOW_COVERING_CLUSTER_ID);
        srcEndpoints.push_back(sensor->fingerPrint().endpoint);
    }
    // IKEA Trådfri motion sensor
    else if (sensor->modelId().startsWith(QLatin1String("TRADFRI motion sensor")))
    {
        clusters.push_back(ONOFF_CLUSTER_ID);
        clusters.push_back(LEVEL_CLUSTER_ID);
        srcEndpoints.push_back(sensor->fingerPrint().endpoint);
    }
    // IKEA SYMFONISK sound controller
    else if (sensor->modelId().startsWith(QLatin1String("SYMFONISK")))
    {
        clusters.push_back(ONOFF_CLUSTER_ID);
        clusters.push_back(LEVEL_CLUSTER_ID);
        srcEndpoints.push_back(sensor->fingerPrint().endpoint);
    }
    // LEGRAND Remote switch
    else if (sensor->modelId() == QLatin1String("Remote switch"))
    {
        clusters.push_back(ONOFF_CLUSTER_ID);
        clusters.push_back(LEVEL_CLUSTER_ID);
        srcEndpoints.push_back(sensor->fingerPrint().endpoint);
    }
    else if (sensor->modelId().startsWith(QLatin1String("RC 110")))
    {
        clusters.push_back(ONOFF_CLUSTER_ID);
        clusters.push_back(LEVEL_CLUSTER_ID);
        srcEndpoints.push_back(sensor->fingerPrint().endpoint);
    }
    else if (sensor->modelId().startsWith(QLatin1String("ICZB-RM")))
    {
        clusters.push_back(ONOFF_CLUSTER_ID);
        clusters.push_back(LEVEL_CLUSTER_ID);
        clusters.push_back(SCENE_CLUSTER_ID);
        srcEndpoints.push_back(sensor->fingerPrint().endpoint);
    }
    else if (sensor->modelId().startsWith(QLatin1String("D1")))
    {
        clusters.push_back(ONOFF_CLUSTER_ID);
        clusters.push_back(LEVEL_CLUSTER_ID);
        srcEndpoints.push_back(0x02);
        srcEndpoints.push_back(0x03);
        sensor->setMgmtBindSupported(true);
    }
    else if (sensor->modelId().startsWith(QLatin1String("S1")))
    {
        clusters.push_back(ONOFF_CLUSTER_ID);
        clusters.push_back(LEVEL_CLUSTER_ID);
        srcEndpoints.push_back(0x02);
        if (sensor->modelId().startsWith(QLatin1String("S1-R")))
        {
            srcEndpoints.push_back(0x03);
        }
        sensor->setMgmtBindSupported(true);
    }
    else if (sensor->modelId().startsWith(QLatin1String("S2")))
    {
        clusters.push_back(ONOFF_CLUSTER_ID);
        clusters.push_back(LEVEL_CLUSTER_ID);
        srcEndpoints.push_back(0x03);
        srcEndpoints.push_back(0x04);
        sensor->setMgmtBindSupported(true);
    }
    else if (sensor->modelId().startsWith(QLatin1String("C4")))
    {
        clusters.push_back(ONOFF_CLUSTER_ID);
        clusters.push_back(LEVEL_CLUSTER_ID);
        srcEndpoints.push_back(0x01);
        srcEndpoints.push_back(0x02);
        srcEndpoints.push_back(0x03);
        srcEndpoints.push_back(0x04);
        sensor->setMgmtBindSupported(true);
    }
    // LifeControl Enviroment Sensor
    else if (sensor->modelId().startsWith(QLatin1String("VOC_Sensor")))
    {
        clusters.push_back(TEMPERATURE_MEASUREMENT_CLUSTER_ID);
        srcEndpoints.push_back(0x00);
        srcEndpoints.push_back(0x01);
        sensor->setMgmtBindSupported(true);
    }
    // Aqara Opple
    else if (sensor->modelId().contains(QLatin1String("86opcn01")))
    {
        clusters.push_back(ONOFF_CLUSTER_ID);
        clusters.push_back(LEVEL_CLUSTER_ID);
        clusters.push_back(COLOR_CLUSTER_ID);
        srcEndpoints.push_back(sensor->fingerPrint().endpoint);
    }
    else
    {
        return false;
    }

    // prevent binding action if otau was busy recently
    if (otauLastBusyTimeDelta() < OTA_LOW_PRIORITY_TIME)
    {
        return false;
    }

    bool ret = false;
    for (int j = 0; j < (int)srcEndpoints.size() && j < gids.size(); j++)
    {
        QString gid = gids[j];
        quint8 srcEndpoint = srcEndpoints[j];
        Group *group = getGroupForId(gid);

        if (!group)
        {
            continue;
        }

        std::vector<quint16>::const_iterator i = clusters.begin();
        std::vector<quint16>::const_iterator end = clusters.end();

        for (; i != end; ++i)
        {
            DBG_Printf(DBG_ZDP, "0x%016llX [%s] create binding for client cluster 0x%04X on endpoint 0x%02X\n",
                       sensor->address().ext(), qPrintable(sensor->modelId()), (*i), srcEndpoint);

            BindingTask bindingTask;

            bindingTask.state = BindingTask::StateIdle;
            bindingTask.action = BindingTask::ActionBind;
            bindingTask.timeout = BindingTask::TimeoutEndDevice;
            bindingTask.restNode = sensor;
            Binding &bnd = bindingTask.binding;
            bnd.srcAddress = sensor->address().ext();
            bnd.dstAddrMode = deCONZ::ApsGroupAddress;
            bnd.srcEndpoint = srcEndpoint;
            bnd.clusterId = *i;
            bnd.dstAddress.group = group->address();

            if (sensor->mgmtBindSupported())
            {
                bindingTask.state = BindingTask::StateCheck;
            }

            if (queueBindingTask(bindingTask))
            {
                ret = true;
            }

            // group addressing has no destination endpoint
//            bnd.dstEndpoint = endpoint();

//            if (bnd.dstEndpoint > 0) // valid gateway endpoint?
//            {
//                queueBindingTask(bindingTask);
//            }
        }
    }

    if (sensor->mgmtBindSupported())
    {
        if (!sensor->mustRead(READ_BINDING_TABLE))
        {
            sensor->enableRead(READ_BINDING_TABLE);
            sensor->setNextReadTime(READ_BINDING_TABLE, queryTime);
            queryTime = queryTime.addSecs(1);
        }
        q->startZclAttributeTimer(1000);
    }

    if (!bindingTimer->isActive())
    {
        bindingTimer->start();
    }

    return ret;
}

/*! Creates groups for \p sensor if needed. */
void DeRestPluginPrivate::checkSensorGroup(Sensor *sensor)
{
    if (!sensor)
    {
        return;
    }

    Group *group = nullptr;

    {
        std::vector<Group>::iterator i = groups.begin();
        std::vector<Group>::iterator end = groups.end();

        for (; i != end; ++i)
        {
            if (i->address() == 0)
            {
                continue;
            }

            if (i->state() == Group::StateNormal &&
                (i->deviceIsMember(sensor->uniqueId()) || i->deviceIsMember(sensor->id())))
            {
                group = &*i;
                break;
            }
        }
    }

    if (sensor->modelId().startsWith(QLatin1String("RWL02"))) // Hue dimmer switch
    {
        if (!group)
        {
            getGroupIdentifiers(sensor, 0x01, 0x00);
            return;
        }
    }
    else if (sensor->modelId().startsWith(QLatin1String("TRADFRI on/off switch")) ||
             sensor->modelId().startsWith(QLatin1String("TRADFRI open/close remote")) ||
             sensor->modelId().startsWith(QLatin1String("TRADFRI motion sensor")) ||
             sensor->modelId().startsWith(QLatin1String("SYMFONISK")) ||
             sensor->modelId().startsWith(QLatin1String("RC 110"))) // innr remote
    {

    }
    else if (sensor->modelId() == QLatin1String("Remote switch"))
    {
        //Make group but without uniqueid
    }
    else if (sensor->modelId().contains(QLatin1String("86opcn01"))) // Aqara Opple
    {
        //Make group but without uniqueid
        //Aqara Opple Switches need a group or else they will control all the lights
    }
    else if (sensor->modelId() == QLatin1String("RB01") ||
             sensor->modelId() == QLatin1String("RM01"))
    {
        // check if group is created for other endpoint
        for (quint8 ep = 0x0A; !group && ep < 0x0F; ep++)
        {
            Sensor *s = getSensorNodeForAddressAndEndpoint(sensor->address(), ep);
            if (s && s->deletedState() == Sensor::StateNormal && s != sensor)
            {
                ResourceItem *item = s->item(RConfigGroup);
                if (item && item->lastSet().isValid())
                {
                    const QString &gid = item->toString();

                    std::vector<Group>::iterator i = groups.begin();
                    std::vector<Group>::iterator end = groups.end();

                    for (; i != end; ++i)
                    {
                        if (!gid.isEmpty() && i->state() == Group::StateNormal && i->id() == gid)
                        {
                            group = &*i;
                            break;
                        }
                    }
                }
            }
        }
    }
    else
    {
        return;
    }

    ResourceItem *item = sensor->item(RConfigGroup);

    if (!item)
    {
        item = sensor->addItem(DataTypeString, RConfigGroup);
    }
    else if (!group && item->lastSet().isValid())
    {
        const QString &gid = item->toString();

        std::vector<Group>::iterator i = groups.begin();
        std::vector<Group>::iterator end = groups.end();

        for (; i != end; ++i)
        {
            if (i->address() == 0)
            {
                continue;
            }

            if (!gid.isEmpty() && i->state() == Group::StateNormal && i->id() == gid)
            {
                group = &*i;
                break;
            }
        }
    }

    if (!group)
    {
        group = addGroup();
        group->setName(sensor->name());
        ResourceItem *item2 = group->addItem(DataTypeString, RAttrUniqueId);
        DBG_Assert(item2);
        if (item2)
        {
            const QString uid = generateUniqueId(sensor->address().ext(), 0, 0);
            item2->setValue(uid);
        }
    }

    DBG_Assert(group);
    if (!group)
    {
        return;
    }

    if (group->addDeviceMembership(sensor->id()))
    {

    }

    if (item->toString() != group->id())
    {
        item->setValue(group->id());
        sensor->setNeedSaveDatabase(true);
        queSaveDb(DB_SENSORS, DB_SHORT_SAVE_DELAY);
        Event e(RSensors, RConfigGroup, sensor->id(), item);
        enqueueEvent(e);
    }
}

/*! Checks if there are any orphan groups for \p sensor and removes them. */
void DeRestPluginPrivate::checkOldSensorGroups(Sensor *sensor)
{
    if (!sensor)
    {
        return;
    }

    ResourceItem *item = sensor->item(RConfigGroup);

    if (!item || !item->lastSet().isValid() || item->toString().isEmpty())
    {
        return;
    }

    const QString &gid = item->toString();

    {
        std::vector<Group>::iterator i = groups.begin();
        std::vector<Group>::iterator end = groups.end();

        for (; i != end; ++i)
        {
            if (gid == i->id()) // current group
            {
                if (i->state() != Group::StateNormal)
                {
                    DBG_Printf(DBG_INFO, "reanimate group %u for sensor %s\n", i->address(), qPrintable(sensor->name()));
                    i->setState(Group::StateNormal);
                    updateGroupEtag(&*i);
                    queSaveDb(DB_GROUPS, DB_SHORT_SAVE_DELAY);
                }
            }
            else if (i->deviceIsMember(sensor->uniqueId()) || i->deviceIsMember(sensor->id()))
            {
                if (!i->removeDeviceMembership(sensor->uniqueId()))
                {
                    i->removeDeviceMembership(sensor->id());
                }

                if (i->state() == Group::StateNormal && !i->hasDeviceMembers())
                {
                    DBG_Printf(DBG_INFO, "delete old group %u of sensor %s\n", i->address(), qPrintable(sensor->name()));
                    i->setState(Group::StateDeleted);
                    updateGroupEtag(&*i);
                    queSaveDb(DB_GROUPS | DB_LIGHTS, DB_SHORT_SAVE_DELAY);

                    // for each node which is part of this group send a remove group request (will be unicast)
                    // note: nodes which are curently switched off will not be removed!
                    std::vector<LightNode>::iterator j = nodes.begin();
                    std::vector<LightNode>::iterator jend = nodes.end();

                    for (; j != jend; ++j)
                    {
                        GroupInfo *groupInfo = getGroupInfo(&*j, i->address());

                        if (groupInfo)
                        {
                            j->setNeedSaveDatabase(true);
                            groupInfo->actions &= ~GroupInfo::ActionAddToGroup; // sanity
                            groupInfo->actions |= GroupInfo::ActionRemoveFromGroup;
                            groupInfo->state = GroupInfo::StateNotInGroup;
                        }
                    }
                }
            }
        }
    }
}

/*! Remove groups which are controlled by device \p id. */
void DeRestPluginPrivate::deleteGroupsWithDeviceMembership(const QString &id)
{
    std::vector<Group>::iterator i = groups.begin();
    std::vector<Group>::iterator end = groups.end();
    for (; i != end; ++i)
    {
        if (i->deviceIsMember(id) && i->state() == Group::StateNormal)
        {
            i->removeDeviceMembership(id);

            updateGroupEtag(&*i);
            queSaveDb(DB_GROUPS | DB_LIGHTS, DB_SHORT_SAVE_DELAY);

            if (i->hasDeviceMembers())
            {
                continue;
            }

            i->setState(Group::StateDeleted);

            // for each node which is part of this group send a remove group request (will be unicast)
            // note: nodes which are curently switched off will not be removed!
            std::vector<LightNode>::iterator j = nodes.begin();
            std::vector<LightNode>::iterator jend = nodes.end();

            for (; j != jend; ++j)
            {
                GroupInfo *groupInfo = getGroupInfo(&*j, i->address());

                if (groupInfo)
                {
                    j->setNeedSaveDatabase(true);
                    groupInfo->actions &= ~GroupInfo::ActionAddToGroup; // sanity
                    groupInfo->actions |= GroupInfo::ActionRemoveFromGroup;
                    groupInfo->state = GroupInfo::StateNotInGroup;
                }
            }
        }
    }
}

/*! Check existing bindings on ubisys devices. */
void DeRestPluginPrivate::processUbisysBinding(Sensor *sensor, const Binding &bnd)
{
    if (!sensor)
    {
        return;
    }

    ResourceItem *item = 0;

    if (sensor->type() == QLatin1String("ZHASwitch") && bnd.dstAddrMode == deCONZ::ApsGroupAddress)
    {
        item = sensor->item(RConfigGroup);

        DBG_Assert(item != 0);
        if (!item)
        {
            return;
        }

        if (bnd.clusterId != ONOFF_CLUSTER_ID && bnd.clusterId != LEVEL_CLUSTER_ID)
        {
            return;
        }

        int pos = -1; // index in config.group: "1,4"

        if (sensor->modelId().startsWith(QLatin1String("D1")))
        {
            DBG_Assert(sensor->fingerPrint().endpoint == 0x02);

            if       (bnd.srcEndpoint == 0x02) { pos = 0; }
            else if  (bnd.srcEndpoint == 0x03) { pos = 1; }

        }
        else if (sensor->modelId().startsWith(QLatin1String("S1")))
        {
            DBG_Assert(sensor->fingerPrint().endpoint == 0x02);

            if       (bnd.srcEndpoint == 0x02) { pos = 0; }
            else if  (bnd.srcEndpoint == 0x03) { pos = 1; } // S1-R only
        }
        else if (sensor->modelId().startsWith(QLatin1String("S2")))
        {
            DBG_Assert(sensor->fingerPrint().endpoint == 0x03);

            if       (bnd.srcEndpoint == 0x03) { pos = 0; }
            else if  (bnd.srcEndpoint == 0x04) { pos = 1; }

        }
        else if (sensor->modelId().startsWith(QLatin1String("C4")))
        {
            DBG_Assert(sensor->fingerPrint().endpoint == 0x01);

            if       (bnd.srcEndpoint == 0x01) { pos = 0; }
            else if  (bnd.srcEndpoint == 0x02) { pos = 1; }
            else if  (bnd.srcEndpoint == 0x03) { pos = 2; }
            else if  (bnd.srcEndpoint == 0x04) { pos = 3; }
        }
        else
        {
            return;
        }

        // remove group bindings which aren't configured via 'config.group'
        QString dstGroup = QString::number(bnd.dstAddress.group);
        QStringList gids = item->toString().split(',');

        if (!gids.contains(dstGroup) || (pos == -1) || (gids.size() < (pos + 1)) || gids[pos] != dstGroup)
        {
            DBG_Printf(DBG_INFO, "0x%016llx remove old group binding group: %u, cluster: 0x%04X\n", bnd.srcAddress, bnd.dstAddress.group, bnd.clusterId);

            BindingTask bindingTask;
            bindingTask.state = BindingTask::StateIdle;
            bindingTask.action = BindingTask::ActionUnbind;
            bindingTask.binding = bnd;
            queueBindingTask(bindingTask);
            if (!bindingTimer->isActive())
            {
                bindingTimer->start();
            }
        }
    }
}

void DeRestPluginPrivate::processUbisysC4Configuration(Sensor *sensor)
{
    DBG_Assert(sensor);
    if (!sensor)
    {
        return;
    }

    DBG_Assert(sensor->node());
    if (!sensor->node())
    {
        return;
    }

    // device management endpoint
    const deCONZ::SimpleDescriptor *sd = sensor->node()->getSimpleDescriptor(0xE8);
    DBG_Assert(sd);
    if (!sd)
    {
        return;
    }

    const deCONZ::ZclCluster *cl = 0;
    for (const auto &c : sd->inClusters())
    {
        if (c.id() == UBISYS_DEVICE_SETUP_CLUSTER_ID)
        {
            cl = &c;
            break;
        }
    }

    DBG_Assert(cl);
    if (!cl)
    {
        return;
    }

    const deCONZ::ZclAttribute *attr1 = 0;
    for (const auto &a : cl->attributes())
    {
        if (a.id() == 0x0001) //
        {
            attr1 = &a;
            break;
        }
    }

    DBG_Assert(cl);
    if (!attr1)
    {
        return;
    }

    ResourceItem *item = 0;

    item = sensor->item(RConfigMode);
    DBG_Assert(item);
    if (!item)
    {
        return;
    }

    deCONZ::ApsDataRequest req;
    req.setProfileId(HA_PROFILE_ID);
    req.setClusterId(UBISYS_DEVICE_SETUP_CLUSTER_ID);
    req.setDstAddressMode(deCONZ::ApsExtAddress);
    req.dstAddress() = sensor->address();
    req.setDstEndpoint(0xE8);
    req.setSrcEndpoint(endpoint());

    deCONZ::ZclFrame zclFrame;
    zclFrame.setSequenceNumber(zclSeq++);
    zclFrame.setCommandId(deCONZ::ZclWriteAttributesStructuredId);
    //zclFrame.setManufacturerCode(VENDOR_UBISYS);

    {
        QDataStream stream(&zclFrame.payload(), QIODevice::ReadWrite);
        stream.setByteOrder(QDataStream::LittleEndian);

        if (item->toString() == QLatin1String("momentary"))
        {
            // write attribute record 1
            stream << (quint16)0x0001; // attribute id
            stream << (quint8)0x01; // selector: indicator 1
            stream << (quint8)0x01; // selector: index #1
            stream << (quint8)0x41; // attribute datatype: octed string
            stream << (quint8)0x06; // length: 6
            stream << (quint8)0x00; // InputAndOptions: 0x00
            stream << (quint8)0x0D; // transition: released -> pressed
            stream << (quint8)0x01; // source endpoint: 0x01
            stream << (quint16)0x0006; // cluster id: on/off
            stream << (quint8)0x02; // ZCL command template: toggle
        }
    }

    QDataStream stream(&req.asdu(), QIODevice::ReadWrite);
    stream.setByteOrder(QDataStream::LittleEndian);
    zclFrame.writeToStream(stream);

    if (apsCtrl->apsdeDataRequest(req) == deCONZ::Success)
    {

    }

}

/*! Process binding related tasks queue every one second. */
void DeRestPluginPrivate::bindingTimerFired()
{
    if (bindingQueue.empty())
    {
        return;
    }

    Q_Q(DeRestPlugin);
    if (!q->pluginActive())
    {
        bindingQueue.clear();
        return;
    }

    int active = 0;
    std::list<BindingTask>::iterator i = bindingQueue.begin();
    std::list<BindingTask>::iterator end = bindingQueue.end();

    for (; i != end; ++i)
    {
        if (i->state == BindingTask::StateIdle)
        {
            if (active >= MAX_ACTIVE_BINDING_TASKS)
            { /* do nothing */ }
            else if (sendBindRequest(*i))
            {
                i->state = BindingTask::StateInProgress;
                break;
            }
            else if (i->retries < 5)
            {
                i->retries++;
            }
            else
            {
                // too harsh?
                DBG_Printf(DBG_INFO_L2, "failed to send bind/unbind request to 0x%016llX cluster 0x%04X. drop\n", i->binding.srcAddress, i->binding.clusterId);
                i->state = BindingTask::StateFinished;
            }
        }
        else if (i->state == BindingTask::StateInProgress)
        {
            i->timeout--;
            if (i->timeout < 0)
            {
                i->retries--;
                if (i->retries > 0)
                {
                    if (i->restNode && !i->restNode->isAvailable())
                    {
                        DBG_Printf(DBG_INFO_L2, "giveup binding srcAddr: %llX (not available)\n", i->binding.srcAddress);
                        i->state = BindingTask::StateFinished;
                    }
                    else
                    {
                        DBG_Printf(DBG_INFO_L2, "binding/unbinding timeout srcAddr: %llX, retry\n", i->binding.srcAddress);
                        i->state = BindingTask::StateIdle;
                        i->timeout = BindingTask::Timeout;
                        if (i->restNode && i->restNode->node() && !i->restNode->node()->nodeDescriptor().receiverOnWhenIdle())
                        {
                            i->timeout = BindingTask::TimeoutEndDevice;
                        }
                    }
                }
                else
                {
                    DBG_Printf(DBG_INFO_L2, "giveup binding srcAddr: %llX\n", i->binding.srcAddress);
                    i->state = BindingTask::StateFinished;
                }
            }
            else
            {
                active++;
            }
        }
        else if (i->state == BindingTask::StateFinished)
        {
            bindingQueue.erase(i);
            break;
        }
        else if (i->state == BindingTask::StateCheck)
        {
            i->timeout--;
            if (i->timeout < 0)
            {
                i->retries--;
                if (i->retries > 0 && i->restNode)
                {
                    if (i->restNode->mgmtBindSupported())
                    {
                        if (!i->restNode->mustRead(READ_BINDING_TABLE))
                        {
                            i->restNode->enableRead(READ_BINDING_TABLE);
                            i->restNode->setNextReadTime(READ_BINDING_TABLE, queryTime);
                            queryTime = queryTime.addSecs(5);
                        }
                        q->startZclAttributeTimer(1000);

                        i->state = BindingTask::StateCheck;
                    }
                    else
                    {
                        i->state = BindingTask::StateIdle;
                    }
                    i->timeout = BindingTask::Timeout;
                    if (i->restNode && i->restNode->node() && !i->restNode->node()->nodeDescriptor().receiverOnWhenIdle())
                    {
                        i->timeout = BindingTask::TimeoutEndDevice;
                    }

                    DBG_Printf(DBG_INFO_L2, "%s check timeout, retries = %d (srcAddr: 0x%016llX cluster: 0x%04X)\n",
                               (i->action == BindingTask::ActionBind ? "bind" : "unbind"), i->retries, i->binding.srcAddress, i->binding.clusterId);

                    bindingQueue.push_back(*i);
                    bindingQueue.pop_front();
                    break;
                }
                else
                {
                    DBG_Printf(DBG_INFO_L2, "giveup binding\n");
                    DBG_Printf(DBG_INFO_L2, "giveup %s (srcAddr: 0x%016llX cluster: 0x%04X)\n",
                               (i->action == BindingTask::ActionBind ? "bind" : "unbind"), i->binding.srcAddress, i->binding.clusterId);
                    i->state = BindingTask::StateFinished;
                }
            }
        }
    }

    if (!bindingQueue.empty())
    {
        bindingTimer->start(1000);
    }
}

/*
QString Binding::toString()
{
    //        QString dbg = QString("srcAddr: 0x%1 srcEp: %2 clusterId: %3")
    //            .arg(i->srcAddress, 16, 16, QChar('0'))
    //            .arg(i->srcEndpoint)
    //            .arg(i->clusterId);

    //        if (i->dstAddrMode == 0x01) // group address
    //        {
    //            dbg.append(QString(" dstGroup: 0x%1").arg(i->dstAddress.group, 2, 16, QChar('0')));
    //        }
    //        else if (i->dstAddrMode == 0x03) // ext address + dst endpoint
    //        {
    //            dbg.append(QString(" dstExt: 0x%1 dstEp: %2").arg(i->dstAddress.ext, 16, 16, QChar('0'))
    //                                                         .arg(i->dstEndpoint));
    //        }

    //        DBG_Printf(DBG_INFO, "Binding %s\n", qPrintable(dbg));
}
*/

/*! Process binding to rule conversion.
    For bindings found via binding table query, check if there exists already
    a rule representing it. If such a rule does not exist it will be created.
*/
void DeRestPluginPrivate::bindingToRuleTimerFired()
{
    if (bindingToRuleQueue.empty())
    {
        return;
    }

    Binding bnd = bindingToRuleQueue.front();
    bindingToRuleQueue.pop_front();

    if (!bindingToRuleQueue.empty())
    {
        bindingToRuleTimer->start();
    }

    if (!apsCtrl)
    {
        return;
    }

    int idx = 0;
    bool found = false;
    const deCONZ::Node *node = 0;
    while (apsCtrl->getNode(idx, &node) == 0)
    {
        if (bnd.srcAddress == node->address().ext())
        {
            found = true;
            break;
        }
        idx++;
    }

    // check if cluster does exist
    if (found && node)
    {
        found = false;
        for (const deCONZ::SimpleDescriptor &sd : node->simpleDescriptors())
        {
            if (sd.endpoint() != bnd.srcEndpoint)
            {
                continue;
            }

            for (const deCONZ::ZclCluster &cl : sd.inClusters())
            {
                if (cl.id() == bnd.clusterId)
                {
                    found = true;
                    break;
                }
            }

            for (const deCONZ::ZclCluster &cl : sd.outClusters())
            {
                if (cl.id() == ILLUMINANCE_MEASUREMENT_CLUSTER_ID && checkMacVendor(node->address(), VENDOR_DDEL))
                {
                    continue; // ignore, binding only allowed for server cluster
                }

                if (cl.id() == bnd.clusterId)
                {
                    found = true;
                    break;
                }
            }

            if (found)
            {
                break;
            }
        }

        if (!found)
        {
            DBG_Printf(DBG_INFO, "remove binding from 0x%016llX cluster 0x%04X due non existing cluster\n", bnd.srcAddress, bnd.clusterId);
            BindingTask bindingTask;
            bindingTask.state = BindingTask::StateIdle;
            bindingTask.action = BindingTask::ActionUnbind;
            bindingTask.binding = bnd;
            queueBindingTask(bindingTask);
            if (!bindingTimer->isActive())
            {
                bindingTimer->start();
            }
            return;
        }
    }

    // binding table maintenance
    // check if destination node exist and remove binding if not
    if (bnd.dstAddrMode == deCONZ::ApsExtAddress)
    {
        idx = 0;
        found = false;
        node = nullptr;
        while (apsCtrl->getNode(idx, &node) == 0)
        {
            if (bnd.dstAddress.ext == node->address().ext())
            {
                found = true;
                break;
            }
            idx++;
        }

        if (!found)
        {
            DBG_Printf(DBG_INFO, "remove binding from 0x%016llX cluster 0x%04X to non existing node 0x%016llX\n", bnd.srcAddress, bnd.clusterId, bnd.dstAddress.ext);
            BindingTask bindingTask;
            bindingTask.state = BindingTask::StateIdle;
            bindingTask.action = BindingTask::ActionUnbind;
            bindingTask.binding = bnd;
            queueBindingTask(bindingTask);
            if (!bindingTimer->isActive())
            {
                bindingTimer->start();
            }
            return;
        }
    }


    std::vector<Sensor>::iterator i = sensors.begin();
    std::vector<Sensor>::iterator end = sensors.end();

    Sensor *sensor = 0;

    for (; i != end; ++i)
    {
        if (bnd.srcAddress != i->address().ext())
        {
            continue;
        }

        if (checkMacVendor(bnd.srcAddress, VENDOR_UBISYS))
        {
            processUbisysBinding(&*i, bnd);
            return;
        }

        if (!i->modelId().startsWith(QLatin1String("FLS-NB")))
        {
            continue;
        }

        if (bnd.srcEndpoint == i->fingerPrint().endpoint)
        {
            // match only valid sensors
            switch (bnd.clusterId)
            {
            case ONOFF_CLUSTER_ID:
            case LEVEL_CLUSTER_ID:
            case SCENE_CLUSTER_ID:
            {
                if (i->type() == "ZHASwitch")
                {
                    sensor = &(*i);
                }
            }
                break;

            case ILLUMINANCE_MEASUREMENT_CLUSTER_ID:
            {
                if (i->type() == "ZHALightLevel")
                {
                    sensor = &(*i);
                }
            }
                break;

            case OCCUPANCY_SENSING_CLUSTER_ID:
            {
                if (i->type() == "ZHAPresence")
                {
                    sensor = &(*i);
                }
            }
                break;

            default:
                break;
            }
        }

        if (sensor)
        {
            break;
        }
    }

    // only proceed if the sensor (binding source) is known
    if (!sensor)
    {
//        deCONZ::Address addr;
//        addr.setExt(bnd.srcAddress);
//        DBG_Printf(DBG_INFO, "Binding to Rule unsupported sensor %s\n", qPrintable(addr.toStringExt()));
        return;
    }

    Rule rule;
    RuleCondition cond;
    RuleAction action;

    if (bnd.dstAddrMode == Binding::ExtendedAddressMode)
    {
        deCONZ::Address addr;
        addr.setExt(bnd.dstAddress.ext);
        LightNode *lightNode = getLightNodeForAddress(addr, bnd.dstEndpoint);

        if (lightNode)
        {
            action.setAddress(QString("/lights/%1/state").arg(lightNode->id()));
        }
        else
        {
            DBG_Printf(DBG_INFO_L2, "Binding to Rule no LightNode found for dstAddress: %s\n",
                       qPrintable(QString("0x%1").arg(bnd.dstAddress.ext, 16,16, QChar('0'))));
            return;
        }

    }
    else if (bnd.dstAddrMode == Binding::GroupAddressMode)
    {
        action.setAddress(QString("/groups/%1/action").arg(bnd.dstAddress.group));
    }
    else
    {
        DBG_Printf(DBG_INFO, "Binding to Rule unsupported dstAddrMode 0x%02X\n", bnd.dstAddrMode);
        return;
    }

    action.setMethod("BIND");

    QVariantMap body;
    QString item;

    if (bnd.clusterId == ONOFF_CLUSTER_ID)
    {
        body["on"] = true;
        item = "buttonevent";
    }
    else if (bnd.clusterId == LEVEL_CLUSTER_ID)
    {
        body["bri"] = (double)1;
        item = "buttonevent";
    }
    else if (bnd.clusterId == ILLUMINANCE_MEASUREMENT_CLUSTER_ID)
    {
        body["illum"] = QString("report");
        item = "illuminance";
    }
    else if (bnd.clusterId == OCCUPANCY_SENSING_CLUSTER_ID)
    {
        body["occ"] = QString("report");
        item = "presence";
    }
    else if (bnd.clusterId == SCENE_CLUSTER_ID)
    {
        body["scene"] = QString("S%1").arg(bnd.srcEndpoint);
        item = "buttonevent";
    }
    else
    {
        return;
    }

    action.setBody(deCONZ::jsonStringFromMap(body));

    cond.setAddress(QString("/sensors/%1/state/%2").arg(sensor->id()).arg(item));
    cond.setOperator("eq");
    cond.setValue(bnd.srcEndpoint);

    // check if a rule for that binding already exists
    bool foundRule = false;

    std::vector<Rule>::const_iterator ri = rules.begin();
    std::vector<Rule>::const_iterator rend = rules.end();

    for (; !foundRule && (ri != rend); ++ri) // rule loop
    {
        std::vector<RuleCondition>::const_iterator ci = ri->conditions().begin();
        std::vector<RuleCondition>::const_iterator cend = ri->conditions().end();
        for (; !foundRule && (ci != cend); ++ci) // rule.conditions loop
        {
            // found matching condition
            if ((ci->address()   == cond.address()) &&
                (ci->ooperator() == cond.ooperator()) &&
                (ci->value()     == cond.value()))
            {
                std::vector<RuleAction>::const_iterator ai = ri->actions().begin();
                std::vector<RuleAction>::const_iterator aend = ri->actions().end();

                for (; !foundRule && (ai != aend); ++ai) // rule.actions loop
                {
                    if ((ai->method() == action.method()) && (ai->address() == action.address()))
                    {
                        // search action body which covers the binding clusterId
                        if (bnd.clusterId == ONOFF_CLUSTER_ID)
                        {
                            if (ai->body().contains("on"))
                            {
                                rule = *ri;
                                foundRule = true;
                            }
                        }
                        else if (bnd.clusterId == ILLUMINANCE_MEASUREMENT_CLUSTER_ID)
                        {
                            if (ai->body().contains("illum"))
                            {
                                rule = *ri;
                                foundRule = true;
                            }
                        }
                        else if (bnd.clusterId == OCCUPANCY_SENSING_CLUSTER_ID)
                        {
                            if (ai->body().contains("occ"))
                            {
                                rule = *ri;
                                foundRule = true;
                            }
                        }
                        else if (bnd.clusterId == LEVEL_CLUSTER_ID)
                        {
                            if (ai->body().contains("bri"))
                            {
                                rule = *ri;
                                foundRule = true;
                            }
                        }
                        else if (bnd.clusterId == SCENE_CLUSTER_ID)
                        {
                            if (ai->body().contains("scene"))
                            {
                                rule = *ri;
                                foundRule = true;
                            }
                        }
                        else
                        {
                            DBG_Printf(DBG_INFO, "Binding to Rule unhandled clusterId 0x%04X\n", bnd.clusterId);
                        }
                    }
                }
            }
        }
    }

    if (DBG_IsEnabled(DBG_INFO_L2))
    {
        DBG_Printf(DBG_INFO_L2, "cond.address: %s\n", qPrintable(cond.address()));
        DBG_Printf(DBG_INFO_L2, "cond.value: %s\n", qPrintable(cond.value().toString()));
        DBG_Printf(DBG_INFO_L2, "action.address: %s\n", qPrintable(action.address()));
        DBG_Printf(DBG_INFO_L2, "action.body: %s\n", qPrintable(action.body()));
    }

    if (!foundRule)
    {
        if (sensor && sensor->item(RConfigOn)->toBool())
        {
            std::vector<RuleAction> actions;
            std::vector<RuleCondition> conditions;

            actions.push_back(action);
            conditions.push_back(cond);

            updateEtag(rule.etag);
            rule.setOwner("deCONZ");
            rule.setCreationtime(QDateTime::currentDateTimeUtc().toString("yyyy-MM-ddTHH:mm:ss"));
            rule.setActions(actions);
            rule.setConditions(conditions);

            // create a new rule id // don't overwrite already existing rules
            rule.setId("1");

            bool ok;
            do {
                ok = true;
                std::vector<Rule>::const_iterator i = rules.begin();
                std::vector<Rule>::const_iterator end = rules.end();

                for (; i != end; ++i)
                {
                    if (i->id() == rule.id())
                    {
                        rule.setId(QString::number(i->id().toInt() + 1));
                        ok = false;
                    }
                }
            } while (!ok);

            rule.setName(QString("Rule %1").arg(rule.id()));
            rules.push_back(rule);

            queSaveDb(DB_RULES, DB_SHORT_SAVE_DELAY);

            DBG_Printf(DBG_INFO, "Rule %s created from Binding\n", qPrintable(rule.id()));
        }
        else if (gwDeleteUnknownRules)
        {

            DBG_Printf(DBG_INFO, "Rule for Binding doesn't exists start unbind 0x%04X\n", bnd.clusterId);
            BindingTask bt;
            bt.state = BindingTask::StateIdle;
            bt.restNode = sensor; // might be 0
            bt.action = BindingTask::ActionUnbind;
            bt.binding = bnd;
            queueBindingTask(bt);
        }
    }
    else
    {
        if (rule.state() == Rule::StateDeleted || rule.status() == "disabled")
        {
            DBG_Printf(DBG_INFO, "Rule for Binding already exists (inactive), start unbind 0x%04X\n", bnd.clusterId);
            BindingTask bt;
            bt.state = BindingTask::StateIdle;
            bt.restNode = sensor; // might be 0
            bt.action = BindingTask::ActionUnbind;
            bt.binding = bnd;
            queueBindingTask(bt);
        }
        else
        {
            DBG_Printf(DBG_INFO_L2, "Rule for Binding 0x%04X already exists\n", bnd.clusterId);
        }
    }

    if (!bindingTimer->isActive())
    {
        bindingTimer->start();
    }
}

/*! Process ongoing binding table queries.
*/
void DeRestPluginPrivate::bindingTableReaderTimerFired()
{
    std::vector<BindingTableReader>::iterator i = bindingTableReaders.begin();

    for (; i != bindingTableReaders.end(); )
    {
        if (i->state == BindingTableReader::StateIdle)
        {
            deCONZ::ApsDataRequest &apsReq = i->apsReq;

            i->apsReq.setDstAddressMode(deCONZ::ApsExtAddress);
            i->apsReq.setProfileId(ZDP_PROFILE_ID);
            i->apsReq.setClusterId(ZDP_MGMT_BIND_REQ_CLID);
            i->apsReq.setDstEndpoint(ZDO_ENDPOINT);
            i->apsReq.setSrcEndpoint(ZDO_ENDPOINT);
            i->apsReq.setTxOptions(0);
            i->apsReq.setRadius(0);

            QDataStream stream(&apsReq.asdu(), QIODevice::WriteOnly);
            stream.setByteOrder(QDataStream::LittleEndian);

            QTime now = QTime::currentTime();
            stream << (uint8_t)now.second(); // seqno
            stream << i->index;

            // send
            if (apsCtrl && apsCtrl->apsdeDataRequest(apsReq) == deCONZ::Success)
            {
                DBG_Printf(DBG_ZDP, "Mgmt_Bind_req id: %d to 0x%016llX send\n", i->apsReq.id(), i->apsReq.dstAddress().ext());
                i->time.start();
                i->state = BindingTableReader::StateWaitConfirm;
                break;
            }
            else
            {
                DBG_Printf(DBG_ZDP, "failed to send Mgmt_Bind_req to 0x%016llX\n", i->apsReq.dstAddress().ext());
                i->state = BindingTableReader::StateFinished;
            }
        }
        else if (i->state == BindingTableReader::StateWaitConfirm)
        {
            if (i->time.elapsed() > BindingTableReader::MaxConfirmTime)
            {
                DBG_Printf(DBG_ZDP, "timeout for Mgmt_Bind_req id %d to 0x%016llX\n", i->apsReq.id(), i->apsReq.dstAddress().ext());
                i->state = BindingTableReader::StateFinished;
            }
        }
        else if (i->state == BindingTableReader::StateWaitResponse)
        {
            const int maxResponseTime = i->isEndDevice ? BindingTableReader::MaxEndDeviceResponseTime
                                                 : BindingTableReader::MaxResponseTime;
            if (i->time.elapsed() > maxResponseTime)
            {
                DBG_Printf(DBG_ZDP, "timeout for response to Mgmt_Bind_req id %d to 0x%016llX\n", i->apsReq.id(), i->apsReq.dstAddress().ext());
                i->state = BindingTableReader::StateFinished;
            }
        }

        if (i->state == BindingTableReader::StateFinished)
        {
            *i = bindingTableReaders.back();
            bindingTableReaders.pop_back();
        }
        else
        {
            ++i;
        }
    }

    if (!bindingTableReaders.empty())
    {
        bindingTableReaderTimer->start();
    }
}<|MERGE_RESOLUTION|>--- conflicted
+++ resolved
@@ -1,5 +1,5 @@
 /*
- * Copyright (c) 2017-2019 dresden elektronik ingenieurtechnik gmbh.
+ * Copyright (c) 2017-2020 dresden elektronik ingenieurtechnik gmbh.
  * All rights reserved.
  *
  * The software in this package is published under the terms of the BSD
@@ -1840,17 +1840,14 @@
         sensor->modelId().startsWith(QLatin1String("SF2")) ||
         // Netvox
         sensor->modelId().startsWith(QLatin1String("Z809A")) ||
-<<<<<<< HEAD
         // Samsung SmartPlug 2019
         sensor->modelId().startsWith(QLatin1String("ZB-ONOFFPlug-D0005")) ||
         // Aurora
         sensor->modelId().startsWith(QLatin1String("DoubleSocket50AU")) ||
         // Bosch
         sensor->modelId().startsWith(QLatin1String("ISW-ZPR1-WP13")))
-=======
         // Aqara Opple
         sensor->modelId().contains(QLatin1String("86opcn01")))
->>>>>>> 6b4c2210
     {
         deviceSupported = true;
         if (!sensor->node()->nodeDescriptor().receiverOnWhenIdle() ||
