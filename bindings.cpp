--- conflicted
+++ resolved
@@ -1310,7 +1310,7 @@
             rq2.minInterval = 1;
             rq2.maxInterval = 600;
             rq2.reportableChange8bit = 1;
-            
+
             ConfigureReportingRequest rq3;
             rq3.dataType = deCONZ::Zcl8BitEnum;
             rq3.attributeId = 0x001C;        // Thermostat mode
@@ -2573,12 +2573,9 @@
         // Sengled
         sensor->modelId().startsWith(QLatin1String("E13-")) ||
         sensor->modelId().startsWith(QLatin1String("E1D-")) ||
-<<<<<<< HEAD
         sensor->modelId().startsWith(QLatin1String("E1E-")) ||
-=======
         // Linkind
         sensor->modelId() == QLatin1String("ZB-MotionSensor-D0003") ||
->>>>>>> 52107022
         // Immax
         sensor->modelId() == QLatin1String("Plug-230V-ZB3.0") ||
         sensor->modelId() == QLatin1String("4in1-Sensor-ZB3.0") ||
