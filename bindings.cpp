/*
 * Copyright (c) 2017-2020 dresden elektronik ingenieurtechnik gmbh.
 * All rights reserved.
 *
 * The software in this package is published under the terms of the BSD
 * style license a copy of which has been included with this distribution in
 * the LICENSE.txt file.
 *
 */

#include "de_web_plugin.h"
#include "de_web_plugin_private.h"
#include "device.h"
#include "device_descriptions.h"
#include "utils/utils.h"

#define MAX_ACTIVE_BINDING_TASKS 3

/*! Constructor. */
Binding::Binding() :
    srcAddress(0),
    srcEndpoint(0),
    clusterId(0),
    dstAddrMode(0),
    dstEndpoint(0)
{
    dstAddress.ext = 0;
}

/*! Returns true if bindings are equal. */
bool Binding::operator==(const Binding &rhs) const
{
    if (rhs.dstAddrMode == dstAddrMode &&
        rhs.srcAddress == srcAddress &&
        rhs.dstAddress.ext == dstAddress.ext &&
        rhs.clusterId == clusterId &&
        rhs.dstEndpoint == dstEndpoint &&
        rhs.srcEndpoint == srcEndpoint)
    {
        return true;
    }
    return false;
}

/*! Returns false if bindings are not equal. */
bool Binding::operator!=(const Binding &rhs) const
{
    return !(*this == rhs);
}

/*! Reads a binding entry from stream. */
bool Binding::readFromStream(QDataStream &stream)
{
    if (stream.atEnd()) return false;
    stream >> srcAddress;
    if (stream.atEnd()) return false;
    stream >> srcEndpoint;
    if (stream.atEnd()) return false;
    stream >> clusterId;
    if (stream.atEnd()) return false;
    stream >> dstAddrMode;

    if (dstAddrMode == GroupAddressMode)
    {
        if (stream.atEnd()) return false;
        stream >> dstAddress.group;
        dstEndpoint = 0; // not present
        return true;
    }
    else if (dstAddrMode == ExtendedAddressMode)
    {
        if (stream.atEnd()) return false;
        stream >> dstAddress.ext;
        if (stream.atEnd()) return false;
        stream >> dstEndpoint;
        return true;
    }

    return false;
}

/*! Writes a binding to stream.
    \param stream the data stream
 */
bool Binding::writeToStream(QDataStream &stream) const
{
    if (!srcAddress || !srcEndpoint)
    {
        return false;
    }

    stream << srcAddress;
    stream << srcEndpoint;
    stream << clusterId;
    stream << dstAddrMode;

    if (dstAddrMode == GroupAddressMode)
    {
        stream << dstAddress.group;
        return true;
    }
    else if ((dstAddrMode == ExtendedAddressMode) && (dstAddress.ext != 0) && (dstEndpoint != 0))
    {
        stream << dstAddress.ext;
        stream << dstEndpoint;
        return true;
    }

    return false;
}

/*! Converts a plugin Binding object to core deCONZ::Binding. */
deCONZ::Binding convertToCoreBinding(const Binding &bnd)
{
    if (bnd.dstAddrMode == deCONZ::ApsExtAddress)
    {
        return deCONZ::Binding(bnd.srcAddress, bnd.dstAddress.ext, bnd.clusterId, bnd.srcEndpoint, bnd.dstEndpoint);
    }
    else if (bnd.dstAddrMode == deCONZ::ApsGroupAddress)
    {
        return deCONZ::Binding(bnd.srcAddress, bnd.dstAddress.group, bnd.clusterId, bnd.srcEndpoint);
    }

    return { };
}

/*! Queue reading ZDP binding table.
    \param node the node from which the binding table shall be read
    \param startIndex the index to start the reading
    \return true if the request is queued
 */
bool DeRestPluginPrivate::readBindingTable(RestNodeBase *node, quint8 startIndex)
{
    DBG_Assert(node != 0);

    if (!node || !node->node())
    {
        return false;
    }

    Device *device = DEV_GetDevice(m_devices, node->address().ext());
    if (device && device->managed())
    {
        return false;
    }

    Resource *r = dynamic_cast<Resource*>(node);

    // whitelist
    if (node->mgmtBindSupported())
    {
    }
    else if (existDevicesWithVendorCodeForMacPrefix(node->address(), VENDOR_DDEL))
    {
    }
    else if (existDevicesWithVendorCodeForMacPrefix(node->address(), VENDOR_UBISYS))
    {
    }
    else if (existDevicesWithVendorCodeForMacPrefix(node->address(), VENDOR_DEVELCO))
    {
    }
    else if (r && r->item(RAttrModelId)->toString().startsWith(QLatin1String("FLS-")))
    {
    }
    else
    {
        node->clearRead(READ_BINDING_TABLE);
        return false;
    }

    std::vector<BindingTableReader>::iterator i = bindingTableReaders.begin();
    std::vector<BindingTableReader>::iterator end = bindingTableReaders.end();

    for (; i != end; ++i)
    {
        if (i->apsReq.dstAddress().ext() == node->address().ext())
        {
            // already running
            if (i->state == BindingTableReader::StateIdle)
            {
                i->index = startIndex;
                DBG_Assert(bindingTableReaderTimer->isActive());
            }
            return true;
        }
    }

    BindingTableReader btReader;
    btReader.state = BindingTableReader::StateIdle;
    btReader.index = startIndex;
    btReader.isEndDevice = !node->node()->nodeDescriptor().receiverOnWhenIdle();
    btReader.apsReq.dstAddress() = node->address();

    bindingTableReaders.push_back(btReader);

    if (!bindingTableReaderTimer->isActive())
    {
        bindingTableReaderTimer->start();
    }

    return false;
}

/*! Handle bind table confirm.
    \param conf a APSDE-DATA.confirm
    \return true if confirm was processed
 */
bool DeRestPluginPrivate::handleMgmtBindRspConfirm(const deCONZ::ApsDataConfirm &conf)
{
    if (conf.srcEndpoint() != ZDO_ENDPOINT || conf.dstEndpoint() != ZDO_ENDPOINT)
    {
        return false;
    }

    std::vector<BindingTableReader>::iterator i = bindingTableReaders.begin();
    std::vector<BindingTableReader>::iterator end = bindingTableReaders.end();

    for (; i != end; ++i)
    {
        if (i->apsReq.id() == conf.id())
        {
            if (i->state == BindingTableReader::StateWaitConfirm)
            {
                i->time.start();
                i->state = BindingTableReader::StateWaitResponse;
            }
            return true;
        }
    }
    return false;
}

/*! Handle bind table response.
    \param ind a ZDP MgmtBind_rsp
 */
void DeRestPluginPrivate::handleMgmtBindRspIndication(const deCONZ::ApsDataIndication &ind)
{
    if (ind.asdu().size() < 2)
    {
        // at least seq number and status
        return;
    }

    BindingTableReader *btReader = 0;

    {
        std::vector<BindingTableReader>::iterator i = bindingTableReaders.begin();
        std::vector<BindingTableReader>::iterator end = bindingTableReaders.end();

        for (; i != end; ++i)
        {
            if (isSameAddress(ind.srcAddress(), i->apsReq.dstAddress()))
            {
                btReader = &(*i);
                break;
            }
        }
    }

    RestNodeBase *node = getSensorNodeForAddress(ind.srcAddress());

    if (!node)
    {
        node = getLightNodeForAddress(ind.srcAddress());
    }

    if (!node)
    {
        if (btReader)
        {
            // no more needed
            btReader->state = BindingTableReader::StateFinished;
        }
        return;
    }

    QDataStream stream(ind.asdu());
    stream.setByteOrder(QDataStream::LittleEndian);

    quint8 seqNo;
    quint8 status;

    stream >> seqNo;
    stream >> status;

    if (btReader)
    {
        DBG_Printf(DBG_ZDP, "MgmtBind_rsp id: %d %s seq: %u, status 0x%02X \n", btReader->apsReq.id(),
                   qPrintable(node->address().toStringExt()), seqNo, status);
    }
    else
    {
        DBG_Printf(DBG_ZDP, "MgmtBind_rsp (no BTR) %s seq: %u, status 0x%02X \n", qPrintable(node->address().toStringExt()), seqNo, status);
    }

    if (status != deCONZ::ZdpSuccess)
    {
        if (status == deCONZ::ZdpNotPermitted ||
            status == deCONZ::ZdpNotSupported)
        {
            if (node->mgmtBindSupported())
            {
                DBG_Printf(DBG_ZDP, "MgmtBind_req/rsp %s not supported, deactivate \n", qPrintable(node->address().toStringExt()));
                node->setMgmtBindSupported(false);
            }
        }

        if (btReader)
        {
            // no more needed
            btReader->state = BindingTableReader::StateFinished;
        }
        return;
    }

    quint8 entries;
    quint8 startIndex;
    quint8 listCount;
    bool bend = false;

    stream >> entries;
    stream >> startIndex;
    stream >> listCount;

    if (entries > (startIndex + listCount))
    {
        if (btReader)
        {
            if (btReader->state == BindingTableReader::StateWaitResponse || btReader->state == BindingTableReader::StateWaitConfirm)
            {
                // read more
                btReader->state = BindingTableReader::StateIdle;
                btReader->index = startIndex + listCount;
            }
            else
            {
                DBG_Printf(DBG_ZDP, "unexpected BTR state %d\n", (int)btReader->state);
            }
        }
    }
    else
    {
        bend = true;
        if (btReader)
        {
            btReader->state = BindingTableReader::StateFinished;
        }

        enqueueEvent({RDevices, REventBindingTable, status, ind.srcAddress().ext()});
    }

    while (listCount && !stream.atEnd())
    {
        Binding bnd;

        if (bnd.readFromStream(stream))
        {
            if (bnd.dstAddrMode == deCONZ::ApsExtAddress)
            {
                DBG_Printf(DBG_ZDP, "found binding 0x%04X, 0x%02X -> 0x%016llX : 0x%02X\n", bnd.clusterId, bnd.srcEndpoint, bnd.dstAddress.ext, bnd.dstEndpoint);
            }
            else if (bnd.dstAddrMode == deCONZ::ApsGroupAddress)
            {
                DBG_Printf(DBG_ZDP, "found binding 0x%04X, 0x%02X -> 0x%04X\n", bnd.clusterId, bnd.srcEndpoint, bnd.dstAddress.group);
            }
            else
            {
                continue;
            }

            if (std::find(bindingToRuleQueue.begin(), bindingToRuleQueue.end(), bnd) == bindingToRuleQueue.end())
            {
                DBG_Printf(DBG_ZDP, "add binding to check rule queue size: %d\n", static_cast<int>(bindingToRuleQueue.size()));
                bindingToRuleQueue.push_back(bnd);
            }
            else
            {
                DBG_Printf(DBG_ZDP, "binding already in binding to rule queue\n");
            }

            std::list<BindingTask>::iterator i = bindingQueue.begin();
            std::list<BindingTask>::iterator end = bindingQueue.end();

            for (;i != end; ++i)
            {
                if (i->binding == bnd)
                {
                    if (i->action == BindingTask::ActionBind && i->state != BindingTask::StateFinished)
                    {
                        DBG_Printf(DBG_ZDP, "binding 0x%04X, 0x%02X already exists, drop task\n", bnd.clusterId, bnd.dstEndpoint);
                        i->state = BindingTask::StateFinished; // already existing
                        sendConfigureReportingRequest(*i); // (re?)configure
                    }
                    else if (i->action == BindingTask::ActionUnbind && i->state == BindingTask::StateCheck)
                    {
                        DBG_Printf(DBG_ZDP, "binding 0x%04X, 0x%02X exists, start unbind task\n", bnd.clusterId, bnd.dstEndpoint);
                        i->state = BindingTask::StateIdle; // exists -> unbind
                    }
                    break;
                }
            }
        }
        else // invalid
        {
            DBG_Printf(DBG_ZDP, "invalid binding entry");
            break;
        }

        listCount--;
    }

    // end, check remaining tasks
    if (bend)
    {
        std::list<BindingTask>::iterator i = bindingQueue.begin();
        std::list<BindingTask>::iterator end = bindingQueue.end();

        for (;i != end; ++i)
        {
            if (i->state == BindingTask::StateCheck &&
                i->binding.srcAddress == ind.srcAddress().ext())
            {
                // if binding was not found, activate binding task
                if (i->action == BindingTask::ActionBind)
                {
                    DBG_Printf(DBG_ZDP, "binding 0x%04X, 0x%02X not found, start bind task\n", i->binding.clusterId, i->binding.dstEndpoint);
                    i->state = BindingTask::StateIdle;
                }
                else if (i->action == BindingTask::ActionUnbind)
                {
                    // nothing to unbind
                    DBG_Printf(DBG_ZDP, "binding 0x%04X, 0x%02X not found, remove unbind task\n", i->binding.clusterId, i->binding.dstEndpoint);
                    i->state = BindingTask::StateFinished; // already existing
                }
            }
        }
    }

    if (!bindingToRuleTimer->isActive() && !bindingToRuleQueue.empty())
    {
        bindingToRuleTimer->start();
    }
}

/*! Handle incoming ZCL configure reporting response.
 */
void DeRestPluginPrivate::handleZclConfigureReportingResponseIndication(const deCONZ::ApsDataIndication &ind, deCONZ::ZclFrame &zclFrame)
{
    Device *device = DEV_GetDevice(m_devices, ind.srcAddress().ext());
    if (device && device->managed())
    {
        return;
    }

    QDateTime now = QDateTime::currentDateTime();
    std::vector<RestNodeBase*> allNodes;
    for (Sensor &s : sensors)
    {
        allNodes.push_back(&s);
    }

    for (LightNode &l : nodes)
    {
        allNodes.push_back(&l);
    }

    for (RestNodeBase * restNode : allNodes)
    {
        if (restNode->address().ext() != ind.srcAddress().ext())
        {
            continue;
        }

        DBG_Assert(zclFrame.sequenceNumber() != 0);

        QDataStream stream(zclFrame.payload());
        stream.setByteOrder(QDataStream::LittleEndian);

        if (zclFrame.payload().size() == 1)
        {
            // Response contains a single status for all attributes
            quint8 status;
            stream >> status;

            for (NodeValue &val : restNode->zclValues())
            {
                if (val.zclSeqNum != zclFrame.sequenceNumber())
                {
                    continue;
                }

                if (val.clusterId != ind.clusterId())
                {
                    continue;
                }

                DBG_Printf(DBG_INFO, "ZCL configure reporting rsp seq: %u 0x%016llX for ep: 0x%02X cluster: 0x%04X attr: 0x%04X status: 0x%02X\n", zclFrame.sequenceNumber(), ind.srcAddress().ext(), ind.srcEndpoint(), ind.clusterId(), val.attributeId, status);

                // mark as succefully configured
                if (status == deCONZ::ZclSuccessStatus)
                {
                    val.timestampLastConfigured = now;
                    val.zclSeqNum = 0; // clear
                }
            }
            break;
        }

        while (!stream.atEnd())
        {
            // Response contains status per attribute
            quint8 status;
            quint8 direction;
            quint16 attrId;

            stream >> status;
            stream >> direction;
            stream >> attrId;

            NodeValue &val = restNode->getZclValue(ind.clusterId(), attrId, ind.srcEndpoint());
            if (val.zclSeqNum == zclFrame.sequenceNumber() && val.clusterId == ind.clusterId())
            {
                DBG_Printf(DBG_INFO, "ZCL configure reporting rsp seq: %u 0x%016llX for ep: 0x%02X cluster: 0x%04X attr: 0x%04X status: 0x%02X\n", zclFrame.sequenceNumber(), ind.srcAddress().ext(), ind.srcEndpoint(), ind.clusterId(), val.attributeId, status);

                if (status == deCONZ::ZclSuccessStatus)
                {
                    // mark as succefully configured
                    val.timestampLastConfigured = now;
                    val.zclSeqNum = 0; // clear
                }
            }
        }
    }

    if (searchSensorsState == SearchSensorsActive && fastProbeAddr.hasExt() && bindingQueue.empty())
    {
        for (auto &s : sensors)
        {
            if (s.address().ext() == fastProbeAddr.ext())
            {
                checkSensorBindingsForAttributeReporting(&s);
            }
        }
    }

    bindingTimer->start(0); // fast process of next request
}

/*! Handle bind/unbind response.
    \param ind a ZDP Bind/Unbind_rsp
 */
void DeRestPluginPrivate::handleBindAndUnbindRspIndication(const deCONZ::ApsDataIndication &ind)
{
    Device *device = DEV_GetDevice(m_devices, ind.srcAddress().ext());
    if (device && device->managed())
    {
        return;
    }

    QDataStream stream(ind.asdu());
    stream.setByteOrder(QDataStream::LittleEndian);

    quint8 zdpSeqNum;
    quint8 status;

    stream >> zdpSeqNum;
    stream >> status;

    std::list<BindingTask>::iterator i = bindingQueue.begin();
    std::list<BindingTask>::iterator end = bindingQueue.end();

    for (; i != end; ++i)
    {
        if (i->zdpSeqNum == zdpSeqNum)
        {
            const char *what = (ind.clusterId() == ZDP_BIND_RSP_CLID) ? "Bind" : "Unbind";

            if (status == deCONZ::ZdpSuccess)
            {
                DBG_Printf(DBG_INFO, "%s response success for 0x%016llx ep: 0x%02X cluster: 0x%04X\n", what, i->binding.srcAddress, i->binding.srcEndpoint, i->binding.clusterId);
                if (ind.clusterId() == ZDP_BIND_RSP_CLID)
                {
                    if (sendConfigureReportingRequest(*i))
                    {
                        return;
                    }
                }
            }
            else
            {
                DBG_Printf(DBG_INFO, "%s response failed with status 0x%02X for 0x%016llx ep: 0x%02X cluster: 0x%04X\n", what, status, i->binding.srcAddress, i->binding.srcEndpoint, i->binding.clusterId);
            }

            i->state = BindingTask::StateFinished;
            break;
        }
    }

    bindingTimer->start(0); // fast process of next binding requests
}

/*! Sends a ZDP bind request.
    \param bt a binding task
 */
bool DeRestPluginPrivate::sendBindRequest(BindingTask &bt)
{
    DBG_Assert(apsCtrl != nullptr);

    if (!apsCtrl)
    {
        return false;
    }

    for (auto &s : sensors)
    {
        if (s.address().ext() != bt.binding.srcAddress)
        {
            continue;
        }

        if (!s.node() || s.node()->nodeDescriptor().isNull())
        {
            // Whitelist sensors which don't seem to have a valid node descriptor.
            // This is a workaround currently only required for Develco smoke sensor
            // and potentially Bosch motion sensor
            if (s.modelId().startsWith(QLatin1String("EMIZB-1")) ||      // Develco EMI Norwegian HAN
                s.modelId().startsWith(QLatin1String("ISW-ZPR1-WP13")))  // Bosch motion sensor
            {
            }
            else
            {
                return false; // needs to be known
            }
        }

        if (s.node()->nodeDescriptor().receiverOnWhenIdle())
        {
            break; // ok
        }

        if (permitJoinFlag || searchSensorsState == SearchSensorsActive)
        {
            break; // ok
        }

        const QDateTime now = QDateTime::currentDateTime();
        if (s.lastRx().secsTo(now) > 7)
        {
            return false;
        }

        break; // ok
    }

    Binding &bnd = bt.binding;
    deCONZ::ApsDataRequest apsReq;

    // set destination addressing
    apsReq.setDstAddressMode(deCONZ::ApsExtAddress);
    apsReq.setTxOptions(deCONZ::ApsTxAcknowledgedTransmission);
    apsReq.dstAddress().setExt(bnd.srcAddress);
    apsReq.setDstEndpoint(ZDO_ENDPOINT);
    apsReq.setSrcEndpoint(ZDO_ENDPOINT);
    apsReq.setProfileId(ZDP_PROFILE_ID);

    if (bt.action == BindingTask::ActionBind)
    {
        apsReq.setClusterId(ZDP_BIND_REQ_CLID);
    }
    else
    {
        apsReq.setClusterId(ZDP_UNBIND_REQ_CLID);
    }

    // prepare payload
    QDataStream stream(&apsReq.asdu(), QIODevice::WriteOnly);
    stream.setByteOrder(QDataStream::LittleEndian);

    // generate and remember a new ZDP transaction sequence number
    bt.zdpSeqNum = (uint8_t)qrand();

    stream << bt.zdpSeqNum; // ZDP transaction sequence number

    if (!bnd.writeToStream(stream))
    {
        return false;
    }

    if (apsCtrlWrapper.apsdeDataRequest(apsReq) == deCONZ::Success)
    {
        return true;
    }

    return false;
}

/*! Sends a ZCL configure attribute reporting request.
    \param bt a former binding task
    \param requests list of configure reporting requests which will be combined in a message
 */
bool DeRestPluginPrivate::sendConfigureReportingRequest(BindingTask &bt, const std::vector<ConfigureReportingRequest> &requests)
{
    DBG_Assert(!requests.empty());
    if (requests.empty())
    {
        return false;
    }

    // clue code to get classic hard coded C++ bindings into DDF
    Device *device = DEV_GetDevice(m_devices, bt.binding.srcAddress);
    if (!device)
    {  }
    else if (!device->managed())
    {
        DDF_Binding ddfBinding;

        ddfBinding.isUnicastBinding = bt.binding.dstAddrMode == deCONZ::ApsExtAddress;
        ddfBinding.isGroupBinding = bt.binding.dstAddrMode == deCONZ::ApsGroupAddress;
        if (ddfBinding.isUnicastBinding)
        {
            ddfBinding.dstExtAddress = bt.binding.dstAddress.ext;
        }
        else if (ddfBinding.isGroupBinding)
        {
            ddfBinding.dstGroup = bt.binding.dstAddress.group;
        }
        ddfBinding.clusterId = bt.binding.clusterId;
        ddfBinding.dstEndpoint =  bt.binding.dstEndpoint;
        ddfBinding.srcEndpoint = bt.binding.srcEndpoint;

        for (const ConfigureReportingRequest &rep : requests)
        {
            DDF_ZclReport ddfRep;

            ddfRep.attributeId = rep.attributeId;
            ddfRep.dataType = rep.dataType;
            ddfRep.direction = rep.direction;
            ddfRep.manufacturerCode = rep.manufacturerCode;
            ddfRep.minInterval = rep.minInterval;
            ddfRep.maxInterval = rep.maxInterval;
            ddfRep.valid = true;

            if      (rep.reportableChange16bit != 0xFFFF)     { ddfRep.reportableChange = rep.reportableChange16bit; }
            else if (rep.reportableChange8bit != 0xFF)        { ddfRep.reportableChange = rep.reportableChange8bit; }
            else if (rep.reportableChange24bit != 0xFFFFFF)   { ddfRep.reportableChange = rep.reportableChange24bit; }
            else if (rep.reportableChange48bit != 0xFFFFFFFF) { ddfRep.reportableChange = rep.reportableChange48bit; }

            ddfBinding.reporting.push_back(ddfRep);
        }

        device->addBinding(ddfBinding);

        auto ddf = deviceDescriptions->get(device);
        if (ddf.status == QLatin1String("Draft"))
        {
            if (ddf.bindings != device->bindings())
            {
                ddf.bindings = device->bindings();
                deviceDescriptions->put(ddf);
            }
        }
    }
    else if (device->managed())
    {
        return false;
    }

    if (zclSeq == 0) // don't use zero, simplify matching
    {
        zclSeq = 1;
    }
    const quint8 zclSeqNum = zclSeq++; // to match in configure reporting response handler
    LightNode *lightNode = dynamic_cast<LightNode*>(bt.restNode);
    QDateTime now = QDateTime::currentDateTime();
    std::vector<ConfigureReportingRequest> out;

    for (const ConfigureReportingRequest &rq : requests)
    {
        NodeValue &val = bt.restNode->getZclValue(bt.binding.clusterId, rq.attributeId, bt.binding.srcEndpoint);
        if (val.clusterId == bt.binding.clusterId)
        {
            // value exists
            if (rq.maxInterval != 0xffff && // disable reporting
                val.timestampLastReport.isValid() &&
                val.timestampLastReport.secsTo(now) < qMin((rq.maxInterval * 3), 1800))
            {
                DBG_Printf(DBG_INFO, "skip configure report for cluster: 0x%04X attr: 0x%04X of node 0x%016llX (seems to be active)\n",
                           bt.binding.clusterId, rq.attributeId, bt.restNode->address().ext());
            }
            else
            {
                if (!val.timestampLastReport.isValid())
                {
                    // fake first report timestamp to mark succesful binding
                    // and prevent further bind requests before reports arrive
                    val.timestampLastReport = QDateTime::currentDateTime();
                }
                val.zclSeqNum = zclSeqNum;
                val.minInterval = rq.minInterval;
                val.maxInterval = rq.maxInterval;
                out.push_back(rq);
            }
        }
        else if (lightNode && rq.maxInterval != 0xffff /* disable reporting */)
        {
            // wait for value is created via polling
            DBG_Printf(DBG_INFO, "skip configure report for cluster: 0x%04X attr: 0x%04X of node 0x%016llX (wait reading or unsupported)\n",
                       bt.binding.clusterId, rq.attributeId, bt.restNode->address().ext());
        }
        else // sensors and disabled reporting
        {
            // values doesn't exist, create
            deCONZ::NumericUnion dummy;
            dummy.u64 = 0;
            bt.restNode->setZclValue(NodeValue::UpdateByZclReport, bt.binding.srcEndpoint, bt.binding.clusterId, rq.attributeId, dummy);
            val.zclSeqNum = zclSeqNum;
            val.minInterval = rq.minInterval;
            val.maxInterval = rq.maxInterval;
            out.push_back(rq);
        }
    }

    if (out.empty())
    {
        return false;
    }

    deCONZ::ApsDataRequest apsReq;

    // ZDP Header
    apsReq.dstAddress() = bt.restNode->address();
    apsReq.setDstAddressMode(deCONZ::ApsExtAddress);
    apsReq.setDstEndpoint(bt.binding.srcEndpoint);
    apsReq.setSrcEndpoint(endpoint());
    apsReq.setProfileId(HA_PROFILE_ID);
    apsReq.setRadius(0);
    apsReq.setClusterId(bt.binding.clusterId);
    apsReq.setTxOptions(deCONZ::ApsTxAcknowledgedTransmission);

    deCONZ::ZclFrame zclFrame;
    zclFrame.setSequenceNumber(zclSeqNum);
    zclFrame.setCommandId(deCONZ::ZclConfigureReportingId);

    if (requests.front().manufacturerCode)
    {
        zclFrame.setFrameControl(deCONZ::ZclFCProfileCommand |
                                 deCONZ::ZclFCManufacturerSpecific |
                                 deCONZ::ZclFCDirectionClientToServer |
                                 deCONZ::ZclFCDisableDefaultResponse);
        zclFrame.setManufacturerCode(requests.front().manufacturerCode);
    }
    else
    {
        zclFrame.setFrameControl(deCONZ::ZclFCProfileCommand |
                                 deCONZ::ZclFCDirectionClientToServer |
                                 deCONZ::ZclFCDisableDefaultResponse);
    }

    { // payload
        QDataStream stream(&zclFrame.payload(), QIODevice::WriteOnly);
        stream.setByteOrder(QDataStream::LittleEndian);

        for (const ConfigureReportingRequest &rq : out)
        {
            stream << rq.direction;
            stream << rq.attributeId;
            stream << rq.dataType;
            stream << rq.minInterval;
            stream << rq.maxInterval;

            if (rq.reportableChange16bit != 0xFFFF)
            {
                stream << rq.reportableChange16bit;
            }
            else if (rq.reportableChange8bit != 0xFF)
            {
                stream << rq.reportableChange8bit;
            }
            else if (rq.reportableChange24bit != 0xFFFFFF)
            {
                stream << (qint8) (rq.reportableChange24bit & 0xFF);
                stream << (qint8) ((rq.reportableChange24bit >> 8) & 0xFF);
                stream << (qint8) ((rq.reportableChange24bit >> 16) & 0xFF);
            }
            else if (rq.reportableChange48bit != 0xFFFFFFFF)
            {
                stream << (qint8) (rq.reportableChange48bit & 0xFF);
                stream << (qint8) ((rq.reportableChange48bit >> 8) & 0xFF);
                stream << (qint8) ((rq.reportableChange48bit >> 16) & 0xFF);
                stream << (qint8) ((rq.reportableChange48bit >> 24) & 0xFF);
                stream << (qint8) 0x00;
                stream << (qint8) 0x00;
            }
            DBG_Printf(DBG_INFO_L2, "configure reporting rq seq %u for 0x%016llX, attribute 0x%04X/0x%04X\n", zclSeqNum, bt.restNode->address().ext(), bt.binding.clusterId, rq.attributeId);
        }
    }

    { // ZCL frame
        QDataStream stream(&apsReq.asdu(), QIODevice::WriteOnly);
        stream.setByteOrder(QDataStream::LittleEndian);
        zclFrame.writeToStream(stream);
    }


    if (apsCtrlWrapper.apsdeDataRequest(apsReq) == deCONZ::Success)
    {
        queryTime = queryTime.addSecs(1);
        return true;
    }

    return false;
}

/*! Sends a ZCL configure attribute reporting request.
    \param bt a former binding task
 */
bool DeRestPluginPrivate::sendConfigureReportingRequest(BindingTask &bt)
{
    if (!bt.restNode || !bt.restNode->node())
    {
        return false;
    }

    deCONZ::SimpleDescriptor *sd = bt.restNode->node()->getSimpleDescriptor(bt.binding.srcEndpoint);
    if (!sd)
    {
        return false;
    }

    // check if bound cluster is server cluster
    deCONZ:: ZclCluster *cl = sd->cluster(bt.binding.clusterId, deCONZ::ServerCluster);
    if (!cl)
    {
        return false;
    }

    const QDateTime now = QDateTime::currentDateTime();
    ConfigureReportingRequest rq;

    const LightNode *lightNode = dynamic_cast<LightNode *>(bt.restNode);
    Sensor *sensor = dynamic_cast<Sensor *>(bt.restNode);

    const Resource *r = [lightNode, sensor]() -> const Resource* {
        if (lightNode) return lightNode;
        else           return sensor;
    }();

    if (!r || !r->item(RAttrModelId))
    {
        return false;
    }

    const QString modelId = r->item(RAttrModelId)->toString();
    const quint16 manufacturerCode = bt.restNode->node()->nodeDescriptor().manufacturerCode();

    if (bt.binding.clusterId == BOSCH_AIR_QUALITY_CLUSTER_ID && manufacturerCode == VENDOR_BOSCH2)
    {
        return false; // nothing todo
    }

    if (bt.binding.clusterId == OCCUPANCY_SENSING_CLUSTER_ID)
    {
        // add values if not already present
        deCONZ::NumericUnion dummy;
        dummy.u64 = 0;
        if (bt.restNode->getZclValue(bt.binding.clusterId, 0x0000, bt.binding.srcEndpoint).clusterId != bt.binding.clusterId)
        {
            bt.restNode->setZclValue(NodeValue::UpdateInvalid, bt.binding.srcEndpoint, bt.binding.clusterId, 0x0000, dummy);
        }

        rq.dataType = deCONZ::Zcl8BitBitMap;
        rq.attributeId = 0x0000; // occupancy
        rq.minInterval = 1;     // value used by Hue bridge
        rq.maxInterval = 300;   // value used by Hue bridge

        int processed = 0;
        if (sendConfigureReportingRequest(bt, {rq}))
        {
            processed++;
        }

        return processed > 0;
    }
    else if (bt.binding.clusterId == IAS_ZONE_CLUSTER_ID)
    {
        // zone status reporting only supported by some devices
        if (manufacturerCode != VENDOR_CENTRALITE &&
            manufacturerCode != VENDOR_C2DF &&
            manufacturerCode != VENDOR_SAMJIN)
        {
            return false;
        }

        // add values if not already present
        deCONZ::NumericUnion dummy;
        dummy.u64 = 0;
        if (bt.restNode->getZclValue(bt.binding.clusterId, IAS_ZONE_CLUSTER_ATTR_ZONE_STATUS_ID, bt.binding.srcEndpoint).clusterId != bt.binding.clusterId)
        {
            bt.restNode->setZclValue(NodeValue::UpdateInvalid, bt.binding.srcEndpoint, bt.binding.clusterId, IAS_ZONE_CLUSTER_ATTR_ZONE_STATUS_ID, dummy);
        }

        if (sensor && sensor->type() == QLatin1String("ZHAOpenClose") && modelId.startsWith(QLatin1String("multi")))
        {
            // Only configure periodic reports, as events are already sent though zone status change notification commands
            rq.minInterval = 300;
            rq.maxInterval = 3600;
        }
        else if (sensor && sensor->type() == QLatin1String("ZHASwitch") && modelId == QLatin1String("button"))
        {
            rq.minInterval = 65535; // Disable reporting so devices must not be reset to not have it
            rq.maxInterval = 65535; // configured at all. Should be changed in future to explicitly exclude device from reporting.
        }
        else
        {
            rq.minInterval = 300;
            rq.maxInterval = 3600;

            const ResourceItem *item = sensor ? sensor->item(RConfigDuration) : nullptr;

            if (item && item->toNumber() > 15 && item->toNumber() <= UINT16_MAX)
            {
                rq.maxInterval = static_cast<quint16>(item->toNumber());
                rq.maxInterval -= 5; // report before going presence: false
            }
        }

        rq.dataType = deCONZ::Zcl16BitBitMap;
        rq.attributeId = IAS_ZONE_CLUSTER_ATTR_ZONE_STATUS_ID;
        rq.reportableChange16bit = 0xffff;
        return sendConfigureReportingRequest(bt, {rq});
    }
    else if (bt.binding.clusterId == ILLUMINANCE_MEASUREMENT_CLUSTER_ID)
    {
        rq.dataType = deCONZ::Zcl16BitUint;
        rq.attributeId = 0x0000;         // measured value

        if (modelId.startsWith(QLatin1String("MOSZB-1")) ||           // Develco motion sensor
            modelId.startsWith(QLatin1String("MotionSensor51AU")))    // Aurora (Develco) motion sensor
        {
            rq.minInterval = 0;
            rq.maxInterval = 600;
            rq.reportableChange16bit = 0xFFFF;
        }
        else
        {
            rq.minInterval = 5;              // value used by Hue bridge
            rq.maxInterval = 300;            // value used by Hue bridge
            rq.reportableChange16bit = 2000; // value used by Hue bridge
        }
        return sendConfigureReportingRequest(bt, {rq});
    }
    else if (bt.binding.clusterId == TEMPERATURE_MEASUREMENT_CLUSTER_ID)
    {
        rq.dataType = deCONZ::Zcl16BitInt;
        rq.attributeId = 0x0000;       // measured value

        if (modelId.startsWith(QLatin1String("MOSZB-1")) ||         // Develco motion sensor
            modelId.startsWith(QLatin1String("FLSZB-1")) ||         // Develco water leak sensor
            modelId.startsWith(QLatin1String("ZHMS101")) ||         // Wattle (Develco) magnetic sensor
            modelId.startsWith(QLatin1String("MotionSensor51AU")))  // Aurora (Develco) motion sensor
        {
            rq.minInterval = 60;           // according to technical manual
            rq.maxInterval = 600;          // according to technical manual
            rq.reportableChange16bit = 10; // according to technical manual
        }
        else
        {
            rq.minInterval = 10;           // value used by Hue bridge
            rq.maxInterval = 300;          // value used by Hue bridge
            rq.reportableChange16bit = 20; // value used by Hue bridge
        }

        return sendConfigureReportingRequest(bt, {rq});
    }
    else if (bt.binding.clusterId == THERMOSTAT_CLUSTER_ID)
    {
        if (modelId.startsWith(QLatin1String("SPZB"))) // Eurotronic Spirit
        {
            rq.dataType = deCONZ::Zcl16BitInt;
            rq.attributeId = 0x0000;        // Local Temperature
            rq.minInterval = 1;             // report changes every second
            rq.maxInterval = 600;           // recommended value
            rq.reportableChange16bit = 20;  // value from TEMPERATURE_MEASUREMENT_CLUSTER_ID

            ConfigureReportingRequest rq2;
            rq2.dataType = deCONZ::Zcl8BitUint;
            rq2.attributeId = 0x0008;        // Pi Heating Demand (valve position %)
            rq2.minInterval = 1;             // report changes every second
            rq2.maxInterval = 600;           // recommended value
            rq2.reportableChange8bit = 1;    // recommended value

            ConfigureReportingRequest rq3;
            rq3.dataType = deCONZ::Zcl16BitInt;
            rq3.attributeId = 0x0012;        // Occupied Heating Setpoint - unused
            rq3.minInterval = 65535;         // disable
            rq3.maxInterval = 65535;         // disable
            rq3.reportableChange16bit = 0;   // disable

            ConfigureReportingRequest rq4;
            rq4.dataType = deCONZ::Zcl16BitInt;
            rq4.attributeId = 0x0014;        // Unoccupied Heating Setpoint - unused
            rq4.minInterval = 65535;         // disable
            rq4.maxInterval = 65535;         // disable
            rq4.reportableChange16bit = 0;   // disable

            ConfigureReportingRequest rq5;
            rq5.dataType = deCONZ::Zcl16BitInt;
            rq5.attributeId = 0x4003;        // Current Temperature Set point
            rq5.minInterval = 1;             // report changes every second
            rq5.maxInterval = 600;           // recommended value
            rq5.reportableChange16bit = 50;  // recommended value
            rq5.manufacturerCode = VENDOR_JENNIC;

            ConfigureReportingRequest rq6;
            rq6.dataType = deCONZ::Zcl24BitUint;
            rq6.attributeId = 0x4008;        // Host Flags
            rq6.minInterval = 1;             // report changes every second
            rq6.maxInterval = 600;           // recommended value
            rq6.reportableChange24bit = 1;   // recommended value
            rq6.manufacturerCode = VENDOR_JENNIC;

            return sendConfigureReportingRequest(bt, {rq, rq2, rq3, rq4}) || // Use OR because of manuf. specific attributes
                   sendConfigureReportingRequest(bt, {rq5, rq6});
        }
        else if (modelId == QLatin1String("Thermostat")) // eCozy
        {
            rq.dataType = deCONZ::Zcl16BitInt;
            rq.attributeId = 0x0000;        // Local Temperature
            rq.minInterval = 1;             // report changes every second
            rq.maxInterval = 600;           // recommended value
            rq.reportableChange16bit = 20;  // value from TEMPERATURE_MEASUREMENT_CLUSTER_ID

            ConfigureReportingRequest rq2;
            rq2.dataType = deCONZ::Zcl8BitUint;
            rq2.attributeId = 0x0008;        // Pi Heating Demand (valve position %)
            rq2.minInterval = 1;             // report changes every second
            rq2.maxInterval = 600;           // recommended value
            rq2.reportableChange8bit = 1;    // recommended value

            return sendConfigureReportingRequest(bt, {rq, rq2});
        }
        else if (modelId == QLatin1String("Super TR")) // Elko Super TR
        {
            rq.dataType = deCONZ::Zcl16BitInt;
            rq.attributeId = 0x0000;        // Local temperature
            rq.minInterval = 1;
            rq.maxInterval = 600;
            rq.reportableChange16bit = 20;

            ConfigureReportingRequest rq2;
            rq2.dataType = deCONZ::Zcl16BitInt;
            rq2.attributeId = 0x0012;        // Occupied heating setpoint
            rq2.minInterval = 1;
            rq2.maxInterval = 600;
            rq2.reportableChange16bit = 50;

            ConfigureReportingRequest rq4;
            rq4.dataType = deCONZ::ZclBoolean;
            rq4.attributeId = 0x0406;        // Device on
            rq4.minInterval = 1;
            rq4.maxInterval = 600;

            ConfigureReportingRequest rq5;
            rq5.dataType = deCONZ::Zcl16BitInt;
            rq5.attributeId = 0x0409;        // Floor temperature
            rq5.minInterval = 1;
            rq5.maxInterval = 600;
            rq5.reportableChange16bit = 20;

            ConfigureReportingRequest rq6;
            rq6.dataType = deCONZ::ZclBoolean;
            rq6.attributeId = 0x0413;        // Child lock
            rq6.minInterval = 1;
            rq6.maxInterval = 600;

            ConfigureReportingRequest rq7;
            rq7.dataType = deCONZ::ZclBoolean;
            rq7.attributeId = 0x0415;        // Heating active/inactive
            rq7.minInterval = 1;
            rq7.maxInterval = 600;

            return sendConfigureReportingRequest(bt, {rq, rq2, rq4, rq5, rq6, rq7});
        }
        else if (modelId == QLatin1String("SORB")) // Stelpro Orleans Fan
        {
            rq.dataType = deCONZ::Zcl16BitInt;
            rq.attributeId = 0x0000;         // Local Temperature
            rq.minInterval = 1;
            rq.maxInterval = 600;
            rq.reportableChange16bit = 20;

            ConfigureReportingRequest rq2;
            rq2.dataType = deCONZ::Zcl16BitInt;
            rq2.attributeId = 0x0011;        // Occupied cooling setpoint
            rq2.minInterval = 1;
            rq2.maxInterval = 600;
            rq2.reportableChange16bit = 50;

            ConfigureReportingRequest rq3;
            rq3.dataType = deCONZ::Zcl16BitInt;
            rq3.attributeId = 0x0012;        // Occupied heating setpoint
            rq3.minInterval = 1;
            rq3.maxInterval = 600;
            rq3.reportableChange16bit = 50;

            ConfigureReportingRequest rq4;
            rq4.dataType = deCONZ::Zcl8BitEnum;
            rq4.attributeId = 0x001C;        // Thermostat mode
            rq4.minInterval = 1;
            rq4.maxInterval = 600;
            rq4.reportableChange8bit = 0xff;

            return sendConfigureReportingRequest(bt, {rq, rq2, rq3, rq4});
        }
        else if (modelId.startsWith(QLatin1String("STZB402"))) // Stelpro baseboard thermostat
        {
            rq.dataType = deCONZ::Zcl16BitInt;
            rq.attributeId = 0x0000;         // Local Temperature
            rq.minInterval = 1;
            rq.maxInterval = 600;
            rq.reportableChange16bit = 20;

            ConfigureReportingRequest rq2;
            rq2.dataType = deCONZ::Zcl16BitInt;
            rq2.attributeId = 0x0012;        // Occupied heating setpoint
            rq2.minInterval = 1;
            rq2.maxInterval = 600;
            rq2.reportableChange16bit = 50;

            ConfigureReportingRequest rq3;
            rq3.dataType = deCONZ::Zcl8BitEnum;
            rq3.attributeId = 0x001C;        // Thermostat mode
            rq3.minInterval = 1;
            rq3.maxInterval = 600;
            rq3.reportableChange8bit = 0xff;

            return sendConfigureReportingRequest(bt, {rq, rq2, rq3});
        }
        else if (modelId == QLatin1String("Zen-01")) // Zen
        {
            rq.dataType = deCONZ::Zcl16BitInt;
            rq.attributeId = 0x0000;        // Local Temperature
            rq.minInterval = 1;             // report changes every second
            rq.maxInterval = 600;           // recommended value
            rq.reportableChange16bit = 20;  // value from TEMPERATURE_MEASUREMENT_CLUSTER_ID

            ConfigureReportingRequest rq2;
            rq2.dataType = deCONZ::Zcl16BitInt;
            rq2.attributeId = 0x0011;        // Occupied cooling setpoint
            rq2.minInterval = 1;             // report changes every second
            rq2.maxInterval = 600;
            rq2.reportableChange16bit = 50;

            ConfigureReportingRequest rq3;
            rq3.dataType = deCONZ::Zcl16BitInt;
            rq3.attributeId = 0x0012;        // Occupied heating setpoint
            rq3.minInterval = 1;
            rq3.maxInterval = 600;
            rq3.reportableChange16bit = 50;

            ConfigureReportingRequest rq4;
            rq4.dataType = deCONZ::Zcl16BitBitMap;
            rq4.attributeId = 0x0029;        // Thermostat running state
            rq4.minInterval = 1;
            rq4.maxInterval = 600;
            rq4.reportableChange16bit = 0xffff;

            ConfigureReportingRequest rq5;
            rq5.dataType = deCONZ::Zcl8BitEnum;
            rq5.attributeId = 0x001C;        // Thermostat mode
            rq5.minInterval = 1;
            rq5.maxInterval = 600;
            rq5.reportableChange8bit = 0xff;

            return sendConfigureReportingRequest(bt, {rq, rq2, rq3, rq4, rq5});
        }
        else if (modelId.startsWith(QLatin1String("SLR2")) || // Hive
                 modelId == QLatin1String("SLR1b") ||         // Hive
                 modelId.startsWith(QLatin1String("TH112")))  // Sinope
        {
            rq.dataType = deCONZ::Zcl16BitInt;
            rq.attributeId = 0x0000;       // local temperature
            rq.minInterval = 0;
            rq.maxInterval = 300;
            rq.reportableChange16bit = 10;

            ConfigureReportingRequest rq3;
            rq3.dataType = deCONZ::Zcl16BitInt;
            rq3.attributeId = 0x0012;        // Occupied heating setpoint
            rq3.minInterval = 1;
            rq3.maxInterval = 600;
            rq3.reportableChange16bit = 50;

            ConfigureReportingRequest rq4;
            rq4.dataType = deCONZ::Zcl8BitEnum;
            rq4.attributeId = 0x001C;        // Thermostat mode
            rq4.minInterval = 1;
            rq4.maxInterval = 600;
            rq4.reportableChange8bit = 0xff;

            ConfigureReportingRequest rq2;
            rq2.dataType = deCONZ::Zcl16BitBitMap;
            rq2.attributeId = 0x0029;        // Thermostat running state
            rq2.minInterval = 1;
            rq2.maxInterval = 600;
            rq2.reportableChange16bit = 0xffff;

            return sendConfigureReportingRequest(bt, {rq, rq2, rq3, rq4});
        }
        else if (modelId.startsWith(QLatin1String("3157100"))) // Centralite Pearl
        {
            rq.dataType = deCONZ::Zcl16BitInt;
            rq.attributeId = 0x0000;        // Local Temperature
            rq.minInterval = 1;
            rq.maxInterval = 600;
            rq.reportableChange16bit = 20;

            ConfigureReportingRequest rq2;
            rq2.dataType = deCONZ::Zcl16BitInt;
            rq2.attributeId = 0x0011;        // Occupied cooling setpoint
            rq2.minInterval = 1;
            rq2.maxInterval = 600;
            rq2.reportableChange16bit = 50;

            ConfigureReportingRequest rq3;
            rq3.dataType = deCONZ::Zcl16BitInt;
            rq3.attributeId = 0x0012;        // Occupied heating setpoint
            rq3.minInterval = 1;
            rq3.maxInterval = 600;
            rq3.reportableChange16bit = 50;

            ConfigureReportingRequest rq4;
            rq4.dataType = deCONZ::Zcl16BitBitMap;
            rq4.attributeId = 0x0029;        // Thermostat running state
            rq4.minInterval = 1;
            rq4.maxInterval = 600;
            rq4.reportableChange16bit = 0xffff;

            ConfigureReportingRequest rq5;
            rq5.dataType = deCONZ::Zcl8BitEnum;
            rq5.attributeId = 0x001C;        // Thermostat mode
            rq5.minInterval = 1;
            rq5.maxInterval = 600;
            rq5.reportableChange8bit = 0xff;

            return sendConfigureReportingRequest(bt, {rq, rq2, rq3, rq4, rq5});
        }
        else if (modelId == QLatin1String("AC201")) // OWON AC201 Thermostat
        {
            rq.dataType = deCONZ::Zcl16BitInt;
            rq.attributeId = 0x0000;         // Local Temperature
            rq.minInterval = 1;
            rq.maxInterval = 600;
            rq.reportableChange16bit = 50;

            ConfigureReportingRequest rq2;
            rq2.dataType = deCONZ::Zcl16BitInt;
            rq2.attributeId = 0x0011;        // Occupied cooling setpoint
            rq2.minInterval = 1;
            rq2.maxInterval = 600;
            rq2.reportableChange16bit = 50;

            ConfigureReportingRequest rq3;
            rq3.dataType = deCONZ::Zcl16BitInt;
            rq3.attributeId = 0x0012;        // Occupied heating setpoint
            rq3.minInterval = 1;
            rq3.maxInterval = 600;
            rq3.reportableChange16bit = 50;

            ConfigureReportingRequest rq4;
            rq4.dataType = deCONZ::Zcl8BitEnum;
            rq4.attributeId = 0x001C;        // Thermostat mode
            rq4.minInterval = 1;
            rq4.maxInterval = 600;
            rq4.reportableChange8bit = 0xff;

            ConfigureReportingRequest rq5;
            rq5.dataType = deCONZ::Zcl8BitEnum;
            rq5.attributeId = 0x0045;        // AC Louvers Position
            rq5.minInterval = 1;
            rq5.maxInterval = 600;
            rq5.reportableChange8bit = 0xff;

            return sendConfigureReportingRequest(bt, {rq, rq2, rq3, rq4, rq5});
        }
        else if (modelId == QLatin1String("PR412C")) // OWON PCT502 Thermostat
        {
            rq.dataType = deCONZ::Zcl16BitInt;
            rq.attributeId = 0x0000;         // Local Temperature
            rq.minInterval = 1;
            rq.maxInterval = 600;
            rq.reportableChange16bit = 50;

            return sendConfigureReportingRequest(bt, {rq});
        }
        else if (modelId == QLatin1String("iTRV")) // Drayton Wiser Radiator Thermostat
        {
            rq.dataType = deCONZ::Zcl16BitInt;
            rq.attributeId = 0x0000;         // Local Temperature
            rq.minInterval = 1;
            rq.maxInterval = 600;
            rq.reportableChange16bit = 50;

            ConfigureReportingRequest rq2;
            rq2.dataType = deCONZ::Zcl8BitUint;
            rq2.attributeId = 0x0008;        // Pi heating demand
            rq2.minInterval = 60;
            rq2.maxInterval = 3600;
            rq2.reportableChange8bit = 1;

            ConfigureReportingRequest rq3;
            rq3.dataType = deCONZ::Zcl16BitInt;
            rq3.attributeId = 0x0011;        // Occupied cooling setpoint
            rq3.minInterval = 1;
            rq3.maxInterval = 600;
            rq3.reportableChange16bit = 50;

            ConfigureReportingRequest rq4;
            rq4.dataType = deCONZ::Zcl16BitInt;
            rq4.attributeId = 0x0012;        // Occupied heating setpoint
            rq4.minInterval = 1;
            rq4.maxInterval = 600;
            rq4.reportableChange16bit = 50;

            ConfigureReportingRequest rq5;
            rq5.dataType = deCONZ::Zcl8BitEnum;
            rq5.attributeId = 0x001C;        // Thermostat mode
            rq5.minInterval = 1;
            rq5.maxInterval = 600;
            rq5.reportableChange8bit = 0xff;

            return sendConfigureReportingRequest(bt, {rq, rq2, rq3, rq4, rq5});
        }
        else if (modelId == QLatin1String("TRV001") ||   // Hive TRV
                 modelId == QLatin1String("eT093WRO"))   // POPP smart thermostat
        {
            rq.dataType = deCONZ::Zcl16BitInt;
            rq.attributeId = 0x0000;       // local temperature
            rq.minInterval = 60;
            rq.maxInterval = 3600;
            rq.reportableChange16bit = 50;

            ConfigureReportingRequest rq2;
            rq2.dataType = deCONZ::Zcl8BitUint;
            rq2.attributeId = 0x0008;        // Pi heating demand
            rq2.minInterval = 60;
            rq2.maxInterval = 43200;
            rq2.reportableChange8bit = 1;

            ConfigureReportingRequest rq3;
            rq3.dataType = deCONZ::Zcl16BitInt;
            rq3.attributeId = 0x0012;        // Occupied heating setpoint
            rq3.minInterval = 1;
            rq3.maxInterval = 43200;
            rq3.reportableChange16bit = 1;

            ConfigureReportingRequest rq4;
            rq4.dataType = deCONZ::Zcl8BitEnum;
            rq4.attributeId = 0x4000;        // eTRV Open Window detection
            rq4.minInterval = 1;
            rq4.maxInterval = 43200;
            rq4.reportableChange8bit = 0xff;
            rq4.manufacturerCode = VENDOR_DANFOSS;

            ConfigureReportingRequest rq5;
            rq5.dataType = deCONZ::ZclBoolean;
            rq5.attributeId = 0x4012;        // Mounting mode active
            rq5.minInterval = 1;
            rq5.maxInterval = 43200;
            rq5.reportableChange8bit = 0xff;
            rq5.manufacturerCode = VENDOR_DANFOSS;

            return sendConfigureReportingRequest(bt, {rq, rq2, rq3}) || // Use OR because of manuf. specific attributes
                   sendConfigureReportingRequest(bt, {rq4, rq5});
        }
        else if (sensor && (modelId == QLatin1String("0x8020") || // Danfoss RT24V Display thermostat
                            modelId == QLatin1String("0x8021") || // Danfoss RT24V Display thermostat with floor sensor
                            modelId == QLatin1String("0x8030") || // Danfoss RTbattery Display thermostat
                            modelId == QLatin1String("0x8031") || // Danfoss RTbattery Display thermostat with infrared
                            modelId == QLatin1String("0x8034") || // Danfoss RTbattery Dial thermostat
                            modelId == QLatin1String("0x8035")))  // Danfoss RTbattery Dial thermostat with infrared
        {
            rq.dataType = deCONZ::Zcl16BitInt;
            rq.attributeId = 0x0000;         // Local temperature
            rq.minInterval = 60;
            rq.maxInterval = 3600;
            rq.reportableChange16bit = 50;

            ConfigureReportingRequest rq2;
            rq2.dataType = deCONZ::Zcl8BitBitMap;
            rq2.attributeId = 0x0002;        // Occupancy
            rq2.minInterval = 60;
            rq2.maxInterval = 43200;
            rq2.reportableChange8bit = 1;

            ConfigureReportingRequest rq3;
            rq3.dataType = deCONZ::Zcl16BitInt;
            rq3.attributeId = 0x0012;        // Occupied heating setpoint
            rq3.minInterval = 1;
            rq3.maxInterval = 43200;
            rq3.reportableChange16bit = 1;

            ConfigureReportingRequest rq4;
            rq4.dataType = deCONZ::Zcl16BitInt;
            rq4.attributeId = 0x0014;        // Unoccupied heating setpoint
            rq4.minInterval = 1;
            rq4.maxInterval = 43200;
            rq4.reportableChange16bit = 1;

            ConfigureReportingRequest rq5;
            rq5.dataType = deCONZ::Zcl8BitBitMap;
            rq5.attributeId = 0x4110;        // Danfoss Output Status
            rq5.minInterval = 60;
            rq5.maxInterval = 3600;
            rq5.reportableChange8bit = 1;
            rq5.manufacturerCode = VENDOR_DANFOSS;

            return sendConfigureReportingRequest(bt, {rq, rq2, rq3, rq4}) || // Use OR because of manuf. specific attributes
                   sendConfigureReportingRequest(bt, {rq5});
        }
        else if (modelId == QLatin1String("902010/32")) // Bitron thermostat
        {
            rq.dataType = deCONZ::Zcl16BitInt;
            rq.attributeId = 0x0000;         // local temperature
            rq.minInterval = 0;
            rq.maxInterval = 300;
            rq.reportableChange16bit = 10;

            ConfigureReportingRequest rq2;
            rq2.dataType = deCONZ::Zcl16BitInt;
            rq2.attributeId = 0x0011;        // Occupied cooling setpoint
            rq2.minInterval = 1;
            rq2.maxInterval = 600;
            rq2.reportableChange16bit = 50;

            ConfigureReportingRequest rq3;
            rq3.dataType = deCONZ::Zcl16BitInt;
            rq3.attributeId = 0x0012;        // Occupied heating setpoint
            rq3.minInterval = 1;
            rq3.maxInterval = 600;
            rq3.reportableChange16bit = 50;

            ConfigureReportingRequest rq4;
            rq4.dataType = deCONZ::Zcl8BitEnum;
            rq4.attributeId = 0x001B;        // Control Sequence of operation
            rq4.minInterval = 1;
            rq4.maxInterval = 600;
            rq4.reportableChange8bit = 0xff;

            ConfigureReportingRequest rq5;
            rq5.dataType = deCONZ::Zcl8BitEnum;
            rq5.attributeId = 0x001C;        // Thermostat mode
            rq5.minInterval = 1;
            rq5.maxInterval = 600;
            rq5.reportableChange8bit = 0xff;

            return sendConfigureReportingRequest(bt, {rq, rq2, rq3, rq4, rq5});
        }
        else if (modelId.startsWith(QLatin1String("TH112"))) // Sinope Thermostat TH1123ZB & TH1124ZB
        {
            rq.dataType = deCONZ::Zcl16BitInt;
            rq.attributeId = 0x0000;         // Local Temperature
            rq.minInterval = 1;
            rq.maxInterval = 600;
            rq.reportableChange16bit = 10;

            ConfigureReportingRequest rq2;
            rq2.dataType = deCONZ::Zcl16BitInt;
            rq2.attributeId = 0x0001;        // Outdoor temperature
            rq2.minInterval = 1;
            rq2.maxInterval = 600;
            rq2.reportableChange8bit = 10;

            ConfigureReportingRequest rq3;
            rq3.dataType = deCONZ::Zcl8BitUint;
            rq3.attributeId = 0x0008;        // Pi heating demand
            rq3.minInterval = 60;
            rq3.maxInterval = 3600;
            rq3.reportableChange8bit = 1;

            ConfigureReportingRequest rq4;
            rq4.dataType = deCONZ::Zcl16BitInt;
            rq4.attributeId = 0x0012;        // Occupied heating setpoint
            rq4.minInterval = 1;
            rq4.maxInterval = 600;
            rq4.reportableChange16bit = 50;

            return sendConfigureReportingRequest(bt, {rq, rq2, rq3, rq4});
        }
        else if (modelId == QLatin1String("TH1300ZB")) // Sinope thermostat
        {
            rq.dataType = deCONZ::Zcl16BitInt;
            rq.attributeId = 0x0000;       // local temperature
            rq.minInterval = 60;
            rq.maxInterval = 3600;
            rq.reportableChange16bit = 50;

            ConfigureReportingRequest rq2;
            rq2.dataType = deCONZ::Zcl8BitUint;
            rq2.attributeId = 0x0008;        // Pi heating demand
            rq2.minInterval = 60;
            rq2.maxInterval = 43200;
            rq2.reportableChange8bit = 1;

            ConfigureReportingRequest rq3;
            rq3.dataType = deCONZ::Zcl16BitInt;
            rq3.attributeId = 0x0012;        // Occupied heating setpoint
            rq3.minInterval = 1;
            rq3.maxInterval = 43200;
            rq3.reportableChange16bit = 1;

            ConfigureReportingRequest rq4;
            rq4.dataType = deCONZ::Zcl8BitEnum;
            rq4.attributeId = 0x001C;        // Thermostat mode
            rq4.minInterval = 1;
            rq4.maxInterval = 600;
            rq4.reportableChange8bit = 0xff;

            return sendConfigureReportingRequest(bt, {rq, rq2, rq3, rq4});
        }
        else if (modelId == QLatin1String("ALCANTARA2 D1.00P1.01Z1.00")) // Alcantara 2 acova
        {
            rq.dataType = deCONZ::Zcl16BitInt;
            rq.attributeId = 0x0000;         // Local Temperature
            rq.minInterval = 1;
            rq.maxInterval = 600;
            rq.reportableChange16bit = 50;

            ConfigureReportingRequest rq2;
            rq2.dataType = deCONZ::Zcl16BitInt;
            rq2.attributeId = 0x0011;        // Occupied cooling setpoint
            rq2.minInterval = 1;
            rq2.maxInterval = 600;
            rq2.reportableChange16bit = 50;

            ConfigureReportingRequest rq3;
            rq3.dataType = deCONZ::Zcl16BitInt;
            rq3.attributeId = 0x0012;        // Occupied heating setpoint
            rq3.minInterval = 1;
            rq3.maxInterval = 600;
            rq3.reportableChange16bit = 50;

            ConfigureReportingRequest rq4;
            rq4.dataType = deCONZ::Zcl8BitEnum;
            rq4.attributeId = 0x001C;        // Thermostat mode
            rq4.minInterval = 1;
            rq4.maxInterval = 600;
            rq4.reportableChange8bit = 0xff;

            return sendConfigureReportingRequest(bt, {rq, rq2, rq3, rq4});
        }
        else
        {
            rq.dataType = deCONZ::Zcl16BitInt;
            rq.attributeId = 0x0000;       // local temperature
            rq.minInterval = 0;
            rq.maxInterval = 300;
            rq.reportableChange16bit = 10;
            return sendConfigureReportingRequest(bt, {rq});
        }
    }
    else if (bt.binding.clusterId == THERMOSTAT_UI_CONFIGURATION_CLUSTER_ID)
    {
        if (modelId == QLatin1String("TRV001") ||   // Hive TRV
            modelId == QLatin1String("eT093WRO"))   // POPP smart thermostat
        {
            rq.dataType = deCONZ::Zcl8BitEnum;
            rq.attributeId = 0x0001;       // Keypad Lockout
            rq.minInterval = 1;
            rq.maxInterval = 43200;
            rq.reportableChange8bit = 0xff;

            ConfigureReportingRequest rq2;
            rq2.dataType = deCONZ::Zcl8BitEnum;
            rq2.attributeId = 0x4000;        // Viewing Direction
            rq2.minInterval = 1;
            rq2.maxInterval = 43200;
            rq2.reportableChange8bit = 0xff;
            rq2.manufacturerCode = VENDOR_DANFOSS;

            return sendConfigureReportingRequest(bt, {rq}) || // Use OR because of manuf. specific attributes
                   sendConfigureReportingRequest(bt, {rq2});
        }
        else if (modelId == QLatin1String("SORB") ||               // Stelpro Orleans Fan
                 modelId == QLatin1String("TH1300ZB") ||           // Sinope thermostat
                 modelId == QLatin1String("PR412C") ||             // Owon thermostat
                 modelId == QLatin1String("iTRV") ||               // Drayton Wiser Radiator Thermostat
                 modelId.startsWith(QLatin1String("3157100")) ||   // Centralite pearl
                 modelId.startsWith(QLatin1String("STZB402")))     // Stelpro baseboard thermostat
        {
            rq.dataType = deCONZ::Zcl8BitEnum;
            rq.attributeId = 0x0001;       // Keypad Lockout
            rq.minInterval = 1;
            rq.maxInterval = 43200;
            rq.reportableChange8bit = 0xff;

            return sendConfigureReportingRequest(bt, {rq});
        }
    }
    else if (bt.binding.clusterId == DIAGNOSTICS_CLUSTER_ID)
    {
        if (modelId == QLatin1String("TRV001") ||   // Hive TRV
            modelId == QLatin1String("eT093WRO"))   // POPP smart thermostat
        {
            rq.dataType = deCONZ::Zcl16BitBitMap;
            rq.attributeId = 0x4000;        // SW error code
            rq.minInterval = 1;
            rq.maxInterval = 43200;
            rq.reportableChange16bit = 0xffff;
            rq.manufacturerCode = VENDOR_DANFOSS;
            return sendConfigureReportingRequest(bt, {rq});
        }
    }
    else if (bt.binding.clusterId == FAN_CONTROL_CLUSTER_ID)
    {
        if (modelId == QLatin1String("AC201") ||            // OWON AC201 Thermostat
            modelId.startsWith(QLatin1String("3157100")))   // Centralite pearl
        {
            rq.dataType = deCONZ::Zcl8BitEnum;
            rq.attributeId = 0x0000;        // Fan mode
            rq.minInterval = 1;
            rq.maxInterval = 600;
            rq.reportableChange8bit = 0xff;
            return sendConfigureReportingRequest(bt, {rq});
        }
    }
    else if (bt.binding.clusterId == RELATIVE_HUMIDITY_CLUSTER_ID)
    {
        rq.dataType = deCONZ::Zcl16BitUint;
        rq.attributeId = 0x0000;       // measured value
        rq.minInterval = 10;
        rq.maxInterval = 300;
        rq.reportableChange16bit = 100; // resolution: 1%

        return sendConfigureReportingRequest(bt, {rq});
    }
    else if (bt.binding.clusterId == PRESSURE_MEASUREMENT_CLUSTER_ID)
    {
        rq.dataType = deCONZ::Zcl16BitUint;
        rq.attributeId = 0x0000; // measured value
        rq.minInterval = 10;
        rq.maxInterval = 300;
        rq.reportableChange16bit = 20;
        return sendConfigureReportingRequest(bt, {rq});
    }
    else if (bt.binding.clusterId == SOIL_MOISTURE_CLUSTER_ID)
    {
        rq.dataType = deCONZ::Zcl16BitUint;
        rq.attributeId = 0x0000; // measured value
        rq.minInterval = 10;
        rq.maxInterval = 300;
        rq.reportableChange16bit = 20;
        return sendConfigureReportingRequest(bt, {rq});
    }
    else if (bt.binding.clusterId == BINARY_INPUT_CLUSTER_ID)
    {
        rq.dataType = deCONZ::ZclBoolean;
        rq.attributeId = 0x0055; // present value
        rq.minInterval = 10;
        rq.maxInterval = 300;
        return sendConfigureReportingRequest(bt, {rq});
    }
    else if (bt.binding.clusterId == POWER_CONFIGURATION_CLUSTER_ID)
    {
        // Thoses device use only Attribute 0x0000 for tension and 0x001 for frequency
        if (modelId == QLatin1String("SLP2") ||
            modelId == QLatin1String("SLP2b"))
        {
            return false;
        }

        rq.dataType = deCONZ::Zcl8BitUint;
        rq.attributeId = 0x0021;   // battery percentage remaining
        if (modelId.startsWith(QLatin1String("SPZB")))   // Eurotronic Spirit
        {
            rq.minInterval = 7200;       // value used by Hue bridge
            rq.maxInterval = 7200;       // value used by Hue bridge
            rq.reportableChange8bit = 0; // value used by Hue bridge
        }
        else if (modelId == QLatin1String("eT093WRO") || // POPP smart thermostat
                 modelId == QLatin1String("TRV001") ||   // Hive TRV
                 modelId == QLatin1String("0x8020") ||   // Danfoss RT24V Display thermostat
                 modelId == QLatin1String("0x8021") ||   // Danfoss RT24V Display thermostat with floor sensor
                 modelId == QLatin1String("0x8030") ||   // Danfoss RTbattery Display thermostat
                 modelId == QLatin1String("0x8031") ||   // Danfoss RTbattery Display thermostat with infrared
                 modelId == QLatin1String("0x8034") ||   // Danfoss RTbattery Dial thermostat
                 modelId == QLatin1String("0x8035"))     // Danfoss RTbattery Dial thermostat with infrared
        {
            rq.minInterval = 3600;         // Vendor defaults
            rq.maxInterval = 43200;        // Vendor defaults
            rq.reportableChange8bit = 2;   // Vendor defaults
        }
        else if (modelId == QLatin1String("4512705") ||          // Namron remote control
                 modelId == QLatin1String("4512726") ||          // Namron rotary switch
                 modelId == QLatin1String("CCT591011_AS") ||     // LK Wiser Door / Window Sensor
                 modelId == QLatin1String("CCT592011_AS") ||     // LK Wiser Water Leak Sensor
                 modelId.startsWith(QLatin1String("S57003")) ||  // SLC switches
                 modelId == QLatin1String("CCT593011_AS") ||     // LK Wiser Temperature and Humidity Sensor
                 modelId == QLatin1String("CCT595011_AS") ||     // LK Wiser Motion Sensor
                 modelId == QLatin1String("ZB-DoorSensor-D0003") || // Linkind Door/Window Sensor
                 modelId.startsWith(QLatin1String("FNB56-")) ||  // Feibit devices
                 modelId.startsWith(QLatin1String("FB56-")))     // Feibit devices
        {
            rq.minInterval = 3600;
            rq.maxInterval = 43200;
            rq.reportableChange8bit = 1;
        }
        else if (modelId == QLatin1String("HG06323") || // LIDL
                 modelId == QLatin1String("lumi.sensor_magnet.agl02") || // Xiaomi Aqara T1 open/close sensor MCCGQ12LM
                 modelId == QLatin1String("lumi.flood.agl02"))           // Xiaomi Aqara T1 water leak sensor SJCGQ12LM
        {
            rq.minInterval = 7200;
            rq.maxInterval = 7200;
            rq.reportableChange8bit = 1;
        }
        else if (sensor && (sensor->manufacturer().startsWith(QLatin1String("Climax")) ||
                            modelId.startsWith(QLatin1String("902010/23"))))
        {
            rq.attributeId = 0x0035; // battery alarm mask
            rq.dataType = deCONZ::Zcl8BitBitMap;
            rq.minInterval = 300;
            rq.maxInterval = 1800;
            rq.reportableChange8bit = 0xFF;
        }
        else if (modelId == QLatin1String("tagv4") ||
                 modelId == QLatin1String("motionv4") ||
                 modelId == QLatin1String("moisturev4") ||
                 modelId == QLatin1String("multiv4") ||
                 modelId == QLatin1String("RFDL-ZB-MS") ||
                 modelId == QLatin1String("SZ-DWS04") ||
                 modelId == QLatin1String("Zen-01") ||
                 modelId == QLatin1String("Bell") ||
                 modelId == QLatin1String("ISW-ZPR1-WP13") ||
                 modelId == QLatin1String("SLT2") ||
                 modelId == QLatin1String("SLT3") ||
                 modelId == QLatin1String("TS0202") || // Tuya sensor
                 modelId == QLatin1String("3AFE14010402000D") || // Konke presence sensor
                 modelId == QLatin1String("3AFE28010402000D") || // Konke presence sensor
                 modelId == QLatin1String("lumi.airmonitor.acn01") ||      // Xiaomi Aqara TVOC Air Quality Monitor
                 modelId.startsWith(QLatin1String("GZ-PIR02")) ||          // Sercomm motion sensor
                 modelId.startsWith(QLatin1String("SZ-WTD02N_CAR")) ||     // Sercomm water sensor
                 modelId.startsWith(QLatin1String("3300")) ||          // Centralite contatc sensor
                 modelId.startsWith(QLatin1String("3315")) ||
                 modelId.startsWith(QLatin1String("3157100")) ||
                 modelId == QLatin1String("URC4450BC0-X-R") || // Xfinity Keypad XHK1-UE / URC4450BC0-X-R
                 modelId == QLatin1String("3405-L") || // IRIS 3405-L Keypad
                 modelId.startsWith(QLatin1String("4655BC0")))
        {
            rq.attributeId = 0x0020;   // battery voltage
            rq.minInterval = 3600;
            rq.maxInterval = 3600;
            rq.reportableChange8bit = 0;
        }
        else if (modelId.startsWith(QLatin1String("Lightify Switch Mini")) ||  // Osram 3 button remote
                 modelId.startsWith(QLatin1String("Switch 4x EU-LIGHTIFY")) || // Osram 4 button remote
                 modelId.startsWith(QLatin1String("Switch 4x-LIGHTIFY")) ||    // Osram 4 button remote
                 modelId.startsWith(QLatin1String("Switch-LIGHTIFY")))         // Osram 4 button remote
        {
            rq.attributeId = 0x0020;
            rq.minInterval = 21600;
            rq.maxInterval = 21600;
            rq.reportableChange8bit = 0;
        }
        else if (modelId.startsWith(QLatin1String("MOSZB-1")) ||         // Develco motion sensor
                 modelId.startsWith(QLatin1String("FLSZB-1")) ||         // Develco water leak sensor
                 modelId.startsWith(QLatin1String("SIRZB-1")) ||         // Develco siren
                 modelId.startsWith(QLatin1String("ZHMS101")) ||         // Wattle (Develco) magnetic sensor
                 modelId.startsWith(QLatin1String("MotionSensor51AU")))  // Aurora (Develco) motion sensor
        {
            rq.attributeId = 0x0020;   // battery voltage
            rq.minInterval = 300;      // according to technical manual
            rq.maxInterval = 43200;    // according to technical manual
            rq.reportableChange8bit = 1;
        }
        else if (sensor && sensor->manufacturer() == QLatin1String("Samjin"))
        {
            // https://github.com/SmartThingsCommunity/SmartThingsPublic/blob/master/devicetypes/smartthings/smartsense-multi-sensor.src/smartsense-multi-sensor.groovy
            rq.minInterval = 30;
            rq.maxInterval = 21600;
            rq.reportableChange8bit = 10;
        }
        else if (modelId == QLatin1String("lumi.motion.agl04"))                 // Xiaomi Aqara RTCGQ13LM high precision motion sensor
        {
            rq.attributeId = 0x0020;   // battery voltage
            rq.minInterval = 3;
            rq.maxInterval = 3600;
            rq.reportableChange8bit = 1;
        }
        else
        {
            rq.minInterval = 300;
            rq.maxInterval = 60 * 45;
            rq.reportableChange8bit = 1;
        }

        // add values if not already present
        deCONZ::NumericUnion dummy;
        dummy.u64 = 0;
        if (bt.restNode->getZclValue(POWER_CONFIGURATION_CLUSTER_ID, rq.attributeId, bt.binding.srcEndpoint).attributeId != rq.attributeId)
        {
            bt.restNode->setZclValue(NodeValue::UpdateInvalid, bt.binding.srcEndpoint, POWER_CONFIGURATION_CLUSTER_ID, rq.attributeId, dummy);
        }

        NodeValue &val = bt.restNode->getZclValue(POWER_CONFIGURATION_CLUSTER_ID, rq.attributeId, bt.binding.srcEndpoint);

        if (val.timestampLastReport.isValid() && (val.timestampLastReport.secsTo(now) < val.maxInterval * 1.5))
        {
            return false;
        }

        return sendConfigureReportingRequest(bt, {rq});
    }
    else if (bt.binding.clusterId == ONOFF_CLUSTER_ID)
    {
        rq.dataType = deCONZ::ZclBoolean;
        rq.attributeId = 0x0000; // on/off

        if (existDevicesWithVendorCodeForMacPrefix(bt.restNode->address(), VENDOR_DDEL))
        {
            rq.minInterval = 5;
            rq.maxInterval = 180;
        }
        else if (existDevicesWithVendorCodeForMacPrefix(bt.restNode->address(), VENDOR_XAL) ||
                 manufacturerCode == VENDOR_XAL)
        {
            rq.minInterval = 5;
            rq.maxInterval = 1200;
        }
        else if (manufacturerCode == VENDOR_IKEA)
        {
            // IKEA gateway uses min = 0, max = 0
            // Instead here we use relaxed settings to not stress the network and device.
            rq.minInterval = 1;
            rq.maxInterval = 1800;
        }
        else // default configuration
        {
            rq.minInterval = 1;
            rq.maxInterval = 300;
        }
        return sendConfigureReportingRequest(bt, {rq});
    }
    else if (bt.binding.clusterId == METERING_CLUSTER_ID)
    {
        rq.dataType = deCONZ::Zcl48BitUint;
        rq.attributeId = 0x0000; // Curent Summation Delivered
        rq.minInterval = 1;
        rq.maxInterval = 300;
        if (modelId == QLatin1String("SmartPlug") ||               // Heiman
            modelId == QLatin1String("SKHMP30-I1") ||              // GS smart plug
            modelId.startsWith(QLatin1String("E13-")) ||           // Sengled PAR38 Bulbs
            modelId.startsWith(QLatin1String("Z01-A19")))          // Sengled smart led
        {
            rq.reportableChange48bit = 10; // 0.001 kWh (1 Wh)
        }
        else if (modelId == QLatin1String("SZ-ESW01-AU")) // Sercomm / Telstra smart plug
        {
            rq.reportableChange48bit = 1000; // 0.001 kWh (1 Wh)
        }
        else if (modelId.startsWith(QLatin1String("ROB_200")) ||            // ROBB Smarrt micro dimmer
                 modelId.startsWith(QLatin1String("Micro Smart Dimmer")) || // Sunricher Micro Smart Dimmer
                 modelId.startsWith(QLatin1String("SPW35Z")))               // RT-RK OBLO SPW35ZD0 smart plug
        {
            rq.reportableChange48bit = 3600; // 0.001 kWh (1 Wh)
        }
        else
        {
            rq.reportableChange48bit = 1; // 0.001 kWh (1 Wh)
        }

        ConfigureReportingRequest rq2;
        rq2.dataType = deCONZ::Zcl24BitInt;
        rq2.attributeId = 0x0400; // Instantaneous Demand
        rq2.minInterval = 1;
        rq2.maxInterval = 300;
        if (modelId == QLatin1String("SmartPlug") ||        // Heiman
            modelId == QLatin1String("902010/25") ||        // Bitron
            modelId == QLatin1String("SKHMP30-I1") ||       // GS smart plug
            modelId.startsWith(QLatin1String("Z01-A19")) || // Sengled smart led
            modelId == QLatin1String("160-01"))             // Plugwise smart plug
        {
            rq2.reportableChange24bit = 10; // 1 W
        }
        else if (modelId == QLatin1String("SZ-ESW01-AU")) // Sercomm / Telstra smart plug
        {
            rq2.reportableChange24bit = 1000; // 1 W
        }
        else
        {
            rq2.reportableChange24bit = 1; // 1 W
        }

        return sendConfigureReportingRequest(bt, {rq, rq2});
    }
    else if (bt.binding.clusterId == ELECTRICAL_MEASUREMENT_CLUSTER_ID)
    {
        rq.dataType = deCONZ::Zcl16BitInt;
        rq.attributeId = 0x050B; // Active power
        rq.minInterval = 1;
        rq.maxInterval = 300;
        if (modelId == QLatin1String("SmartPlug") ||                   // Heiman
            modelId == QLatin1String("SKHMP30-I1") ||                  // GS smart plug
            modelId == QLatin1String("SZ-ESW01-AU") ||                 // Sercomm / Telstra smart plug
            modelId.startsWith(QLatin1String("ROB_200")) ||            // ROBB Smarrt micro dimmer
            modelId.startsWith(QLatin1String("Micro Smart Dimmer")) || // Sunricher Micro Smart Dimmer
            modelId.startsWith(QLatin1String("lumi.switch.n0agl1")) || // Xiaomi Aqara Single Switch Module T1 (With Neutral)
            modelId.startsWith(QLatin1String("lumi.switch.b1naus01"))) // Xiaomi ZB3.0 Smart Wall Switch
        {
            rq.reportableChange16bit = 10; // 1 W
        }
        else
        {
            rq.reportableChange16bit = 1; // 1 W
        }

        ConfigureReportingRequest rq2;
        rq2.dataType = deCONZ::Zcl16BitUint;
        rq2.attributeId = 0x0505; // RMS Voltage
        rq2.minInterval = 1;
        rq2.maxInterval = 300;
        if (modelId == QLatin1String("SmartPlug") ||           // Heiman
            modelId == QLatin1String("PoP") ||                 // Apex Smart Plug
            modelId == QLatin1String("SKHMP30-I1") ||          // GS smart plug
            modelId == QLatin1String("SMRZB-1") ||             // Develco smart cable
            modelId == QLatin1String("Smart16ARelay51AU"))     // Aurora (Develco) smart plug
        {
            rq2.reportableChange16bit = 100; // 1 V
        }
        else if (modelId == QLatin1String("SZ-ESW01-AU")) // Sercomm / Telstra smart plug
        {
            rq2.reportableChange16bit = 125; // 1 V
        }
        else if (modelId.startsWith(QLatin1String("ROB_200")) ||            // ROBB Smarrt micro dimmer
                 modelId.startsWith(QLatin1String("Micro Smart Dimmer")) || // Sunricher Micro Smart Dimmer
                 modelId.startsWith(QLatin1String("TH112")))                // Sinope Thermostats
        {
            rq2.reportableChange16bit = 10; // 1 V
        }
        else
        {
            rq2.reportableChange16bit = 1; // 1 V
        }

        ConfigureReportingRequest rq3;
        rq3.dataType = deCONZ::Zcl16BitUint;
        rq3.attributeId = 0x0508; // RMS Current
        rq3.minInterval = 1;
        rq3.maxInterval = 300;
        if (modelId == QLatin1String("PoP") ||                     // Apex Smart Plug
            modelId == QLatin1String("DoubleSocket50AU") ||        // Aurora
            modelId == QLatin1String("Smart16ARelay51AU") ||       // Aurora (Develco) smart plug
            modelId == QLatin1String("SZ-ESW01-AU") ||             // Sercomm / Telstra smart plug
            modelId == QLatin1String("SMRZB-1") ||                 // Develco smart cable
            modelId == QLatin1String("TS0121"))                    // Tuya / Blitzwolf
        {
            rq3.reportableChange16bit = 100; // 0.1 A
        }
        else if (modelId == QLatin1String("SmartPlug") ||        // Heiman
                 modelId.startsWith(QLatin1String("EMIZB-1")) || // Develco EMI
                 modelId == QLatin1String("SKHMP30-I1") ||       // GS smart plug
                 modelId.startsWith(QLatin1String("SPW35Z")) ||  // RT-RK OBLO SPW35ZD0 smart plug
                 modelId == QLatin1String("TH1300ZB"))           // Sinope thermostat
        {
            rq3.reportableChange16bit = 10; // 0.1 A
        }
        else
        {
            rq3.reportableChange16bit = 1; // 0.1 A
        }

        if (modelId == QLatin1String("TH1300ZB"))
        {
            ConfigureReportingRequest rq4;
            rq4.dataType = deCONZ::Zcl16BitUint;
            rq4.attributeId = 0x050f; // Apparent power
            rq4.minInterval = 1;
            rq4.maxInterval = 300;
            rq4.reportableChange16bit = 100; // 0.1 W

            return sendConfigureReportingRequest(bt, {rq2, rq3, rq4});
        }

        return sendConfigureReportingRequest(bt, {rq, rq2, rq3});
    }
    else if (bt.binding.clusterId == LEVEL_CLUSTER_ID)
    {
        rq.dataType = deCONZ::Zcl8BitUint;
        rq.attributeId = 0x0000; // current level

        if (existDevicesWithVendorCodeForMacPrefix(bt.restNode->address(), VENDOR_DDEL))
        {
            rq.minInterval = 5;
            rq.maxInterval = 180;
            rq.reportableChange8bit = 5;
        }
        else if (manufacturerCode ==  VENDOR_IKEA)
        {
            // IKEA gateway uses min = 1, max = 0, change = 0
            // Instead here we use relaxed settings to not stress the network and device.
            rq.minInterval = 5;
            rq.maxInterval = 1800;
            rq.reportableChange8bit = 1;
        }
        else // default configuration
        {
            rq.minInterval = 1;
            rq.maxInterval = 300;
            rq.reportableChange8bit = 1;
        }
        return sendConfigureReportingRequest(bt, {rq});
    }
    else if (bt.binding.clusterId == WINDOW_COVERING_CLUSTER_ID)
    {
        rq.dataType = deCONZ::Zcl8BitUint;
        rq.attributeId = 0x0008; // Current Position Lift Percentage
        rq.minInterval = 1;
        rq.maxInterval = 300;
        rq.reportableChange8bit = 1;

        return sendConfigureReportingRequest(bt, {rq});
    }
    else if (bt.binding.clusterId == DOOR_LOCK_CLUSTER_ID)
    {
        rq.dataType = deCONZ::Zcl8BitEnum;;
        rq.attributeId = 0x0000; // Current Lock Position
        rq.minInterval = 1;
        rq.maxInterval = 300;
        //rq.reportableChange8bit = 1;

        return sendConfigureReportingRequest(bt, {rq});
    }
    else if (bt.binding.clusterId == FAN_CONTROL_CLUSTER_ID)
    {
        rq.dataType = deCONZ::Zcl8BitEnum;
        rq.attributeId = 0x0000; // fan speed
        rq.minInterval = 1;
        rq.maxInterval = 300;

        return sendConfigureReportingRequest(bt, {rq});
    }
    else if (bt.binding.clusterId == COLOR_CLUSTER_ID)
    {
        rq.dataType = deCONZ::Zcl16BitUint;
        rq.attributeId = 0x0007; // color temperature
        rq.minInterval = 1;
        rq.maxInterval = 300;
        rq.reportableChange16bit = 1;

        ConfigureReportingRequest rq2;
        rq2.dataType = deCONZ::Zcl16BitUint;
        rq2.attributeId = 0x0003; // colorX
        rq2.minInterval = 1;
        rq2.maxInterval = 300;
        rq2.reportableChange16bit = 10;

        ConfigureReportingRequest rq3;
        rq3.dataType = deCONZ::Zcl16BitUint;
        rq3.attributeId = 0x0004; // colorY
        rq3.minInterval = 1;
        rq3.maxInterval = 300;
        rq3.reportableChange16bit = 10;

        ConfigureReportingRequest rq4;
        rq4.dataType = deCONZ::Zcl8BitEnum;
        rq4.attributeId = 0x0008; // color mode
        rq4.minInterval = 1;
        rq4.maxInterval = 300;

        if (manufacturerCode == VENDOR_IKEA)
        {
            // IKEA gateway uses all zero values for min, max and change, which results in very rapid reports.
            // Instead here we use relaxed settings to not stress the network and device.
            rq.minInterval = 5;
            rq.maxInterval = 1800;
            rq.reportableChange16bit = 1;
            rq2.minInterval = 5;
            rq2.maxInterval = 1795;
            rq2.reportableChange16bit = 10;
            rq3.minInterval = 5;
            rq3.maxInterval = 1795;
            rq3.reportableChange16bit = 10;
            rq4.minInterval = 1;
            rq4.maxInterval = 1800;

//          TODO re activate. Don't disable for now until more testing is done.
//            const ResourceItem *cap = lightNode ? lightNode->item(RConfigColorCapabilities) : nullptr;

//            if (cap && (cap->toNumber() & 0x0008) == 0) // doesn't support xy --> color temperature light
//            {
//                rq2.minInterval = 0;
//                rq2.maxInterval = 0xffff; // disable reporting
//                rq3.minInterval = 0;
//                rq3.maxInterval = 0xffff; // disable reporting
//            }
        }

        return sendConfigureReportingRequest(bt, {rq, rq2, rq3, rq4});
    }
    else if (bt.binding.clusterId == SAMJIN_CLUSTER_ID)
    {
        // based on https://github.com/SmartThingsCommunity/SmartThingsPublic/blob/master/devicetypes/smartthings/smartsense-multi-sensor.src/smartsense-multi-sensor.groovy
        if (sensor && sensor->type() == QLatin1String("ZHAVibration"))
        {
            const quint16 manufacturerCode2 = sensor->manufacturer() == QLatin1String("Samjin") ? VENDOR_SAMJIN
                : sensor->manufacturer() == QLatin1String("SmartThings") ? VENDOR_PHYSICAL : VENDOR_CENTRALITE;
            const quint16 minInterval = manufacturerCode2 == VENDOR_SAMJIN ? 0 : 1;

            rq.dataType = deCONZ::Zcl8BitBitMap;
            rq.attributeId = 0x0010; // active
            rq.minInterval = manufacturerCode2 == VENDOR_SAMJIN ? 0 : 10;
            rq.maxInterval = 3600;
            rq.reportableChange8bit = 0xFF;
            rq.manufacturerCode = manufacturerCode2;

            ConfigureReportingRequest rq1;
            rq1.dataType = deCONZ::Zcl16BitInt;
            rq1.attributeId = 0x0012; // acceleration x
            rq1.minInterval = minInterval;
            rq1.maxInterval = 3600;
            rq1.reportableChange16bit = 1;
            rq1.manufacturerCode = manufacturerCode2;

            ConfigureReportingRequest rq2;
            rq2.dataType = deCONZ::Zcl16BitInt;
            rq2.attributeId = 0x0013; // acceleration y
            rq2.minInterval = minInterval;
            rq2.maxInterval = 3600;
            rq2.reportableChange16bit = 1;
            rq2.manufacturerCode = manufacturerCode2;

            ConfigureReportingRequest rq3;
            rq3.dataType = deCONZ::Zcl16BitInt;
            rq3.attributeId = 0x0014; // acceleration z
            rq3.minInterval = minInterval;
            rq3.maxInterval = 3600;
            rq3.reportableChange16bit = 1;
            rq3.manufacturerCode = manufacturerCode2;

            return sendConfigureReportingRequest(bt, {rq, rq1, rq2, rq3});
        }
    }
    else if (bt.binding.clusterId == BASIC_CLUSTER_ID && manufacturerCode == VENDOR_IKEA && lightNode)
    {
        deCONZ::NumericUnion dummy;
        dummy.u64 = 0;
        // 'sw build id' value if not already present
        if (bt.restNode->getZclValue(BASIC_CLUSTER_ID, 0x4000, bt.binding.srcEndpoint).attributeId != 0x4000)
        {
            bt.restNode->setZclValue(NodeValue::UpdateInvalid, bt.binding.srcEndpoint, BASIC_CLUSTER_ID, 0x4000, dummy);
        }

        NodeValue &val = bt.restNode->getZclValue(BASIC_CLUSTER_ID, 0x4000, bt.binding.srcEndpoint);

        if (val.timestampLastReport.isValid() && (val.timestampLastReport.secsTo(now) > val.maxInterval * 1.5))
        {
            return false; // reporting this attribute might be already disabled
        }

        // already configured? wait for report ...
        if (val.timestampLastConfigured.isValid() && (val.timestampLastConfigured.secsTo(now) < val.maxInterval * 1.5))
        {
            return false;
        }

        rq.dataType = deCONZ::ZclCharacterString;
        rq.attributeId = 0x4000; // sw build id
        rq.minInterval = 0;   // value used by IKEA gateway
        rq.maxInterval = 0xffff; // disable reporting to prevent group casts

        return sendConfigureReportingRequest(bt, {rq});
    }
    else if (bt.binding.clusterId == BASIC_CLUSTER_ID && manufacturerCode == VENDOR_MUELLER && lightNode)
    {
        rq.dataType = deCONZ::Zcl8BitUint;
        rq.attributeId = 0x4005; // Mueller special scene
        rq.minInterval = 1;
        rq.maxInterval = 300;
        rq.reportableChange8bit = 1;
        rq.manufacturerCode = VENDOR_MUELLER;

        return sendConfigureReportingRequest(bt, {rq});
    }
    else if (bt.binding.clusterId == VENDOR_CLUSTER_ID)
    {
        if (modelId == QLatin1String("de_spect")) // dresden elektronik spectral sensor
        {
            rq.dataType = deCONZ::Zcl8BitUint;
            rq.attributeId = 0x0000; // sensor enabled
            rq.minInterval = 1;
            rq.maxInterval = 120;
            rq.reportableChange8bit = 1;

            ConfigureReportingRequest rq2;
            rq2 = ConfigureReportingRequest();
            rq2.dataType = deCONZ::Zcl16BitUint;
            rq2.attributeId = 0x0001; // spectral x
            rq2.minInterval = 1;
            rq2.maxInterval = 300;
            rq2.reportableChange16bit = 200;

            ConfigureReportingRequest rq3;
            rq3 = ConfigureReportingRequest();
            rq3.dataType = deCONZ::Zcl16BitUint;
            rq3.attributeId = 0x0002; // spectral x
            rq3.minInterval = 1;
            rq3.maxInterval = 300;
            rq3.reportableChange16bit = 200;

            ConfigureReportingRequest rq4;
            rq4 = ConfigureReportingRequest();
            rq4.dataType = deCONZ::Zcl16BitUint;
            rq4.attributeId = 0x0003; // spectral x
            rq4.minInterval = 1;
            rq4.maxInterval = 300;
            rq4.reportableChange16bit = 200;

            return sendConfigureReportingRequest(bt, {rq, rq2, rq3, rq4});
        }
    }

    return false;
}

/*! Creates binding for attribute reporting to gateway node. */
void DeRestPluginPrivate::checkLightBindingsForAttributeReporting(LightNode *lightNode)
{
    if (!apsCtrl || !lightNode || !lightNode->address().hasExt())
    {
        return;
    }

    // prevent binding action if otau was busy recently
    if (otauLastBusyTimeDelta() < OTA_LOW_PRIORITY_TIME)
    {
        if (lightNode->modelId().startsWith(QLatin1String("FLS-")))
        {
            DBG_Printf(DBG_INFO, "don't check binding for attribute reporting of %s (otau busy)\n", qPrintable(lightNode->name()));
            return;
        }
    }

    Device *device = DEV_GetDevice(m_devices, lightNode->address().ext());
    if (device && device->managed())
    {
        return;
    }

    BindingTask::Action action = BindingTask::ActionUnbind;

    // whitelist
    if (gwReportingEnabled)
    {
        action = BindingTask::ActionBind;
        if (lightNode->modelId().startsWith(QLatin1String("FLS-NB")))
        {
        }
        else if (lightNode->manufacturer() == QLatin1String("OSRAM"))
        {
        }
        else if (lightNode->manufacturer() == QLatin1String("LEDVANCE"))
        {
        }
        else if (lightNode->manufacturerCode() == VENDOR_JASCO)
        {
        }
        else if (lightNode->manufacturerCode() == VENDOR_UBISYS)
        {
        }
        // Danalock support
        else if (lightNode->manufacturerCode() == VENDOR_DANALOCK)
        {
            DBG_Printf(DBG_INFO, "Binding DanaLock\n");
        }
        // Schlage support
        else if (lightNode->manufacturerCode() == VENDOR_SCHLAGE)
        {
            DBG_Printf(DBG_INFO, "Binding Schlage\n");
        }
        else if (lightNode->manufacturerCode() == VENDOR_IKEA)
        {
        }
        else if (lightNode->manufacturerCode() == VENDOR_EMBER)
        {
        }
        else if (lightNode->manufacturerCode() == VENDOR_LGE)
        {
        }
        else if (lightNode->manufacturerCode() == VENDOR_MUELLER)
        {
        }
        else if (lightNode->manufacturerCode() == VENDOR_KEEN_HOME)
        {
        }
        else if (lightNode->manufacturerCode() == VENDOR_SUNRICHER)
        {
        }
        else if (lightNode->manufacturerCode() == VENDOR_XAL)
        {
        }
        else if (lightNode->manufacturerCode() == VENDOR_SINOPE)
        {
        }
        else if (lightNode->manufacturerCode() == VENDOR_OWON)
        {
        }
        else if (lightNode->manufacturerCode() == VENDOR_XIAOMI)
        {
        }
        else if (lightNode->manufacturerCode() == VENDOR_STELPRO)
        {
        }
        else if (lightNode->manufacturerCode() == VENDOR_OWON)
        {
        }
        else if (lightNode->manufacturerCode() == VENDOR_DATEK)
        {
        }
        else if (lightNode->modelId().startsWith(QLatin1String("SP ")))
        {
        }
        else if (lightNode->manufacturer().startsWith(QLatin1String("Climax")))
        {
        }
        else if (lightNode->manufacturer().startsWith(QLatin1String("Bitron")))
        {
        }
        else if (lightNode->modelId() == QLatin1String("NL08-0800")) // Nanoleaf Ivy
        {
        }
        else if (lightNode->modelId().startsWith(QLatin1String("ICZB-"))) // iCasa Dimmer and Switch
        {
        }
        else if (lightNode->manufacturer().startsWith(QLatin1String("Develco"))) // Develco devices
        {
        }
        else if (lightNode->manufacturer() == QLatin1String("Aurora"))
        {
        }
        else if (lightNode->modelId().startsWith(QLatin1String("RICI01"))) // LifeControl smart plug
        {
        }
        else if (lightNode->modelId() == QLatin1String("SPLZB-131"))
        {
        }
        else if (lightNode->manufacturer() == QLatin1String("Computime")) //Hive
        {
        }
        else if (lightNode->manufacturer() == QString("欧瑞博") || lightNode->manufacturer() == QLatin1String("ORVIBO"))
        {
        }
        else if (lightNode->manufacturerCode() == VENDOR_LEGRAND) // Legrand switch and plug
        {
        }
        else if (lightNode->manufacturerCode() == VENDOR_NETVOX) // Netvox smart plug
        {
        }
        else if (lightNode->manufacturer() == QLatin1String("ptvo.info"))
        {
        }
        else if (lightNode->manufacturer() == QLatin1String("DIYRUZ"))
        {
        }
        else if (lightNode->manufacturer() == QLatin1String("Immax"))
        {
        }
        else if (lightNode->manufacturer().startsWith(QLatin1String("EcoDim")))
        {
        }
        else if (lightNode->manufacturer().startsWith(QLatin1String("ROBB smarrt")))
        {
        }
        else if (lightNode->manufacturer().startsWith(QLatin1String("Feibit")))
        {
        }
        else if (lightNode->manufacturer() == QLatin1String("sengled"))
        {
        }
        else if (lightNode->manufacturer() == QLatin1String("LDS"))
        {
        }
        else if (lightNode->manufacturer() == QLatin1String("Vimar"))
        {
        }
        else if (lightNode->manufacturer() == QLatin1String("Sercomm Corp."))
        {
        }
        else if (lightNode->manufacturer() == QLatin1String("Kwikset"))
        {
        }
        else if (lightNode->manufacturerCode() == VENDOR_YALE)
        {
        }
        else if (lightNode->manufacturer() == QLatin1String("NIKO NV"))
        {
        }
        else if (lightNode->manufacturerCode() == VENDOR_AXIS || lightNode->manufacturerCode() == VENDOR_MMB) // Axis shade
        {
        }
        else if (lightNode->manufacturer() == QLatin1String("yookee") || // IDK if it s better use VENDOR_SI_LABS
                 lightNode->manufacturer() == QLatin1String("yooksmart"))
        {
        }
        else if (lightNode->manufacturer() == QLatin1String("Sunricher"))
        {
        }
        else
        {
            return;
        }
    }
    else
    {
        return;
    }

    auto i = lightNode->haEndpoint().inClusters().begin();
    const auto end = lightNode->haEndpoint().inClusters().end();

    int tasksAdded = 0;
    QDateTime now = QDateTime::currentDateTime();

    for (; i != end; ++i)
    {
        switch (i->id())
        {
        case BASIC_CLUSTER_ID:
        case ONOFF_CLUSTER_ID:
        case LEVEL_CLUSTER_ID:
        case COLOR_CLUSTER_ID:
        case WINDOW_COVERING_CLUSTER_ID:
        // Danalock support
        case DOOR_LOCK_CLUSTER_ID:
        case IAS_ZONE_CLUSTER_ID:
        case FAN_CONTROL_CLUSTER_ID:
        {
            bool bindingExists = false;
            for (const NodeValue &val : lightNode->zclValues())
            {
                if (val.clusterId != i->id())
                {
                    continue;
                }

                quint16 maxInterval = val.maxInterval > 0 && val.maxInterval < 65535 ? (val.maxInterval * 3 / 2) : (60 * 6);

                if (val.timestampLastReport.isValid() && val.timestampLastReport.secsTo(now) < maxInterval)
                {
                    bindingExists = true;
                    break;
                }

                if (val.timestampLastConfigured.isValid())
                {
                    bindingExists = true;
                    break;
                }
            }

            // only IKEA lights should report basic cluster attributes
            if (lightNode->manufacturerCode() != VENDOR_IKEA && i->id() == BASIC_CLUSTER_ID)
            {
                continue;
            }

            BindingTask bt;
            if (existDevicesWithVendorCodeForMacPrefix(lightNode->address(), VENDOR_DDEL))
            {
                bt.state = BindingTask::StateCheck;
            }
            else
            {
                bt.state = BindingTask::StateIdle;
            }
            bt.action = action;
            bt.restNode = lightNode;
            Binding &bnd = bt.binding;
            bnd.srcAddress = lightNode->address().ext();
            bnd.dstAddrMode = deCONZ::ApsExtAddress;
            bnd.srcEndpoint = lightNode->haEndpoint().endpoint();
            bnd.clusterId = i->id();
            bnd.dstAddress.ext = apsCtrl->getParameter(deCONZ::ParamMacAddress);
            bnd.dstEndpoint = endpoint();

            if (bnd.dstEndpoint > 0) // valid gateway endpoint?
            {
                if (bindingExists)
                {
                    DBG_Printf(DBG_INFO, "binding for cluster 0x%04X of 0x%016llX exists (verified by reporting)\n", i->id(), lightNode->address().ext());
                    sendConfigureReportingRequest(bt);
                }
                else
                {
                    DBG_Printf(DBG_INFO_L2, "create binding for attribute reporting of cluster 0x%04X\n", i->id());
                    queueBindingTask(bt);
                    tasksAdded++;
                }
            }
        }
            break;

        default:
            break;
        }
    }

    if (tasksAdded == 0)
    {
        return;
    }

    if (existDevicesWithVendorCodeForMacPrefix(lightNode->address(), VENDOR_DDEL) || lightNode->manufacturerCode() == VENDOR_XAL)
    {
        lightNode->enableRead(READ_BINDING_TABLE);
        lightNode->setNextReadTime(READ_BINDING_TABLE, queryTime);
        queryTime = queryTime.addSecs(5);
        Q_Q(DeRestPlugin);
        q->startZclAttributeTimer(1000);
    }

    if (!bindingTimer->isActive())
    {
        bindingTimer->start();
    }
}


/*! Creates binding for attribute reporting to gateway node.
    \return true - when a binding request got queued.
 */
bool DeRestPluginPrivate::checkSensorBindingsForAttributeReporting(Sensor *sensor)
{
    if (!apsCtrl || !sensor || !sensor->address().hasExt() || !sensor->node() || !sensor->toBool(RConfigReachable))
    {
        return false;
    }

    if (searchSensorsState != SearchSensorsActive &&
        idleTotalCounter < (IDLE_READ_LIMIT + (60 * 15))) // wait for some input before fire bindings
    {
        return false;
    }

    if (sensor->node()->nodeDescriptor().isNull())
    {
        // Whitelist sensors which don't seem to have a valid node descriptor.
        // This is a workaround currently only required for Develco smoke sensor
        // and potentially Bosch motion sensor
        if (sensor->modelId().startsWith(QLatin1String("EMIZB-1")) ||     // Develco EMI Norwegian HAN
            sensor->modelId().startsWith(QLatin1String("ISW-ZPR1-WP13"))) // Bosch motion sensor
        {
        }
        else
        {
            return false;
        }
    }

    if (sensor->deletedState() != Sensor::StateNormal)
    {
        return false;
    }

    Device *device = DEV_GetDevice(m_devices, sensor->address().ext());
    if (device && device->managed())
    {
        return false;
    }

    bool deviceSupported = false;
    // whitelist
        // Climax
    if (sensor->modelId().startsWith(QLatin1String("LM_")) ||
        sensor->modelId().startsWith(QLatin1String("LMHT_")) ||
        sensor->modelId().startsWith(QLatin1String("IR_")) ||
        sensor->modelId().startsWith(QLatin1String("DC_")) ||
        sensor->modelId().startsWith(QLatin1String("PSMD_")) ||
        sensor->modelId().startsWith(QLatin1String("PSMP5_")) ||
        sensor->modelId().startsWith(QLatin1String("PCM_")) ||
        // CentraLite
        sensor->modelId().startsWith(QLatin1String("3300")) ||
        sensor->modelId().startsWith(QLatin1String("332")) ||
        sensor->modelId().startsWith(QLatin1String("3200-Sgb")) ||
        sensor->modelId() == QLatin1String("3200-de") ||
        sensor->modelId().startsWith(QLatin1String("3305-S")) ||
        sensor->modelId().startsWith(QLatin1String("3315")) ||
        sensor->modelId().startsWith(QLatin1String("3320-L")) ||
        sensor->modelId().startsWith(QLatin1String("3323")) ||
        sensor->modelId().startsWith(QLatin1String("3326-L")) ||
        sensor->modelId().startsWith(QLatin1String("3157100")) ||
        // dresden elektronik
        (sensor->manufacturer() == QLatin1String("dresden elektronik") && sensor->modelId() == QLatin1String("de_spect")) ||
        // GE
        (sensor->manufacturer() == QLatin1String("Jasco Products") && sensor->modelId() == QLatin1String("45856")) ||
        // NYCE
        sensor->modelId() == QLatin1String("3011") ||
        sensor->modelId() == QLatin1String("3014") ||
        sensor->modelId() == QLatin1String("3041") ||
        sensor->modelId() == QLatin1String("3043") ||
        //Datek
        sensor->modelId().startsWith(QLatin1String("ID Lock 150")) ||
        // Yale
        sensor->modelId() == QLatin1String("YRD256 TSDB") ||
        sensor->modelId() == QLatin1String("YRD226 TSDB") ||
        sensor->modelId() == QLatin1String("YRD226/246 TSDB") ||
        sensor->modelId() == QLatin1String("YRD220/240 TSDB") ||
        sensor->modelId() == QLatin1String("easyCodeTouch_v1") ||
        // ubisys
        sensor->modelId().startsWith(QLatin1String("D1")) ||
        sensor->modelId().startsWith(QLatin1String("S1-R")) ||
        sensor->modelId().startsWith(QLatin1String("S2-R")) ||
        // IKEA
        sensor->modelId().startsWith(QLatin1String("TRADFRI")) ||
        sensor->modelId().startsWith(QLatin1String("Remote Control N2")) || // STYRBAR
        sensor->modelId().startsWith(QLatin1String("FYRTUR")) ||
        sensor->modelId().startsWith(QLatin1String("KADRILJ")) ||
        sensor->modelId().startsWith(QLatin1String("SYMFONISK")) ||
        // OSRAM
        sensor->modelId().startsWith(QLatin1String("Lightify Switch Mini")) ||  // Osram 3 button remote
        sensor->modelId().startsWith(QLatin1String("Switch 4x EU-LIGHTIFY")) || // Osram 4 button remote
        sensor->modelId().startsWith(QLatin1String("Switch 4x-LIGHTIFY")) || // Osram 4 button remote
        sensor->modelId().startsWith(QLatin1String("Switch-LIGHTIFY")) || // Osram 4 button remote
        // Keen Home
        sensor->modelId().startsWith(QLatin1String("SV01-")) ||
        sensor->modelId().startsWith(QLatin1String("SV02-")) ||
        // Trust ZPIR-8000
        sensor->modelId().startsWith(QLatin1String("VMS_ADUROLIGHT")) ||
        // Trust ZMST-808
        sensor->modelId().startsWith(QLatin1String("CSW_ADUROLIGHT")) ||
        // iCasa
        sensor->modelId().startsWith(QLatin1String("ICZB-RM")) ||
        // Envilar
        sensor->modelId() == QLatin1String("ZGR904-S") ||
        // innr
        sensor->modelId().startsWith(QLatin1String("SP ")) ||
        sensor->modelId().startsWith(QLatin1String("RC 110")) ||
        // Eurotronic
        sensor->modelId() == QLatin1String("SPZB0001") ||
        // Heiman
        // I don't think the IAS Zone sensor need to be listed here?
        sensor->modelId().startsWith(QLatin1String("SmartPlug")) ||
        sensor->modelId().startsWith(QLatin1String("CO_")) ||
        sensor->modelId().startsWith(QLatin1String("DOOR_")) ||
        sensor->modelId().startsWith(QLatin1String("PIR_")) ||
        sensor->modelId().startsWith(QLatin1String("GAS")) ||
        sensor->modelId().startsWith(QLatin1String("TH-")) ||
        sensor->modelId().startsWith(QLatin1String("HT-")) ||
        sensor->modelId().startsWith(QLatin1String("SMOK_")) ||
        sensor->modelId().startsWith(QLatin1String("WATER_")) ||
        sensor->modelId().startsWith(QLatin1String("Smoke")) ||
        sensor->modelId().startsWith(QLatin1String("COSensor")) ||
        sensor->modelId().startsWith(QLatin1String("Water")) ||
        sensor->modelId().startsWith(QLatin1String("Door")) ||
        sensor->modelId().startsWith(QLatin1String("WarningDevice")) ||
        sensor->modelId().startsWith(QLatin1String("PIRS")) ||
        sensor->modelId().startsWith(QLatin1String("SKHMP30")) || // GS smart plug
        sensor->modelId().startsWith(QLatin1String("RC_V14")) ||
        sensor->modelId().startsWith(QLatin1String("RC-EM")) ||
        sensor->modelId().startsWith(QLatin1String("RC-EF-3.0")) ||
        // lidl / SilverCrest
        sensor->modelId() == QLatin1String("TY0203") ||  // Door sensor
        sensor->modelId() == QLatin1String("TY0202") || // Motion Sensor
        sensor->modelId() == QLatin1String("TS0211") || // Door bell
        // DIYRuZ
        sensor->modelId() == QLatin1String("DIYRuZ_Flower") || // DIYRuZ_Flower
        // Konke
        sensor->modelId() == QLatin1String("3AFE140103020000") ||
        sensor->modelId() == QLatin1String("3AFE130104020015") ||
        sensor->modelId() == QLatin1String("3AFE14010402000D") ||
        sensor->modelId() == QLatin1String("3AFE220103020000") ||
        sensor->modelId() == QLatin1String("3AFE28010402000D") ||
        // Nimbus
        sensor->modelId().startsWith(QLatin1String("FLS-NB")) ||
        // Danalock support
        sensor->modelId().startsWith(QLatin1String("V3")) ||
        // Schlage support
        sensor->modelId().startsWith(QLatin1String("BE468")) ||
        // SmartThings
        sensor->modelId().startsWith(QLatin1String("tagv4")) ||
        sensor->modelId().startsWith(QLatin1String("motionv4")) ||
        sensor->modelId().startsWith(QLatin1String("moisturev4")) ||
        sensor->modelId() == QLatin1String("button") ||
        (sensor->manufacturer() == QLatin1String("Samjin") && sensor->modelId() == QLatin1String("motion")) ||
        sensor->modelId().startsWith(QLatin1String("multi")) ||
        sensor->modelId() == QLatin1String("water") ||
        (sensor->manufacturer() == QLatin1String("Samjin") && sensor->modelId() == QLatin1String("outlet")) ||
        // Axis
        sensor->modelId() == QLatin1String("Gear") ||
        // Yookee
        sensor->modelId() == QLatin1String("D10110") ||
        // Datek
        sensor->modelId() == QLatin1String("PoP") ||
        // Bitron
        sensor->modelId().startsWith(QLatin1String("902010")) ||
        // Develco
        sensor->modelId().startsWith(QLatin1String("FLSZB-1")) ||   // water leak sensor
        sensor->modelId().startsWith(QLatin1String("MOSZB-1")) ||   // motion sensor
        sensor->modelId().startsWith(QLatin1String("ZHMS101")) ||   // Wattle (Develco) magnetic sensor
        sensor->modelId() == QLatin1String("ZHEMI101") ||           // Wattle (Develco) External Meter Interface
        sensor->modelId().startsWith(QLatin1String("EMIZB-1")) ||   // EMI Norwegian HAN
        sensor->modelId().startsWith(QLatin1String("SMRZB-3")) ||   // Smart Relay DIN
        sensor->modelId().startsWith(QLatin1String("SMRZB-1")) ||   // Smart Cable
        sensor->modelId().startsWith(QLatin1String("SIRZB-1")) ||   // siren
        sensor->modelId() == QLatin1String("MotionSensor51AU") ||   // Aurora (Develco) motion sensor
        sensor->modelId() == QLatin1String("Smart16ARelay51AU") ||  // Aurora (Develco) smart plug
        // LG
        sensor->modelId() == QLatin1String("LG IP65 HMS") ||
        // Sinope
        sensor->modelId().startsWith(QLatin1String("WL4200")) || // water leak sensor
        sensor->modelId().startsWith(QLatin1String("TH112")) || // thermostat
        sensor->modelId().startsWith(QLatin1String("TH1300ZB")) || // thermostat
        //LifeControl smart plug
        sensor->modelId() == QLatin1String("RICI01") ||
        //LifeControl enviroment sensor
        sensor->modelId() == QLatin1String("VOC_Sensor") ||
        // EDP-WITHUS
        sensor->modelId() == QLatin1String("ZB-SmartPlug-1.0.0") ||
        sensor->modelId().startsWith(QLatin1String("ZBT-DIMController-D0800")) || // Mueller-Licht tint dimmer
        //Legrand
        sensor->modelId() == QLatin1String("Connected outlet") || //Legrand Plug
        sensor->modelId() == QLatin1String("Shutter switch with neutral") || //Legrand shutter switch
        sensor->modelId() == QLatin1String("Shutter SW with level control") || //Bticino shutter small size
        sensor->modelId() == QLatin1String("Dimmer switch w/o neutral") || //Legrand dimmer wired
        sensor->modelId() == QLatin1String("Cable outlet") || //Legrand Cable outlet
        sensor->modelId() == QLatin1String("Remote switch") || //Legrand wireless switch
        sensor->modelId() == QLatin1String("Double gangs remote switch") || //Legrand wireless double switch
        sensor->modelId() == QLatin1String("Shutters central remote switch") || //Legrand wireless shutter switch
        sensor->modelId() == QLatin1String("DIN power consumption module") || //Legrand DIN power consumption module
        sensor->modelId() == QLatin1String("Remote motion sensor") || //Legrand Motion detector
        sensor->modelId() == QLatin1String("Remote toggle switch") || //Legrand switch module
        sensor->modelId() == QLatin1String("Teleruptor") || //Legrand teleruptor
        sensor->modelId() == QLatin1String("Contactor") || //Legrand Contactor
        sensor->modelId() == QLatin1String("Pocket remote") || //Legrand wireless remote 4 scene
        // Adeo
        sensor->modelId() == QLatin1String("LDSENK10") || // ADEO Animal compatible motion sensor (Leroy Merlin)
        // Philio
        sensor->modelId() == QLatin1String("PST03A-v2.2.5") || //Philio pst03-a
        // ORVIBO
        sensor->modelId() == QLatin1String("c3442b4ac59b4ba1a83119d938f283ab") ||
        sensor->modelId().startsWith(QLatin1String("SN10ZW")) ||
        sensor->modelId().startsWith(QLatin1String("SF2")) ||
        sensor->modelId() == QLatin1String("e70f96b3773a4c9283c6862dbafb6a99") ||
        // Netvox
        sensor->modelId().startsWith(QLatin1String("Z809A")) ||
        // Samsung SmartPlug 2019
        sensor->modelId().startsWith(QLatin1String("ZB-ONOFFPlug-D0005")) ||
        // Aurora
        sensor->modelId().startsWith(QLatin1String("DoubleSocket50AU")) ||
        // Ecolink
        sensor->modelId().startsWith(QLatin1String("4655BC0")) ||
        // Bosch
        sensor->modelId().startsWith(QLatin1String("ISW-ZDL1-WP11G")) ||
        sensor->modelId().startsWith(QLatin1String("ISW-ZPR1-WP13")) ||
        sensor->modelId().startsWith(QLatin1String("RFDL-ZB-MS")) ||
        (sensor->node()->nodeDescriptor().manufacturerCode() == VENDOR_BOSCH2 && sensor->modelId() == QLatin1String("AIR")) ||
        // Salus
        sensor->modelId().contains(QLatin1String("SP600")) ||
        sensor->modelId().contains(QLatin1String("SPE600")) ||
        // Zen
        sensor->modelId().contains(QLatin1String("Zen-01")) ||
        // eCozy
        sensor->modelId() == QLatin1String("Thermostat") ||
        // Alcantara
        sensor->modelId() == QLatin1String("ALCANTARA2 D1.00P1.01Z1.00") ||
        // Stelpro
        sensor->modelId().contains(QLatin1String("ST218")) ||
        sensor->modelId().contains(QLatin1String("STZB402")) ||
        sensor->modelId() == QLatin1String("SORB") ||
        // Tuya
        sensor->modelId().startsWith(QLatin1String("TS01")) ||
        sensor->modelId().startsWith(QLatin1String("TS02")) ||
        sensor->modelId().startsWith(QLatin1String("TS03")) ||
        sensor->modelId().startsWith(QLatin1String("TS0202")) || // motion sensor, manu = _TYZB01_zwvaj5wy
        sensor->modelId().startsWith(QLatin1String("TS0043")) || // to test
        sensor->modelId().startsWith(QLatin1String("TS0041")) ||
        sensor->modelId().startsWith(QLatin1String("TS0044")) ||
        sensor->modelId().startsWith(QLatin1String("TS0203")) ||
        sensor->modelId().startsWith(QLatin1String("TS0222")) || // TYZB01 light sensor
        sensor->modelId().startsWith(QLatin1String("TS004F")) || // 4 Gang Tuya ZigBee Wireless 12 Scene Switch
        sensor->modelId().startsWith(QLatin1String("TS011F")) || // Plugs
        // Tuyatec
        sensor->modelId().startsWith(QLatin1String("RH3040")) ||
        sensor->modelId().startsWith(QLatin1String("RH3001")) ||
        sensor->modelId().startsWith(QLatin1String("RH3052")) ||
        // Xiaomi
<<<<<<< HEAD
        sensor->modelId().startsWith(QLatin1String("lumi.plug.maeu01")) ||
=======
        sensor->modelId().startsWith(QLatin1String("lumi.sen_ill.mgl01")) ||
>>>>>>> ac8cf1ef
        sensor->modelId().startsWith(QLatin1String("lumi.switch.b1naus01")) ||
        sensor->modelId() == QLatin1String("lumi.airmonitor.acn01") ||
        sensor->modelId() == QLatin1String("lumi.sensor_magnet.agl02") ||
        sensor->modelId() == QLatin1String("lumi.motion.agl04") ||
        sensor->modelId() == QLatin1String("lumi.flood.agl02") ||
        sensor->modelId() == QLatin1String("lumi.switch.n0agl1") ||
        // iris
        sensor->modelId().startsWith(QLatin1String("1116-S")) ||
        sensor->modelId().startsWith(QLatin1String("1117-S")) ||
        // ELKO
        sensor->modelId().startsWith(QLatin1String("Super TR")) ||
        sensor->modelId().startsWith(QLatin1String("ElkoDimmer")) ||
        // Hive
        sensor->modelId() == QLatin1String("MOT003") ||
        sensor->modelId() == QLatin1String("DWS003") ||
        //Computime
        sensor->modelId() == QLatin1String("SLP2") ||
        sensor->modelId() == QLatin1String("SLP2b") ||
        sensor->modelId() == QLatin1String("SLR2") ||
        sensor->modelId() == QLatin1String("SLR2b") ||
        sensor->modelId() == QLatin1String("SLR1b") ||
        sensor->modelId() == QLatin1String("SLT2") ||
        sensor->modelId() == QLatin1String("SLT3") ||
        sensor->modelId() == QLatin1String("TRV001") ||
        // Sengled
        sensor->modelId().startsWith(QLatin1String("E13-")) ||
        sensor->modelId().startsWith(QLatin1String("E1D-")) ||
        sensor->modelId().startsWith(QLatin1String("E1E-")) ||
        sensor->modelId().startsWith(QLatin1String("Z01-A19")) ||
        // Linkind
        sensor->modelId() == QLatin1String("ZB-MotionSensor-D0003") ||
        sensor->modelId() == QLatin1String("ZB-DoorSensor-D0003") ||
        // Drayton
        sensor->modelId() == QLatin1String("iTRV") ||
        // LK Wiser
        sensor->modelId() == QLatin1String("CCT591011_AS") ||
        sensor->modelId() == QLatin1String("CCT592011_AS") ||
        sensor->modelId() == QLatin1String("CCT593011_AS") ||
        sensor->modelId() == QLatin1String("CCT595011_AS") ||
        // Immax
        sensor->modelId() == QLatin1String("Plug-230V-ZB3.0") ||
        sensor->modelId() == QLatin1String("4in1-Sensor-ZB3.0") ||
        sensor->modelId() == QLatin1String("DoorWindow-Sensor-ZB3.0") ||
        // Casa.IA
        sensor->modelId().startsWith(QLatin1String("CTHS317ET")) ||
        // Sercomm
        sensor->modelId().startsWith(QLatin1String("SZ-")) ||
        sensor->modelId().startsWith(QLatin1String("GZ-")) ||
        sensor->modelId() == QLatin1String("Tripper") ||
        // WAXMAN
        sensor->modelId() == QLatin1String("leakSMART Water Sensor V2") ||
        // GamaBit
        sensor->modelId() == QLatin1String("GMB-HAS-WL-B01") ||
        sensor->modelId() == QLatin1String("GMB-HAS-DW-B01") ||
        sensor->modelId() == QLatin1String("GMB-HAS-VB-B01") ||
        // RGBgenie
        sensor->modelId().startsWith(QLatin1String("RGBgenie ZB-5")) ||
        sensor->modelId().startsWith(QLatin1String("ZGRC-KEY")) ||
        sensor->modelId().startsWith(QLatin1String("ZG2833PAC")) || // Sunricher C4
        // Embertec
        sensor->modelId().startsWith(QLatin1String("BQZ10-AU")) ||
        // ROBB Smarrt
        sensor->modelId().startsWith(QLatin1String("ROB_200")) ||
        // Sunricher
        sensor->modelId().startsWith(QLatin1String("Micro Smart Dimmer")) ||
        sensor->modelId() == QLatin1String("4512705") || // Namron remote control
        sensor->modelId() == QLatin1String("4512726") || // Namron rotary switch
        sensor->modelId().startsWith(QLatin1String("ZG2835")) ||
        // RT-RK
        sensor->modelId().startsWith(QLatin1String("SPW35Z")) ||
        // SLC
        sensor->modelId().startsWith(QLatin1String("S57003")) ||
        // Plugwise
        sensor->modelId().startsWith(QLatin1String("160-01")) ||
        // Feibit
        sensor->modelId().startsWith(QLatin1String("FNB56-")) ||
        sensor->modelId().startsWith(QLatin1String("FB56-")) ||
        // Niko
        sensor->modelId() == QLatin1String("Smart plug Zigbee PE") ||
        // Sage
        sensor->modelId() == QLatin1String("Bell") ||
        // Owon
        sensor->modelId() == QLatin1String("AC201") ||
        sensor->modelId() == QLatin1String("PR412C") ||
        // D-Link
        sensor->modelId() == QLatin1String("DCH-B112") ||
        sensor->modelId() == QLatin1String("DCH-B122") ||
        // Sonoff
        sensor->modelId() == QLatin1String("WB01") ||
        sensor->modelId() == QLatin1String("WB-01") ||
        sensor->modelId() == QLatin1String("MS01") ||
        sensor->modelId() == QLatin1String("MSO1") ||
        sensor->modelId() == QLatin1String("ms01") ||
        sensor->modelId() == QLatin1String("66666") ||
        sensor->modelId() == QLatin1String("TH01") ||
        sensor->modelId() == QLatin1String("DS01") ||
        // Danfoss
        sensor->modelId() == QLatin1String("0x8020") ||
        sensor->modelId() == QLatin1String("0x8021") ||
        sensor->modelId() == QLatin1String("0x8030") ||
        sensor->modelId() == QLatin1String("0x8031") ||
        sensor->modelId() == QLatin1String("0x8034") ||
        sensor->modelId() == QLatin1String("0x8035") ||
        // POPP
        sensor->modelId() == QLatin1String("eT093WRO") ||
        // Swann
        sensor->modelId() == QLatin1String("SWO-MOS1PA") ||
        // LIDL
        sensor->modelId() == QLatin1String("HG06323") ||
        // Xfinity
        sensor->modelId() == QLatin1String("URC4450BC0-X-R") ||
        // Iris
        sensor->modelId() == QLatin1String("3405-L") ||
        // Eria
        sensor->modelId() == QLatin1String("Adurolight_NCC")
        )
    {
        deviceSupported = true;
        if (!sensor->node()->nodeDescriptor().receiverOnWhenIdle() ||
            (sensor->node()->nodeDescriptor().manufacturerCode() != VENDOR_DDEL))
        {
            sensor->setMgmtBindSupported(false);
        }
    }

    if (!deviceSupported)
    {
        DBG_Printf(DBG_INFO_L2, "don't create binding for attribute reporting of sensor %s\n", qPrintable(sensor->name()));
        return false;
    }

    // prevent binding action if otau was busy recently
    if (otauLastBusyTimeDelta() < OTA_LOW_PRIORITY_TIME)
    {
        if (sensor->modelId().startsWith(QLatin1String("FLS-")))
        {
            DBG_Printf(DBG_INFO_L2, "don't check binding for attribute reporting of %s (otau busy)\n", qPrintable(sensor->name()));
            return false;
        }
    }

    BindingTask::Action action = BindingTask::ActionUnbind;

    // whitelist by Model ID
    if (gwReportingEnabled)
    {
//        if (sensor->modelId().startsWith(QLatin1String("FLS-NB")))
//        {
//            // temporary disable, delete bindings and use read attributes
//        }
        if (deviceSupported)
        {
            action = BindingTask::ActionBind;
        }
    }

    if (sensor->modelId().startsWith(QLatin1String("Lightify Switch Mini")) ||  // Osram 3 button remote
        sensor->modelId().startsWith(QLatin1String("Switch 4x EU-LIGHTIFY")) || // Osram 4 button remote
        sensor->modelId().startsWith(QLatin1String("Switch 4x-LIGHTIFY")) || // Osram 4 button remote
        sensor->modelId().startsWith(QLatin1String("Switch-LIGHTIFY")) ) // Osram 4 button remote
    {
        // Make bind only for endpoint 01
        if (sensor->fingerPrint().endpoint != 0x01)
        {
            return false;
        }
    }

    bool ret = false;
    bool checkBindingTable = false;
    QDateTime now = QDateTime::currentDateTime();

    // sort server clusters so that 'more important' clusters will be bound as soon as possible
    // 0xfc00, 0x0500, 0x0406, 0x0402, 0x0400, 0x0001

    // for example for Philips motion sensor after joining the occupancy cluster 0x0406 is more
    // important than power configuration cluster 0x0001 and should be bound first

    // for the Philips dimmer switch the 0xfc00 for button events is also the most important
    std::vector<quint16> inClusters = sensor->fingerPrint().inClusters;
    std::sort(sensor->fingerPrint().inClusters.begin(), sensor->fingerPrint().inClusters.end(),
              [](quint16 a, quint16 b) { return a < b; });

    std::vector<quint16>::const_iterator i = inClusters.begin();
    std::vector<quint16>::const_iterator end = inClusters.end();

    for (; i != end; ++i)
    {
        NodeValue val;

        if (*i == ILLUMINANCE_MEASUREMENT_CLUSTER_ID)
        {
            if (sensor->node()->nodeDescriptor().manufacturerCode() == VENDOR_BOSCH2 && sensor->modelId() == QLatin1String("AIR"))
            {
                continue; // use BOSCH_AIR_QUALITY_CLUSTER_ID instead
            }
            val = sensor->getZclValue(*i, 0x0000); // measured value
        }
        else if (*i == TEMPERATURE_MEASUREMENT_CLUSTER_ID)
        {
            val = sensor->getZclValue(*i, 0x0000); // measured value
        }
        else if (*i == RELATIVE_HUMIDITY_CLUSTER_ID)
        {
            if (sensor->node()->nodeDescriptor().manufacturerCode() == VENDOR_BOSCH2 && sensor->modelId() == QLatin1String("AIR"))
            {
                continue; // use BOSCH_AIR_QUALITY_CLUSTER_ID instead
            }
            val = sensor->getZclValue(*i, 0x0000); // measured value
        }
        else if (*i == PRESSURE_MEASUREMENT_CLUSTER_ID)
        {
            if (sensor->node()->nodeDescriptor().manufacturerCode() == VENDOR_BOSCH2 && sensor->modelId() == QLatin1String("AIR"))
            {
                continue; // use BOSCH_AIR_QUALITY_CLUSTER_ID instead
            }
            val = sensor->getZclValue(*i, 0x0000); // measured value
        }
        else if (*i == SOIL_MOISTURE_CLUSTER_ID)
        {
            val = sensor->getZclValue(*i, 0x0000); // measured value
        }
        else if (*i == OCCUPANCY_SENSING_CLUSTER_ID)
        {
            val = sensor->getZclValue(*i, 0x0000); // occupied state
        }
        else if (*i == POWER_CONFIGURATION_CLUSTER_ID)
        {
            if (sensor->manufacturer() == QLatin1String("Samjin") && sensor->modelId() == QLatin1String("multi") && sensor->type() != QLatin1String("ZHAOpenClose"))
            {
                continue; // process only once
            }

            if (sensor->modelId() == QLatin1String("Remote switch") ||
                sensor->modelId() == QLatin1String("Shutters central remote switch") ||
                sensor->modelId() == QLatin1String("Double gangs remote switch") ||
                sensor->modelId() == QLatin1String("Pocket remote") ||
                sensor->modelId() == QLatin1String("Remote toggle switch") )
            {
                //Those device don't support report attribute
                continue;
            }
            if (sensor->manufacturer().startsWith(QLatin1String("Climax")) ||
                sensor->modelId().startsWith(QLatin1String("902010/23")))
            {
                val = sensor->getZclValue(*i, 0x0035); // battery alarm mask
            }
            else if (sensor->modelId().startsWith(QLatin1String("AQSZB-1")) ||
                     sensor->modelId().startsWith(QLatin1String("WISZB-1")) ||
                     sensor->modelId().startsWith(QLatin1String("MOSZB-1")) ||
                     sensor->modelId().startsWith(QLatin1String("FLSZB-1")) ||
                     sensor->modelId().startsWith(QLatin1String("HMSZB-1")) ||
                     sensor->modelId() == QLatin1String("MotionSensor51AU") ||
                     sensor->modelId() == QLatin1String("Zen-01") ||
                     sensor->modelId() == QLatin1String("ISW-ZPR1-WP13") ||
                     sensor->modelId().startsWith(QLatin1String("Lightify Switch Mini")) ||  // Osram 3 button remote
                     sensor->modelId().startsWith(QLatin1String("Switch 4x EU-LIGHTIFY")) || // Osram 4 button remote
                     sensor->modelId().startsWith(QLatin1String("Switch 4x-LIGHTIFY")) || // Osram 4 button remote
                     sensor->modelId().startsWith(QLatin1String("Switch-LIGHTIFY")) || // Osram 4 button remote
                     sensor->modelId().startsWith(QLatin1String("moisturev4")) || // SmartThings water leak sensor
                     sensor->modelId() == QLatin1String("Remote switch") ||
                     sensor->modelId() == QLatin1String("Shutters central remote switch") ||
                     sensor->modelId() == QLatin1String("Double gangs remote switch") ||
                     sensor->modelId() == QLatin1String("Pocket remote") ||
                     sensor->modelId().startsWith(QLatin1String("ZHMS101")) ||
                     sensor->modelId().startsWith(QLatin1String("3AFE14010402000D")) || //konke presence sensor
                     sensor->modelId().startsWith(QLatin1String("3AFE28010402000D")) || //konke presence sensor
                     sensor->modelId().startsWith(QLatin1String("TS0202")) || //Tuya presence sensor
                     sensor->modelId().endsWith(QLatin1String("86opcn01")) || // Aqara Opple
                     sensor->modelId() == QLatin1String("lumi.motion.agl04") || // Xiaomi Aqara RTCGQ13LM high precision motion sensor
                     sensor->modelId().startsWith(QLatin1String("1116-S")) ||
                     sensor->modelId().startsWith(QLatin1String("1117-S")) ||
                     sensor->modelId().startsWith(QLatin1String("3323")) ||
                     sensor->modelId().startsWith(QLatin1String("3326-L")) ||
                     sensor->modelId().startsWith(QLatin1String("3305-S")) ||
                     sensor->modelId().startsWith(QLatin1String("3157100")) ||
                     sensor->modelId().startsWith(QLatin1String("4655BC0")) ||
                     sensor->modelId() == QLatin1String("URC4450BC0-X-R") || // Xfinity Keypad XHK1-UE
                     sensor->modelId() == QLatin1String("3405-L") || // IRIS 3405-L Keypad
                     sensor->modelId() == QLatin1String("113D"))
            {
                val = sensor->getZclValue(*i, 0x0020); // battery voltage
            }
            else
            {
                val = sensor->getZclValue(*i, 0x0021); // battery percentage remaining
            }

            if (sensor->modelId() == QLatin1String("TRADFRI remote control") && sensor->swVersion() == QLatin1String("0.9.8.1-5.7.0.0"))
            {
                continue; // too old doesn't support battery percentage remaining attribute
            }

            if (val.timestampLastConfigured.isValid() && val.timestampLastConfigured.secsTo(now) < (val.maxInterval * 1.5))
            {
                continue;
            }

            // assume reporting is working
            if (val.isValid() && val.timestamp.isValid() && val.timestamp.secsTo(now) < (val.maxInterval * 3 / 2))
            {
                continue;
            }
        }
        else if (*i == IAS_ZONE_CLUSTER_ID)
        {
            val = sensor->getZclValue(*i, IAS_ZONE_CLUSTER_ATTR_ZONE_STATUS_ID); // zone status

            if (sensor->manufacturer() == QLatin1String("CentraLite"))
            {
                const ResourceItem *item = sensor->item(RConfigDuration);
                // update max reporting interval according to config.duration
                if (item && item->toNumber() > 15 && item->toNumber() <= UINT16_MAX)
                {
                    val.maxInterval = static_cast<quint16>(item->toNumber());
                    val.maxInterval -= 5; // report before going presence: false
                }
            }
        }
        else if (*i == VENDOR_CLUSTER_ID)
        {
            if (sensor->modelId() == QLatin1String("de_spect")) // dresden elektronik spectral sensor
            {
                val = sensor->getZclValue(*i, 0x0000, sensor->fingerPrint().endpoint); // sensor enabled per endpoint
            }
        }
        else if (*i == BOSCH_AIR_QUALITY_CLUSTER_ID && sensor->modelId() == QLatin1String("AIR"))
        {
            if (sensor->type() != QLatin1String("ZHAAirQuality"))
            {
                continue; // only bind once
            }
            val = sensor->getZclValue(*i, 0x4004, 0x02); // air quality
        }
        else if (*i == METERING_CLUSTER_ID)
        {
            val = sensor->getZclValue(*i, 0x0000); // Curent Summation Delivered

        }
        else if (*i == ELECTRICAL_MEASUREMENT_CLUSTER_ID)
        {
            val = sensor->getZclValue(*i, 0x050b); // Active power
        }
        else if (*i == BINARY_INPUT_CLUSTER_ID)
        {
            val = sensor->getZclValue(*i, 0x0055); // Present value
        }
        else if (*i == THERMOSTAT_CLUSTER_ID)
        {
            val = sensor->getZclValue(*i, 0x0000); // Local temperature
        }
        else if (*i == FAN_CONTROL_CLUSTER_ID)
        {
            val = sensor->getZclValue(*i, 0x0000); // Fan mode
        }
        else if (*i == THERMOSTAT_UI_CONFIGURATION_CLUSTER_ID)
        {
            val = sensor->getZclValue(*i, 0x0001); // Keypad lockout
        }
        else if (*i == DIAGNOSTICS_CLUSTER_ID)
        {
            if (sensor->modelId() == QLatin1String("TRV001") ||   // Hive TRV
                sensor->modelId() == QLatin1String("eT093WRO"))   // POPP smart thermostat
            {
                val = sensor->getZclValue(*i, 0x4000); // SW error code
            }
            else
            {
                continue;
            }
        }
        else if (*i == SAMJIN_CLUSTER_ID)
        {
            val = sensor->getZclValue(*i, 0x0012); // Acceleration X
        }

        quint16 maxInterval = val.maxInterval > 0 && val.maxInterval < 65535 ? (val.maxInterval * 3 / 2) : (60 * 15);

        if (!DEV_TestManaged())
        {
            if (val.timestampLastReport.isValid() && val.timestampLastReport.secsTo(now) < maxInterval) // got update in timely manner
            {
                DBG_Printf(DBG_INFO_L2, "binding for attribute reporting of ep: 0x%02X cluster 0x%04X seems to be active\n", val.endpoint, *i);
                continue;
            }

            if (!sensor->node()->nodeDescriptor().receiverOnWhenIdle() && sensor->lastRx().secsTo(now) > 6)
            {
                DBG_Printf(DBG_INFO, "skip binding for attribute reporting of ep: 0x%02X cluster 0x%04X (end-device might sleep)\n", val.endpoint, *i);
                return false;
            }
        }

        quint8 srcEndpoint = sensor->fingerPrint().endpoint;

        {  // some clusters might not be on fingerprint endpoint (power configuration), search in other simple descriptors
            deCONZ::SimpleDescriptor *sd = sensor->node()->getSimpleDescriptor(srcEndpoint);
            if (!sd || !sd->cluster(*i, deCONZ::ServerCluster))
            {
                for (auto &sd2 : sensor->node()->simpleDescriptors())
                {
                    if (sd2.cluster(*i, deCONZ::ServerCluster))
                    {
                        srcEndpoint = sd2.endpoint();
                        break;
                    }
                }
            }
        }

        switch (*i)
        {
        case POWER_CONFIGURATION_CLUSTER_ID:
        case OCCUPANCY_SENSING_CLUSTER_ID:
        case IAS_ZONE_CLUSTER_ID:
        case ILLUMINANCE_MEASUREMENT_CLUSTER_ID:
        case TEMPERATURE_MEASUREMENT_CLUSTER_ID:
        case RELATIVE_HUMIDITY_CLUSTER_ID:
        case PRESSURE_MEASUREMENT_CLUSTER_ID:
        case SOIL_MOISTURE_CLUSTER_ID:
        case METERING_CLUSTER_ID:
        case ELECTRICAL_MEASUREMENT_CLUSTER_ID:
        case VENDOR_CLUSTER_ID:
        case BASIC_CLUSTER_ID:
        case BINARY_INPUT_CLUSTER_ID:
        case THERMOSTAT_CLUSTER_ID:
        case FAN_CONTROL_CLUSTER_ID:
        case THERMOSTAT_UI_CONFIGURATION_CLUSTER_ID:
        case DIAGNOSTICS_CLUSTER_ID:
        case APPLIANCE_EVENTS_AND_ALERTS_CLUSTER_ID:
        case SAMJIN_CLUSTER_ID:
        case DOOR_LOCK_CLUSTER_ID:
        case BOSCH_AIR_QUALITY_CLUSTER_ID:
        {
            // For the moment reserved to doorlock device
            if (*i == DOOR_LOCK_CLUSTER_ID && sensor->type() != QLatin1String("ZHADoorLock"))
            {
                break;
            }

            DBG_Printf(DBG_INFO_L2, "0x%016llX (%s) create binding for attribute reporting of cluster 0x%04X on endpoint 0x%02X\n",
                       sensor->address().ext(), qPrintable(sensor->modelId()), (*i), srcEndpoint);

            BindingTask bindingTask;

            if (sensor->mgmtBindSupported())
            {
                bindingTask.state = BindingTask::StateCheck;
                checkBindingTable = true;
            }
            else
            {
                bindingTask.state = BindingTask::StateIdle;
            }

            if (DEV_TestManaged())
            {
                bindingTask.state = BindingTask::StateFinished; // don't actually send anything
            }

            bindingTask.action = action;
            bindingTask.restNode = sensor;
            bindingTask.timeout = BindingTask::TimeoutEndDevice;
            Binding &bnd = bindingTask.binding;
            bnd.srcAddress = sensor->address().ext();
            bnd.dstAddrMode = deCONZ::ApsExtAddress;
            bnd.srcEndpoint = srcEndpoint;
            bnd.clusterId = *i;
            bnd.dstAddress.ext = apsCtrl->getParameter(deCONZ::ParamMacAddress);
            bnd.dstEndpoint = endpoint();

            if (bnd.dstEndpoint > 0) // valid gateway endpoint?
            {
                ret = queueBindingTask(bindingTask);
            }

            if (*i == IAS_ZONE_CLUSTER_ID)
            {
                checkIasEnrollmentStatus(sensor);
            }
        }
            break;

        default:
            break;
        }
    }

    if (checkBindingTable)
    {
        sensor->enableRead(READ_BINDING_TABLE);
        sensor->setNextReadTime(READ_BINDING_TABLE, queryTime);
        queryTime = queryTime.addSecs(5);
        Q_Q(DeRestPlugin);
        q->startZclAttributeTimer(1000);
    }

    if (ret)
    {
        // fast iteration
        bindingTimer->start(0);
    }
    else if (!bindingTimer->isActive())
    {
        bindingTimer->start(1000);
    }

    return ret;
}

/*! Creates binding for group control (switches, motion sensor, ...). */
bool DeRestPluginPrivate::checkSensorBindingsForClientClusters(Sensor *sensor)
{
    if (!apsCtrl || !sensor || !sensor->node() || !sensor->address().hasExt() || !sensor->toBool(RConfigReachable))
    {
        return false;
    }

    if (searchSensorsState != SearchSensorsActive &&
        idleTotalCounter < (IDLE_READ_LIMIT + (60 * 15))) // wait for some input before fire bindings
    {
        return false;
    }

    Device *device = DEV_GetDevice(m_devices, sensor->address().ext());
    if (device && device->managed())
    {
        return false;
    }

    Q_Q(DeRestPlugin);
    QDateTime now = QDateTime::currentDateTime();
    if (!sensor->node()->nodeDescriptor().receiverOnWhenIdle() && sensor->lastRx().secsTo(now) > 10)
    {
        DBG_Printf(DBG_INFO_L2, "skip check bindings for client clusters (end-device might sleep)\n");
        return false;
    }

    ResourceItem *item = sensor->item(RConfigGroup);

    if (!item || item->toString().isEmpty())
    {
        DBG_Printf(DBG_INFO_L2, "skip check bindings for client clusters (no group)\n");
        return false;
    }

    std::vector<quint8> srcEndpoints;
    QStringList gids = item->toString().split(',', SKIP_EMPTY_PARTS);

    //quint8 srcEndpoint = sensor->fingerPrint().endpoint;
    std::vector<quint16> clusters;

    if (sensor->modelId().startsWith(QLatin1String("ElkoDimmer")) || // Elko dimmer
        sensor->modelId().startsWith(QLatin1String("E1E-"))) // Sengled smart light switch
    {
        srcEndpoints.push_back(0x01);
        clusters.push_back(ONOFF_CLUSTER_ID);
        clusters.push_back(LEVEL_CLUSTER_ID);
    }
    // Busch-Jaeger
    else if (sensor->modelId() == QLatin1String("RB01") ||
             sensor->modelId() == QLatin1String("RM01"))
    {
        quint8 firstEp = 0x0A;

        // the model RM01 might have an relais or dimmer switch on endpoint 0x12
        // in that case the endpoint 0x0A has no function
        if (getLightNodeForAddress(sensor->address(), 0x12))
        {
            firstEp = 0x0B;
        }

        if (sensor->fingerPrint().endpoint == firstEp)
        {
            clusters.push_back(LEVEL_CLUSTER_ID);
        }
        else if (sensor->fingerPrint().endpoint > firstEp)
        {
            clusters.push_back(SCENE_CLUSTER_ID);
        }
        srcEndpoints.push_back(sensor->fingerPrint().endpoint);
        sensor->setMgmtBindSupported(false);
    }
    // GE on/off switch 45856GE
    else if (sensor->manufacturer() == QLatin1String("Jasco Products") && sensor->modelId() == QLatin1String("45856"))
    {
        clusters.push_back(ONOFF_CLUSTER_ID);
        srcEndpoints.push_back(sensor->fingerPrint().endpoint);
    }
    // IKEA Trådfri dimmer
    else if (sensor->modelId() == QLatin1String("TRADFRI wireless dimmer"))
    {
        clusters.push_back(LEVEL_CLUSTER_ID);
        srcEndpoints.push_back(sensor->fingerPrint().endpoint);
    }
    // IKEA Trådfri remote
    else if (sensor->modelId().startsWith(QLatin1String("TRADFRI remote")))
    {
        clusters.push_back(ONOFF_CLUSTER_ID);
        clusters.push_back(LEVEL_CLUSTER_ID);
        clusters.push_back(SCENE_CLUSTER_ID);
        srcEndpoints.push_back(sensor->fingerPrint().endpoint);
    }
    // IKEA
    else if (sensor->modelId().startsWith(QLatin1String("TRADFRI on/off switch")) ||
             sensor->modelId().startsWith(QLatin1String("TRADFRI SHORTCUT Button")) ||
             // sensor->modelId().startsWith(QLatin1String("SYMFONISK")) ||
             sensor->modelId().startsWith(QLatin1String("Remote Control N2")))
    {
        clusters.push_back(ONOFF_CLUSTER_ID);
        srcEndpoints.push_back(sensor->fingerPrint().endpoint);
    }
    // IKEA Trådfri open/close remote
    else if (sensor->modelId().startsWith(QLatin1String("TRADFRI open/close remote")))
    {
        clusters.push_back(WINDOW_COVERING_CLUSTER_ID);
        srcEndpoints.push_back(sensor->fingerPrint().endpoint);
    }
    // IKEA Trådfri motion sensor
    else if (sensor->modelId().startsWith(QLatin1String("TRADFRI motion sensor")))
    {
        clusters.push_back(ONOFF_CLUSTER_ID);
        clusters.push_back(LEVEL_CLUSTER_ID);
        srcEndpoints.push_back(sensor->fingerPrint().endpoint);
    }
    else if (sensor->modelId().startsWith(QLatin1String("WB01")) ||
             sensor->modelId().startsWith(QLatin1String("WB-01")))
    {
        clusters.push_back(ONOFF_CLUSTER_ID);
        srcEndpoints.push_back(sensor->fingerPrint().endpoint);
    }
    // OSRAM 3 button remote
    else if (sensor->modelId().startsWith(QLatin1String("Lightify Switch Mini")) )
    {
        clusters.push_back(ONOFF_CLUSTER_ID);
        clusters.push_back(LEVEL_CLUSTER_ID);
        clusters.push_back(COLOR_CLUSTER_ID);

        // We bind all endpoints to a single group, so we need to trick the for loop by
        // creating dummy group entries that point to the first group so all endpoints are bound properly.
        QString gid0 = gids[0];
        gids.append(gid0);
        gids.append(gid0);

        srcEndpoints.push_back(0x01);
        srcEndpoints.push_back(0x02);
        srcEndpoints.push_back(0x03);
    }
    // OSRAM 4 button remote
    else if (sensor->modelId().startsWith(QLatin1String("Switch 4x EU-LIGHTIFY")) ||
             sensor->modelId().startsWith(QLatin1String("Switch 4x-LIGHTIFY")) ||
             sensor->modelId().startsWith(QLatin1String("Switch-LIGHTIFY")) )
    {
        clusters.push_back(ONOFF_CLUSTER_ID);
        clusters.push_back(LEVEL_CLUSTER_ID);
        clusters.push_back(COLOR_CLUSTER_ID);

        // We bind all endpoints to a single group, so we need to trick the for loop by
        // creating dummy group entries that point to the first group so all endpoints are bound properly.
        QString gid0 = gids[0];
        gids.append(gid0);
        gids.append(gid0);
        gids.append(gid0);

        srcEndpoints.push_back(0x01);
        srcEndpoints.push_back(0x02);
        srcEndpoints.push_back(0x03);
        srcEndpoints.push_back(0x04);
    }
    // LEGRAND Remote switch, simple and double
    else if (sensor->modelId() == QLatin1String("Remote switch") ||
             sensor->modelId() == QLatin1String("Double gangs remote switch"))
    {
        clusters.push_back(ONOFF_CLUSTER_ID);
        clusters.push_back(LEVEL_CLUSTER_ID);
        srcEndpoints.push_back(sensor->fingerPrint().endpoint);
    }
    // LEGRAND Remote switch 4 scene
    else if (sensor->modelId() == QLatin1String("Pocket remote"))
    {
        clusters.push_back(SCENE_CLUSTER_ID);
        srcEndpoints.push_back(sensor->fingerPrint().endpoint);
    }
    else if (sensor->modelId() == QLatin1String("ZBT-CCTSwitch-D0001"))
    {
        clusters.push_back(ONOFF_CLUSTER_ID);
        clusters.push_back(LEVEL_CLUSTER_ID);
        clusters.push_back(COLOR_CLUSTER_ID);
        srcEndpoints.push_back(sensor->fingerPrint().endpoint);
    }
    // LEGRAND Remote shutter switch
    else if (sensor->modelId() == QLatin1String("Shutters central remote switch"))
    {
        clusters.push_back(WINDOW_COVERING_CLUSTER_ID);
        srcEndpoints.push_back(sensor->fingerPrint().endpoint);
    }
    else if (sensor->modelId() == QLatin1String("Remote toggle switch") || // LEGRAND switch micro module
             sensor->modelId() == QLatin1String("Remote motion sensor"))  //Legrand motion sensor
    {
        clusters.push_back(ONOFF_CLUSTER_ID);
        srcEndpoints.push_back(sensor->fingerPrint().endpoint);
    }
    else if (sensor->modelId().startsWith(QLatin1String("RC 110")))
    {
        clusters.push_back(ONOFF_CLUSTER_ID);
        clusters.push_back(LEVEL_CLUSTER_ID);
        gids.removeFirst(); // Remote doesn't support bindings on first endpoint.
        srcEndpoints.push_back(0x03);
        srcEndpoints.push_back(0x04);
        srcEndpoints.push_back(0x05);
        srcEndpoints.push_back(0x06);
        srcEndpoints.push_back(0x07);
        srcEndpoints.push_back(0x08);
    }
    else if (sensor->modelId().startsWith(QLatin1String("ZGRC-TEUR-")))
    {
        clusters.push_back(ONOFF_CLUSTER_ID);
        clusters.push_back(LEVEL_CLUSTER_ID);
        clusters.push_back(SCENE_CLUSTER_ID);
        clusters.push_back(COLOR_CLUSTER_ID);
        srcEndpoints.push_back(sensor->fingerPrint().endpoint);
    }
    else if (sensor->modelId().startsWith(QLatin1String("ICZB-RM")) ||
             sensor->modelId().startsWith(QLatin1String("ZGR904-S")) ||
             sensor->modelId().startsWith(QLatin1String("ZGRC-KEY-013")) ||
             sensor->modelId().startsWith(QLatin1String("RGBgenie ZB-5001")))
    {
        clusters.push_back(ONOFF_CLUSTER_ID);
        clusters.push_back(LEVEL_CLUSTER_ID);
        clusters.push_back(SCENE_CLUSTER_ID);
        srcEndpoints.push_back(0x01);
        srcEndpoints.push_back(0x02);
        srcEndpoints.push_back(0x03);
        srcEndpoints.push_back(0x04);
    }
    else if (sensor->modelId().startsWith(QLatin1String("ZG2833PAC"))) // Sunricher C4
    {
        clusters.push_back(ONOFF_CLUSTER_ID);
        srcEndpoints.push_back(0x01);
        srcEndpoints.push_back(0x02);
        srcEndpoints.push_back(0x03);
        srcEndpoints.push_back(0x04);
    }
    else if (sensor->modelId() == QLatin1String("4512705") || // Namron remote control
             sensor->modelId() == QLatin1String("4512726") || // Namron rotary switch
             sensor->modelId().startsWith(QLatin1String("S57003")))
    {
        clusters.push_back(ONOFF_CLUSTER_ID);
        clusters.push_back(LEVEL_CLUSTER_ID);
        clusters.push_back(SCENE_CLUSTER_ID);
        srcEndpoints.push_back(0x01);
        srcEndpoints.push_back(0x02);
        srcEndpoints.push_back(0x03);
        srcEndpoints.push_back(0x04);
    }
    else if (sensor->modelId().startsWith(QLatin1String("D1")))
    {
        clusters.push_back(ONOFF_CLUSTER_ID);
        clusters.push_back(LEVEL_CLUSTER_ID);
        srcEndpoints.push_back(0x02);
        srcEndpoints.push_back(0x03);
        sensor->setMgmtBindSupported(true);
    }
    else if (sensor->modelId().startsWith(QLatin1String("S1-R")))
    {
        clusters.push_back(ONOFF_CLUSTER_ID);
        clusters.push_back(LEVEL_CLUSTER_ID);
        srcEndpoints.push_back(0x02);
        if (sensor->modelId().startsWith(QLatin1String("S1-R")))
        {
            srcEndpoints.push_back(0x03);
        }
        sensor->setMgmtBindSupported(true);
    }
    else if (sensor->modelId().startsWith(QLatin1String("S2-R")))
    {
        clusters.push_back(ONOFF_CLUSTER_ID);
        clusters.push_back(LEVEL_CLUSTER_ID);
        srcEndpoints.push_back(0x03);
        srcEndpoints.push_back(0x04);
        sensor->setMgmtBindSupported(true);
    }
    // Bitron remote control
    else if (sensor->modelId().startsWith(QLatin1String("902010/23")))
    {
        clusters.push_back(ONOFF_CLUSTER_ID);
        clusters.push_back(LEVEL_CLUSTER_ID);
        srcEndpoints.push_back(sensor->fingerPrint().endpoint);
    }
    // Heiman remote control
    else if (sensor->modelId().startsWith(QLatin1String("TS0215")) ||
             sensor->modelId().startsWith(QLatin1String("RC_V14")) ||
             sensor->modelId().startsWith(QLatin1String("RC-EM")) ||
             sensor->modelId() == QLatin1String("URC4450BC0-X-R") ||
             sensor->modelId() == QLatin1String("3405-L") ||
             sensor->modelId().startsWith(QLatin1String("RC-EF-3.0")))
    {
        clusters.push_back(IAS_ACE_CLUSTER_ID);
        srcEndpoints.push_back(sensor->fingerPrint().endpoint);
    }
    else if (sensor->modelId().startsWith(QLatin1String("RGBgenie ZB-5")) || // RGBgenie remote control
             sensor->manufacturer() == QLatin1String("_TZ3000_xabckq1v") || // 4 Gang Tuya ZigBee Wireless 12 Scene Switch
             sensor->modelId().startsWith(QLatin1String("ZBT-DIMController-D0800"))) // Mueller-Licht tint dimmer
    {
        clusters.push_back(ONOFF_CLUSTER_ID);
        clusters.push_back(LEVEL_CLUSTER_ID);
        clusters.push_back(SCENE_CLUSTER_ID);
        srcEndpoints.push_back(sensor->fingerPrint().endpoint);
    }
    // RGBgenie remote control
    else if (sensor->modelId().startsWith(QLatin1String("ZGRC-KEY-012")))
    {
        clusters.push_back(ONOFF_CLUSTER_ID);
        clusters.push_back(LEVEL_CLUSTER_ID);
        srcEndpoints.push_back(0x01);
        srcEndpoints.push_back(0x02);
        srcEndpoints.push_back(0x03);
        srcEndpoints.push_back(0x04);
        srcEndpoints.push_back(0x05);
    }
    // Sage doorbell sensor
    else if (sensor->modelId().startsWith(QLatin1String("Bell")))
    {
        clusters.push_back(ONOFF_CLUSTER_ID);
        clusters.push_back(LEVEL_CLUSTER_ID);
        srcEndpoints.push_back(sensor->fingerPrint().endpoint);
    }
    // Linkind 1 key Remote Control / ZS23000178
    // SR-ZG2835 Zigbee Rotary Switch
    else if (sensor->modelId().startsWith(QLatin1String("ZBT-DIMSwitch")) ||
             sensor->modelId().startsWith(QLatin1String("ZG2835")) ||
             sensor->modelId().startsWith(QLatin1String("Adurolight_NCC")))
    {
        clusters.push_back(ONOFF_CLUSTER_ID);
        clusters.push_back(LEVEL_CLUSTER_ID);
        srcEndpoints.push_back(sensor->fingerPrint().endpoint);
    }
    else
    {
        return false;
    }

    // prevent binding action if otau was busy recently
    if (otauLastBusyTimeDelta() < OTA_LOW_PRIORITY_TIME)
    {
        return false;
    }

    bool ret = false;
    for (int j = 0; j < (int)srcEndpoints.size() && j < gids.size(); j++)
    {
        quint8 srcEndpoint = srcEndpoints[j];
        Group *group = getGroupForId(gids[j]);

        if (!group)
        {
            continue;
        }

        std::vector<quint16>::const_iterator i = clusters.begin();
        std::vector<quint16>::const_iterator end = clusters.end();

        for (; i != end; ++i)
        {
            DBG_Printf(DBG_ZDP, "0x%016llX [%s] create binding for client cluster 0x%04X on endpoint 0x%02X\n",
                       sensor->address().ext(), qPrintable(sensor->modelId()), (*i), srcEndpoint);

            BindingTask bindingTask;

            bindingTask.state = BindingTask::StateIdle;
            bindingTask.action = BindingTask::ActionBind;
            bindingTask.timeout = BindingTask::TimeoutEndDevice;
            bindingTask.restNode = sensor;
            Binding &bnd = bindingTask.binding;
            bnd.srcAddress = sensor->address().ext();
            bnd.dstAddrMode = deCONZ::ApsGroupAddress;
            bnd.srcEndpoint = srcEndpoint;
            bnd.clusterId = *i;
            bnd.dstAddress.group = group->address();

            if (sensor->mgmtBindSupported())
            {
                bindingTask.state = BindingTask::StateCheck;
            }

            if (queueBindingTask(bindingTask))
            {
                ret = true;
            }

            // group addressing has no destination endpoint
//            bnd.dstEndpoint = endpoint();

//            if (bnd.dstEndpoint > 0) // valid gateway endpoint?
//            {
//                queueBindingTask(bindingTask);
//            }
        }
    }

    if (sensor->mgmtBindSupported())
    {
        if (!sensor->mustRead(READ_BINDING_TABLE))
        {
            sensor->enableRead(READ_BINDING_TABLE);
            sensor->setNextReadTime(READ_BINDING_TABLE, queryTime);
            queryTime = queryTime.addSecs(1);
        }
        q->startZclAttributeTimer(1000);
    }

    if (!bindingTimer->isActive())
    {
        bindingTimer->start();
    }

    return ret;
}

/*! Creates groups for \p sensor if needed. */
void DeRestPluginPrivate::checkSensorGroup(Sensor *sensor)
{
    if (!sensor)
    {
        return;
    }

    Group *group = nullptr;

    {
        std::vector<Group>::iterator i = groups.begin();
        std::vector<Group>::iterator end = groups.end();

        for (; i != end; ++i)
        {
            if (i->address() == 0)
            {
                continue;
            }

            if (i->state() == Group::StateNormal &&
                (i->deviceIsMember(sensor->uniqueId()) || i->deviceIsMember(sensor->id())))
            {
                group = &*i;
                break;
            }
        }
    }

    if (sensor->modelId().startsWith(QLatin1String("TRADFRI on/off switch")) ||
        sensor->modelId().startsWith(QLatin1String("TRADFRI SHORTCUT Button")) ||
        sensor->modelId().startsWith(QLatin1String("Remote Control N2")) || // STYRBAR
        sensor->modelId().startsWith(QLatin1String("TRADFRI open/close remote")) ||
        sensor->modelId().startsWith(QLatin1String("TRADFRI motion sensor")) ||
        sensor->modelId().startsWith(QLatin1String("TRADFRI remote control")) ||
        sensor->modelId().startsWith(QLatin1String("TRADFRI wireless dimmer")) ||
        // sensor->modelId().startsWith(QLatin1String("SYMFONISK")) ||
        sensor->modelId().startsWith(QLatin1String("902010/23")) || // bitron remote
        sensor->modelId().startsWith(QLatin1String("Adurolight_NCC")) || // Eria Adurosmart Wireless Dimming Switch
        sensor->modelId().startsWith(QLatin1String("WB01")) || // Sonoff SNZB-01
        sensor->modelId().startsWith(QLatin1String("WB-01")) || // Sonoff SNZB-01
        sensor->modelId().startsWith(QLatin1String("Bell")) || // Sage doorbell sensor
        sensor->modelId().startsWith(QLatin1String("ZBT-CCTSwitch-D0001")) || //LDS Remote
        sensor->modelId().startsWith(QLatin1String("ZBT-DIMSwitch")) || // Linkind 1 key Remote Control / ZS23000178
        sensor->modelId().startsWith(QLatin1String("ZBT-DIMController-D0800")) || // Mueller-Licht tint dimmer
        sensor->modelId().startsWith(QLatin1String("ElkoDimmer")) || // Elko dimmer
        sensor->modelId().startsWith(QLatin1String("E1E-")) || // Sengled smart light switch
        sensor->modelId().startsWith(QLatin1String("ZG2835")) || // SR-ZG2835 Zigbee Rotary Switch
        sensor->modelId().startsWith(QLatin1String("RGBgenie ZB-5121"))) // RGBgenie ZB-5121 remote
    {

    }
    else if (sensor->modelId() == QLatin1String("Remote switch") ||
         sensor->modelId() == QLatin1String("Double gangs remote switch") ||
	     sensor->modelId() == QLatin1String("Shutters central remote switch") ||
         sensor->modelId() == QLatin1String("Remote toggle switch") ||
         sensor->modelId() == QLatin1String("Remote motion sensor"))
    {
        //Make group but without uniqueid
    }
    else if (sensor->modelId().startsWith(QLatin1String("Lightify Switch Mini")) ||  // Osram 3 button remote
             sensor->modelId().startsWith(QLatin1String("Switch 4x EU-LIGHTIFY")) || // Osram 4 button remote
             sensor->modelId().startsWith(QLatin1String("Switch 4x-LIGHTIFY")) || // Osram 4 button remote
             sensor->modelId().startsWith(QLatin1String("Switch-LIGHTIFY")) ) // Osram 4 button remote
    {
        quint8 maxEp = 0x03;
        if (sensor->modelId().startsWith(QLatin1String("Switch 4x EU-LIGHTIFY")) ||
            sensor->modelId().startsWith(QLatin1String("Switch 4x-LIGHTIFY")) ||
            sensor->modelId().startsWith(QLatin1String("Switch-LIGHTIFY")) )
        {
            maxEp = 0x04;
        }
        for (quint8 ep = 0x01; !group && ep <= maxEp; ep++)
        {
            Sensor *s = getSensorNodeForAddressAndEndpoint(sensor->address(), ep);
            if (s && s->deletedState() == Sensor::StateNormal && s != sensor)
            {
                ResourceItem *item = s->item(RConfigGroup);
                if (item && item->lastSet().isValid())
                {
                    const QString &gid = item->toString();

                    std::vector<Group>::iterator i = groups.begin();
                    std::vector<Group>::iterator end = groups.end();

                    for (; i != end; ++i)
                    {
                        if (!gid.isEmpty() && i->state() == Group::StateNormal && i->id() == gid)
                        {
                            group = &*i;
                            break;
                        }
                    }
                }
            }
        }
    }
    else if (sensor->modelId() == QLatin1String("RB01") ||
             sensor->modelId() == QLatin1String("RM01"))
    {
        // check if group is created for other endpoint
        for (quint8 ep = 0x0A; !group && ep < 0x0F; ep++)
        {
            Sensor *s = getSensorNodeForAddressAndEndpoint(sensor->address(), ep);
            if (s && s->deletedState() == Sensor::StateNormal && s != sensor)
            {
                ResourceItem *item = s->item(RConfigGroup);
                if (item && item->lastSet().isValid())
                {
                    const QString &gid = item->toString();

                    std::vector<Group>::iterator i = groups.begin();
                    std::vector<Group>::iterator end = groups.end();

                    for (; i != end; ++i)
                    {
                        if (!gid.isEmpty() && i->state() == Group::StateNormal && i->id() == gid)
                        {
                            group = &*i;
                            break;
                        }
                    }
                }
            }
        }
    }
    else
    {
        return;
    }

    ResourceItem *item = sensor->item(RConfigGroup);

    if (!item)
    {
        item = sensor->addItem(DataTypeString, RConfigGroup);
    }
    else if (!group && item->lastSet().isValid())
    {
        const QString &gid = item->toString(); //FIXME: handle list of groups

        std::vector<Group>::iterator i = groups.begin();
        std::vector<Group>::iterator end = groups.end();

        for (; i != end; ++i)
        {
            if (i->address() == 0)
            {
                continue;
            }

            if (!gid.isEmpty() && i->state() == Group::StateNormal && i->id() == gid)
            {
                group = &*i;
                break;
            }
        }
    }

    if (!group)
    {
        group = addGroup();
        group->setName(sensor->name());
        ResourceItem *item2 = group->addItem(DataTypeString, RAttrUniqueId);
        DBG_Assert(item2);
        if (item2)
        {
            const QString uid = generateUniqueId(sensor->address().ext(), 0, 0);
            item2->setValue(uid);
        }
    }

    DBG_Assert(group);
    if (!group)
    {
        return;
    }

    if (group->addDeviceMembership(sensor->id()))
    {

    }

    if (item->toString() != group->id()) // FIXME: handle list of groups
    {
        item->setValue(group->id()); // FIXME: handle list of groups
        sensor->setNeedSaveDatabase(true);
        queSaveDb(DB_SENSORS, DB_SHORT_SAVE_DELAY);
        Event e(RSensors, RConfigGroup, sensor->id(), item);
        enqueueEvent(e);
    }
}

/*! Checks if there are any orphan groups for \p sensor and removes them. */
void DeRestPluginPrivate::checkOldSensorGroups(Sensor *sensor)
{
    if (!sensor)
    {
        return;
    }

    ResourceItem *item = sensor->item(RConfigGroup);

    if (!item || !item->lastSet().isValid() || item->toString().isEmpty())
    {
        return;
    }

    QStringList gids = item->toString().split(',', SKIP_EMPTY_PARTS);

    {
        auto i = groups.begin();
        const auto end = groups.end();

        for (; i != end; ++i)
        {
            if (gids.contains(i->id())) // current group
            {
                if (i->state() != Group::StateNormal)
                {
                    DBG_Printf(DBG_INFO, "reanimate group %u for sensor %s\n", i->address(), qPrintable(sensor->name()));
                    i->setState(Group::StateNormal);
                    updateGroupEtag(&*i);
                    queSaveDb(DB_GROUPS, DB_SHORT_SAVE_DELAY);
                }
            }
            else if (i->deviceIsMember(sensor->uniqueId()) || i->deviceIsMember(sensor->id()))
            {
                i->removeDeviceMembership(sensor->uniqueId());
                i->removeDeviceMembership(sensor->id());

                if (!i->item(RAttrUniqueId) || i->item(RAttrUniqueId)->toString().isEmpty())
                {
                    continue; // don't remove ordinary groups
                }

                if (i->address() != 0 && i->state() == Group::StateNormal && !i->hasDeviceMembers())
                {
                    DBG_Printf(DBG_INFO, "delete old group %u of sensor %s\n", i->address(), qPrintable(sensor->name()));
                    i->setState(Group::StateDeleted);
                    updateGroupEtag(&*i);
                    queSaveDb(DB_GROUPS | DB_LIGHTS, DB_SHORT_SAVE_DELAY);

                    // for each node which is part of this group send a remove group request (will be unicast)
                    // note: nodes which are curently switched off will not be removed!
                    auto j = nodes.begin();
                    const auto jend = nodes.end();

                    for (; j != jend; ++j)
                    {
                        GroupInfo *groupInfo = getGroupInfo(&*j, i->address());

                        if (groupInfo)
                        {
                            j->setNeedSaveDatabase(true);
                            groupInfo->actions &= ~GroupInfo::ActionAddToGroup; // sanity
                            groupInfo->actions |= GroupInfo::ActionRemoveFromGroup;
                            groupInfo->state = GroupInfo::StateNotInGroup;
                        }
                    }
                }
            }
        }
    }
}

/*! Remove groups which are controlled by device \p id. */
void DeRestPluginPrivate::deleteGroupsWithDeviceMembership(const QString &id)
{
    auto i = groups.begin();
    const auto end = groups.end();
    for (; i != end; ++i)
    {
        if (i->deviceIsMember(id) && i->state() == Group::StateNormal)
        {
            i->removeDeviceMembership(id);

            updateGroupEtag(&*i);
            queSaveDb(DB_GROUPS | DB_LIGHTS, DB_SHORT_SAVE_DELAY);

            if (i->hasDeviceMembers())
            {
                continue;
            }

            if (!i->item(RAttrUniqueId) || i->item(RAttrUniqueId)->toString().isEmpty())
            {
                continue; // don't remove ordinary groups
            }

            i->setState(Group::StateDeleted);

            // for each node which is part of this group send a remove group request (will be unicast)
            // note: nodes which are curently switched off will not be removed!
            auto j = nodes.begin();
            const auto jend = nodes.end();

            for (; j != jend; ++j)
            {
                GroupInfo *groupInfo = getGroupInfo(&*j, i->address());

                if (groupInfo)
                {
                    j->setNeedSaveDatabase(true);
                    groupInfo->actions &= ~GroupInfo::ActionAddToGroup; // sanity
                    groupInfo->actions |= GroupInfo::ActionRemoveFromGroup;
                    groupInfo->state = GroupInfo::StateNotInGroup;
                }
            }
        }
    }
}

/*! Check existing bindings on ubisys devices. */
void DeRestPluginPrivate::processUbisysBinding(Sensor *sensor, const Binding &bnd)
{
    if (!sensor)
    {
        return;
    }

    ResourceItem *item = 0;

    if (sensor->type() == QLatin1String("ZHASwitch") && bnd.dstAddrMode == deCONZ::ApsGroupAddress)
    {
        item = sensor->item(RConfigGroup);

        DBG_Assert(item != 0);
        if (!item)
        {
            return;
        }

        if (bnd.clusterId != ONOFF_CLUSTER_ID && bnd.clusterId != LEVEL_CLUSTER_ID)
        {
            return;
        }

        int pos = -1; // index in config.group: "1,4"

        if (sensor->modelId().startsWith(QLatin1String("D1")))
        {
            DBG_Assert(sensor->fingerPrint().endpoint == 0x02);

            if       (bnd.srcEndpoint == 0x02) { pos = 0; }
            else if  (bnd.srcEndpoint == 0x03) { pos = 1; }

        }
        else if (sensor->modelId().startsWith(QLatin1String("S1-R")))
        {
            DBG_Assert(sensor->fingerPrint().endpoint == 0x02);

            if       (bnd.srcEndpoint == 0x02) { pos = 0; }
            else if  (bnd.srcEndpoint == 0x03) { pos = 1; } // S1-R only
        }
        else if (sensor->modelId().startsWith(QLatin1String("S2-R")))
        {
            DBG_Assert(sensor->fingerPrint().endpoint == 0x03);

            if       (bnd.srcEndpoint == 0x03) { pos = 0; }
            else if  (bnd.srcEndpoint == 0x04) { pos = 1; }
        }
        else
        {
            return;
        }

        // remove group bindings which aren't configured via 'config.group'
        QString dstGroup = QString::number(bnd.dstAddress.group);
        QStringList gids = item->toString().split(',', SKIP_EMPTY_PARTS);

        if (!gids.contains(dstGroup) || (pos == -1) || (gids.size() < (pos + 1)) || gids[pos] != dstGroup)
        {
            DBG_Printf(DBG_INFO, "0x%016llx remove old group binding group: %u, cluster: 0x%04X\n", bnd.srcAddress, bnd.dstAddress.group, bnd.clusterId);

            BindingTask bindingTask;
            bindingTask.state = BindingTask::StateIdle;
            bindingTask.action = BindingTask::ActionUnbind;
            bindingTask.binding = bnd;
            queueBindingTask(bindingTask);
            if (!bindingTimer->isActive())
            {
                bindingTimer->start();
            }
        }
    }
}

/*! Process binding related tasks queue every one second. */
void DeRestPluginPrivate::bindingTimerFired()
{
    if (bindingQueue.empty())
    {
        return;
    }

    Q_Q(DeRestPlugin);
    if (!q->pluginActive())
    {
        bindingQueue.clear();
        return;
    }

    int active = 0;
    std::list<BindingTask>::iterator i = bindingQueue.begin();
    std::list<BindingTask>::iterator end = bindingQueue.end();

    for (; i != end; ++i)
    {
        if (i->state == BindingTask::StateIdle)
        {
            if (active >= MAX_ACTIVE_BINDING_TASKS)
            { /* do nothing */ }
            else if (sendBindRequest(*i))
            {
                i->state = BindingTask::StateInProgress;
                break;
            }
            else if (i->retries < 5)
            {
                i->retries++;
            }
            else
            {
                // too harsh?
                DBG_Printf(DBG_INFO_L2, "failed to send bind/unbind request to 0x%016llX cluster 0x%04X. drop\n", i->binding.srcAddress, i->binding.clusterId);
                i->state = BindingTask::StateFinished;
            }
        }
        else if (i->state == BindingTask::StateInProgress)
        {
            i->timeout--;
            if (i->timeout < 0)
            {
                i->retries--;
                if (i->retries > 0)
                {
                    if (i->restNode && !i->restNode->isAvailable())
                    {
                        DBG_Printf(DBG_INFO_L2, "giveup binding srcAddr: 0x%016llX (not available)\n", i->binding.srcAddress);
                        i->state = BindingTask::StateFinished;
                    }
                    else
                    {
                        DBG_Printf(DBG_INFO_L2, "binding/unbinding timeout srcAddr: 0x%016llX, retry\n", i->binding.srcAddress);
                        i->state = BindingTask::StateIdle;
                        i->timeout = BindingTask::Timeout;
                        if (i->restNode && i->restNode->node() && !i->restNode->node()->nodeDescriptor().receiverOnWhenIdle())
                        {
                            i->timeout = BindingTask::TimeoutEndDevice;
                        }
                    }
                }
                else
                {
                    DBG_Printf(DBG_INFO_L2, "giveup binding srcAddr: 0x%016llX\n", i->binding.srcAddress);
                    i->state = BindingTask::StateFinished;
                }
            }
            else
            {
                active++;
            }
        }
        else if (i->state == BindingTask::StateFinished)
        {
            bindingQueue.erase(i);
            break;
        }
        else if (i->state == BindingTask::StateCheck)
        {
            i->timeout--;
            if (i->timeout < 0)
            {
                i->retries--;
                if (i->retries > 0 && i->restNode)
                {
                    if (i->restNode->mgmtBindSupported())
                    {
                        if (!i->restNode->mustRead(READ_BINDING_TABLE))
                        {
                            i->restNode->enableRead(READ_BINDING_TABLE);
                            i->restNode->setNextReadTime(READ_BINDING_TABLE, queryTime);
                            queryTime = queryTime.addSecs(5);
                        }
                        q->startZclAttributeTimer(1000);

                        i->state = BindingTask::StateCheck;
                    }
                    else
                    {
                        i->state = BindingTask::StateIdle;
                    }
                    i->timeout = BindingTask::Timeout;
                    if (i->restNode && i->restNode->node() && !i->restNode->node()->nodeDescriptor().receiverOnWhenIdle())
                    {
                        i->timeout = BindingTask::TimeoutEndDevice;
                    }

                    DBG_Printf(DBG_INFO_L2, "%s check timeout, retries = %d (srcAddr: 0x%016llX cluster: 0x%04X)\n",
                               (i->action == BindingTask::ActionBind ? "bind" : "unbind"), i->retries, i->binding.srcAddress, i->binding.clusterId);

                    bindingQueue.push_back(*i);
                    bindingQueue.pop_front();
                    break;
                }
                else
                {
                    DBG_Printf(DBG_INFO_L2, "giveup binding\n");
                    DBG_Printf(DBG_INFO_L2, "giveup %s (srcAddr: 0x%016llX cluster: 0x%04X)\n",
                               (i->action == BindingTask::ActionBind ? "bind" : "unbind"), i->binding.srcAddress, i->binding.clusterId);
                    i->state = BindingTask::StateFinished;
                }
            }
        }
    }

    if (!bindingQueue.empty())
    {
        bindingTimer->start(1000);
    }
}

/*
QString Binding::toString()
{
    //        QString dbg = QString("srcAddr: 0x%1 srcEp: %2 clusterId: %3")
    //            .arg(i->srcAddress, 16, 16, QChar('0'))
    //            .arg(i->srcEndpoint)
    //            .arg(i->clusterId);

    //        if (i->dstAddrMode == 0x01) // group address
    //        {
    //            dbg.append(QString(" dstGroup: 0x%1").arg(i->dstAddress.group, 2, 16, QChar('0')));
    //        }
    //        else if (i->dstAddrMode == 0x03) // ext address + dst endpoint
    //        {
    //            dbg.append(QString(" dstExt: 0x%1 dstEp: %2").arg(i->dstAddress.ext, 16, 16, QChar('0'))
    //                                                         .arg(i->dstEndpoint));
    //        }

    //        DBG_Printf(DBG_INFO, "Binding %s\n", qPrintable(dbg));
}
*/

/*! Process binding to rule conversion.
    For bindings found via binding table query, check if there exists already
    a rule representing it. If such a rule does not exist it will be created.
*/
void DeRestPluginPrivate::bindingToRuleTimerFired()
{
    if (bindingToRuleQueue.empty())
    {
        return;
    }

    Binding bnd = bindingToRuleQueue.front();
    bindingToRuleQueue.pop_front();

    if (!bindingToRuleQueue.empty())
    {
        bindingToRuleTimer->start();
    }

    if (!apsCtrl)
    {
        return;
    }

    int idx = 0;
    bool found = false;
    const deCONZ::Node *node = 0;
    while (apsCtrl->getNode(idx, &node) == 0)
    {
        if (bnd.srcAddress == node->address().ext())
        {
            found = true;
            break;
        }
        idx++;
    }

    // check if cluster does exist
    if (found && node)
    {
        found = false;
        for (const deCONZ::SimpleDescriptor &sd : node->simpleDescriptors())
        {
            if (sd.endpoint() != bnd.srcEndpoint)
            {
                continue;
            }

            for (const deCONZ::ZclCluster &cl : sd.inClusters())
            {
                if (cl.id() == bnd.clusterId)
                {
                    found = true;
                    break;
                }
            }

            for (const deCONZ::ZclCluster &cl : sd.outClusters())
            {
                if (cl.id() == ILLUMINANCE_MEASUREMENT_CLUSTER_ID && existDevicesWithVendorCodeForMacPrefix(node->address(), VENDOR_DDEL))
                {
                    continue; // ignore, binding only allowed for server cluster
                }

                if (cl.id() == bnd.clusterId)
                {
                    found = true;
                    break;
                }
            }

            if (found)
            {
                break;
            }
        }

        if (!found)
        {
            DBG_Printf(DBG_INFO, "remove binding from 0x%016llX cluster 0x%04X due non existing cluster\n", bnd.srcAddress, bnd.clusterId);
            BindingTask bindingTask;
            bindingTask.state = BindingTask::StateIdle;
            bindingTask.action = BindingTask::ActionUnbind;
            bindingTask.binding = bnd;
            queueBindingTask(bindingTask);
            if (!bindingTimer->isActive())
            {
                bindingTimer->start();
            }
            return;
        }
    }

    // binding table maintenance
    // check if destination node exist and remove binding if not
    if (bnd.dstAddrMode == deCONZ::ApsExtAddress)
    {
        idx = 0;
        found = false;
        node = nullptr;
        while (apsCtrl->getNode(idx, &node) == 0)
        {
            if (bnd.dstAddress.ext == node->address().ext())
            {
                found = true;
                break;
            }
            idx++;
        }

        if (!found)
        {
            DBG_Printf(DBG_INFO, "remove binding from 0x%016llX cluster 0x%04X to non existing node 0x%016llX\n", bnd.srcAddress, bnd.clusterId, bnd.dstAddress.ext);
            BindingTask bindingTask;
            bindingTask.state = BindingTask::StateIdle;
            bindingTask.action = BindingTask::ActionUnbind;
            bindingTask.binding = bnd;
            queueBindingTask(bindingTask);
            if (!bindingTimer->isActive())
            {
                bindingTimer->start();
            }
            return;
        }
    }


    std::vector<Sensor>::iterator i = sensors.begin();
    std::vector<Sensor>::iterator end = sensors.end();

    Sensor *sensor = 0;

    for (; i != end; ++i)
    {
        if (bnd.srcAddress != i->address().ext())
        {
            continue;
        }

        if (existDevicesWithVendorCodeForMacPrefix(bnd.srcAddress, VENDOR_UBISYS))
        {
            processUbisysBinding(&*i, bnd);
            return;
        }

        if (!i->modelId().startsWith(QLatin1String("FLS-NB")))
        {
            continue;
        }

        if (bnd.srcEndpoint == i->fingerPrint().endpoint)
        {
            // match only valid sensors
            switch (bnd.clusterId)
            {
            case ONOFF_CLUSTER_ID:
            case LEVEL_CLUSTER_ID:
            case SCENE_CLUSTER_ID:
            {
                if (i->type() == "ZHASwitch")
                {
                    sensor = &(*i);
                }
            }
                break;

            case ILLUMINANCE_MEASUREMENT_CLUSTER_ID:
            {
                if (i->type() == "ZHALightLevel")
                {
                    sensor = &(*i);
                }
            }
                break;

            case OCCUPANCY_SENSING_CLUSTER_ID:
            {
                if (i->type() == "ZHAPresence")
                {
                    sensor = &(*i);
                }
            }
                break;

            default:
                break;
            }
        }

        if (sensor)
        {
            break;
        }
    }

    // only proceed if the sensor (binding source) is known
    if (!sensor)
    {
//        deCONZ::Address addr;
//        addr.setExt(bnd.srcAddress);
//        DBG_Printf(DBG_INFO, "Binding to Rule unsupported sensor %s\n", qPrintable(addr.toStringExt()));
        return;
    }

    Rule rule;
    RuleCondition cond;
    RuleAction action;

    if (bnd.dstAddrMode == Binding::ExtendedAddressMode)
    {
        deCONZ::Address addr;
        addr.setExt(bnd.dstAddress.ext);
        LightNode *lightNode = getLightNodeForAddress(addr, bnd.dstEndpoint);

        if (lightNode)
        {
            action.setAddress(QString("/lights/%1/state").arg(lightNode->id()));
        }
        else
        {
            DBG_Printf(DBG_INFO_L2, "Binding to Rule no LightNode found for dstAddress: %s\n",
                       qPrintable(QString("0x%1").arg(bnd.dstAddress.ext, 16,16, QChar('0'))));
            return;
        }

    }
    else if (bnd.dstAddrMode == Binding::GroupAddressMode)
    {
        action.setAddress(QString("/groups/%1/action").arg(bnd.dstAddress.group));
    }
    else
    {
        DBG_Printf(DBG_INFO, "Binding to Rule unsupported dstAddrMode 0x%02X\n", bnd.dstAddrMode);
        return;
    }

    action.setMethod("BIND");

    QVariantMap body;
    QString item;

    if (bnd.clusterId == ONOFF_CLUSTER_ID)
    {
        body["on"] = true;
        item = "buttonevent";
    }
    else if (bnd.clusterId == LEVEL_CLUSTER_ID)
    {
        body["bri"] = (double)1;
        item = "buttonevent";
    }
    else if (bnd.clusterId == ILLUMINANCE_MEASUREMENT_CLUSTER_ID)
    {
        body["illum"] = QString("report");
        item = "illuminance";
    }
    else if (bnd.clusterId == OCCUPANCY_SENSING_CLUSTER_ID)
    {
        body["occ"] = QString("report");
        item = "presence";
    }
    else if (bnd.clusterId == SCENE_CLUSTER_ID)
    {
        body["scene"] = QString("S%1").arg(bnd.srcEndpoint);
        item = "buttonevent";
    }
    else
    {
        return;
    }

    action.setBody(deCONZ::jsonStringFromMap(body));

    cond.setAddress(QString("/sensors/%1/state/%2").arg(sensor->id()).arg(item));
    cond.setOperator("eq");
    cond.setValue(bnd.srcEndpoint);

    // check if a rule for that binding already exists
    bool foundRule = false;

    std::vector<Rule>::const_iterator ri = rules.begin();
    std::vector<Rule>::const_iterator rend = rules.end();

    for (; !foundRule && (ri != rend); ++ri) // rule loop
    {
        std::vector<RuleCondition>::const_iterator ci = ri->conditions().begin();
        std::vector<RuleCondition>::const_iterator cend = ri->conditions().end();
        for (; !foundRule && (ci != cend); ++ci) // rule.conditions loop
        {
            // found matching condition
            if ((ci->address()   == cond.address()) &&
                (ci->ooperator() == cond.ooperator()) &&
                (ci->value()     == cond.value()))
            {
                std::vector<RuleAction>::const_iterator ai = ri->actions().begin();
                std::vector<RuleAction>::const_iterator aend = ri->actions().end();

                for (; !foundRule && (ai != aend); ++ai) // rule.actions loop
                {
                    if ((ai->method() == action.method()) && (ai->address() == action.address()))
                    {
                        // search action body which covers the binding clusterId
                        if (bnd.clusterId == ONOFF_CLUSTER_ID)
                        {
                            if (ai->body().contains("on"))
                            {
                                rule = *ri;
                                foundRule = true;
                            }
                        }
                        else if (bnd.clusterId == ILLUMINANCE_MEASUREMENT_CLUSTER_ID)
                        {
                            if (ai->body().contains("illum"))
                            {
                                rule = *ri;
                                foundRule = true;
                            }
                        }
                        else if (bnd.clusterId == OCCUPANCY_SENSING_CLUSTER_ID)
                        {
                            if (ai->body().contains("occ"))
                            {
                                rule = *ri;
                                foundRule = true;
                            }
                        }
                        else if (bnd.clusterId == LEVEL_CLUSTER_ID)
                        {
                            if (ai->body().contains("bri"))
                            {
                                rule = *ri;
                                foundRule = true;
                            }
                        }
                        else if (bnd.clusterId == SCENE_CLUSTER_ID)
                        {
                            if (ai->body().contains("scene"))
                            {
                                rule = *ri;
                                foundRule = true;
                            }
                        }
                        else
                        {
                            DBG_Printf(DBG_INFO, "Binding to Rule unhandled clusterId 0x%04X\n", bnd.clusterId);
                        }
                    }
                }
            }
        }
    }

    if (DBG_IsEnabled(DBG_INFO_L2))
    {
        DBG_Printf(DBG_INFO_L2, "cond.address: %s\n", qPrintable(cond.address()));
        DBG_Printf(DBG_INFO_L2, "cond.value: %s\n", qPrintable(cond.value().toString()));
        DBG_Printf(DBG_INFO_L2, "action.address: %s\n", qPrintable(action.address()));
        DBG_Printf(DBG_INFO_L2, "action.body: %s\n", qPrintable(action.body()));
    }

    if (!foundRule)
    {
        if (sensor && sensor->item(RConfigOn)->toBool())
        {
            std::vector<RuleAction> actions;
            std::vector<RuleCondition> conditions;

            actions.push_back(action);
            conditions.push_back(cond);

            updateEtag(rule.etag);
            rule.setOwner("deCONZ");
            rule.setCreationtime(QDateTime::currentDateTimeUtc().toString("yyyy-MM-ddTHH:mm:ss"));
            rule.setActions(actions);
            rule.setConditions(conditions);

            // create a new rule id // don't overwrite already existing rules
            rule.setId("1");

            bool ok;
            do {
                ok = true;
                std::vector<Rule>::const_iterator i = rules.begin();
                std::vector<Rule>::const_iterator end = rules.end();

                for (; i != end; ++i)
                {
                    if (i->id() == rule.id())
                    {
                        rule.setId(QString::number(i->id().toInt() + 1));
                        ok = false;
                    }
                }
            } while (!ok);

            rule.setName(QString("Rule %1").arg(rule.id()));
            rules.push_back(rule);

            queSaveDb(DB_RULES, DB_SHORT_SAVE_DELAY);

            DBG_Printf(DBG_INFO, "Rule %s created from Binding\n", qPrintable(rule.id()));
        }
        else if (gwDeleteUnknownRules)
        {

            DBG_Printf(DBG_INFO, "Rule for Binding doesn't exists start unbind 0x%04X\n", bnd.clusterId);
            BindingTask bt;
            bt.state = BindingTask::StateIdle;
            bt.restNode = sensor; // might be 0
            bt.action = BindingTask::ActionUnbind;
            bt.binding = bnd;
            queueBindingTask(bt);
        }
    }
    else
    {
        if (rule.state() == Rule::StateDeleted || rule.status() == "disabled")
        {
            DBG_Printf(DBG_INFO, "Rule for Binding already exists (inactive), start unbind 0x%04X\n", bnd.clusterId);
            BindingTask bt;
            bt.state = BindingTask::StateIdle;
            bt.restNode = sensor; // might be 0
            bt.action = BindingTask::ActionUnbind;
            bt.binding = bnd;
            queueBindingTask(bt);
        }
        else
        {
            DBG_Printf(DBG_INFO_L2, "Rule for Binding 0x%04X already exists\n", bnd.clusterId);
        }
    }

    if (!bindingTimer->isActive())
    {
        bindingTimer->start();
    }
}

/*! Process ongoing binding table queries.
*/
void DeRestPluginPrivate::bindingTableReaderTimerFired()
{
    std::vector<BindingTableReader>::iterator i = bindingTableReaders.begin();

    for (; i != bindingTableReaders.end(); )
    {
        if (i->state == BindingTableReader::StateIdle)
        {
            deCONZ::ApsDataRequest &apsReq = i->apsReq;

            i->apsReq.setDstAddressMode(deCONZ::ApsExtAddress);
            i->apsReq.setProfileId(ZDP_PROFILE_ID);
            i->apsReq.setClusterId(ZDP_MGMT_BIND_REQ_CLID);
            i->apsReq.setDstEndpoint(ZDO_ENDPOINT);
            i->apsReq.setSrcEndpoint(ZDO_ENDPOINT);
            i->apsReq.setTxOptions(0);
            i->apsReq.setRadius(0);

            QDataStream stream(&apsReq.asdu(), QIODevice::WriteOnly);
            stream.setByteOrder(QDataStream::LittleEndian);

            QTime now = QTime::currentTime();
            stream << (uint8_t)now.second(); // seqno
            stream << i->index;

            // send
            if (apsCtrlWrapper.apsdeDataRequest(apsReq) == deCONZ::Success)
            {
                DBG_Printf(DBG_ZDP, "Mgmt_Bind_req id: %d to 0x%016llX send\n", i->apsReq.id(), i->apsReq.dstAddress().ext());
                i->time.start();
                i->state = BindingTableReader::StateWaitConfirm;
                break;
            }
            else
            {
                DBG_Printf(DBG_ZDP, "failed to send Mgmt_Bind_req to 0x%016llX\n", i->apsReq.dstAddress().ext());
                i->state = BindingTableReader::StateFinished;
            }
        }
        else if (i->state == BindingTableReader::StateWaitConfirm)
        {
            if (i->time.elapsed() > BindingTableReader::MaxConfirmTime)
            {
                DBG_Printf(DBG_ZDP, "timeout for Mgmt_Bind_req id %d to 0x%016llX\n", i->apsReq.id(), i->apsReq.dstAddress().ext());
                i->state = BindingTableReader::StateFinished;
            }
        }
        else if (i->state == BindingTableReader::StateWaitResponse)
        {
            const int maxResponseTime = i->isEndDevice ? BindingTableReader::MaxEndDeviceResponseTime
                                                 : BindingTableReader::MaxResponseTime;
            if (i->time.elapsed() > maxResponseTime)
            {
                DBG_Printf(DBG_ZDP, "timeout for response to Mgmt_Bind_req id %d to 0x%016llX\n", i->apsReq.id(), i->apsReq.dstAddress().ext());
                i->state = BindingTableReader::StateFinished;
            }
        }

        if (i->state == BindingTableReader::StateFinished)
        {
            *i = bindingTableReaders.back();
            bindingTableReaders.pop_back();
        }
        else
        {
            ++i;
        }
    }

    if (!bindingTableReaders.empty())
    {
        bindingTableReaderTimer->start();
    }
}

/*! Add a binding task to the queue and prevent double entries.
    \param bindingTask - the binding task
    \return true - when enqueued
 */
bool DeRestPluginPrivate::queueBindingTask(const BindingTask &bindingTask)
{
    if (!apsCtrl || apsCtrl->networkState() != deCONZ::InNetwork)
    {
        return false;
    }

    const std::list<BindingTask>::const_iterator i = std::find(bindingQueue.begin(), bindingQueue.end(), bindingTask);

    if (i == bindingQueue.end())
    {
        DBG_Printf(DBG_INFO_L2, "queue binding task for 0x%016llX, cluster 0x%04X\n", bindingTask.binding.srcAddress, bindingTask.binding.clusterId);

        Device *device = DEV_GetDevice(m_devices, bindingTask.binding.srcAddress);

        if (device && !device->managed())
        {
            DDF_Binding ddfBinding;

            ddfBinding.isUnicastBinding = bindingTask.binding.dstAddrMode == deCONZ::ApsExtAddress;
            ddfBinding.isGroupBinding = bindingTask.binding.dstAddrMode == deCONZ::ApsGroupAddress;
            if (ddfBinding.isUnicastBinding)
            {
                ddfBinding.dstExtAddress = bindingTask.binding.dstAddress.ext;
            }
            else if (ddfBinding.isGroupBinding)
            {
                ddfBinding.dstGroup = bindingTask.binding.dstAddress.group;
            }

            ddfBinding.clusterId = bindingTask.binding.clusterId;
            ddfBinding.dstEndpoint =  bindingTask.binding.dstEndpoint;
            ddfBinding.srcEndpoint = bindingTask.binding.srcEndpoint;

            device->addBinding(ddfBinding);

            auto ddf = deviceDescriptions->get(device);
            if (ddf.status == QLatin1String("Draft"))
            {
                if (ddf.bindings != device->bindings())
                {
                    ddf.bindings = device->bindings();
                    deviceDescriptions->put(ddf);
                }
            }

            if (bindingTask.state == BindingTask::StateFinished) // dummy
            {
                bindingQueue.push_back(bindingTask);
                sendConfigureReportingRequest(bindingQueue.back());
                return false;
            }
        }

        bindingQueue.push_back(bindingTask);
    }
    else
    {
        DBG_Printf(DBG_INFO, "discard double entry in binding queue (size: %u) for for 0x%016llX, cluster 0x%04X\n", bindingQueue.size(), bindingTask.binding.srcAddress, bindingTask.binding.clusterId);
    }

    return true;
}<|MERGE_RESOLUTION|>--- conflicted
+++ resolved
@@ -2882,11 +2882,6 @@
         sensor->modelId().startsWith(QLatin1String("RH3001")) ||
         sensor->modelId().startsWith(QLatin1String("RH3052")) ||
         // Xiaomi
-<<<<<<< HEAD
-        sensor->modelId().startsWith(QLatin1String("lumi.plug.maeu01")) ||
-=======
-        sensor->modelId().startsWith(QLatin1String("lumi.sen_ill.mgl01")) ||
->>>>>>> ac8cf1ef
         sensor->modelId().startsWith(QLatin1String("lumi.switch.b1naus01")) ||
         sensor->modelId() == QLatin1String("lumi.airmonitor.acn01") ||
         sensor->modelId() == QLatin1String("lumi.sensor_magnet.agl02") ||
