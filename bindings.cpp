/*
 * Copyright (c) 2017-2020 dresden elektronik ingenieurtechnik gmbh.
 * All rights reserved.
 *
 * The software in this package is published under the terms of the BSD
 * style license a copy of which has been included with this distribution in
 * the LICENSE.txt file.
 *
 */

#include "de_web_plugin.h"
#include "de_web_plugin_private.h"

#define MAX_ACTIVE_BINDING_TASKS 3

/*! Constructor. */
Binding::Binding() :
    srcAddress(0),
    srcEndpoint(0),
    clusterId(0),
    dstAddrMode(0),
    dstEndpoint(0)
{
    dstAddress.ext = 0;
}

/*! Returns true if bindings are equal. */
bool Binding::operator==(const Binding &rhs) const
{
    if (rhs.dstAddrMode == dstAddrMode &&
        rhs.srcAddress == srcAddress &&
        rhs.dstAddress.ext == dstAddress.ext &&
        rhs.clusterId == clusterId &&
        rhs.dstEndpoint == dstEndpoint &&
        rhs.srcEndpoint == srcEndpoint)
    {
        return true;
    }
    return false;
}

/*! Returns false if bindings are not equal. */
bool Binding::operator!=(const Binding &rhs) const
{
    return !(*this == rhs);
}

/*! Reads a binding entry from stream. */
bool Binding::readFromStream(QDataStream &stream)
{
    if (stream.atEnd()) return false;
    stream >> srcAddress;
    if (stream.atEnd()) return false;
    stream >> srcEndpoint;
    if (stream.atEnd()) return false;
    stream >> clusterId;
    if (stream.atEnd()) return false;
    stream >> dstAddrMode;

    if (dstAddrMode == GroupAddressMode)
    {
        if (stream.atEnd()) return false;
        stream >> dstAddress.group;
        dstEndpoint = 0; // not present
        return true;
    }
    else if (dstAddrMode == ExtendedAddressMode)
    {
        if (stream.atEnd()) return false;
        stream >> dstAddress.ext;
        if (stream.atEnd()) return false;
        stream >> dstEndpoint;
        return true;
    }

    return false;
}

/*! Writes a binding to stream.
    \param stream the data stream
 */
bool Binding::writeToStream(QDataStream &stream) const
{
    if (!srcAddress || !srcEndpoint)
    {
        return false;
    }

    stream << srcAddress;
    stream << srcEndpoint;
    stream << clusterId;
    stream << dstAddrMode;

    if (dstAddrMode == GroupAddressMode)
    {
        stream << dstAddress.group;
        return true;
    }
    else if ((dstAddrMode == ExtendedAddressMode) && (dstAddress.ext != 0) && (dstEndpoint != 0))
    {
        stream << dstAddress.ext;
        stream << dstEndpoint;
        return true;
    }

    return false;
}

/*! Queue reading ZDP binding table.
    \param node the node from which the binding table shall be read
    \param startIndex the index to start the reading
    \return true if the request is queued
 */
bool DeRestPluginPrivate::readBindingTable(RestNodeBase *node, quint8 startIndex)
{
    DBG_Assert(node != 0);

    if (!node || !node->node())
    {
        return false;
    }

    Resource *r = dynamic_cast<Resource*>(node);

    // whitelist
    if (node->mgmtBindSupported())
    {
    }
    else if (existDevicesWithVendorCodeForMacPrefix(node->address(), VENDOR_DDEL))
    {
    }
    else if (existDevicesWithVendorCodeForMacPrefix(node->address(), VENDOR_UBISYS))
    {
    }
    else if (existDevicesWithVendorCodeForMacPrefix(node->address(), VENDOR_DEVELCO))
    {
    }
    else if (r && r->item(RAttrModelId)->toString().startsWith(QLatin1String("FLS-")))
    {
    }
    else
    {
        node->clearRead(READ_BINDING_TABLE);
        return false;
    }

    std::vector<BindingTableReader>::iterator i = bindingTableReaders.begin();
    std::vector<BindingTableReader>::iterator end = bindingTableReaders.end();

    for (; i != end; ++i)
    {
        if (i->apsReq.dstAddress().ext() == node->address().ext())
        {
            // already running
            if (i->state == BindingTableReader::StateIdle)
            {
                i->index = startIndex;
                DBG_Assert(bindingTableReaderTimer->isActive());
            }
            return true;
        }
    }

    BindingTableReader btReader;
    btReader.state = BindingTableReader::StateIdle;
    btReader.index = startIndex;
    btReader.isEndDevice = !node->node()->nodeDescriptor().receiverOnWhenIdle();
    btReader.apsReq.dstAddress() = node->address();

    bindingTableReaders.push_back(btReader);

    if (!bindingTableReaderTimer->isActive())
    {
        bindingTableReaderTimer->start();
    }

    return false;
}

/*! Handle bind table confirm.
    \param conf a APSDE-DATA.confirm
    \return true if confirm was processed
 */
bool DeRestPluginPrivate::handleMgmtBindRspConfirm(const deCONZ::ApsDataConfirm &conf)
{
    if (conf.srcEndpoint() != ZDO_ENDPOINT || conf.dstEndpoint() != ZDO_ENDPOINT)
    {
        return false;
    }

    std::vector<BindingTableReader>::iterator i = bindingTableReaders.begin();
    std::vector<BindingTableReader>::iterator end = bindingTableReaders.end();

    for (; i != end; ++i)
    {
        if (i->apsReq.id() == conf.id())
        {
            if (i->state == BindingTableReader::StateWaitConfirm)
            {
                i->time.start();
                i->state = BindingTableReader::StateWaitResponse;
            }
            return true;
        }
    }
    return false;
}

/*! Handle bind table response.
    \param ind a ZDP MgmtBind_rsp
 */
void DeRestPluginPrivate::handleMgmtBindRspIndication(const deCONZ::ApsDataIndication &ind)
{
    if (ind.asdu().size() < 2)
    {
        // at least seq number and status
        return;
    }

    BindingTableReader *btReader = 0;

    {
        std::vector<BindingTableReader>::iterator i = bindingTableReaders.begin();
        std::vector<BindingTableReader>::iterator end = bindingTableReaders.end();

        if (ind.srcAddress().hasExt())
        {
            for (; i != end; ++i)
            {
                if (i->apsReq.dstAddress().ext() == ind.srcAddress().ext())
                {
                    btReader = &(*i);
                    break;
                }
            }
        }
        else if (ind.srcAddress().hasNwk())
        {
            for (; i != end; ++i)
            {
                if (i->apsReq.dstAddress().nwk() == ind.srcAddress().nwk())
                {
                    btReader = &(*i);
                    break;
                }
            }
        }
    }

    RestNodeBase *node = getSensorNodeForAddress(ind.srcAddress());

    if (!node)
    {
        node = getLightNodeForAddress(ind.srcAddress());
    }

    if (!node)
    {
        if (btReader)
        {
            // no more needed
            btReader->state = BindingTableReader::StateFinished;
        }
        return;
    }

    QDataStream stream(ind.asdu());
    stream.setByteOrder(QDataStream::LittleEndian);

    quint8 seqNo;
    quint8 status;

    stream >> seqNo;
    stream >> status;

    if (btReader)
    {
        DBG_Printf(DBG_ZDP, "MgmtBind_rsp id: %d %s seq: %u, status 0x%02X \n", btReader->apsReq.id(),
                   qPrintable(node->address().toStringExt()), seqNo, status);
    }
    else
    {
        DBG_Printf(DBG_ZDP, "MgmtBind_rsp (no BTR) %s seq: %u, status 0x%02X \n", qPrintable(node->address().toStringExt()), seqNo, status);
    }

    if (status != deCONZ::ZdpSuccess)
    {
        if (status == deCONZ::ZdpNotPermitted ||
            status == deCONZ::ZdpNotSupported)
        {
            if (node->mgmtBindSupported())
            {
                DBG_Printf(DBG_ZDP, "MgmtBind_req/rsp %s not supported, deactivate \n", qPrintable(node->address().toStringExt()));
                node->setMgmtBindSupported(false);
            }
        }

        if (btReader)
        {
            // no more needed
            btReader->state = BindingTableReader::StateFinished;
        }
        return;
    }

    quint8 entries;
    quint8 startIndex;
    quint8 listCount;
    bool bend = false;

    stream >> entries;
    stream >> startIndex;
    stream >> listCount;

    if (entries > (startIndex + listCount))
    {
        if (btReader)
        {
            if (btReader->state == BindingTableReader::StateWaitResponse || btReader->state == BindingTableReader::StateWaitConfirm)
            {
                // read more
                btReader->state = BindingTableReader::StateIdle;
                btReader->index = startIndex + listCount;
            }
            else
            {
                DBG_Printf(DBG_ZDP, "unexpected BTR state %d\n", (int)btReader->state);
            }
        }
    }
    else
    {
        bend = true;
        if (btReader)
        {
            btReader->state = BindingTableReader::StateFinished;
        }
    }

    while (listCount && !stream.atEnd())
    {
        Binding bnd;

        if (bnd.readFromStream(stream))
        {
            if (bnd.dstAddrMode == deCONZ::ApsExtAddress)
            {
                DBG_Printf(DBG_ZDP, "found binding 0x%04X, 0x%02X -> 0x%016llX : 0x%02X\n", bnd.clusterId, bnd.srcEndpoint, bnd.dstAddress.ext, bnd.dstEndpoint);
            }
            else if (bnd.dstAddrMode == deCONZ::ApsGroupAddress)
            {
                DBG_Printf(DBG_ZDP, "found binding 0x%04X, 0x%02X -> 0x%04X\n", bnd.clusterId, bnd.srcEndpoint, bnd.dstAddress.group);
            }
            else
            {
                continue;
            }

            if (std::find(bindingToRuleQueue.begin(), bindingToRuleQueue.end(), bnd) == bindingToRuleQueue.end())
            {
                DBG_Printf(DBG_ZDP, "add binding to check rule queue size: %d\n", static_cast<int>(bindingToRuleQueue.size()));
                bindingToRuleQueue.push_back(bnd);
            }
            else
            {
                DBG_Printf(DBG_ZDP, "binding already in binding to rule queue\n");
            }

            std::list<BindingTask>::iterator i = bindingQueue.begin();
            std::list<BindingTask>::iterator end = bindingQueue.end();

            for (;i != end; ++i)
            {
                if (i->binding == bnd)
                {
                    if (i->action == BindingTask::ActionBind && i->state != BindingTask::StateFinished)
                    {
                        DBG_Printf(DBG_ZDP, "binding 0x%04X, 0x%02X already exists, drop task\n", bnd.clusterId, bnd.dstEndpoint);
                        i->state = BindingTask::StateFinished; // already existing
                        sendConfigureReportingRequest(*i); // (re?)configure
                    }
                    else if (i->action == BindingTask::ActionUnbind && i->state == BindingTask::StateCheck)
                    {
                        DBG_Printf(DBG_ZDP, "binding 0x%04X, 0x%02X exists, start unbind task\n", bnd.clusterId, bnd.dstEndpoint);
                        i->state = BindingTask::StateIdle; // exists -> unbind
                    }
                    break;
                }
            }
        }
        else // invalid
        {
            DBG_Printf(DBG_ZDP, "invalid binding entry");
            break;
        }

        listCount--;
    }

    // end, check remaining tasks
    if (bend)
    {
        std::list<BindingTask>::iterator i = bindingQueue.begin();
        std::list<BindingTask>::iterator end = bindingQueue.end();

        for (;i != end; ++i)
        {
            if (i->state == BindingTask::StateCheck &&
                i->binding.srcAddress == ind.srcAddress().ext())
            {
                // if binding was not found, activate binding task
                if (i->action == BindingTask::ActionBind)
                {
                    DBG_Printf(DBG_ZDP, "binding 0x%04X, 0x%02X not found, start bind task\n", i->binding.clusterId, i->binding.dstEndpoint);
                    i->state = BindingTask::StateIdle;
                }
                else if (i->action == BindingTask::ActionUnbind)
                {
                    // nothing to unbind
                    DBG_Printf(DBG_ZDP, "binding 0x%04X, 0x%02X not found, remove unbind task\n", i->binding.clusterId, i->binding.dstEndpoint);
                    i->state = BindingTask::StateFinished; // already existing
                }
            }
        }
    }

    if (!bindingToRuleTimer->isActive() && !bindingToRuleQueue.empty())
    {
        bindingToRuleTimer->start();
    }
}

/*! Handle incoming ZCL configure reporting response.
 */
void DeRestPluginPrivate::handleZclConfigureReportingResponseIndication(const deCONZ::ApsDataIndication &ind, deCONZ::ZclFrame &zclFrame)
{
    QDateTime now = QDateTime::currentDateTime();
    std::vector<RestNodeBase*> allNodes;
    for (Sensor &s : sensors)
    {
        allNodes.push_back(&s);
    }

    for (LightNode &l : nodes)
    {
        allNodes.push_back(&l);
    }

    // send DefaultResponse if not disabled
    if (!(zclFrame.frameControl() & deCONZ::ZclFCDisableDefaultResponse))
    {
        sendZclDefaultResponse(ind, zclFrame, deCONZ::ZclSuccessStatus);
    }

    for (RestNodeBase * restNode : allNodes)
    {
        if (restNode->address().ext() != ind.srcAddress().ext())
        {
            continue;
        }

        DBG_Assert(zclFrame.sequenceNumber() != 0);

        QDataStream stream(zclFrame.payload());
        stream.setByteOrder(QDataStream::LittleEndian);

        if (zclFrame.payload().size() == 1)
        {
            // Response contains a single status for all attributes
            quint8 status;
            stream >> status;

            for (NodeValue &val : restNode->zclValues())
            {
                if (val.zclSeqNum != zclFrame.sequenceNumber())
                {
                    continue;
                }

                if (val.clusterId != ind.clusterId())
                {
                    continue;
                }

                DBG_Printf(DBG_INFO, "ZCL configure reporting rsp seq: %u 0x%016llX for ep: 0x%02X cluster: 0x%04X attr: 0x%04X status: 0x%02X\n", zclFrame.sequenceNumber(), ind.srcAddress().ext(), ind.srcEndpoint(), ind.clusterId(), val.attributeId, status);

                // mark as succefully configured
                if (status == deCONZ::ZclSuccessStatus)
                {
                    val.timestampLastConfigured = now;
                    val.zclSeqNum = 0; // clear
                }
            }
            break;
        }

        while (!stream.atEnd())
        {
            // Response contains status per attribute
            quint8 status;
            quint8 direction;
            quint16 attrId;

            stream >> status;
            stream >> direction;
            stream >> attrId;

            NodeValue &val = restNode->getZclValue(ind.clusterId(), attrId, ind.srcEndpoint());
            if (val.zclSeqNum == zclFrame.sequenceNumber() && val.clusterId == ind.clusterId())
            {
                DBG_Printf(DBG_INFO, "ZCL configure reporting rsp seq: %u 0x%016llX for ep: 0x%02X cluster: 0x%04X attr: 0x%04X status: 0x%02X\n", zclFrame.sequenceNumber(), ind.srcAddress().ext(), ind.srcEndpoint(), ind.clusterId(), val.attributeId, status);

                if (status == deCONZ::ZclSuccessStatus)
                {
                    // mark as succefully configured
                    val.timestampLastConfigured = now;
                    val.zclSeqNum = 0; // clear
                }
            }
        }
    }

    if (searchSensorsState == SearchSensorsActive && fastProbeAddr.hasExt() && bindingQueue.empty())
    {
        for (auto &s : sensors)
        {
            if (s.address().ext() == fastProbeAddr.ext())
            {
                checkSensorBindingsForAttributeReporting(&s);
            }
        }
    }

    bindingTimer->start(0); // fast process of next request
}

/*! Handle bind/unbind response.
    \param ind a ZDP Bind/Unbind_rsp
 */
void DeRestPluginPrivate::handleBindAndUnbindRspIndication(const deCONZ::ApsDataIndication &ind)
{
    QDataStream stream(ind.asdu());
    stream.setByteOrder(QDataStream::LittleEndian);

    quint8 zdpSeqNum;
    quint8 status;

    stream >> zdpSeqNum;
    stream >> status;

    std::list<BindingTask>::iterator i = bindingQueue.begin();
    std::list<BindingTask>::iterator end = bindingQueue.end();

    for (; i != end; ++i)
    {
        if (i->zdpSeqNum == zdpSeqNum)
        {
            const char *what = (ind.clusterId() == ZDP_BIND_RSP_CLID) ? "Bind" : "Unbind";

            if (status == deCONZ::ZdpSuccess)
            {
                DBG_Printf(DBG_INFO, "%s response success for 0x%016llx ep: 0x%02X cluster: 0x%04X\n", what, i->binding.srcAddress, i->binding.srcEndpoint, i->binding.clusterId);
                if (ind.clusterId() == ZDP_BIND_RSP_CLID)
                {
                    if (sendConfigureReportingRequest(*i))
                    {
                        return;
                    }
                }
            }
            else
            {
                DBG_Printf(DBG_INFO, "%s response failed with status 0x%02X for 0x%016llx ep: 0x%02X cluster: 0x%04X\n", what, status, i->binding.srcAddress, i->binding.srcEndpoint, i->binding.clusterId);
            }

            i->state = BindingTask::StateFinished;
            break;
        }
    }

    bindingTimer->start(0); // fast process of next binding requests
}

/*! Sends a ZDP bind request.
    \param bt a binding task
 */
bool DeRestPluginPrivate::sendBindRequest(BindingTask &bt)
{
    DBG_Assert(apsCtrl != nullptr);

    if (!apsCtrl)
    {
        return false;
    }

    for (auto &s : sensors)
    {
        if (s.address().ext() != bt.binding.srcAddress)
        {
            continue;
        }

        if (!s.node() || s.node()->nodeDescriptor().isNull())
        {
            // Whitelist sensors which don't seem to have a valid node descriptor.
            // This is a workaround currently only required for Develco smoke sensor
            // and potentially Bosch motion sensor
            if (s.modelId().startsWith(QLatin1String("SMSZB-1")) ||      // Develco smoke sensor
                s.modelId().startsWith(QLatin1String("EMIZB-1")) ||      // Develco EMI Norwegian HAN
                s.modelId().startsWith(QLatin1String("ISW-ZPR1-WP13")))  // Bosch motion sensor
            {
            }
            else
            {
                return false; // needs to be known
            }
        }

        if (s.node()->nodeDescriptor().receiverOnWhenIdle())
        {
            break; // ok
        }

        if (permitJoinFlag || searchSensorsState == SearchSensorsActive)
        {
            break; // ok
        }

        const QDateTime now = QDateTime::currentDateTime();
        if (s.lastRx().secsTo(now) > 7)
        {
            return false;
        }

        break; // ok
    }

    Binding &bnd = bt.binding;
    deCONZ::ApsDataRequest apsReq;

    // set destination addressing
    apsReq.setDstAddressMode(deCONZ::ApsExtAddress);
    apsReq.setTxOptions(deCONZ::ApsTxAcknowledgedTransmission);
    apsReq.dstAddress().setExt(bnd.srcAddress);
    apsReq.setDstEndpoint(ZDO_ENDPOINT);
    apsReq.setSrcEndpoint(ZDO_ENDPOINT);
    apsReq.setProfileId(ZDP_PROFILE_ID);

    if (bt.action == BindingTask::ActionBind)
    {
        apsReq.setClusterId(ZDP_BIND_REQ_CLID);
    }
    else
    {
        apsReq.setClusterId(ZDP_UNBIND_REQ_CLID);
    }

    // prepare payload
    QDataStream stream(&apsReq.asdu(), QIODevice::WriteOnly);
    stream.setByteOrder(QDataStream::LittleEndian);

    // generate and remember a new ZDP transaction sequence number
    bt.zdpSeqNum = (uint8_t)qrand();

    stream << bt.zdpSeqNum; // ZDP transaction sequence number

    if (!bnd.writeToStream(stream))
    {
        return false;
    }

    if (apsCtrl && (apsCtrl->apsdeDataRequest(apsReq) == deCONZ::Success))
    {
        return true;
    }

    return false;
}

/*! Sends a ZCL configure attribute reporting request.
    \param bt a former binding task
    \param requests list of configure reporting requests which will be combined in a message
 */
bool DeRestPluginPrivate::sendConfigureReportingRequest(BindingTask &bt, const std::vector<ConfigureReportingRequest> &requests)
{
    DBG_Assert(!requests.empty());
    if (requests.empty())
    {
        return false;
    }

    if (zclSeq == 0) // don't use zero, simplify matching
    {
        zclSeq = 1;
    }
    const quint8 zclSeqNum = zclSeq++; // to match in configure reporting response handler
    LightNode *lightNode = dynamic_cast<LightNode*>(bt.restNode);
    QDateTime now = QDateTime::currentDateTime();
    std::vector<ConfigureReportingRequest> out;

    for (const ConfigureReportingRequest &rq : requests)
    {
        NodeValue &val = bt.restNode->getZclValue(bt.binding.clusterId, rq.attributeId, bt.binding.srcEndpoint);
        if (val.clusterId == bt.binding.clusterId)
        {
            // value exists
            if (rq.maxInterval != 0xffff && // disable reporting
                val.timestampLastReport.isValid() &&
                val.timestampLastReport.secsTo(now) < qMin((rq.maxInterval * 3), 1800))
            {
                DBG_Printf(DBG_INFO, "skip configure report for cluster: 0x%04X attr: 0x%04X of node 0x%016llX (seems to be active)\n",
                           bt.binding.clusterId, rq.attributeId, bt.restNode->address().ext());
            }
            else
            {
                if (!val.timestampLastReport.isValid())
                {
                    // fake first report timestamp to mark succesful binding
                    // and prevent further bind requests before reports arrive
                    val.timestampLastReport = QDateTime::currentDateTime();
                }
                val.zclSeqNum = zclSeqNum;
                val.minInterval = rq.minInterval;
                val.maxInterval = rq.maxInterval;
                out.push_back(rq);
            }
        }
        else if (lightNode && rq.maxInterval != 0xffff /* disable reporting */)
        {
            // wait for value is created via polling
            DBG_Printf(DBG_INFO, "skip configure report for cluster: 0x%04X attr: 0x%04X of node 0x%016llX (wait reading or unsupported)\n",
                       bt.binding.clusterId, rq.attributeId, bt.restNode->address().ext());
        }
        else // sensors and disabled reporting
        {
            // values doesn't exist, create
            deCONZ::NumericUnion dummy;
            dummy.u64 = 0;
            bt.restNode->setZclValue(NodeValue::UpdateByZclReport, bt.binding.srcEndpoint, bt.binding.clusterId, rq.attributeId, dummy);
            val.zclSeqNum = zclSeqNum;
            val.minInterval = rq.minInterval;
            val.maxInterval = rq.maxInterval;
            out.push_back(rq);
        }
    }

    if (out.empty())
    {
        return false;
    }

    deCONZ::ApsDataRequest apsReq;

    // ZDP Header
    apsReq.dstAddress() = bt.restNode->address();
    apsReq.setDstAddressMode(deCONZ::ApsExtAddress);
    apsReq.setDstEndpoint(bt.binding.srcEndpoint);
    apsReq.setSrcEndpoint(endpoint());
    apsReq.setProfileId(HA_PROFILE_ID);
    apsReq.setRadius(0);
    apsReq.setClusterId(bt.binding.clusterId);
    apsReq.setTxOptions(deCONZ::ApsTxAcknowledgedTransmission);

    deCONZ::ZclFrame zclFrame;
    zclFrame.setSequenceNumber(zclSeqNum);
    zclFrame.setCommandId(deCONZ::ZclConfigureReportingId);

    if (requests.front().manufacturerCode)
    {
        zclFrame.setFrameControl(deCONZ::ZclFCProfileCommand |
                                 deCONZ::ZclFCManufacturerSpecific |
                                 deCONZ::ZclFCDirectionClientToServer |
                                 deCONZ::ZclFCDisableDefaultResponse);
        zclFrame.setManufacturerCode(requests.front().manufacturerCode);
    }
    else
    {
        zclFrame.setFrameControl(deCONZ::ZclFCProfileCommand |
                                 deCONZ::ZclFCDirectionClientToServer |
                                 deCONZ::ZclFCDisableDefaultResponse);
    }

    { // payload
        QDataStream stream(&zclFrame.payload(), QIODevice::WriteOnly);
        stream.setByteOrder(QDataStream::LittleEndian);

        for (const ConfigureReportingRequest &rq : out)
        {
            stream << rq.direction;
            stream << rq.attributeId;
            stream << rq.dataType;
            stream << rq.minInterval;
            stream << rq.maxInterval;

            if (rq.reportableChange16bit != 0xFFFF)
            {
                stream << rq.reportableChange16bit;
            }
            else if (rq.reportableChange8bit != 0xFF)
            {
                stream << rq.reportableChange8bit;
            }
            else if (rq.reportableChange24bit != 0xFFFFFF)
            {
                stream << (qint8) (rq.reportableChange24bit & 0xFF);
                stream << (qint8) ((rq.reportableChange24bit >> 8) & 0xFF);
                stream << (qint8) ((rq.reportableChange24bit >> 16) & 0xFF);
            }
            else if (rq.reportableChange48bit != 0xFFFFFFFF)
            {
                stream << (qint8) (rq.reportableChange48bit & 0xFF);
                stream << (qint8) ((rq.reportableChange48bit >> 8) & 0xFF);
                stream << (qint8) ((rq.reportableChange48bit >> 16) & 0xFF);
                stream << (qint8) ((rq.reportableChange48bit >> 24) & 0xFF);
                stream << (qint8) 0x00;
                stream << (qint8) 0x00;
            }
            DBG_Printf(DBG_INFO_L2, "configure reporting rq seq %u for 0x%016llX, attribute 0x%04X/0x%04X\n", zclSeqNum, bt.restNode->address().ext(), bt.binding.clusterId, rq.attributeId);
        }
    }

    { // ZCL frame
        QDataStream stream(&apsReq.asdu(), QIODevice::WriteOnly);
        stream.setByteOrder(QDataStream::LittleEndian);
        zclFrame.writeToStream(stream);
    }


    if (apsCtrl && apsCtrl->apsdeDataRequest(apsReq) == deCONZ::Success)
    {
        queryTime = queryTime.addSecs(1);
        return true;
    }

    return false;
}

/*! Sends a ZCL configure attribute reporting request.
    \param bt a former binding task
 */
bool DeRestPluginPrivate::sendConfigureReportingRequest(BindingTask &bt)
{
    if (!bt.restNode || !bt.restNode->node())
    {
        return false;
    }

    deCONZ::SimpleDescriptor *sd = bt.restNode->node()->getSimpleDescriptor(bt.binding.srcEndpoint);
    if (!sd)
    {
        return false;
    }

    // check if bound cluster is server cluster
    deCONZ:: ZclCluster *cl = sd->cluster(bt.binding.clusterId, deCONZ::ServerCluster);
    if (!cl)
    {
        return false;
    }

    const QDateTime now = QDateTime::currentDateTime();
    ConfigureReportingRequest rq;

    LightNode *lightNode = dynamic_cast<LightNode *>(bt.restNode);
    const quint16 manufacturerCode = lightNode ? lightNode->manufacturerCode() : 0;

    if (bt.binding.clusterId == BOSCH_AIR_QUALITY_CLUSTER_ID && bt.restNode->node()->nodeDescriptor().manufacturerCode() == VENDOR_BOSCH2)
    {
        return false; // nothing todo
    }

    if (bt.binding.clusterId == OCCUPANCY_SENSING_CLUSTER_ID)
    {
        // add values if not already present
        deCONZ::NumericUnion dummy;
        dummy.u64 = 0;
        if (bt.restNode->getZclValue(bt.binding.clusterId, 0x0000, bt.binding.srcEndpoint).clusterId != bt.binding.clusterId)
        {
            bt.restNode->setZclValue(NodeValue::UpdateInvalid, bt.binding.srcEndpoint, bt.binding.clusterId, 0x0000, dummy);
        }

        rq.dataType = deCONZ::Zcl8BitBitMap;
        rq.attributeId = 0x0000; // occupancy
        rq.minInterval = 1;     // value used by Hue bridge
        rq.maxInterval = 300;   // value used by Hue bridge

        int processed = 0;
        if (sendConfigureReportingRequest(bt, {rq}))
        {
            processed++;
        }

        const Sensor *sensor = static_cast<Sensor *>(bt.restNode);
        if (sensor && sensor->modelId().startsWith(QLatin1String("SML00"))) // Hue motion sensor
        {
            if (bt.restNode->getZclValue(bt.binding.clusterId, 0x0030, bt.binding.srcEndpoint).clusterId != bt.binding.clusterId)
            {
                bt.restNode->setZclValue(NodeValue::UpdateInvalid, bt.binding.srcEndpoint, bt.binding.clusterId, 0x0030, dummy);
            }
            ConfigureReportingRequest rq2;
            rq2.dataType = deCONZ::Zcl8BitUint;
            rq2.attributeId = 0x0030;     // sensitivity
            rq2.minInterval = 5;         // value used by Hue bridge
            rq2.maxInterval = 7200;      // value used by Hue bridge
            rq2.reportableChange8bit = 1;  // value used by Hue bridge
            rq2.manufacturerCode = VENDOR_PHILIPS;

            if (sendConfigureReportingRequest(bt, {rq2}))
            {
                processed++;
            }
        }

        return processed > 0;
    }
    else if (bt.binding.clusterId == IAS_ZONE_CLUSTER_ID)
    {
        // zone status reporting only supported by some devices
        if (bt.restNode->node()->nodeDescriptor().manufacturerCode() != VENDOR_CENTRALITE &&
            bt.restNode->node()->nodeDescriptor().manufacturerCode() != VENDOR_C2DF &&
            bt.restNode->node()->nodeDescriptor().manufacturerCode() != VENDOR_SAMJIN)
        {
            return false;
        }

        // add values if not already present
        deCONZ::NumericUnion dummy;
        dummy.u64 = 0;
        if (bt.restNode->getZclValue(bt.binding.clusterId, IAS_ZONE_CLUSTER_ATTR_ZONE_STATUS_ID, bt.binding.srcEndpoint).clusterId != bt.binding.clusterId)
        {
            bt.restNode->setZclValue(NodeValue::UpdateInvalid, bt.binding.srcEndpoint, bt.binding.clusterId, IAS_ZONE_CLUSTER_ATTR_ZONE_STATUS_ID, dummy);
        }

        const Sensor *sensor = dynamic_cast<Sensor *>(bt.restNode);

        if (sensor->type() == QLatin1String("ZHAOpenClose") && sensor->modelId().startsWith(QLatin1String("multi")))
        {
            // Only configure periodic reports, as events are already sent though zone status change notification commands
            rq.minInterval = 300;
            rq.maxInterval = 3600;
        }
        else
        {
            rq.minInterval = 300;
            rq.maxInterval = 3600;

            const ResourceItem *item = sensor ? sensor->item(RConfigDuration) : nullptr;

            if (item && item->toNumber() > 15 && item->toNumber() <= UINT16_MAX)
            {
                rq.maxInterval = static_cast<quint16>(item->toNumber());
                rq.maxInterval -= 5; // report before going presence: false
            }
        }

        rq.dataType = deCONZ::Zcl16BitBitMap;
        rq.attributeId = IAS_ZONE_CLUSTER_ATTR_ZONE_STATUS_ID;
        rq.reportableChange16bit = 0xffff;
        return sendConfigureReportingRequest(bt, {rq});
    }
    else if (bt.binding.clusterId == ILLUMINANCE_MEASUREMENT_CLUSTER_ID)
    {
        Sensor *sensor = dynamic_cast<Sensor *>(bt.restNode);

        rq.dataType = deCONZ::Zcl16BitUint;
        rq.attributeId = 0x0000;         // measured value

        if (sensor && (sensor->modelId().startsWith(QLatin1String("MOSZB-1")) ||            // Develco motion sensor
                       sensor->modelId().startsWith(QLatin1String("MotionSensor51AU"))))    // Aurora (Develco) motion sensor
        {
            rq.minInterval = 0;
            rq.maxInterval = 600;
            rq.reportableChange16bit = 0xFFFF;
        }
        else
        {
            rq.minInterval = 5;              // value used by Hue bridge
            rq.maxInterval = 300;            // value used by Hue bridge
            rq.reportableChange16bit = 2000; // value used by Hue bridge
        }
        return sendConfigureReportingRequest(bt, {rq});
    }
    else if (bt.binding.clusterId == TEMPERATURE_MEASUREMENT_CLUSTER_ID)
    {
        Sensor *sensor = dynamic_cast<Sensor *>(bt.restNode);

        rq.dataType = deCONZ::Zcl16BitInt;
        rq.attributeId = 0x0000;       // measured value

        if (sensor && (sensor->modelId().startsWith(QLatin1String("AQSZB-1")) ||         // Develco air quality sensor
                       sensor->modelId().startsWith(QLatin1String("SMSZB-1")) ||         // Develco smoke sensor
                       sensor->modelId().startsWith(QLatin1String("HESZB-1")) ||         // Develco heat sensor
                       sensor->modelId().startsWith(QLatin1String("MOSZB-1")) ||         // Develco motion sensor
                       sensor->modelId().startsWith(QLatin1String("WISZB-1")) ||         // Develco window sensor
                       sensor->modelId().startsWith(QLatin1String("FLSZB-1")) ||         // Develco water leak sensor
                       sensor->modelId().startsWith(QLatin1String("ZHMS101")) ||         // Wattle (Develco) magnetic sensor
                       sensor->modelId().startsWith(QLatin1String("MotionSensor51AU")))) // Aurora (Develco) motion sensor
        {
            rq.minInterval = 60;           // according to technical manual
            rq.maxInterval = 600;          // according to technical manual
            rq.reportableChange16bit = 10; // according to technical manual
        }
        else
        {
            rq.minInterval = 10;           // value used by Hue bridge
            rq.maxInterval = 300;          // value used by Hue bridge
            rq.reportableChange16bit = 20; // value used by Hue bridge
        }

        return sendConfigureReportingRequest(bt, {rq});
    }
    else if (bt.binding.clusterId == THERMOSTAT_CLUSTER_ID)
    {
        Sensor *sensor = dynamic_cast<Sensor *>(bt.restNode);

        if (sensor && sensor->modelId().startsWith(QLatin1String("SPZB"))) // Eurotronic Spirit
        {
            rq.dataType = deCONZ::Zcl16BitInt;
            rq.attributeId = 0x0000;        // Local Temperature
            rq.minInterval = 1;             // report changes every second
            rq.maxInterval = 600;           // recommended value
            rq.reportableChange16bit = 20;  // value from TEMPERATURE_MEASUREMENT_CLUSTER_ID

            ConfigureReportingRequest rq2;
            rq2.dataType = deCONZ::Zcl8BitUint;
            rq2.attributeId = 0x0008;        // Pi Heating Demand (valve position %)
            rq2.minInterval = 1;             // report changes every second
            rq2.maxInterval = 600;           // recommended value
            rq2.reportableChange8bit = 1;    // recommended value

            ConfigureReportingRequest rq3;
            rq3.dataType = deCONZ::Zcl16BitInt;
            rq3.attributeId = 0x0012;        // Occupied Heating Setpoint - unused
            rq3.minInterval = 65535;         // disable
            rq3.maxInterval = 65535;         // disable
            rq3.reportableChange16bit = 0;   // disable

            ConfigureReportingRequest rq4;
            rq4.dataType = deCONZ::Zcl16BitInt;
            rq4.attributeId = 0x0014;        // Unoccupied Heating Setpoint - unused
            rq4.minInterval = 65535;         // disable
            rq4.maxInterval = 65535;         // disable
            rq4.reportableChange16bit = 0;   // disable

            ConfigureReportingRequest rq5;
            rq5.dataType = deCONZ::Zcl16BitInt;
            rq5.attributeId = 0x4003;        // Current Temperature Set point
            rq5.minInterval = 1;             // report changes every second
            rq5.maxInterval = 600;           // recommended value
            rq5.reportableChange16bit = 50;  // recommended value
            rq5.manufacturerCode = VENDOR_JENNIC;

            ConfigureReportingRequest rq6;
            rq6.dataType = deCONZ::Zcl24BitUint;
            rq6.attributeId = 0x4008;        // Host Flags
            rq6.minInterval = 1;             // report changes every second
            rq6.maxInterval = 600;           // recommended value
            rq6.reportableChange24bit = 1;   // recommended value
            rq6.manufacturerCode = VENDOR_JENNIC;

            return sendConfigureReportingRequest(bt, {rq, rq2, rq3, rq4}) || // Use OR because of manuf. specific attributes
                   sendConfigureReportingRequest(bt, {rq5, rq6});
        }
        else if (sensor && sensor->modelId() == QLatin1String("Thermostat")) // eCozy
        {
            rq.dataType = deCONZ::Zcl16BitInt;
            rq.attributeId = 0x0000;        // Local Temperature
            rq.minInterval = 1;             // report changes every second
            rq.maxInterval = 600;           // recommended value
            rq.reportableChange16bit = 20;  // value from TEMPERATURE_MEASUREMENT_CLUSTER_ID

            ConfigureReportingRequest rq2;
            rq2.dataType = deCONZ::Zcl8BitUint;
            rq2.attributeId = 0x0008;        // Pi Heating Demand (valve position %)
            rq2.minInterval = 1;             // report changes every second
            rq2.maxInterval = 600;           // recommended value
            rq2.reportableChange8bit = 1;    // recommended value

            return sendConfigureReportingRequest(bt, {rq, rq2});
        }
        else if (sensor && sensor->modelId() == QLatin1String("Super TR")) // Elko Super TR
        {
            rq.dataType = deCONZ::Zcl16BitInt;
            rq.attributeId = 0x0000;        // Local temperature
            rq.minInterval = 1;
            rq.maxInterval = 600;
            rq.reportableChange16bit = 20;

            ConfigureReportingRequest rq2;
            rq2.dataType = deCONZ::Zcl16BitInt;
            rq2.attributeId = 0x0012;        // Occupied heating setpoint
            rq2.minInterval = 1;
            rq2.maxInterval = 600;
            rq2.reportableChange16bit = 50;

            ConfigureReportingRequest rq4;
            rq4.dataType = deCONZ::ZclBoolean;
            rq4.attributeId = 0x0406;        // Device on
            rq4.minInterval = 1;
            rq4.maxInterval = 600;

            ConfigureReportingRequest rq5;
            rq5.dataType = deCONZ::Zcl16BitInt;
            rq5.attributeId = 0x0409;        // Floor temperature
            rq5.minInterval = 1;
            rq5.maxInterval = 600;
            rq5.reportableChange16bit = 20;

            ConfigureReportingRequest rq6;
            rq6.dataType = deCONZ::ZclBoolean;
            rq6.attributeId = 0x0413;        // Child lock
            rq6.minInterval = 1;
            rq6.maxInterval = 600;

            ConfigureReportingRequest rq7;
            rq7.dataType = deCONZ::ZclBoolean;
            rq7.attributeId = 0x0415;        // Heating active/inactive
            rq7.minInterval = 1;
            rq7.maxInterval = 600;

            return sendConfigureReportingRequest(bt, {rq, rq2, rq4, rq5, rq6, rq7});
        }
        else if (sensor && sensor->modelId() == QLatin1String("SORB")) // Stelpro Orleans Fan
        {
            rq.dataType = deCONZ::Zcl16BitInt;
            rq.attributeId = 0x0000;         // Local Temperature
            rq.minInterval = 1;
            rq.maxInterval = 600;
            rq.reportableChange16bit = 20;

            ConfigureReportingRequest rq2;
            rq2.dataType = deCONZ::Zcl16BitInt;
            rq2.attributeId = 0x0011;        // Occupied cooling setpoint
            rq2.minInterval = 1;
            rq2.maxInterval = 600;
            rq2.reportableChange16bit = 50;

            ConfigureReportingRequest rq3;
            rq3.dataType = deCONZ::Zcl16BitInt;
            rq3.attributeId = 0x0012;        // Occupied heating setpoint
            rq3.minInterval = 1;
            rq3.maxInterval = 600;
            rq3.reportableChange16bit = 50;

            ConfigureReportingRequest rq4;
            rq4.dataType = deCONZ::Zcl8BitEnum;
            rq4.attributeId = 0x001C;        // Thermostat mode
            rq4.minInterval = 1;
            rq4.maxInterval = 600;
            rq4.reportableChange8bit = 0xff;

            return sendConfigureReportingRequest(bt, {rq, rq2, rq3, rq4});
        }
        else if (sensor && sensor->modelId().startsWith(QLatin1String("STZB402"))) // Stelpro baseboard thermostat
        {
            rq.dataType = deCONZ::Zcl16BitInt;
            rq.attributeId = 0x0000;         // Local Temperature
            rq.minInterval = 1;
            rq.maxInterval = 600;
            rq.reportableChange16bit = 20;

            ConfigureReportingRequest rq2;
            rq2.dataType = deCONZ::Zcl16BitInt;
            rq2.attributeId = 0x0012;        // Occupied heating setpoint
            rq2.minInterval = 1;
            rq2.maxInterval = 600;
            rq2.reportableChange16bit = 50;

            ConfigureReportingRequest rq3;
            rq3.dataType = deCONZ::Zcl8BitEnum;
            rq3.attributeId = 0x001C;        // Thermostat mode
            rq3.minInterval = 1;
            rq3.maxInterval = 600;
            rq3.reportableChange8bit = 0xff;

            return sendConfigureReportingRequest(bt, {rq, rq2, rq3});
        }
        else if (sensor && sensor->modelId() == QLatin1String("Zen-01")) // Zen
        {
            rq.dataType = deCONZ::Zcl16BitInt;
            rq.attributeId = 0x0000;        // Local Temperature
            rq.minInterval = 1;             // report changes every second
            rq.maxInterval = 600;           // recommended value
            rq.reportableChange16bit = 20;  // value from TEMPERATURE_MEASUREMENT_CLUSTER_ID

            ConfigureReportingRequest rq2;
            rq2.dataType = deCONZ::Zcl16BitInt;
            rq2.attributeId = 0x0011;        // Occupied cooling setpoint
            rq2.minInterval = 1;             // report changes every second
            rq2.maxInterval = 600;
            rq2.reportableChange16bit = 50;

            ConfigureReportingRequest rq3;
            rq3.dataType = deCONZ::Zcl16BitInt;
            rq3.attributeId = 0x0012;        // Occupied heating setpoint
            rq3.minInterval = 1;
            rq3.maxInterval = 600;
            rq3.reportableChange16bit = 50;

            ConfigureReportingRequest rq4;
            rq4.dataType = deCONZ::Zcl16BitBitMap;
            rq4.attributeId = 0x0029;        // Thermostat running state
            rq4.minInterval = 1;
            rq4.maxInterval = 600;
            rq4.reportableChange16bit = 0xffff;

            ConfigureReportingRequest rq5;
            rq5.dataType = deCONZ::Zcl8BitEnum;
            rq5.attributeId = 0x001C;        // Thermostat mode
            rq5.minInterval = 1;
            rq5.maxInterval = 600;
            rq5.reportableChange8bit = 0xff;

            return sendConfigureReportingRequest(bt, {rq, rq2, rq3, rq4, rq5});
        }
        else if ((sensor && sensor->modelId().startsWith(QLatin1String("SLR2"))) || // Hive
                 (sensor && sensor->modelId() == QLatin1String("SLR1b")) ||         // Hive
                 (sensor && sensor->modelId().startsWith(QLatin1String("TH112"))))  // Sinope
        {
            rq.dataType = deCONZ::Zcl16BitInt;
            rq.attributeId = 0x0000;       // local temperature
            rq.minInterval = 0;
            rq.maxInterval = 300;
            rq.reportableChange16bit = 10;

            ConfigureReportingRequest rq3;
            rq3.dataType = deCONZ::Zcl16BitInt;
            rq3.attributeId = 0x0012;        // Occupied heating setpoint
            rq3.minInterval = 1;
            rq3.maxInterval = 600;
            rq3.reportableChange16bit = 50;

            ConfigureReportingRequest rq4;
            rq4.dataType = deCONZ::Zcl8BitEnum;
            rq4.attributeId = 0x001C;        // Thermostat mode
            rq4.minInterval = 1;
            rq4.maxInterval = 600;
            rq4.reportableChange8bit = 0xff;

            ConfigureReportingRequest rq2;
            rq2.dataType = deCONZ::Zcl16BitBitMap;
            rq2.attributeId = 0x0029;        // Thermostat running state
            rq2.minInterval = 1;
            rq2.maxInterval = 600;
            rq2.reportableChange16bit = 0xffff;

            return sendConfigureReportingRequest(bt, {rq, rq2, rq3, rq4});
        }
        else if (sensor && sensor->modelId().startsWith(QLatin1String("3157100"))) // Centralite Pearl
        {
            rq.dataType = deCONZ::Zcl16BitInt;
            rq.attributeId = 0x0000;        // Local Temperature
            rq.minInterval = 1;
            rq.maxInterval = 600;
            rq.reportableChange16bit = 20;

            ConfigureReportingRequest rq2;
            rq2.dataType = deCONZ::Zcl16BitInt;
            rq2.attributeId = 0x0011;        // Occupied cooling setpoint
            rq2.minInterval = 1;
            rq2.maxInterval = 600;
            rq2.reportableChange16bit = 50;

            ConfigureReportingRequest rq3;
            rq3.dataType = deCONZ::Zcl16BitInt;
            rq3.attributeId = 0x0012;        // Occupied heating setpoint
            rq3.minInterval = 1;
            rq3.maxInterval = 600;
            rq3.reportableChange16bit = 50;

            ConfigureReportingRequest rq4;
            rq4.dataType = deCONZ::Zcl16BitBitMap;
            rq4.attributeId = 0x0029;        // Thermostat running state
            rq4.minInterval = 1;
            rq4.maxInterval = 600;
            rq4.reportableChange16bit = 0xffff;

            ConfigureReportingRequest rq5;
            rq5.dataType = deCONZ::Zcl8BitEnum;
            rq5.attributeId = 0x001C;        // Thermostat mode
            rq5.minInterval = 1;
            rq5.maxInterval = 600;
            rq5.reportableChange8bit = 0xff;

            return sendConfigureReportingRequest(bt, {rq, rq2, rq3, rq4, rq5});
        }
        else if (sensor && sensor->modelId() == QLatin1String("AC201")) // OWON AC201 Thermostat
        {
            rq.dataType = deCONZ::Zcl16BitInt;
            rq.attributeId = 0x0000;         // Local Temperature
            rq.minInterval = 1;
            rq.maxInterval = 600;
            rq.reportableChange16bit = 50;

            ConfigureReportingRequest rq2;
            rq2.dataType = deCONZ::Zcl16BitInt;
            rq2.attributeId = 0x0011;        // Occupied cooling setpoint
            rq2.minInterval = 1;
            rq2.maxInterval = 600;
            rq2.reportableChange16bit = 50;

            ConfigureReportingRequest rq3;
            rq3.dataType = deCONZ::Zcl16BitInt;
            rq3.attributeId = 0x0012;        // Occupied heating setpoint
            rq3.minInterval = 1;
            rq3.maxInterval = 600;
            rq3.reportableChange16bit = 50;

            ConfigureReportingRequest rq4;
            rq4.dataType = deCONZ::Zcl8BitEnum;
            rq4.attributeId = 0x001C;        // Thermostat mode
            rq4.minInterval = 1;
            rq4.maxInterval = 600;
            rq4.reportableChange8bit = 0xff;

            ConfigureReportingRequest rq5;
            rq5.dataType = deCONZ::Zcl8BitEnum;
            rq5.attributeId = 0x0045;        // AC Louvers Position
            rq5.minInterval = 1;
            rq5.maxInterval = 600;
            rq5.reportableChange8bit = 0xff;

            return sendConfigureReportingRequest(bt, {rq, rq2, rq3, rq4, rq5});
        }
        else if (sensor && sensor->modelId() == QLatin1String("PR412C")) // OWON PCT502 Thermostat
        {
            rq.dataType = deCONZ::Zcl16BitInt;
            rq.attributeId = 0x0000;         // Local Temperature
            rq.minInterval = 1;
            rq.maxInterval = 600;
            rq.reportableChange16bit = 50;

            return sendConfigureReportingRequest(bt, {rq});
        }
        else if ( (sensor && sensor->modelId() == QLatin1String("eTRV0100")) || // Danfoss Ally
                  (sensor && sensor->modelId() == QLatin1String("TRV001")) )    // Hive TRV
        {
            rq.dataType = deCONZ::Zcl16BitInt;
            rq.attributeId = 0x0000;       // local temperature
            rq.minInterval = 60;
            rq.maxInterval = 3600;
            rq.reportableChange16bit = 50;

            ConfigureReportingRequest rq2;
            rq2.dataType = deCONZ::Zcl8BitUint;
            rq2.attributeId = 0x0008;        // Pi heating demand
            rq2.minInterval = 60;
            rq2.maxInterval = 43200;
            rq2.reportableChange8bit = 1;

            ConfigureReportingRequest rq3;
            rq3.dataType = deCONZ::Zcl16BitInt;
            rq3.attributeId = 0x0012;        // Occupied heating setpoint
            rq3.minInterval = 1;
            rq3.maxInterval = 43200;
            rq3.reportableChange16bit = 1;

            ConfigureReportingRequest rq4;
            rq4.dataType = deCONZ::Zcl8BitEnum;
            rq4.attributeId = 0x4000;        // eTRV Open Window detection
            rq4.minInterval = 1;
            rq4.maxInterval = 43200;
            rq4.reportableChange8bit = 0xff;
            rq4.manufacturerCode = VENDOR_DANFOSS;

            ConfigureReportingRequest rq5;
            rq5.dataType = deCONZ::ZclBoolean;
            rq5.attributeId = 0x4012;        // Mounting mode active
            rq5.minInterval = 1;
            rq5.maxInterval = 43200;
            rq5.reportableChange8bit = 0xff;
            rq5.manufacturerCode = VENDOR_DANFOSS;

            return sendConfigureReportingRequest(bt, {rq, rq2, rq3}) || // Use OR because of manuf. specific attributes
                   sendConfigureReportingRequest(bt, {rq4, rq5});
        }
        else if (sensor && (sensor->modelId() == QLatin1String("0x8020") || // Danfoss RT24V Display thermostat
                            sensor->modelId() == QLatin1String("0x8021") || // Danfoss RT24V Display thermostat with floor sensor
                            sensor->modelId() == QLatin1String("0x8030") || // Danfoss RTbattery Display thermostat
                            sensor->modelId() == QLatin1String("0x8031") || // Danfoss RTbattery Display thermostat with infrared
                            sensor->modelId() == QLatin1String("0x8034") || // Danfoss RTbattery Dial thermostat
                            sensor->modelId() == QLatin1String("0x8035")))  // Danfoss RTbattery Dial thermostat with infrared
        {
            rq.dataType = deCONZ::Zcl16BitInt;
            rq.attributeId = 0x0000;         // Local temperature
            rq.minInterval = 60;
            rq.maxInterval = 3600;
            rq.reportableChange16bit = 50;

            ConfigureReportingRequest rq2;
            rq2.dataType = deCONZ::Zcl8BitBitMap;
            rq2.attributeId = 0x0002;        // Occupancy
            rq2.minInterval = 60;
            rq2.maxInterval = 43200;
            rq2.reportableChange8bit = 1;

            ConfigureReportingRequest rq3;
            rq3.dataType = deCONZ::Zcl16BitInt;
            rq3.attributeId = 0x0012;        // Occupied heating setpoint
            rq3.minInterval = 1;
            rq3.maxInterval = 43200;
            rq3.reportableChange16bit = 1;

            ConfigureReportingRequest rq4;
            rq4.dataType = deCONZ::Zcl16BitInt;
            rq4.attributeId = 0x0014;        // Unoccupied heating setpoint
            rq4.minInterval = 1;
            rq4.maxInterval = 43200;
            rq4.reportableChange16bit = 1;

            ConfigureReportingRequest rq5;
            rq5.dataType = deCONZ::Zcl8BitBitMap;
            rq5.attributeId = 0x4110;        // Danfoss Output Status
            rq5.minInterval = 60;
            rq5.maxInterval = 3600;
            rq5.reportableChange8bit = 1;
            rq5.manufacturerCode = VENDOR_DANFOSS;

            return sendConfigureReportingRequest(bt, {rq, rq2, rq3, rq4}) || // Use OR because of manuf. specific attributes
            sendConfigureReportingRequest(bt, {rq5});
        }
        else if (sensor && sensor->modelId() == QLatin1String("902010/32")) // Bitron thermostat
        {
            rq.dataType = deCONZ::Zcl16BitInt;
            rq.attributeId = 0x0000;         // local temperature
            rq.minInterval = 0;
            rq.maxInterval = 300;
            rq.reportableChange16bit = 10;

            ConfigureReportingRequest rq2;
            rq2.dataType = deCONZ::Zcl8BitUint;
            rq2.attributeId = 0x0012;        // Occupied heating setpoint
            rq2.minInterval = 1;
            rq2.maxInterval = 600;
            rq2.reportableChange8bit = 1;

            ConfigureReportingRequest rq3;
            rq3.dataType = deCONZ::Zcl8BitEnum;
            rq3.attributeId = 0x001C;        // Thermostat mode
            rq3.minInterval = 1;
            rq3.maxInterval = 600;
            rq3.reportableChange8bit = 0xff;

            return sendConfigureReportingRequest(bt, {rq, rq2, rq3});
        }
        else if (sensor && sensor->modelId().startsWith(QLatin1String("TH112"))) // Sinope Thermostat TH1123ZB & TH1124ZB
        {
            rq.dataType = deCONZ::Zcl16BitInt;
            rq.attributeId = 0x0000;         // Local Temperature
            rq.minInterval = 1;
            rq.maxInterval = 600;
            rq.reportableChange16bit = 10;

            ConfigureReportingRequest rq2;
            rq2.dataType = deCONZ::Zcl16BitInt;
            rq2.attributeId = 0x0001;        // Outdoor temperature
            rq2.minInterval = 1;
            rq2.maxInterval = 600;
            rq2.reportableChange8bit = 10;

            ConfigureReportingRequest rq3;
            rq3.dataType = deCONZ::Zcl8BitUint;
            rq3.attributeId = 0x0008;        // Pi heating demand
            rq3.minInterval = 60;
            rq3.maxInterval = 3600;
            rq3.reportableChange8bit = 1;

            ConfigureReportingRequest rq4;
            rq4.dataType = deCONZ::Zcl16BitInt;
            rq4.attributeId = 0x0012;        // Occupied heating setpoint
            rq4.minInterval = 1;
            rq4.maxInterval = 600;
            rq4.reportableChange16bit = 50;

            return sendConfigureReportingRequest(bt, {rq, rq2, rq3, rq4});
        }
        else if (sensor && sensor->modelId() == QLatin1String("TH1300ZB")) // Sinope thermostat
        {
            rq.dataType = deCONZ::Zcl16BitInt;
            rq.attributeId = 0x0000;       // local temperature
            rq.minInterval = 60;
            rq.maxInterval = 3600;
            rq.reportableChange16bit = 50;

            ConfigureReportingRequest rq2;
            rq2.dataType = deCONZ::Zcl8BitUint;
            rq2.attributeId = 0x0008;        // Pi heating demand
            rq2.minInterval = 60;
            rq2.maxInterval = 43200;
            rq2.reportableChange8bit = 1;

            ConfigureReportingRequest rq3;
            rq3.dataType = deCONZ::Zcl16BitInt;
            rq3.attributeId = 0x0012;        // Occupied heating setpoint
            rq3.minInterval = 1;
            rq3.maxInterval = 43200;
            rq3.reportableChange16bit = 1;

            ConfigureReportingRequest rq4;
            rq4.dataType = deCONZ::Zcl8BitEnum;
            rq4.attributeId = 0x001C;        // Thermostat mode
            rq4.minInterval = 1;
            rq4.maxInterval = 600;
            rq4.reportableChange8bit = 0xff;

            return sendConfigureReportingRequest(bt, {rq, rq2, rq3, rq4});
        }
        else
        {
            rq.dataType = deCONZ::Zcl16BitInt;
            rq.attributeId = 0x0000;       // local temperature
            rq.minInterval = 0;
            rq.maxInterval = 300;
            rq.reportableChange16bit = 10;
            return sendConfigureReportingRequest(bt, {rq});
        }

    }
    else if (bt.binding.clusterId == THERMOSTAT_UI_CONFIGURATION_CLUSTER_ID)
    {
        Sensor *sensor = dynamic_cast<Sensor *>(bt.restNode);

        if (sensor && (sensor->modelId() == QLatin1String("eTRV0100") || // Danfoss Ally
                       sensor->modelId() == QLatin1String("TRV001")))    // Hive TRV
        {
            rq.dataType = deCONZ::Zcl8BitEnum;
            rq.attributeId = 0x0001;       // Keypad Lockout
            rq.minInterval = 1;
            rq.maxInterval = 43200;
            rq.reportableChange8bit = 0xff;

            ConfigureReportingRequest rq2;
            rq2.dataType = deCONZ::Zcl8BitEnum;
            rq2.attributeId = 0x4000;        // Viewing Direction
            rq2.minInterval = 1;
            rq2.maxInterval = 43200;
            rq2.reportableChange8bit = 0xff;
            rq2.manufacturerCode = VENDOR_DANFOSS;

            return sendConfigureReportingRequest(bt, {rq}) || // Use OR because of manuf. specific attributes
                   sendConfigureReportingRequest(bt, {rq2});
        }
        else if (sensor && (sensor->modelId() == QLatin1String("SORB") ||               // Stelpro Orleans Fan
                            sensor->modelId() == QLatin1String("TH1300ZB") ||           // Sinope thermostat
                            sensor->modelId() == QLatin1String("PR412C") ||             // Owon thermostat
                            sensor->modelId().startsWith(QLatin1String("3157100")) ||   // Centralite pearl
                            sensor->modelId().startsWith(QLatin1String("STZB402"))))    // Stelpro baseboard thermostat
        {
            rq.dataType = deCONZ::Zcl8BitEnum;
            rq.attributeId = 0x0001;       // Keypad Lockout
            rq.minInterval = 1;
            rq.maxInterval = 43200;
            rq.reportableChange8bit = 0xff;

            return sendConfigureReportingRequest(bt, {rq});
        }
    }
    else if (bt.binding.clusterId == DIAGNOSTICS_CLUSTER_ID)
    {
        Sensor *sensor = dynamic_cast<Sensor *>(bt.restNode);

        if (sensor && (sensor->modelId() == QLatin1String("eTRV0100") || // Danfoss Ally
                       sensor->modelId() == QLatin1String("TRV001")))    // Hive TRV
        {
            rq.dataType = deCONZ::Zcl16BitBitMap;
            rq.attributeId = 0x4000;        // SW error code
            rq.minInterval = 1;
            rq.maxInterval = 43200;
            rq.reportableChange16bit = 0xffff;
            rq.manufacturerCode = VENDOR_DANFOSS;
            return sendConfigureReportingRequest(bt, {rq});
        }
    }
    else if (bt.binding.clusterId == FAN_CONTROL_CLUSTER_ID)
    {
        Sensor *sensor = dynamic_cast<Sensor *>(bt.restNode);

        if (sensor && (sensor->modelId() == QLatin1String("AC201") ||               // OWON AC201 Thermostat
                       sensor->modelId().startsWith(QLatin1String("3157100"))))     // Centralite pearl
        {
            rq.dataType = deCONZ::Zcl8BitEnum;
            rq.attributeId = 0x0000;        // Fan mode
            rq.minInterval = 1;
            rq.maxInterval = 600;
            rq.reportableChange8bit = 0xff;
            return sendConfigureReportingRequest(bt, {rq});
        }
    }
    else if (bt.binding.clusterId == RELATIVE_HUMIDITY_CLUSTER_ID)
    {
        Sensor *sensor = dynamic_cast<Sensor *>(bt.restNode);

        rq.dataType = deCONZ::Zcl16BitUint;
        rq.attributeId = 0x0000;       // measured value
        rq.minInterval = 10;
        rq.maxInterval = 300;
        rq.reportableChange16bit = 100; // resolution: 1%

        if (sensor && (sensor->modelId().startsWith(QLatin1String("AQSZB-1")) ||   // Develco air quality sensor
                       sensor->modelId().startsWith(QLatin1String("HMSZB-1"))))    // Develco temp/hum sensor
        {
            rq.minInterval = 60;
            rq.maxInterval = 600;
        }

        return sendConfigureReportingRequest(bt, {rq});
    }
    else if (bt.binding.clusterId == PRESSURE_MEASUREMENT_CLUSTER_ID)
    {
        rq.dataType = deCONZ::Zcl16BitUint;
        rq.attributeId = 0x0000; // measured value
        rq.minInterval = 10;
        rq.maxInterval = 300;
        rq.reportableChange16bit = 20;
        return sendConfigureReportingRequest(bt, {rq});
    }
    else if (bt.binding.clusterId == BINARY_INPUT_CLUSTER_ID)
    {
        rq.dataType = deCONZ::ZclBoolean;
        rq.attributeId = 0x0055; // present value
        rq.minInterval = 10;
        rq.maxInterval = 300;
        return sendConfigureReportingRequest(bt, {rq});
    }
    else if (bt.binding.clusterId == POWER_CONFIGURATION_CLUSTER_ID)
    {
        Sensor *sensor = dynamic_cast<Sensor *>(bt.restNode);

        // Thoses device use only Attribute 0x0000 for tension and 0x001 for frequency
        if ((sensor->modelId() == QLatin1String("SLP2")) ||
            (sensor->modelId() == QLatin1String("SLP2b")))
        {
            return false;
        }

        rq.dataType = deCONZ::Zcl8BitUint;
        rq.attributeId = 0x0021;   // battery percentage remaining
        if (sensor && (sensor->modelId().startsWith(QLatin1String("SML00")) || // Hue motion sensor
                       sensor->modelId().startsWith(QLatin1String("SPZB"))))   // Eurotronic Spirit
        {
            rq.minInterval = 7200;       // value used by Hue bridge
            rq.maxInterval = 7200;       // value used by Hue bridge
            rq.reportableChange8bit = 0; // value used by Hue bridge
        }
        else if (sensor && sensor->modelId().startsWith(QLatin1String("RWL02"))) // Hue dimmer switch
        {
            rq.minInterval = 300;        // value used by Hue bridge
            rq.maxInterval = 300;        // value used by Hue bridge
            rq.reportableChange8bit = 0; // value used by Hue bridge
        }
        else if (sensor && (sensor->modelId().startsWith(QLatin1String("ROM00")) || // Hue smart button
                            sensor->modelId().startsWith(QLatin1String("RDM00")))) // Hue wall switch module
        {
            rq.minInterval = 900;        // value used by Hue bridge
            rq.maxInterval = 900;        // value used by Hue bridge
            rq.reportableChange8bit = 2; // value used by Hue bridge
        }
        else if (sensor && sensor->modelId().startsWith(QLatin1String("Z3-1BRL"))) // Lutron Aurora Friends-of-Hue dimmer switch
        {
            rq.minInterval = 900;        // value used by Hue bridge
            rq.maxInterval = 900;        // value used by Hue bridge
            rq.reportableChange8bit = 4; // value used by Hue bridge
        }
        else if (sensor && (sensor->modelId() == QLatin1String("eTRV0100") || // Danfoss Ally
                            sensor->modelId() == QLatin1String("TRV001") ||   // Hive TRV
                            sensor->modelId() == QLatin1String("0x8020") ||   // Danfoss RT24V Display thermostat
                            sensor->modelId() == QLatin1String("0x8021") ||   // Danfoss RT24V Display thermostat with floor sensor
                            sensor->modelId() == QLatin1String("0x8030") ||   // Danfoss RTbattery Display thermostat
                            sensor->modelId() == QLatin1String("0x8031") ||   // Danfoss RTbattery Display thermostat with infrared
                            sensor->modelId() == QLatin1String("0x8034") ||   // Danfoss RTbattery Dial thermostat
                            sensor->modelId() == QLatin1String("0x8035")))    // Danfoss RTbattery Dial thermostat with infrared
        {
            rq.minInterval = 3600;         // Vendor defaults
            rq.maxInterval = 43200;        // Vendor defaults
            rq.reportableChange8bit = 2;   // Vendor defaults
        }
        else if (sensor && (sensor->modelId().startsWith(QLatin1String("ED-1001")) || // EcoDim switches
                            sensor->modelId().startsWith(QLatin1String("45127")) ||   // Namron switches
                            sensor->modelId().startsWith(QLatin1String("FNB56-")) ||  // Feibit devices
                            sensor->modelId().startsWith(QLatin1String("FB56-"))))    // Feibit devices
        {
            rq.minInterval = 3600;
            rq.maxInterval = 43200;
            rq.reportableChange8bit = 1;
        }
        else if (sensor && (sensor->modelId() == QLatin1String("HG06323") || // LIDL
                            sensor->modelId() == QLatin1String("lumi.sensor_magnet.agl02") || // Xiaomi Aqara T1 open/close sensor MCCGQ12LM
                            sensor->modelId() == QLatin1String("lumi.flood.agl02")))          // Xiaomi Aqara T1 water leak sensor SJCGQ12LM
        {
            rq.minInterval = 7200;
            rq.maxInterval = 7200;
            rq.reportableChange8bit = 1;
        }
        else if (sensor && (sensor->manufacturer().startsWith(QLatin1String("Climax")) ||
                            sensor->modelId().startsWith(QLatin1String("902010/23"))))
        {
            rq.attributeId = 0x0035; // battery alarm mask
            rq.dataType = deCONZ::Zcl8BitBitMap;
            rq.minInterval = 300;
            rq.maxInterval = 1800;
            rq.reportableChange8bit = 0xFF;
        }
        else if (sensor && (sensor->modelId() == QLatin1String("Motion Sensor-A") ||
                            sensor->modelId() == QLatin1String("tagv4") ||
                            sensor->modelId() == QLatin1String("motionv4") ||
                            sensor->modelId() == QLatin1String("moisturev4") ||
                            sensor->modelId() == QLatin1String("multiv4") ||
                            sensor->modelId() == QLatin1String("RFDL-ZB-MS") ||
                            sensor->modelId() == QLatin1String("SZ-DWS04") ||
                            sensor->modelId() == QLatin1String("Zen-01") ||
                            sensor->modelId() == QLatin1String("Bell") ||
                            sensor->modelId() == QLatin1String("ISW-ZPR1-WP13") ||
                            sensor->modelId() == QLatin1String("SLT2") ||
                            sensor->modelId() == QLatin1String("TS0202") || // Tuya sensor
                            sensor->modelId() == QLatin1String("3AFE14010402000D") || // Konke presence sensor
                            sensor->modelId() == QLatin1String("3AFE28010402000D") || // Konke presence sensor
                            sensor->modelId().startsWith(QLatin1String("GZ-PIR02")) ||          // Sercomm motion sensor
                            sensor->modelId().startsWith(QLatin1String("SZ-WTD02N_CAR")) ||     // Sercomm water sensor
                            sensor->modelId().startsWith(QLatin1String("3300")) ||          // Centralite contatc sensor
                            sensor->modelId().startsWith(QLatin1String("3315")) ||
                            sensor->modelId().startsWith(QLatin1String("3157100")) ||
                            sensor->modelId().startsWith(QLatin1String("4655BC0"))))
        {
            rq.attributeId = 0x0020;   // battery voltage
            rq.minInterval = 3600;
            rq.maxInterval = 3600;
            rq.reportableChange8bit = 0;
        }
        else if (sensor && (sensor->modelId().startsWith(QLatin1String("Lightify Switch Mini")) ||  // Osram 3 button remote
                            sensor->modelId().startsWith(QLatin1String("Switch 4x EU-LIGHTIFY")) || // Osram 4 button remote
                            sensor->modelId().startsWith(QLatin1String("Switch 4x-LIGHTIFY")) || // Osram 4 button remote
                            sensor->modelId().startsWith(QLatin1String("Switch-LIGHTIFY"))) ) // Osram 4 button remote
        {
            rq.attributeId = 0x0020;
            rq.minInterval = 21600;
            rq.maxInterval = 21600;
            rq.reportableChange8bit = 0;
        }
        else if (sensor && (sensor->modelId().startsWith(QLatin1String("AQSZB-1")) ||         // Develco air quality sensor
                            sensor->modelId().startsWith(QLatin1String("SMSZB-1")) ||         // Develco smoke sensor
                            sensor->modelId().startsWith(QLatin1String("HESZB-1")) ||         // Develco heat sensor
                            sensor->modelId().startsWith(QLatin1String("MOSZB-1")) ||         // Develco motion sensor
                            sensor->modelId().startsWith(QLatin1String("WISZB-1")) ||         // Develco window sensor
                            sensor->modelId().startsWith(QLatin1String("FLSZB-1")) ||         // Develco water leak sensor
                            sensor->modelId().startsWith(QLatin1String("SIRZB-1")) ||         // Develco siren
                            sensor->modelId().startsWith(QLatin1String("HMSZB-1")) ||         // Develco temp/hum sensor
                            sensor->modelId().startsWith(QLatin1String("ZHMS101")) ||         // Wattle (Develco) magnetic sensor
                            sensor->modelId().startsWith(QLatin1String("MotionSensor51AU")))) // Aurora (Develco) motion sensor
        {
            rq.attributeId = 0x0020;   // battery voltage
            rq.minInterval = 300;      // according to technical manual
            rq.maxInterval = 43200;    // according to technical manual
            rq.reportableChange8bit = 1;
        }
        else if (sensor && sensor->manufacturer() == QLatin1String("Samjin"))
        {
            // https://github.com/SmartThingsCommunity/SmartThingsPublic/blob/master/devicetypes/smartthings/smartsense-multi-sensor.src/smartsense-multi-sensor.groovy
            rq.minInterval = 30;
            rq.maxInterval = 21600;
            rq.reportableChange8bit = 10;
        }
        else
        {
            rq.minInterval = 300;
            rq.maxInterval = 60 * 45;
            rq.reportableChange8bit = 1;
        }

        // add values if not already present
        deCONZ::NumericUnion dummy;
        dummy.u64 = 0;
        if (bt.restNode->getZclValue(POWER_CONFIGURATION_CLUSTER_ID, rq.attributeId, bt.binding.srcEndpoint).attributeId != rq.attributeId)
        {
            bt.restNode->setZclValue(NodeValue::UpdateInvalid, bt.binding.srcEndpoint, POWER_CONFIGURATION_CLUSTER_ID, rq.attributeId, dummy);
        }

        NodeValue &val = bt.restNode->getZclValue(POWER_CONFIGURATION_CLUSTER_ID, rq.attributeId, bt.binding.srcEndpoint);

        if (val.timestampLastReport.isValid() && (val.timestampLastReport.secsTo(now) < val.maxInterval * 1.5))
        {
            return false;
        }

        return sendConfigureReportingRequest(bt, {rq});
    }
    else if (bt.binding.clusterId == ONOFF_CLUSTER_ID)
    {
        rq.dataType = deCONZ::ZclBoolean;
        rq.attributeId = 0x0000; // on/off

        if (existDevicesWithVendorCodeForMacPrefix(bt.restNode->address(), VENDOR_DDEL))
        {
            rq.minInterval = 5;
            rq.maxInterval = 180;
        }
        else if (existDevicesWithVendorCodeForMacPrefix(bt.restNode->address(), VENDOR_XAL) ||
                 bt.restNode->node()->nodeDescriptor().manufacturerCode() == VENDOR_XAL)
        {
            rq.minInterval = 5;
            rq.maxInterval = 3600;
        }
        else if (manufacturerCode == VENDOR_IKEA)
        {
            // IKEA gateway uses min = 0, max = 0
            // Instead here we use relaxed settings to not stress the network and device.
            rq.minInterval = 1;
            rq.maxInterval = 1800;
        }
        else // default configuration
        {
            rq.minInterval = 1;
            rq.maxInterval = 300;
        }
        return sendConfigureReportingRequest(bt, {rq});
    }
    else if (bt.binding.clusterId == METERING_CLUSTER_ID)
    {
        Sensor *sensor = dynamic_cast<Sensor *>(bt.restNode);

        rq.dataType = deCONZ::Zcl48BitUint;
        rq.attributeId = 0x0000; // Curent Summation Delivered
        rq.minInterval = 1;
        rq.maxInterval = 300;
        if (sensor && (sensor->modelId() == QLatin1String("SmartPlug") ||      // Heiman
                       sensor->modelId() == QLatin1String("SKHMP30-I1") ||     // GS smart plug
                       sensor->modelId().startsWith(QLatin1String("E13-")) ||  // Sengled PAR38 Bulbs
                       sensor->modelId() == QLatin1String("Connected socket outlet"))) // Niko smart socket
        {
            rq.reportableChange48bit = 10; // 0.001 kWh (1 Wh)
        }
        else if (sensor && (sensor->modelId() == QLatin1String("SZ-ESW01-AU"))) // Sercomm / Telstra smart plug
        {
            rq.reportableChange48bit = 1000; // 0.001 kWh (1 Wh)
        }
        else if (sensor && (sensor->modelId().startsWith(QLatin1String("ROB_200")) ||            // ROBB Smarrt micro dimmer
                            sensor->modelId().startsWith(QLatin1String("Micro Smart Dimmer")) || // Sunricher Micro Smart Dimmer
                            sensor->modelId().startsWith(QLatin1String("SPW35Z"))))              // RT-RK OBLO SPW35ZD0 smart plug
        {
            rq.reportableChange48bit = 3600; // 0.001 kWh (1 Wh)
        }
        else
        {
            rq.reportableChange48bit = 1; // 0.001 kWh (1 Wh)
        }

        ConfigureReportingRequest rq2;
        rq2.dataType = deCONZ::Zcl24BitInt;
        rq2.attributeId = 0x0400; // Instantaneous Demand
        rq2.minInterval = 1;
        rq2.maxInterval = 300;
        if (sensor && (sensor->modelId() == QLatin1String("SmartPlug") || // Heiman
                       sensor->modelId() == QLatin1String("902010/25") || // Bitron
                       sensor->modelId() == QLatin1String("SKHMP30-I1") || // GS smart plug
                       sensor->modelId() == QLatin1String("160-01")))     // Plugwise smart plug
        {
            rq2.reportableChange24bit = 10; // 1 W
        }
        else if (sensor && (sensor->modelId() == QLatin1String("SZ-ESW01-AU"))) // Sercomm / Telstra smart plug
        {
            rq2.reportableChange24bit = 1000; // 1 W
        }
        else
        {
            rq2.reportableChange24bit = 1; // 1 W
        }

        return sendConfigureReportingRequest(bt, {rq, rq2});
    }
    else if (bt.binding.clusterId == ELECTRICAL_MEASUREMENT_CLUSTER_ID)
    {
        Sensor *sensor = dynamic_cast<Sensor *>(bt.restNode);

        rq.dataType = deCONZ::Zcl16BitInt;
        rq.attributeId = 0x050B; // Active power
        rq.minInterval = 1;
        rq.maxInterval = 300;
        if (sensor && (sensor->modelId() == QLatin1String("SmartPlug") ||   // Heiman
                       sensor->modelId() == QLatin1String("SKHMP30-I1") ||  // GS smart plug
                       sensor->modelId() == QLatin1String("SZ-ESW01-AU") || // Sercomm / Telstra smart plug
                       sensor->modelId() == QLatin1String("Connected socket outlet") || // Niko smart socket
                       sensor->modelId().startsWith(QLatin1String("ROB_200")) || // ROBB Smarrt micro dimmer
                       sensor->modelId().startsWith(QLatin1String("Micro Smart Dimmer")) || // Sunricher Micro Smart Dimmer
                       sensor->modelId().startsWith(QLatin1String("lumi.plug.maeu")) || // Xiaomi Aqara ZB3.0 smart plug
                       sensor->modelId().startsWith(QLatin1String("lumi.switch.b1naus01")))) // Xiaomi ZB3.0 Smart Wall Switch
        {
            rq.reportableChange16bit = 10; // 1 W
        }
        else
        {
            rq.reportableChange16bit = 1; // 1 W
        }

        ConfigureReportingRequest rq2;
        rq2.dataType = deCONZ::Zcl16BitUint;
        rq2.attributeId = 0x0505; // RMS Voltage
        rq2.minInterval = 1;
        rq2.maxInterval = 300;
        if (sensor && (sensor->modelId() == QLatin1String("SmartPlug") ||       // Heiman
                       sensor->modelId() == QLatin1String("PoP") ||       // Apex Smart Plug
                       sensor->modelId() == QLatin1String("SKHMP30-I1") ||      // GS smart plug
                       sensor->modelId() == QLatin1String("SMRZB-1") || // Develco smart cable
                       sensor->modelId().startsWith(QLatin1String("SPLZB-1")))) // Develco smart plug
        {
            rq2.reportableChange16bit = 100; // 1 V
        }
        else if (sensor && sensor->modelId() == QLatin1String("SZ-ESW01-AU")) // Sercomm / Telstra smart plug
        {
            rq2.reportableChange16bit = 125; // 1 V
        }
        else if (sensor && (sensor->modelId().startsWith(QLatin1String("ROB_200")) || // ROBB Smarrt micro dimmer
                            sensor->modelId().startsWith(QLatin1String("Micro Smart Dimmer")) || // Sunricher Micro Smart Dimmer
                            sensor->modelId() == QLatin1String("Connected socket outlet") || // Niko smart socket
                            sensor->modelId().startsWith(QLatin1String("TH112")))) // Sinope Thermostats
        {
            rq2.reportableChange16bit = 10; // 1 V
        }
        else
        {
            rq2.reportableChange16bit = 1; // 1 V
        }

        ConfigureReportingRequest rq3;
        rq3.dataType = deCONZ::Zcl16BitUint;
        rq3.attributeId = 0x0508; // RMS Current
        rq3.minInterval = 1;
        rq3.maxInterval = 300;
        if (sensor && (sensor->modelId() == QLatin1String("SP 120") ||           // innr
                       sensor->modelId() == QLatin1String("PoP") ||           // Apex Smart Plug
                       sensor->modelId() == QLatin1String("DoubleSocket50AU") || // Aurora
                       sensor->modelId().startsWith(QLatin1String("SPLZB-1")) || // Develco smart plug
                       sensor->modelId() == QLatin1String("SZ-ESW01-AU") ||      // Sercomm / Telstra smart plug
                       sensor->modelId() == QLatin1String("Connected socket outlet") || // Niko smart socket
                       sensor->modelId() == QLatin1String("SMRZB-1") || // Develco smart cable
                       sensor->modelId() == QLatin1String("TS0121")))                   // Tuya / Blitzwolf
        {
            rq3.reportableChange16bit = 100; // 0.1 A
        }
        else if (sensor && (sensor->modelId() == QLatin1String("SmartPlug") ||        // Heiman
                            sensor->modelId().startsWith(QLatin1String("EMIZB-1")) || // Develco EMI
                            sensor->modelId() == QLatin1String("SKHMP30-I1") ||       // GS smart plug
                            sensor->modelId().startsWith(QLatin1String("SPW35Z")) ||  // RT-RK OBLO SPW35ZD0 smart plug
                            sensor->modelId() == QLatin1String("TH1300ZB")))          // Sinope thermostat
        {
            rq3.reportableChange16bit = 10; // 0.1 A
        }
        else
        {
            rq3.reportableChange16bit = 1; // 0.1 A
        }

        if (sensor && sensor->modelId() == QLatin1String("TH1300ZB"))
        {
            ConfigureReportingRequest rq4;
            rq4.dataType = deCONZ::Zcl16BitUint;
            rq4.attributeId = 0x050f; // Apparent power
            rq4.minInterval = 1;
            rq4.maxInterval = 300;
            rq4.reportableChange16bit = 100; // 0.1 W

            return sendConfigureReportingRequest(bt, {rq2, rq3, rq4});
        }

        return sendConfigureReportingRequest(bt, {rq, rq2, rq3});
    }
    else if (bt.binding.clusterId == LEVEL_CLUSTER_ID)
    {
        rq.dataType = deCONZ::Zcl8BitUint;
        rq.attributeId = 0x0000; // current level

        if (existDevicesWithVendorCodeForMacPrefix(bt.restNode->address(), VENDOR_DDEL))
        {
            rq.minInterval = 5;
            rq.maxInterval = 180;
            rq.reportableChange8bit = 5;
        }
        else if (manufacturerCode ==  VENDOR_IKEA)
        {
            // IKEA gateway uses min = 1, max = 0, change = 0
            // Instead here we use relaxed settings to not stress the network and device.
            rq.minInterval = 5;
            rq.maxInterval = 1800;
            rq.reportableChange8bit = 1;
        }
        else // default configuration
        {
            rq.minInterval = 1;
            rq.maxInterval = 300;
            rq.reportableChange8bit = 1;
        }
        return sendConfigureReportingRequest(bt, {rq});
    }
    else if (bt.binding.clusterId == WINDOW_COVERING_CLUSTER_ID)
    {
        rq.dataType = deCONZ::Zcl8BitUint;
        rq.attributeId = 0x0008; // Current Position Lift Percentage
        rq.minInterval = 1;
        rq.maxInterval = 300;
        rq.reportableChange8bit = 1;

        return sendConfigureReportingRequest(bt, {rq});
    }
    else if (bt.binding.clusterId == DOOR_LOCK_CLUSTER_ID)
    {
        rq.dataType = deCONZ::Zcl8BitEnum;;
        rq.attributeId = 0x0000; // Current Lock Position
        rq.minInterval = 1;
        rq.maxInterval = 300;
        //rq.reportableChange8bit = 1;

        return sendConfigureReportingRequest(bt, {rq});
    }
    else if (bt.binding.clusterId == FAN_CONTROL_CLUSTER_ID)
    {
        rq.dataType = deCONZ::Zcl8BitEnum;
        rq.attributeId = 0x0000; // fan speed
        rq.minInterval = 1;
        rq.maxInterval = 300;

        return sendConfigureReportingRequest(bt, {rq});
    }
    else if (bt.binding.clusterId == COLOR_CLUSTER_ID)
    {
        rq.dataType = deCONZ::Zcl16BitUint;
        rq.attributeId = 0x0007; // color temperature
        rq.minInterval = 1;
        rq.maxInterval = 300;
        rq.reportableChange16bit = 1;

        ConfigureReportingRequest rq2;
        rq2.dataType = deCONZ::Zcl16BitUint;
        rq2.attributeId = 0x0003; // colorX
        rq2.minInterval = 1;
        rq2.maxInterval = 300;
        rq2.reportableChange16bit = 10;

        ConfigureReportingRequest rq3;
        rq3.dataType = deCONZ::Zcl16BitUint;
        rq3.attributeId = 0x0004; // colorY
        rq3.minInterval = 1;
        rq3.maxInterval = 300;
        rq3.reportableChange16bit = 10;

        ConfigureReportingRequest rq4;
        rq4.dataType = deCONZ::Zcl8BitEnum;
        rq4.attributeId = 0x0008; // color mode
        rq4.minInterval = 1;
        rq4.maxInterval = 300;

        if (manufacturerCode == VENDOR_IKEA)
        {
            // IKEA gateway uses all zero values for min, max and change, which results in very rapid reports.
            // Instead here we use relaxed settings to not stress the network and device.
            rq.minInterval = 5;
            rq.maxInterval = 1800;
            rq.reportableChange16bit = 1;
            rq2.minInterval = 5;
            rq2.maxInterval = 1795;
            rq2.reportableChange16bit = 10;
            rq3.minInterval = 5;
            rq3.maxInterval = 1795;
            rq3.reportableChange16bit = 10;
            rq4.minInterval = 1;
            rq4.maxInterval = 1800;

//          TODO re activate. Don't disable for now until more testing is done.
//            const ResourceItem *cap = lightNode ? lightNode->item(RConfigColorCapabilities) : nullptr;

//            if (cap && (cap->toNumber() & 0x0008) == 0) // doesn't support xy --> color temperature light
//            {
//                rq2.minInterval = 0;
//                rq2.maxInterval = 0xffff; // disable reporting
//                rq3.minInterval = 0;
//                rq3.maxInterval = 0xffff; // disable reporting
//            }
        }

        return sendConfigureReportingRequest(bt, {rq, rq2, rq3, rq4});
    }
    else if (bt.binding.clusterId == SAMJIN_CLUSTER_ID)
    {
        Sensor *sensor = dynamic_cast<Sensor*>(bt.restNode);
        if (!sensor)
        {
            return false;
        }

        // based on https://github.com/SmartThingsCommunity/SmartThingsPublic/blob/master/devicetypes/smartthings/smartsense-multi-sensor.src/smartsense-multi-sensor.groovy
        if (sensor->type() == QLatin1String("ZHAVibration"))
        {
            const quint16 manufacturerCode = sensor->manufacturer() == QLatin1String("Samjin") ? VENDOR_SAMJIN
                : sensor->manufacturer() == QLatin1String("SmartThings") ? VENDOR_PHYSICAL : VENDOR_CENTRALITE;
            const quint16 minInterval = manufacturerCode == VENDOR_SAMJIN ? 0 : 1;

            rq.dataType = deCONZ::Zcl8BitBitMap;
            rq.attributeId = 0x0010; // active
            rq.minInterval = manufacturerCode == VENDOR_SAMJIN ? 0 : 10;
            rq.maxInterval = 3600;
            rq.reportableChange8bit = 0xFF;
            rq.manufacturerCode = manufacturerCode;

            ConfigureReportingRequest rq1;
            rq1.dataType = deCONZ::Zcl16BitInt;
            rq1.attributeId = 0x0012; // acceleration x
            rq1.minInterval = minInterval;
            rq1.maxInterval = 3600;
            rq1.reportableChange16bit = 1;
            rq1.manufacturerCode = manufacturerCode;

            ConfigureReportingRequest rq2;
            rq2.dataType = deCONZ::Zcl16BitInt;
            rq2.attributeId = 0x0013; // acceleration y
            rq2.minInterval = minInterval;
            rq2.maxInterval = 3600;
            rq2.reportableChange16bit = 1;
            rq2.manufacturerCode = manufacturerCode;

            ConfigureReportingRequest rq3;
            rq3.dataType = deCONZ::Zcl16BitInt;
            rq3.attributeId = 0x0014; // acceleration z
            rq3.minInterval = minInterval;
            rq3.maxInterval = 3600;
            rq3.reportableChange16bit = 1;
            rq3.manufacturerCode = manufacturerCode;

            return sendConfigureReportingRequest(bt, {rq, rq1, rq2, rq3});
        }
    }
    else if (bt.binding.clusterId == BASIC_CLUSTER_ID && manufacturerCode == VENDOR_IKEA && lightNode)
    {
        deCONZ::NumericUnion dummy;
        dummy.u64 = 0;
        // 'sw build id' value if not already present
        if (bt.restNode->getZclValue(BASIC_CLUSTER_ID, 0x4000, bt.binding.srcEndpoint).attributeId != 0x4000)
        {
            bt.restNode->setZclValue(NodeValue::UpdateInvalid, bt.binding.srcEndpoint, BASIC_CLUSTER_ID, 0x4000, dummy);
        }

        NodeValue &val = bt.restNode->getZclValue(BASIC_CLUSTER_ID, 0x4000, bt.binding.srcEndpoint);

        if (val.timestampLastReport.isValid() && (val.timestampLastReport.secsTo(now) > val.maxInterval * 1.5))
        {
            return false; // reporting this attribute might be already disabled
        }

        // already configured? wait for report ...
        if (val.timestampLastConfigured.isValid() && (val.timestampLastConfigured.secsTo(now) < val.maxInterval * 1.5))
        {
            return false;
        }

        rq.dataType = deCONZ::ZclCharacterString;
        rq.attributeId = 0x4000; // sw build id
        rq.minInterval = 0;   // value used by IKEA gateway
        rq.maxInterval = 0xffff; // disable reporting to prevent group casts

        return sendConfigureReportingRequest(bt, {rq});
    }
    else if (bt.binding.clusterId == BASIC_CLUSTER_ID && manufacturerCode == VENDOR_MUELLER && lightNode)
    {
        rq.dataType = deCONZ::Zcl8BitUint;
        rq.attributeId = 0x4005; // Mueller special scene
        rq.minInterval = 1;
        rq.maxInterval = 300;
        rq.reportableChange8bit = 1;
        rq.manufacturerCode = VENDOR_MUELLER;

        return sendConfigureReportingRequest(bt, {rq});
    }
    else if (bt.binding.clusterId == BASIC_CLUSTER_ID) {
        Sensor *sensor = dynamic_cast<Sensor*>(bt.restNode);
        if (!sensor)
        {
            return false;
        }

        if (sensor->modelId().startsWith(QLatin1String("RDM00"))) // Hue wall switch module
        {
            deCONZ::NumericUnion dummy;
            dummy.u64 = 0;
            // add device mode value if not already present
            if (bt.restNode->getZclValue(BASIC_CLUSTER_ID, 0x0034, bt.binding.srcEndpoint).attributeId != 0x0034)
            {
                bt.restNode->setZclValue(NodeValue::UpdateInvalid, bt.binding.srcEndpoint, BASIC_CLUSTER_ID, 0x0034, dummy);
            }

            NodeValue &val = bt.restNode->getZclValue(BASIC_CLUSTER_ID, 0x0034, bt.binding.srcEndpoint);

            if (val.timestampLastReport.isValid() && (val.timestampLastReport.secsTo(now) < val.maxInterval * 1.5))
            {
                return false;
            }

            // already configured? wait for report ...
            if (val.timestampLastConfigured.isValid() && (val.timestampLastConfigured.secsTo(now) < val.maxInterval * 1.5))
            {
                return false;
            }

            rq.dataType = deCONZ::Zcl8BitEnum;
            rq.attributeId = 0x0034; // Device Mode
            rq.minInterval = 0;   // value used by Hue bridge
            rq.maxInterval = 7200;   // value used by Hue bridge
            rq.manufacturerCode = VENDOR_PHILIPS;

            return sendConfigureReportingRequest(bt, {rq});
        }
        else if (sensor->modelId().startsWith(QLatin1String("SML00")) && // Hue motion sensor
                 sensor->type() == QLatin1String("ZHAPresence"))
        {
            deCONZ::NumericUnion dummy;
            dummy.u64 = 0;
            // add usertest value if not already present
            if (bt.restNode->getZclValue(BASIC_CLUSTER_ID, 0x0032, bt.binding.srcEndpoint).attributeId != 0x0032)
            {
                bt.restNode->setZclValue(NodeValue::UpdateInvalid, bt.binding.srcEndpoint, BASIC_CLUSTER_ID, 0x0032, dummy);
            }
            // ledindication value if not already present
            if (bt.restNode->getZclValue(BASIC_CLUSTER_ID, 0x0033, bt.binding.srcEndpoint).attributeId != 0x0033)
            {
                bt.restNode->setZclValue(NodeValue::UpdateInvalid, bt.binding.srcEndpoint, BASIC_CLUSTER_ID, 0x0033, dummy);
            }

            NodeValue &val = bt.restNode->getZclValue(BASIC_CLUSTER_ID, 0x0032, bt.binding.srcEndpoint);

            if (val.timestampLastReport.isValid() && (val.timestampLastReport.secsTo(now) < val.maxInterval * 1.5))
            {
                return false;
            }

            // already configured? wait for report ...
            if (val.timestampLastConfigured.isValid() && (val.timestampLastConfigured.secsTo(now) < val.maxInterval * 1.5))
            {
                return false;
            }

            rq.dataType = deCONZ::ZclBoolean;
            rq.attributeId = 0x0032; // usertest
            rq.minInterval = 5;   // value used by Hue bridge
            rq.maxInterval = 7200;   // value used by Hue bridge
            rq.manufacturerCode = VENDOR_PHILIPS;

            ConfigureReportingRequest rq2;
            rq2 = ConfigureReportingRequest();
            rq2.dataType = deCONZ::ZclBoolean;
            rq2.attributeId = 0x0033; // ledindication
            rq2.minInterval = 5; // value used by Hue bridge
            rq2.maxInterval = 7200; // value used by Hue bridge
            rq2.manufacturerCode = VENDOR_PHILIPS;

            return sendConfigureReportingRequest(bt, {rq, rq2});
        }
        else
        {
            return false;
        }
    }
    else if (bt.binding.clusterId == VENDOR_CLUSTER_ID)
    {
        Sensor *sensor = dynamic_cast<Sensor *>(bt.restNode);

        if (sensor && (sensor->modelId().startsWith(QLatin1String("RWL02")) || // Hue dimmer switch
                       sensor->modelId().startsWith(QLatin1String("ROM00")) || // Hue smart button
                       sensor->modelId().startsWith(QLatin1String("RDM00")) || // Hue wall switch module
                       sensor->modelId().startsWith(QLatin1String("Z3-1BRL")))) // Lutron Aurora Friends-of-Hue dimmer switch
        {
            deCONZ::NumericUnion val;
            val.u64 = 0;

            // mark button event binding as resolved
            sensor->setZclValue(NodeValue::UpdateByZclReport, bt.binding.srcEndpoint, VENDOR_CLUSTER_ID, 0x0000, val);
            NodeValue &val2 = bt.restNode->getZclValue(VENDOR_CLUSTER_ID, 0x0000, bt.binding.srcEndpoint);
            if (val2.maxInterval == 0)
            {
                val2.maxInterval = 60 * 60 * 8; // prevent further check for 8 hours
            }
        }
        else if (sensor && sensor->modelId() == QLatin1String("de_spect")) // dresden elektronik spectral sensor
        {
            rq.dataType = deCONZ::Zcl8BitUint;
            rq.attributeId = 0x0000; // sensor enabled
            rq.minInterval = 1;
            rq.maxInterval = 120;
            rq.reportableChange8bit = 1;

            ConfigureReportingRequest rq2;
            rq2 = ConfigureReportingRequest();
            rq2.dataType = deCONZ::Zcl16BitUint;
            rq2.attributeId = 0x0001; // spectral x
            rq2.minInterval = 1;
            rq2.maxInterval = 300;
            rq2.reportableChange16bit = 200;

            ConfigureReportingRequest rq3;
            rq3 = ConfigureReportingRequest();
            rq3.dataType = deCONZ::Zcl16BitUint;
            rq3.attributeId = 0x0002; // spectral x
            rq3.minInterval = 1;
            rq3.maxInterval = 300;
            rq3.reportableChange16bit = 200;

            ConfigureReportingRequest rq4;
            rq4 = ConfigureReportingRequest();
            rq4.dataType = deCONZ::Zcl16BitUint;
            rq4.attributeId = 0x0003; // spectral x
            rq4.minInterval = 1;
            rq4.maxInterval = 300;
            rq4.reportableChange16bit = 200;

            return sendConfigureReportingRequest(bt, {rq, rq2, rq3, rq4});
        }
    }
    else if (bt.binding.clusterId == DEVELCO_AIR_QUALITY_CLUSTER_ID)
    {
        Sensor *sensor = dynamic_cast<Sensor *>(bt.restNode);

        if (sensor && sensor->modelId() == QLatin1String("AQSZB-110")) // Develco air quality sensor
        {
            rq.dataType = deCONZ::Zcl16BitUint;
            rq.attributeId = 0x0000;       // Measured value
            rq.minInterval = 60;
            rq.maxInterval = 600;
            rq.reportableChange16bit = 10; // According to technical manual

            return sendConfigureReportingRequest(bt, {rq});
        }
    }
    return false;
}

/*! Creates binding for attribute reporting to gateway node. */
void DeRestPluginPrivate::checkLightBindingsForAttributeReporting(LightNode *lightNode)
{
    if (!apsCtrl || !lightNode || !lightNode->address().hasExt())
    {
        return;
    }

    // prevent binding action if otau was busy recently
    if (otauLastBusyTimeDelta() < OTA_LOW_PRIORITY_TIME)
    {
        if (lightNode->modelId().startsWith(QLatin1String("FLS-")))
        {
            DBG_Printf(DBG_INFO, "don't check binding for attribute reporting of %s (otau busy)\n", qPrintable(lightNode->name()));
            return;
        }
    }

    BindingTask::Action action = BindingTask::ActionUnbind;

    // whitelist
    if (gwReportingEnabled)
    {
        action = BindingTask::ActionBind;
        if (lightNode->modelId().startsWith(QLatin1String("FLS-NB")))
        {
        }
        else if (lightNode->manufacturer() == QLatin1String("OSRAM"))
        {
        }
        else if (lightNode->manufacturer() == QLatin1String("LEDVANCE"))
        {
        }
        else if (lightNode->manufacturerCode() == VENDOR_JASCO)
        {
        }
        else if (lightNode->manufacturerCode() == VENDOR_UBISYS)
        {
        }
        // Danalock support
        else if (lightNode->manufacturerCode() == VENDOR_DANALOCK)
        {
            DBG_Printf(DBG_INFO, "Binding DanaLock\n");
        }
        // Schlage support
        else if (lightNode->manufacturerCode() == VENDOR_SCHLAGE)
        {
            DBG_Printf(DBG_INFO, "Binding Schlage\n");
        }
        else if (lightNode->manufacturerCode() == VENDOR_IKEA)
        {
        }
        else if (lightNode->manufacturerCode() == VENDOR_EMBER)
        {
        }
        else if (lightNode->manufacturerCode() == VENDOR_LGE)
        {
        }
        else if (lightNode->manufacturerCode() == VENDOR_MUELLER)
        {
        }
        else if (lightNode->manufacturerCode() == VENDOR_KEEN_HOME)
        {
        }
        else if (lightNode->manufacturerCode() == VENDOR_SUNRICHER)
        {
        }
        else if (lightNode->manufacturerCode() == VENDOR_XAL)
        {
        }
        else if (lightNode->manufacturerCode() == VENDOR_SINOPE)
        {
        }
        else if (lightNode->manufacturerCode() == VENDOR_OWON)
        {
        }
        else if (lightNode->manufacturerCode() == VENDOR_XIAOMI)
        {
        }
        else if (lightNode->manufacturerCode() == VENDOR_STELPRO)
        {
        }
        else if (lightNode->manufacturerCode() == VENDOR_OWON)
        {
        }
        else if (lightNode->manufacturerCode() == VENDOR_DATEK)
        {
        }
        else if (lightNode->modelId().startsWith(QLatin1String("SP ")))
        {
        }
        else if (lightNode->manufacturer().startsWith(QLatin1String("Climax")))
        {
        }
        else if (lightNode->manufacturer().startsWith(QLatin1String("Bitron")))
        {
        }
        else if (lightNode->modelId() == QLatin1String("NL08-0800")) // Nanoleaf Ivy
        {
        }
        else if (lightNode->modelId().startsWith(QLatin1String("ICZB-"))) // iCasa Dimmer and Switch
        {
        }
        else if (lightNode->manufacturer().startsWith(QLatin1String("Develco"))) // Develco devices
        {
        }
        else if (lightNode->modelId().startsWith(QLatin1String("RICI01"))) // LifeControl smart plug
        {
        }
        else if (lightNode->modelId() == QLatin1String("SPLZB-131"))
        {
        }
        else if (lightNode->manufacturer() == QLatin1String("Computime")) //Hive
        {
        }
        else if (lightNode->manufacturer() == QString("欧瑞博") || lightNode->manufacturer() == QLatin1String("ORVIBO"))
        {
        }
        else if (lightNode->manufacturerCode() == VENDOR_LEGRAND) // Legrand switch and plug
        {
        }
        else if (lightNode->manufacturerCode() == VENDOR_NETVOX) // Netvox smart plug
        {
        }
        else if (lightNode->manufacturer() == QLatin1String("ptvo.info"))
        {
        }
        else if (lightNode->manufacturer() == QLatin1String("DIYRUZ"))
        {
        }
        else if (lightNode->manufacturer() == QLatin1String("Immax"))
        {
        }
        else if (lightNode->manufacturer().startsWith(QLatin1String("EcoDim")))
        {
        }
        else if (lightNode->manufacturer().startsWith(QLatin1String("ROBB smarrt")))
        {
        }
        else if (lightNode->manufacturer().startsWith(QLatin1String("Feibit")))
        {
        }
        else if (lightNode->manufacturer() == QLatin1String("sengled"))
        {
        }
        else if (lightNode->manufacturer() == QLatin1String("LDS"))
        {
        }
        else if (lightNode->manufacturer() == QLatin1String("Vimar"))
        {
        }
        else if (lightNode->manufacturer() == QLatin1String("Sercomm Corp."))
        {
        }
        else if (lightNode->manufacturer() == QLatin1String("Kwikset"))
        {
        }
        else if (lightNode->manufacturerCode() == VENDOR_YALE)
        {
        }
        else if (lightNode->manufacturer() == QLatin1String("NIKO NV"))
        {
        }
        else if (lightNode->manufacturerCode() == VENDOR_AXIS || lightNode->manufacturerCode() == VENDOR_MMB) // Axis shade
        {
        }
        else if (lightNode->manufacturer() == QLatin1String("Sunricher"))
        {
        }
        else
        {
            return;
        }
    }
    else
    {
        return;
    }

    QList<deCONZ::ZclCluster>::const_iterator i = lightNode->haEndpoint().inClusters().begin();
    QList<deCONZ::ZclCluster>::const_iterator end = lightNode->haEndpoint().inClusters().end();

    int tasksAdded = 0;
    QDateTime now = QDateTime::currentDateTime();

    for (; i != end; ++i)
    {
        switch (i->id())
        {
        case BASIC_CLUSTER_ID:
        case ONOFF_CLUSTER_ID:
        case LEVEL_CLUSTER_ID:
        case COLOR_CLUSTER_ID:
        case WINDOW_COVERING_CLUSTER_ID:
        // Danalock support
        case DOOR_LOCK_CLUSTER_ID:
        case IAS_ZONE_CLUSTER_ID:
        case FAN_CONTROL_CLUSTER_ID:
        {
            bool bindingExists = false;
            for (const NodeValue &val : lightNode->zclValues())
            {
                if (val.clusterId != i->id())
                {
                    continue;
                }

                quint16 maxInterval = val.maxInterval > 0 && val.maxInterval < 65535 ? val.maxInterval : (10 * 60);

                if (val.timestampLastReport.isValid() && val.timestampLastReport.secsTo(now) < (maxInterval * 1.2))
                {
                    bindingExists = true;
                    break;
                }

                if (val.timestampLastConfigured.isValid())
                {
                    bindingExists = true;
                    break;
                }
            }

            // only IKEA lights should report basic cluster attributes
            if (lightNode->manufacturerCode() != VENDOR_IKEA && i->id() == BASIC_CLUSTER_ID)
            {
                continue;
            }

            BindingTask bt;
            if (existDevicesWithVendorCodeForMacPrefix(lightNode->address(), VENDOR_DDEL))
            {
                bt.state = BindingTask::StateCheck;
            }
            else
            {
                bt.state = BindingTask::StateIdle;
            }
            bt.action = action;
            bt.restNode = lightNode;
            Binding &bnd = bt.binding;
            bnd.srcAddress = lightNode->address().ext();
            bnd.dstAddrMode = deCONZ::ApsExtAddress;
            bnd.srcEndpoint = lightNode->haEndpoint().endpoint();
            bnd.clusterId = i->id();
            bnd.dstAddress.ext = apsCtrl->getParameter(deCONZ::ParamMacAddress);
            bnd.dstEndpoint = endpoint();

            if (bnd.dstEndpoint > 0) // valid gateway endpoint?
            {
                if (bindingExists)
                {
                    DBG_Printf(DBG_INFO, "binding for cluster 0x%04X of 0x%016llX exists (verified by reporting)\n", i->id(), lightNode->address().ext());
                    sendConfigureReportingRequest(bt);
                }
                else
                {
                    DBG_Printf(DBG_INFO_L2, "create binding for attribute reporting of cluster 0x%04X\n", i->id());
                    queueBindingTask(bt);
                    tasksAdded++;
                }
            }
        }
            break;

        default:
            break;
        }
    }

    if (tasksAdded == 0)
    {
        return;
    }

    if (existDevicesWithVendorCodeForMacPrefix(lightNode->address(), VENDOR_DDEL) || lightNode->manufacturerCode() == VENDOR_XAL)
    {
        lightNode->enableRead(READ_BINDING_TABLE);
        lightNode->setNextReadTime(READ_BINDING_TABLE, queryTime);
        queryTime = queryTime.addSecs(5);
        Q_Q(DeRestPlugin);
        q->startZclAttributeTimer(1000);
    }

    if (!bindingTimer->isActive())
    {
        bindingTimer->start();
    }
}


/*! Creates binding for attribute reporting to gateway node.
    \return true - when a binding request got queued.
 */
bool DeRestPluginPrivate::checkSensorBindingsForAttributeReporting(Sensor *sensor)
{
    if (!apsCtrl || !sensor || !sensor->address().hasExt() || !sensor->node() || !sensor->toBool(RConfigReachable))
    {
        return false;
    }

    if (searchSensorsState != SearchSensorsActive &&
        idleTotalCounter < (IDLE_READ_LIMIT + (60 * 15))) // wait for some input before fire bindings
    {
        return false;
    }

    if (sensor->node()->nodeDescriptor().isNull())
    {
        // Whitelist sensors which don't seem to have a valid node descriptor.
        // This is a workaround currently only required for Develco smoke sensor
        // and potentially Bosch motion sensor
        if (sensor->modelId().startsWith(QLatin1String("SMSZB-1")) ||     // Develco smoke sensor
            sensor->modelId().startsWith(QLatin1String("EMIZB-1")) ||     // Develco EMI Norwegian HAN
            sensor->modelId().startsWith(QLatin1String("ISW-ZPR1-WP13"))) // Bosch motion sensor
        {
        }
        else
        {
            return false;
        }
    }

    if (sensor->deletedState() != Sensor::StateNormal)
    {
        return false;
    }

    bool deviceSupported = false;
    // whitelist
        // Climax
    if (sensor->modelId().startsWith(QLatin1String("LM_")) ||
        sensor->modelId().startsWith(QLatin1String("LMHT_")) ||
        sensor->modelId().startsWith(QLatin1String("IR_")) ||
        sensor->modelId().startsWith(QLatin1String("DC_")) ||
        sensor->modelId().startsWith(QLatin1String("PSMD_")) ||
        sensor->modelId().startsWith(QLatin1String("PSMP5_")) ||
        sensor->modelId().startsWith(QLatin1String("PCM_")) ||
        // CentraLite
        sensor->modelId().startsWith(QLatin1String("Motion Sensor-A")) ||
        sensor->modelId().startsWith(QLatin1String("3300")) ||
        sensor->modelId().startsWith(QLatin1String("332")) ||
        sensor->modelId().startsWith(QLatin1String("3200-Sgb")) ||
        sensor->modelId() == QLatin1String("3200-de") ||
        sensor->modelId().startsWith(QLatin1String("3305-S")) ||
        sensor->modelId().startsWith(QLatin1String("3315")) ||
        sensor->modelId().startsWith(QLatin1String("3320-L")) ||
        sensor->modelId().startsWith(QLatin1String("3323")) ||
        sensor->modelId().startsWith(QLatin1String("3326-L")) ||
        sensor->modelId().startsWith(QLatin1String("3157100")) ||
        // dresden elektronik
        (sensor->manufacturer() == QLatin1String("dresden elektronik") && sensor->modelId() == QLatin1String("de_spect")) ||
        // GE
        (sensor->manufacturer() == QLatin1String("Jasco Products") && sensor->modelId() == QLatin1String("45856")) ||
        // NYCE
        sensor->modelId() == QLatin1String("3011") ||
        sensor->modelId() == QLatin1String("3014") ||
        sensor->modelId() == QLatin1String("3041") ||
        sensor->modelId() == QLatin1String("3043") ||
        // Philips
        sensor->modelId().startsWith(QLatin1String("SML00")) ||
        sensor->modelId().startsWith(QLatin1String("RWL02")) ||
        sensor->modelId().startsWith(QLatin1String("ROM00")) ||
        sensor->modelId().startsWith(QLatin1String("RDM00")) ||
        // Lutron Aurora Friends-of-Hue dimmer switch
        sensor->modelId().startsWith(QLatin1String("Z3-1BRL")) ||
        //Datek
        sensor->modelId().startsWith(QLatin1String("ID Lock 150")) ||
        // Yale
        sensor->modelId() == QLatin1String("YRD256 TSDB") ||
        sensor->modelId() == QLatin1String("YRD226 TSDB") ||
        sensor->modelId() == QLatin1String("YRD226/246 TSDB") ||
        sensor->modelId() == QLatin1String("YRD220/240 TSDB") ||
        sensor->modelId() == QLatin1String("easyCodeTouch_v1") ||
        // ubisys
        sensor->modelId().startsWith(QLatin1String("C4")) ||
        sensor->modelId().startsWith(QLatin1String("D1")) ||
        sensor->modelId().startsWith(QLatin1String("S1")) ||
        sensor->modelId().startsWith(QLatin1String("S2")) ||
        // IKEA
        sensor->modelId().startsWith(QLatin1String("TRADFRI")) ||
        sensor->modelId().startsWith(QLatin1String("Remote Control N2")) || // STYRBAR
        sensor->modelId().startsWith(QLatin1String("FYRTUR")) ||
        sensor->modelId().startsWith(QLatin1String("KADRILJ")) ||
        sensor->modelId().startsWith(QLatin1String("SYMFONISK")) ||
        // OSRAM
        sensor->modelId().startsWith(QLatin1String("Lightify Switch Mini")) ||  // Osram 3 button remote
        sensor->modelId().startsWith(QLatin1String("Switch 4x EU-LIGHTIFY")) || // Osram 4 button remote
        sensor->modelId().startsWith(QLatin1String("Switch 4x-LIGHTIFY")) || // Osram 4 button remote
        sensor->modelId().startsWith(QLatin1String("Switch-LIGHTIFY")) || // Osram 4 button remote
        // Keen Home
        sensor->modelId().startsWith(QLatin1String("SV01-")) ||
        sensor->modelId().startsWith(QLatin1String("SV02-")) ||
        // Trust ZPIR-8000
        sensor->modelId().startsWith(QLatin1String("VMS_ADUROLIGHT")) ||
        // Trust ZMST-808
        sensor->modelId().startsWith(QLatin1String("CSW_ADUROLIGHT")) ||
        // iCasa
        sensor->modelId().startsWith(QLatin1String("ICZB-RM")) ||
        // Envilar
        sensor->modelId() == QLatin1String("ZGR904-S") ||
        // innr
        sensor->modelId().startsWith(QLatin1String("SP ")) ||
        sensor->modelId().startsWith(QLatin1String("RC 110")) ||
        // Eurotronic
        sensor->modelId() == QLatin1String("SPZB0001") ||
        // Heiman
        // I don't think the IAS Zone sensor need to be listed here?
        sensor->modelId().startsWith(QLatin1String("SmartPlug")) ||
        sensor->modelId().startsWith(QLatin1String("CO_")) ||
        sensor->modelId().startsWith(QLatin1String("DOOR_")) ||
        sensor->modelId().startsWith(QLatin1String("PIR_")) ||
        sensor->modelId().startsWith(QLatin1String("GAS")) ||
        sensor->modelId().startsWith(QLatin1String("TH-")) ||
        sensor->modelId().startsWith(QLatin1String("HT-")) ||
        sensor->modelId().startsWith(QLatin1String("SMOK_")) ||
        sensor->modelId().startsWith(QLatin1String("WATER_")) ||
        sensor->modelId().startsWith(QLatin1String("Smoke")) ||
        sensor->modelId().startsWith(QLatin1String("COSensor")) ||
        sensor->modelId().startsWith(QLatin1String("Water")) ||
        sensor->modelId().startsWith(QLatin1String("Door")) ||
        sensor->modelId().startsWith(QLatin1String("WarningDevice")) ||
        sensor->modelId().startsWith(QLatin1String("PIRS")) ||
        sensor->modelId().startsWith(QLatin1String("SKHMP30")) || // GS smart plug
        sensor->modelId().startsWith(QLatin1String("RC_V14")) ||
        sensor->modelId().startsWith(QLatin1String("RC-EM")) ||
        sensor->modelId().startsWith(QLatin1String("RC-EF-3.0")) ||
        // lidl / SilverCrest
        sensor->modelId() == QLatin1String("TY0203") ||  // Door sensor
        sensor->modelId() == QLatin1String("TY0202") || // Motion Sensor
        sensor->modelId() == QLatin1String("TS0211") || // Door bell
        // Konke
        sensor->modelId() == QLatin1String("3AFE140103020000") ||
        sensor->modelId() == QLatin1String("3AFE130104020015") ||
        sensor->modelId() == QLatin1String("3AFE14010402000D") ||
        sensor->modelId() == QLatin1String("3AFE220103020000") ||
        sensor->modelId() == QLatin1String("3AFE28010402000D") ||
        // Nimbus
        sensor->modelId().startsWith(QLatin1String("FLS-NB")) ||
        // Danalock support
        sensor->modelId().startsWith(QLatin1String("V3")) ||
        // Schlage support
        sensor->modelId().startsWith(QLatin1String("BE468")) ||
        // SmartThings
        sensor->modelId().startsWith(QLatin1String("tagv4")) ||
        sensor->modelId().startsWith(QLatin1String("motionv4")) ||
        sensor->modelId().startsWith(QLatin1String("moisturev4")) ||
        sensor->modelId() == QLatin1String("button") ||
        (sensor->manufacturer() == QLatin1String("Samjin") && sensor->modelId() == QLatin1String("motion")) ||
        sensor->modelId().startsWith(QLatin1String("multi")) ||
        sensor->modelId() == QLatin1String("water") ||
        (sensor->manufacturer() == QLatin1String("Samjin") && sensor->modelId() == QLatin1String("outlet")) ||
        // Axis
        sensor->modelId() == QLatin1String("Gear") ||
        // Datek
        sensor->modelId() == QLatin1String("PoP") ||
        // Bitron
        sensor->modelId().startsWith(QLatin1String("902010")) ||
        // Develco
        sensor->modelId().startsWith(QLatin1String("AQSZB-1")) ||   // air quality sensor
        sensor->modelId().startsWith(QLatin1String("SMSZB-1")) ||   // smoke sensor
        sensor->modelId().startsWith(QLatin1String("HESZB-1")) ||   // heat sensor
        sensor->modelId().startsWith(QLatin1String("WISZB-1")) ||   // window sensor
        sensor->modelId().startsWith(QLatin1String("FLSZB-1")) ||   // water leak sensor
        sensor->modelId().startsWith(QLatin1String("MOSZB-1")) ||   // motion sensor
        sensor->modelId().startsWith(QLatin1String("ZHMS101")) ||   // Wattle (Develco) magnetic sensor
        sensor->modelId() == QLatin1String("ZHEMI101") ||           // Wattle (Develco) External Meter Interface
        sensor->modelId().startsWith(QLatin1String("EMIZB-1")) ||   // EMI Norwegian HAN
        sensor->modelId().startsWith(QLatin1String("SMRZB-3")) ||   // Smart Relay DIN
        sensor->modelId().startsWith(QLatin1String("SMRZB-1")) ||   // Smart Cable
        sensor->modelId().startsWith(QLatin1String("SIRZB-1")) ||   // siren
        sensor->modelId().startsWith(QLatin1String("SPLZB-1")) ||   // smart plug
        sensor->modelId().startsWith(QLatin1String("HMSZB-1")) ||   // temp/hum sensor
        sensor->modelId() == QLatin1String("MotionSensor51AU") ||   // Aurora (Develco) motion sensor
        // LG
        sensor->modelId() == QLatin1String("LG IP65 HMS") ||
        // Sinope
        sensor->modelId().startsWith(QLatin1String("WL4200")) || // water leak sensor
        sensor->modelId().startsWith(QLatin1String("TH112")) || // thermostat
        sensor->modelId().startsWith(QLatin1String("TH1300ZB")) || // thermostat
        //LifeControl smart plug
        sensor->modelId() == QLatin1String("RICI01") ||
        //LifeControl enviroment sensor
        sensor->modelId() == QLatin1String("VOC_Sensor") ||
        // EDP-WITHUS
        sensor->modelId() == QLatin1String("ZB-SmartPlug-1.0.0") ||
        //Legrand
        sensor->modelId() == QLatin1String("Connected outlet") || //Legrand Plug
        sensor->modelId() == QLatin1String("Shutter switch with neutral") || //Legrand shutter switch
        sensor->modelId() == QLatin1String("Shutter SW with level control") || //Bticino shutter small size
        sensor->modelId() == QLatin1String("Dimmer switch w/o neutral") || //Legrand dimmer wired
        sensor->modelId() == QLatin1String("Cable outlet") || //Legrand Cable outlet
        sensor->modelId() == QLatin1String("Remote switch") || //Legrand wireless switch
        sensor->modelId() == QLatin1String("Double gangs remote switch") || //Legrand wireless double switch
        sensor->modelId() == QLatin1String("Shutters central remote switch") || //Legrand wireless shutter switch
        sensor->modelId() == QLatin1String("DIN power consumption module") || //Legrand DIN power consumption module
        sensor->modelId() == QLatin1String("Remote motion sensor") || //Legrand Motion detector
        sensor->modelId() == QLatin1String("Remote toggle switch") || //Legrand switch module
        sensor->modelId() == QLatin1String("Teleruptor") || //Legrand teleruptor
        sensor->modelId() == QLatin1String("Contactor") || //Legrand Contactor
        // Adeo
        sensor->modelId() == QLatin1String("LXEK-5") || // ADEO Lexman Télécommande (Leroy Merlin)
        // Philio
        sensor->modelId() == QLatin1String("PST03A-v2.2.5") || //Philio pst03-a
        // ORVIBO
        sensor->modelId() == QLatin1String("c3442b4ac59b4ba1a83119d938f283ab") ||
        sensor->modelId().startsWith(QLatin1String("SN10ZW")) ||
        sensor->modelId().startsWith(QLatin1String("SF2")) ||
        sensor->modelId() == QLatin1String("e70f96b3773a4c9283c6862dbafb6a99") ||
        // Netvox
        sensor->modelId().startsWith(QLatin1String("Z809A")) ||
        // Samsung SmartPlug 2019
        sensor->modelId().startsWith(QLatin1String("ZB-ONOFFPlug-D0005")) ||
        // Aurora
        sensor->modelId().startsWith(QLatin1String("DoubleSocket50AU")) ||
        // Ecolink
        sensor->modelId().startsWith(QLatin1String("4655BC0")) ||
        // Bosch
        sensor->modelId().startsWith(QLatin1String("ISW-ZDL1-WP11G")) ||
        sensor->modelId().startsWith(QLatin1String("ISW-ZPR1-WP13")) ||
        sensor->modelId().startsWith(QLatin1String("RFDL-ZB-MS")) ||
        (sensor->node()->nodeDescriptor().manufacturerCode() == VENDOR_BOSCH2 && sensor->modelId() == QLatin1String("AIR")) ||
        // Salus
        sensor->modelId().contains(QLatin1String("SP600")) ||
        sensor->modelId().contains(QLatin1String("SPE600")) ||
        // Zen
        sensor->modelId().contains(QLatin1String("Zen-01")) ||
        // eCozy
        sensor->modelId() == QLatin1String("Thermostat") ||
        // Stelpro
        sensor->modelId().contains(QLatin1String("ST218")) ||
        sensor->modelId().contains(QLatin1String("STZB402")) ||
        sensor->modelId() == QLatin1String("SORB") ||
        // Tuya
        sensor->modelId().startsWith(QLatin1String("TS01")) ||
        sensor->modelId().startsWith(QLatin1String("TS02")) ||
        sensor->modelId().startsWith(QLatin1String("TS03")) ||
        sensor->modelId().startsWith(QLatin1String("TS0202")) || // motion sensor, manu = _TYZB01_zwvaj5wy
        sensor->modelId().startsWith(QLatin1String("TS0043")) || // to test
        sensor->modelId().startsWith(QLatin1String("TS0041")) ||
        sensor->modelId().startsWith(QLatin1String("TS0044")) ||
        // Tuyatec
        sensor->modelId().startsWith(QLatin1String("RH3040")) ||
        sensor->modelId().startsWith(QLatin1String("RH3001")) ||
        sensor->modelId().startsWith(QLatin1String("RH3052")) ||
        // Xiaomi
        sensor->modelId().startsWith(QLatin1String("lumi.plug.maeu01")) ||
        sensor->modelId().startsWith(QLatin1String("lumi.sen_ill.mgl01")) ||
        sensor->modelId().startsWith(QLatin1String("lumi.switch.b1naus01")) ||
        sensor->modelId() == QLatin1String("lumi.sensor_magnet.agl02") ||
        sensor->modelId() == QLatin1String("lumi.flood.agl02") ||
        // iris
        sensor->modelId().startsWith(QLatin1String("1116-S")) ||
        sensor->modelId().startsWith(QLatin1String("1117-S")) ||
        // ELKO
        sensor->modelId().startsWith(QLatin1String("Super TR")) ||
        sensor->modelId().startsWith(QLatin1String("ElkoDimmer")) ||
        // Hive
        sensor->modelId() == QLatin1String("MOT003") ||
        sensor->modelId() == QLatin1String("DWS003") ||
        //Computime
        sensor->modelId() == QLatin1String("SLP2") ||
        sensor->modelId() == QLatin1String("SLP2b") ||
        sensor->modelId() == QLatin1String("SLR2") ||
        sensor->modelId() == QLatin1String("SLR2b") ||
        sensor->modelId() == QLatin1String("SLR1b") ||
        sensor->modelId() == QLatin1String("SLT2") ||
        sensor->modelId() == QLatin1String("TRV001") ||
        // Sengled
        sensor->modelId().startsWith(QLatin1String("E13-")) ||
        sensor->modelId().startsWith(QLatin1String("E1D-")) ||
        sensor->modelId().startsWith(QLatin1String("E1E-")) ||
        // Linkind
        sensor->modelId() == QLatin1String("ZB-MotionSensor-D0003") ||
        // Immax
        sensor->modelId() == QLatin1String("Plug-230V-ZB3.0") ||
        sensor->modelId() == QLatin1String("4in1-Sensor-ZB3.0") ||
        sensor->modelId() == QLatin1String("Keyfob-ZB3.0") ||
        // Sercomm
        sensor->modelId().startsWith(QLatin1String("SZ-")) ||
        sensor->modelId().startsWith(QLatin1String("GZ-")) ||
        sensor->modelId() == QLatin1String("Tripper") ||
        // WAXMAN
        sensor->modelId() == QLatin1String("leakSMART Water Sensor V2") ||
        // GamaBit
        sensor->modelId() == QLatin1String("GMB-HAS-WL-B01") ||
        sensor->modelId() == QLatin1String("GMB-HAS-DW-B01") ||
        sensor->modelId() == QLatin1String("GMB-HAS-VB-B01") ||
        // RGBgenie
        sensor->modelId().startsWith(QLatin1String("RGBgenie ZB-5")) ||
        sensor->modelId().startsWith(QLatin1String("ZGRC-KEY")) ||
        // Embertec
        sensor->modelId().startsWith(QLatin1String("BQZ10-AU")) ||
        // ROBB Smarrt
        sensor->modelId().startsWith(QLatin1String("ROB_200")) ||
        // Sunricher
        sensor->modelId().startsWith(QLatin1String("Micro Smart Dimmer")) ||
        sensor->modelId().startsWith(QLatin1String("45127")) ||
        sensor->modelId().startsWith(QLatin1String("ZG2835")) ||
        // EcoDim
        sensor->modelId().startsWith(QLatin1String("ED-1001")) ||
        // RT-RK
        sensor->modelId().startsWith(QLatin1String("SPW35Z")) ||
        // Namron
        sensor->modelId().startsWith(QLatin1String("45127")) ||
        // Plugwise
        sensor->modelId().startsWith(QLatin1String("160-01")) ||
        // Feibit
        sensor->modelId().startsWith(QLatin1String("FNB56-")) ||
        sensor->modelId().startsWith(QLatin1String("FB56-")) ||
        // Niko
        sensor->modelId() == QLatin1String("Connected socket outlet") ||
        // Sage
        sensor->modelId() == QLatin1String("Bell") ||
        // Owon
        sensor->modelId() == QLatin1String("AC201") ||
        sensor->modelId() == QLatin1String("PR412C") ||
        // Sonoff
        sensor->modelId() == QLatin1String("WB01") ||
        sensor->modelId() == QLatin1String("WB-01") ||
        sensor->modelId() == QLatin1String("MS01") ||
        sensor->modelId() == QLatin1String("MSO1") ||
        sensor->modelId() == QLatin1String("ms01") ||
        sensor->modelId() == QLatin1String("66666") ||
        sensor->modelId() == QLatin1String("TH01") ||
        sensor->modelId() == QLatin1String("DS01") ||
        // Danfoss
        sensor->modelId() == QLatin1String("eTRV0100") ||
        sensor->modelId() == QLatin1String("0x8020") ||
        sensor->modelId() == QLatin1String("0x8021") ||
        sensor->modelId() == QLatin1String("0x8030") ||
        sensor->modelId() == QLatin1String("0x8031") ||
        sensor->modelId() == QLatin1String("0x8034") ||
        sensor->modelId() == QLatin1String("0x8035") ||
        // LIDL
        sensor->modelId() == QLatin1String("HG06323") ||
        // Eria
        sensor->modelId() == QLatin1String("Adurolight_NCC")
        )
    {
        deviceSupported = true;
        if (!sensor->node()->nodeDescriptor().receiverOnWhenIdle() ||
            (sensor->node()->nodeDescriptor().manufacturerCode() != VENDOR_DDEL))
        {
            sensor->setMgmtBindSupported(false);
        }
    }

    if (!deviceSupported)
    {
        DBG_Printf(DBG_INFO_L2, "don't create binding for attribute reporting of sensor %s\n", qPrintable(sensor->name()));
        return false;
    }

    // prevent binding action if otau was busy recently
    if (otauLastBusyTimeDelta() < OTA_LOW_PRIORITY_TIME)
    {
        if (sensor->modelId().startsWith(QLatin1String("FLS-")))
        {
            DBG_Printf(DBG_INFO_L2, "don't check binding for attribute reporting of %s (otau busy)\n", qPrintable(sensor->name()));
            return false;
        }
    }

    BindingTask::Action action = BindingTask::ActionUnbind;

    // whitelist by Model ID
    if (gwReportingEnabled)
    {
//        if (sensor->modelId().startsWith(QLatin1String("FLS-NB")))
//        {
//            // temporary disable, delete bindings and use read attributes
//        }
        if (deviceSupported)
        {
            action = BindingTask::ActionBind;
        }
    }

    if (sensor->modelId().startsWith(QLatin1String("Lightify Switch Mini")) ||  // Osram 3 button remote
        sensor->modelId().startsWith(QLatin1String("Switch 4x EU-LIGHTIFY")) || // Osram 4 button remote
        sensor->modelId().startsWith(QLatin1String("Switch 4x-LIGHTIFY")) || // Osram 4 button remote
        sensor->modelId().startsWith(QLatin1String("Switch-LIGHTIFY")) ) // Osram 4 button remote
    {
        // Make bind only for endpoint 01
        if (sensor->fingerPrint().endpoint != 0x01)
        {
            return false;
        }
    }

    bool ret = false;
    bool checkBindingTable = false;
    QDateTime now = QDateTime::currentDateTime();

    // sort server clusters so that 'more important' clusters will be bound as soon as possible
    // 0xfc00, 0x0500, 0x0406, 0x0402, 0x0400, 0x0001

    // for example for Philips motion sensor after joining the occupancy cluster 0x0406 is more
    // important than power configuration cluster 0x0001 and should be bound first

    // for the Philips dimmer switch the 0xfc00 for button events is also the most important
    std::vector<quint16> inClusters = sensor->fingerPrint().inClusters;
    std::sort(sensor->fingerPrint().inClusters.begin(), sensor->fingerPrint().inClusters.end(),
              [](quint16 a, quint16 b) { return a < b; });

    std::vector<quint16>::const_iterator i = inClusters.begin();
    std::vector<quint16>::const_iterator end = inClusters.end();

    for (; i != end; ++i)
    {
        NodeValue val;

        if (*i == ILLUMINANCE_MEASUREMENT_CLUSTER_ID)
        {
            if (sensor->node()->nodeDescriptor().manufacturerCode() == VENDOR_BOSCH2 && sensor->modelId() == QLatin1String("AIR"))
            {
                continue; // use BOSCH_AIR_QUALITY_CLUSTER_ID instead
            }
            val = sensor->getZclValue(*i, 0x0000); // measured value
        }
        else if (*i == TEMPERATURE_MEASUREMENT_CLUSTER_ID)
        {
            val = sensor->getZclValue(*i, 0x0000); // measured value
        }
        else if (*i == RELATIVE_HUMIDITY_CLUSTER_ID)
        {
            if (sensor->node()->nodeDescriptor().manufacturerCode() == VENDOR_BOSCH2 && sensor->modelId() == QLatin1String("AIR"))
            {
                continue; // use BOSCH_AIR_QUALITY_CLUSTER_ID instead
            }
            val = sensor->getZclValue(*i, 0x0000); // measured value
        }
        else if (*i == PRESSURE_MEASUREMENT_CLUSTER_ID)
        {
            if (sensor->node()->nodeDescriptor().manufacturerCode() == VENDOR_BOSCH2 && sensor->modelId() == QLatin1String("AIR"))
            {
                continue; // use BOSCH_AIR_QUALITY_CLUSTER_ID instead
            }
            val = sensor->getZclValue(*i, 0x0000); // measured value
        }
        else if (*i == OCCUPANCY_SENSING_CLUSTER_ID)
        {
            if (sensor->modelId() == QLatin1String("Motion Sensor-A"))
            {
                continue; // use ias zone cluster
            }
            val = sensor->getZclValue(*i, 0x0000); // occupied state
        }
        else if (*i == POWER_CONFIGURATION_CLUSTER_ID)
        {
            if (sensor->modelId().startsWith(QLatin1String("SML00")) && sensor->type() != QLatin1String("ZHAPresence"))
            {
                continue; // process only once
            }

            if (sensor->manufacturer() == QLatin1String("Samjin") && sensor->modelId() == QLatin1String("multi") && sensor->type() != QLatin1String("ZHAOpenClose"))
            {
                continue; // process only once
            }

            if (sensor->modelId() == QLatin1String("Remote switch") ||
                sensor->modelId() == QLatin1String("Shutters central remote switch") ||
                sensor->modelId() == QLatin1String("Double gangs remote switch") ||
                sensor->modelId() == QLatin1String("Remote toggle switch") )
            {
                //Those device don't support report attribute
                continue;
            }
            if (sensor->manufacturer().startsWith(QLatin1String("Climax")) ||
                sensor->modelId().startsWith(QLatin1String("902010/23")))
            {
                val = sensor->getZclValue(*i, 0x0035); // battery alarm mask
            }
            else if (sensor->modelId() == QLatin1String("Motion Sensor-A") ||
                     sensor->modelId().startsWith(QLatin1String("AQSZB-1")) ||
                     sensor->modelId().startsWith(QLatin1String("SMSZB-1")) ||
                     sensor->modelId().startsWith(QLatin1String("HESZB-1")) ||
                     sensor->modelId().startsWith(QLatin1String("WISZB-1")) ||
                     sensor->modelId().startsWith(QLatin1String("MOSZB-1")) ||
                     sensor->modelId().startsWith(QLatin1String("FLSZB-1")) ||
                     sensor->modelId().startsWith(QLatin1String("HMSZB-1")) ||
                     sensor->modelId() == QLatin1String("MotionSensor51AU") ||
                     sensor->modelId() == QLatin1String("Zen-01") ||
                     sensor->modelId() == QLatin1String("ISW-ZPR1-WP13") ||
                     sensor->modelId().startsWith(QLatin1String("Lightify Switch Mini")) ||  // Osram 3 button remote
                     sensor->modelId().startsWith(QLatin1String("Switch 4x EU-LIGHTIFY")) || // Osram 4 button remote
                     sensor->modelId().startsWith(QLatin1String("Switch 4x-LIGHTIFY")) || // Osram 4 button remote
                     sensor->modelId().startsWith(QLatin1String("Switch-LIGHTIFY")) || // Osram 4 button remote
                     sensor->modelId().startsWith(QLatin1String("moisturev4")) || // SmartThings water leak sensor
                     sensor->modelId() == QLatin1String("Remote switch") ||
                     sensor->modelId() == QLatin1String("Shutters central remote switch") ||
                     sensor->modelId() == QLatin1String("Double gangs remote switch") ||
                     sensor->modelId().startsWith(QLatin1String("ZHMS101")) ||
                     sensor->modelId().startsWith(QLatin1String("3AFE14010402000D")) || //konke presence sensor
                     sensor->modelId().startsWith(QLatin1String("3AFE28010402000D")) || //konke presence sensor
                     sensor->modelId().startsWith(QLatin1String("TS0202")) || //Tuya presence sensor
                     sensor->modelId().endsWith(QLatin1String("86opcn01")) || // Aqara Opple
                     sensor->modelId().startsWith(QLatin1String("1116-S")) ||
                     sensor->modelId().startsWith(QLatin1String("1117-S")) ||
                     sensor->modelId().startsWith(QLatin1String("3323")) ||
                     sensor->modelId().startsWith(QLatin1String("3326-L")) ||
                     sensor->modelId().startsWith(QLatin1String("3305-S")) ||
                     sensor->modelId().startsWith(QLatin1String("3157100")) ||
                     sensor->modelId().startsWith(QLatin1String("4655BC0")) ||
                     sensor->modelId() == QLatin1String("113D"))
            {
                val = sensor->getZclValue(*i, 0x0020); // battery voltage
            }
            else
            {
                val = sensor->getZclValue(*i, 0x0021); // battery percentage remaining
            }

            if (sensor->modelId() == QLatin1String("TRADFRI remote control") && sensor->swVersion() == QLatin1String("0.9.8.1-5.7.0.0"))
            {
                continue; // too old doesn't support battery percentage remaining attribute
            }

            if (val.timestampLastConfigured.isValid() && val.timestampLastConfigured.secsTo(now) < (val.maxInterval * 1.5))
            {
                continue;
            }

            // assume reporting is working
            if (val.isValid() && val.timestamp.isValid() && val.timestamp.secsTo(now) < (val.maxInterval * 3 / 2))
            {
                continue;
            }
        }
        else if (*i == IAS_ZONE_CLUSTER_ID)
        {
            val = sensor->getZclValue(*i, IAS_ZONE_CLUSTER_ATTR_ZONE_STATUS_ID); // zone status

            if (sensor->manufacturer() == QLatin1String("CentraLite"))
            {
                const ResourceItem *item = sensor->item(RConfigDuration);
                // update max reporting interval according to config.duration
                if (item && item->toNumber() > 15 && item->toNumber() <= UINT16_MAX)
                {
                    val.maxInterval = static_cast<quint16>(item->toNumber());
                    val.maxInterval -= 5; // report before going presence: false
                }
            }
        }
        else if (*i == VENDOR_CLUSTER_ID)
        {
            if (sensor->modelId().startsWith(QLatin1String("RWL02")) || // Hue dimmer switch
                sensor->modelId().startsWith(QLatin1String("ROM00")) || // Hue smart button
                sensor->modelId().startsWith(QLatin1String("RDM00")) || // Hue wall switch module
                sensor->modelId().startsWith(QLatin1String("Z3-1BRL"))) // Lutron Aurora Friends-of-Hue dimmer switch
            {
                val = sensor->getZclValue(*i, 0x0000); // button event
            }
            if (sensor->modelId() == QLatin1String("de_spect")) // dresden elektronik spectral sensor
            {
                val = sensor->getZclValue(*i, 0x0000, sensor->fingerPrint().endpoint); // sensor enabled per endpoint
            }
        }
        else if (*i == BOSCH_AIR_QUALITY_CLUSTER_ID && sensor->modelId() == QLatin1String("AIR"))
        {
            if (sensor->type() != QLatin1String("ZHAAirQuality"))
            {
                continue; // only bind once
            }
            val = sensor->getZclValue(*i, 0x4004, 0x02); // air quality
        }
        else if (*i == BASIC_CLUSTER_ID)
        {
            if (sensor->modelId().startsWith(QLatin1String("SML00")) && // Hue motion sensor
                sensor->type() == QLatin1String("ZHAPresence"))
            {
                val = sensor->getZclValue(*i, 0x0032); // usertest
                // val = sensor->getZclValue(*i, 0x0033); // ledindication

                if (searchSensorsState != SearchSensorsActive &&
                    idleTotalCounter < (IDLE_READ_LIMIT + (7200))) // wait for max reporting interval before fire bindings
                {
                    continue;
                }

                if (val.timestampLastConfigured.isValid() && val.timestampLastConfigured.secsTo(now) < (val.maxInterval * 1.5))
                {
                    continue;
                }
            }
            else if (sensor->modelId().startsWith(QLatin1String("RDM00")))
            {
                val = sensor->getZclValue(*i, 0x0034); // devicemode

                if (searchSensorsState != SearchSensorsActive &&
                    idleTotalCounter < (IDLE_READ_LIMIT + (7200))) // wait for max reporting interval before fire bindings
                {
                    continue;
                }

                if (val.timestampLastConfigured.isValid() && val.timestampLastConfigured.secsTo(now) < (val.maxInterval * 1.5))
                {
                    continue;
                }
            }
            else
            {
                continue;
            }
        }
        else if (*i == METERING_CLUSTER_ID)
        {
            val = sensor->getZclValue(*i, 0x0000); // Curent Summation Delivered

        }
        else if (*i == ELECTRICAL_MEASUREMENT_CLUSTER_ID)
        {
            val = sensor->getZclValue(*i, 0x050b); // Active power
        }
        else if (*i == BINARY_INPUT_CLUSTER_ID)
        {
            val = sensor->getZclValue(*i, 0x0055); // Present value
        }
        else if (*i == THERMOSTAT_CLUSTER_ID)
        {
            val = sensor->getZclValue(*i, 0x0000); // Local temperature
        }
        else if (*i == FAN_CONTROL_CLUSTER_ID)
        {
            val = sensor->getZclValue(*i, 0x0000); // Fan mode
        }
        else if (*i == THERMOSTAT_UI_CONFIGURATION_CLUSTER_ID)
        {
            val = sensor->getZclValue(*i, 0x0001); // Keypad lockout
        }
        else if (*i == DIAGNOSTICS_CLUSTER_ID)
        {
            if (sensor->modelId() == QLatin1String("eTRV0100") || // Danfoss Ally
                sensor->modelId() == QLatin1String("TRV001"))     // Hive TRV
            {
                val = sensor->getZclValue(*i, 0x4000); // SW error code
            }
            else
            {
                continue;
            }
        }
        else if (*i == SAMJIN_CLUSTER_ID)
        {
            val = sensor->getZclValue(*i, 0x0012); // Acceleration X
        }
        else if (*i == DEVELCO_AIR_QUALITY_CLUSTER_ID)
        {
            if (sensor->modelId() == QLatin1String("AQSZB-110"))     // Develco air quality sensor
            {
                val = sensor->getZclValue(*i, 0x0000); // Measured value
            }
            else
            {
                continue;
            }
        }

        quint16 maxInterval = (val.maxInterval > 0) ? (val.maxInterval * 3 / 2) : (60 * 45);

        if (val.timestampLastReport.isValid() &&
            val.timestampLastReport.secsTo(now) < maxInterval) // got update in timely manner
        {
            DBG_Printf(DBG_INFO_L2, "binding for attribute reporting of ep: 0x%02X cluster 0x%04X seems to be active\n", val.endpoint, *i);
            continue;
        }

        if (!sensor->node()->nodeDescriptor().receiverOnWhenIdle() && sensor->lastRx().secsTo(now) > 6)
        {
            DBG_Printf(DBG_INFO, "skip binding for attribute reporting of ep: 0x%02X cluster 0x%04X (end-device might sleep)\n", val.endpoint, *i);
            return false;
        }

        quint8 srcEndpoint = sensor->fingerPrint().endpoint;

        {  // some clusters might not be on fingerprint endpoint (power configuration), search in other simple descriptors
            deCONZ::SimpleDescriptor *sd= sensor->node()->getSimpleDescriptor(srcEndpoint);
            if (!sd || !sd->cluster(*i, deCONZ::ServerCluster))
            {
                for (int j = 0; j < sensor->node()->simpleDescriptors().size(); j++)
                {
                    sd = &sensor->node()->simpleDescriptors()[j];

                    if (sd && sd->cluster(*i, deCONZ::ServerCluster))
                    {
                        srcEndpoint = sd->endpoint();
                        break;
                    }
                }
            }
        }

        switch (*i)
        {
        case POWER_CONFIGURATION_CLUSTER_ID:
        case OCCUPANCY_SENSING_CLUSTER_ID:
        case IAS_ZONE_CLUSTER_ID:
        case ILLUMINANCE_MEASUREMENT_CLUSTER_ID:
        case TEMPERATURE_MEASUREMENT_CLUSTER_ID:
        case RELATIVE_HUMIDITY_CLUSTER_ID:
        case PRESSURE_MEASUREMENT_CLUSTER_ID:
        case METERING_CLUSTER_ID:
        case ELECTRICAL_MEASUREMENT_CLUSTER_ID:
        case VENDOR_CLUSTER_ID:
        case BASIC_CLUSTER_ID:
        case BINARY_INPUT_CLUSTER_ID:
        case THERMOSTAT_CLUSTER_ID:
        case FAN_CONTROL_CLUSTER_ID:
        case THERMOSTAT_UI_CONFIGURATION_CLUSTER_ID:
        case DIAGNOSTICS_CLUSTER_ID:
        case APPLIANCE_EVENTS_AND_ALERTS_CLUSTER_ID:
        case SAMJIN_CLUSTER_ID:
        case DOOR_LOCK_CLUSTER_ID:
        case BOSCH_AIR_QUALITY_CLUSTER_ID:
        case DEVELCO_AIR_QUALITY_CLUSTER_ID:
        {
            // For the moment reserved to doorlock device
            if (*i == DOOR_LOCK_CLUSTER_ID && sensor->type() != QLatin1String("ZHADoorLock"))
            {
                break;
            }
            
            DBG_Printf(DBG_INFO_L2, "0x%016llX (%s) create binding for attribute reporting of cluster 0x%04X on endpoint 0x%02X\n",
                       sensor->address().ext(), qPrintable(sensor->modelId()), (*i), srcEndpoint);

            BindingTask bindingTask;

            if (sensor->mgmtBindSupported())
            {
                bindingTask.state = BindingTask::StateCheck;
                checkBindingTable = true;
            }
            else
            {
                bindingTask.state = BindingTask::StateIdle;
            }

            bindingTask.action = action;
            bindingTask.restNode = sensor;
            bindingTask.timeout = BindingTask::TimeoutEndDevice;
            Binding &bnd = bindingTask.binding;
            bnd.srcAddress = sensor->address().ext();
            bnd.dstAddrMode = deCONZ::ApsExtAddress;
            bnd.srcEndpoint = srcEndpoint;
            bnd.clusterId = *i;
            bnd.dstAddress.ext = apsCtrl->getParameter(deCONZ::ParamMacAddress);
            bnd.dstEndpoint = endpoint();

            if (bnd.dstEndpoint > 0) // valid gateway endpoint?
            {
                ret = queueBindingTask(bindingTask);
            }

            if (*i == IAS_ZONE_CLUSTER_ID)
            {
                checkIasEnrollmentStatus(sensor);
            }
        }
            break;

        default:
            break;
        }
    }

    if (checkBindingTable)
    {
        sensor->enableRead(READ_BINDING_TABLE);
        sensor->setNextReadTime(READ_BINDING_TABLE, queryTime);
        queryTime = queryTime.addSecs(5);
        Q_Q(DeRestPlugin);
        q->startZclAttributeTimer(1000);
    }

    if (ret)
    {
        // fast iteration
        bindingTimer->start(0);
    }
    else if (!bindingTimer->isActive())
    {
        bindingTimer->start(1000);
    }

    return ret;
}

/*! Creates binding for group control (switches, motion sensor, ...). */
bool DeRestPluginPrivate::checkSensorBindingsForClientClusters(Sensor *sensor)
{
    if (!apsCtrl || !sensor || !sensor->node() || !sensor->address().hasExt() || !sensor->toBool(RConfigReachable))
    {
        return false;
    }

    if (searchSensorsState != SearchSensorsActive &&
        idleTotalCounter < (IDLE_READ_LIMIT + (60 * 15))) // wait for some input before fire bindings
    {
        return false;
    }

    Q_Q(DeRestPlugin);
    QDateTime now = QDateTime::currentDateTime();
    if (!sensor->node()->nodeDescriptor().receiverOnWhenIdle() && sensor->lastRx().secsTo(now) > 10)
    {
        DBG_Printf(DBG_INFO_L2, "skip check bindings for client clusters (end-device might sleep)\n");
        return false;
    }

    ResourceItem *item = sensor->item(RConfigGroup);

    if (!item || item->toString().isEmpty())
    {
        DBG_Printf(DBG_INFO_L2, "skip check bindings for client clusters (no group)\n");
        return false;
    }

    std::vector<quint8> srcEndpoints;
    QStringList gids = item->toString().split(',', QString::SkipEmptyParts);

    //quint8 srcEndpoint = sensor->fingerPrint().endpoint;
    std::vector<quint16> clusters;

    if (sensor->modelId().startsWith(QLatin1String("RWL02")) || // Hue dimmer switch
        sensor->modelId().startsWith(QLatin1String("ROM00")) || // Hue smart button
        sensor->modelId().startsWith(QLatin1String("ElkoDimmer")) || // Elko dimmer
        sensor->modelId().startsWith(QLatin1String("E1E-"))) // Sengled smart light switch

    {
        srcEndpoints.push_back(0x01);
        clusters.push_back(ONOFF_CLUSTER_ID);
        clusters.push_back(LEVEL_CLUSTER_ID);
    }
    else if (sensor->modelId().startsWith(QLatin1String("Z3-1BRL"))) // Lutron Aurora FoH dimmer switch
    {
        srcEndpoints.push_back(0x01);
        clusters.push_back(LEVEL_CLUSTER_ID);
    }
    // Busch-Jaeger
    else if (sensor->modelId() == QLatin1String("RB01") ||
             sensor->modelId() == QLatin1String("RM01"))
    {
        quint8 firstEp = 0x0A;

        // the model RM01 might have an relais or dimmer switch on endpoint 0x12
        // in that case the endpoint 0x0A has no function
        if (getLightNodeForAddress(sensor->address(), 0x12))
        {
            firstEp = 0x0B;
        }

        if (sensor->fingerPrint().endpoint == firstEp)
        {
            clusters.push_back(LEVEL_CLUSTER_ID);
        }
        else if (sensor->fingerPrint().endpoint > firstEp)
        {
            clusters.push_back(SCENE_CLUSTER_ID);
        }
        srcEndpoints.push_back(sensor->fingerPrint().endpoint);
        sensor->setMgmtBindSupported(false);
    }
    // GE on/off switch 45856GE
    else if (sensor->manufacturer() == QLatin1String("Jasco Products") && sensor->modelId() == QLatin1String("45856"))
    {
        clusters.push_back(ONOFF_CLUSTER_ID);
        srcEndpoints.push_back(sensor->fingerPrint().endpoint);
    }
    // IKEA Trådfri dimmer
    else if (sensor->modelId() == QLatin1String("TRADFRI wireless dimmer"))
    {
        clusters.push_back(LEVEL_CLUSTER_ID);
        srcEndpoints.push_back(sensor->fingerPrint().endpoint);
    }
    // IKEA Trådfri remote
    else if (sensor->modelId().startsWith(QLatin1String("TRADFRI remote")))
    {
        clusters.push_back(ONOFF_CLUSTER_ID);
        clusters.push_back(LEVEL_CLUSTER_ID);
        clusters.push_back(SCENE_CLUSTER_ID);
        srcEndpoints.push_back(sensor->fingerPrint().endpoint);
    }
    // IKEA
    else if (sensor->modelId().startsWith(QLatin1String("TRADFRI on/off switch")) ||
             sensor->modelId().startsWith(QLatin1String("TRADFRI SHORTCUT Button")) ||
             // sensor->modelId().startsWith(QLatin1String("SYMFONISK")) ||
             sensor->modelId().startsWith(QLatin1String("Remote Control N2")))
    {
        clusters.push_back(ONOFF_CLUSTER_ID);
        srcEndpoints.push_back(sensor->fingerPrint().endpoint);
    }
    // IKEA Trådfri open/close remote
    else if (sensor->modelId().startsWith(QLatin1String("TRADFRI open/close remote")))
    {
        clusters.push_back(WINDOW_COVERING_CLUSTER_ID);
        srcEndpoints.push_back(sensor->fingerPrint().endpoint);
    }
    // IKEA Trådfri motion sensor
    else if (sensor->modelId().startsWith(QLatin1String("TRADFRI motion sensor")))
    {
        clusters.push_back(ONOFF_CLUSTER_ID);
        clusters.push_back(LEVEL_CLUSTER_ID);
        srcEndpoints.push_back(sensor->fingerPrint().endpoint);
    }
<<<<<<< HEAD
    // IKEA SYMFONISK sound controller
    // else if (sensor->modelId().startsWith(QLatin1String("SYMFONISK")))
    // {
    //     clusters.push_back(ONOFF_CLUSTER_ID);
    //     clusters.push_back(LEVEL_CLUSTER_ID);
    //     srcEndpoints.push_back(sensor->fingerPrint().endpoint);
    // }
    // ADEO Lexman Télécommande (Leroy Merlin)
    else if (sensor->modelId().startsWith(QLatin1String("LXEK-5")))
    {
        clusters.push_back(ONOFF_CLUSTER_ID);
        clusters.push_back(LEVEL_CLUSTER_ID);
        clusters.push_back(COLOR_CLUSTER_ID);
=======
    else if (sensor->modelId().startsWith(QLatin1String("WB01")) ||
             sensor->modelId().startsWith(QLatin1String("WB-01")))
    {
        clusters.push_back(ONOFF_CLUSTER_ID);
>>>>>>> 59eee63a
        srcEndpoints.push_back(sensor->fingerPrint().endpoint);
    }
    // OSRAM 3 button remote
    else if (sensor->modelId().startsWith(QLatin1String("Lightify Switch Mini")) )
    {
        clusters.push_back(ONOFF_CLUSTER_ID);
        clusters.push_back(LEVEL_CLUSTER_ID);
        clusters.push_back(COLOR_CLUSTER_ID);

        // We bind all endpoints to a single group, so we need to trick the for loop by
        // creating dummy group entries that point to the first group so all endpoints are bound properly.
        QString gid0 = gids[0];
        gids.append(gid0);
        gids.append(gid0);

        srcEndpoints.push_back(0x01);
        srcEndpoints.push_back(0x02);
        srcEndpoints.push_back(0x03);
    }
    // OSRAM 4 button remote
    else if (sensor->modelId().startsWith(QLatin1String("Switch 4x EU-LIGHTIFY")) ||
             sensor->modelId().startsWith(QLatin1String("Switch 4x-LIGHTIFY")) ||
             sensor->modelId().startsWith(QLatin1String("Switch-LIGHTIFY")) )
    {
        clusters.push_back(ONOFF_CLUSTER_ID);
        clusters.push_back(LEVEL_CLUSTER_ID);
        clusters.push_back(COLOR_CLUSTER_ID);

        // We bind all endpoints to a single group, so we need to trick the for loop by
        // creating dummy group entries that point to the first group so all endpoints are bound properly.
        QString gid0 = gids[0];
        gids.append(gid0);
        gids.append(gid0);
        gids.append(gid0);

        srcEndpoints.push_back(0x01);
        srcEndpoints.push_back(0x02);
        srcEndpoints.push_back(0x03);
        srcEndpoints.push_back(0x04);
    }
    // LEGRAND Remote switch, simple and double
    else if (sensor->modelId() == QLatin1String("Remote switch") ||
             sensor->modelId() == QLatin1String("Double gangs remote switch"))
    {
        clusters.push_back(ONOFF_CLUSTER_ID);
        clusters.push_back(LEVEL_CLUSTER_ID);
        srcEndpoints.push_back(sensor->fingerPrint().endpoint);
    }
    else if (sensor->modelId() == QLatin1String("ZBT-CCTSwitch-D0001"))
    {
        clusters.push_back(ONOFF_CLUSTER_ID);
        clusters.push_back(LEVEL_CLUSTER_ID);
        clusters.push_back(COLOR_CLUSTER_ID);
        srcEndpoints.push_back(sensor->fingerPrint().endpoint);
    }
    // LEGRAND Remote shutter switch
    else if (sensor->modelId() == QLatin1String("Shutters central remote switch"))
    {
        clusters.push_back(WINDOW_COVERING_CLUSTER_ID);
        srcEndpoints.push_back(sensor->fingerPrint().endpoint);
    }
    else if (sensor->modelId() == QLatin1String("Remote toggle switch") || // LEGRAND switch micro module
             sensor->modelId() == QLatin1String("Remote motion sensor"))  //Legrand motion sensor
    {
        clusters.push_back(ONOFF_CLUSTER_ID);
        srcEndpoints.push_back(sensor->fingerPrint().endpoint);
    }
    else if (sensor->modelId().startsWith(QLatin1String("RC 110")))
    {
        clusters.push_back(ONOFF_CLUSTER_ID);
        clusters.push_back(LEVEL_CLUSTER_ID);
        gids.removeFirst(); // Remote doesn't support bindings on first endpoint.
        srcEndpoints.push_back(0x03);
        srcEndpoints.push_back(0x04);
        srcEndpoints.push_back(0x05);
        srcEndpoints.push_back(0x06);
        srcEndpoints.push_back(0x07);
        srcEndpoints.push_back(0x08);
    }
    else if (sensor->modelId().startsWith(QLatin1String("ZGRC-TEUR-")))
    {
        clusters.push_back(ONOFF_CLUSTER_ID);
        clusters.push_back(LEVEL_CLUSTER_ID);
        clusters.push_back(SCENE_CLUSTER_ID);
        clusters.push_back(COLOR_CLUSTER_ID);
        srcEndpoints.push_back(sensor->fingerPrint().endpoint);
    }
    else if (sensor->modelId().startsWith(QLatin1String("ICZB-RM")) ||
             sensor->modelId().startsWith(QLatin1String("ZGR904-S")) ||
             sensor->modelId().startsWith(QLatin1String("ZGRC-KEY-013")) ||
             sensor->modelId().startsWith(QLatin1String("RGBgenie ZB-5001")))
    {
        clusters.push_back(ONOFF_CLUSTER_ID);
        clusters.push_back(LEVEL_CLUSTER_ID);
        clusters.push_back(SCENE_CLUSTER_ID);
        srcEndpoints.push_back(0x01);
        srcEndpoints.push_back(0x02);
        srcEndpoints.push_back(0x03);
        srcEndpoints.push_back(0x04);
    }
    else if (sensor->modelId().startsWith(QLatin1String("ED-1001")) ||
             sensor->modelId().startsWith(QLatin1String("45127")))
    {
        clusters.push_back(ONOFF_CLUSTER_ID);
        clusters.push_back(LEVEL_CLUSTER_ID);
        clusters.push_back(SCENE_CLUSTER_ID);
        srcEndpoints.push_back(0x01);
        srcEndpoints.push_back(0x02);
        srcEndpoints.push_back(0x03);
        srcEndpoints.push_back(0x04);
    }
    else if (sensor->modelId().startsWith(QLatin1String("D1")))
    {
        clusters.push_back(ONOFF_CLUSTER_ID);
        clusters.push_back(LEVEL_CLUSTER_ID);
        srcEndpoints.push_back(0x02);
        srcEndpoints.push_back(0x03);
        sensor->setMgmtBindSupported(true);
    }
    else if (sensor->modelId().startsWith(QLatin1String("S1")))
    {
        clusters.push_back(ONOFF_CLUSTER_ID);
        clusters.push_back(LEVEL_CLUSTER_ID);
        srcEndpoints.push_back(0x02);
        if (sensor->modelId().startsWith(QLatin1String("S1-R")))
        {
            srcEndpoints.push_back(0x03);
        }
        sensor->setMgmtBindSupported(true);
    }
    else if (sensor->modelId().startsWith(QLatin1String("S2")))
    {
        clusters.push_back(ONOFF_CLUSTER_ID);
        clusters.push_back(LEVEL_CLUSTER_ID);
        srcEndpoints.push_back(0x03);
        srcEndpoints.push_back(0x04);
        sensor->setMgmtBindSupported(true);
    }
    else if (sensor->modelId().startsWith(QLatin1String("C4")))
    {
        clusters.push_back(ONOFF_CLUSTER_ID);
        clusters.push_back(LEVEL_CLUSTER_ID);
        srcEndpoints.push_back(0x01);
        srcEndpoints.push_back(0x02);
        srcEndpoints.push_back(0x03);
        srcEndpoints.push_back(0x04);
        sensor->setMgmtBindSupported(true);
    }
    // Bitron remote control
    else if (sensor->modelId().startsWith(QLatin1String("902010/23")))
    {
        clusters.push_back(ONOFF_CLUSTER_ID);
        clusters.push_back(LEVEL_CLUSTER_ID);
        srcEndpoints.push_back(sensor->fingerPrint().endpoint);
    }
    // Heiman remote control
    else if (sensor->modelId().startsWith(QLatin1String("TS0215")) ||
             sensor->modelId().startsWith(QLatin1String("RC_V14")) ||
             sensor->modelId().startsWith(QLatin1String("RC-EM")) ||
             sensor->modelId().startsWith(QLatin1String("RC-EF-3.0")))
    {
        clusters.push_back(IAS_ACE_CLUSTER_ID);
        srcEndpoints.push_back(sensor->fingerPrint().endpoint);
    }
    // RGBgenie remote control
    else if (sensor->modelId().startsWith(QLatin1String("RGBgenie ZB-5")))
    {
        clusters.push_back(ONOFF_CLUSTER_ID);
        clusters.push_back(LEVEL_CLUSTER_ID);
        clusters.push_back(SCENE_CLUSTER_ID);
        srcEndpoints.push_back(sensor->fingerPrint().endpoint);
    }
    // RGBgenie remote control
    else if (sensor->modelId().startsWith(QLatin1String("ZGRC-KEY-012")))
    {
        clusters.push_back(ONOFF_CLUSTER_ID);
        clusters.push_back(LEVEL_CLUSTER_ID);
        srcEndpoints.push_back(0x01);
        srcEndpoints.push_back(0x02);
        srcEndpoints.push_back(0x03);
        srcEndpoints.push_back(0x04);
        srcEndpoints.push_back(0x05);
    }
    // Sage doorbell sensor
    else if (sensor->modelId().startsWith(QLatin1String("Bell")))
    {
        clusters.push_back(ONOFF_CLUSTER_ID);
        clusters.push_back(LEVEL_CLUSTER_ID);
        srcEndpoints.push_back(sensor->fingerPrint().endpoint);
    }
    // Linkind 1 key Remote Control / ZS23000178
    // SR-ZG2835 Zigbee Rotary Switch
    else if (sensor->modelId().startsWith(QLatin1String("ZBT-DIMSwitch")) ||
             sensor->modelId().startsWith(QLatin1String("ZG2835")) ||
             sensor->modelId().startsWith(QLatin1String("Adurolight_NCC")))
    {
        clusters.push_back(ONOFF_CLUSTER_ID);
        clusters.push_back(LEVEL_CLUSTER_ID);
        srcEndpoints.push_back(sensor->fingerPrint().endpoint);
    }
    else
    {
        return false;
    }

    // prevent binding action if otau was busy recently
    if (otauLastBusyTimeDelta() < OTA_LOW_PRIORITY_TIME)
    {
        return false;
    }

    bool ret = false;
    for (int j = 0; j < (int)srcEndpoints.size() && j < gids.size(); j++)
    {
        QString gid = gids[j];
        quint8 srcEndpoint = srcEndpoints[j];
        Group *group = getGroupForId(gid);

        if (!group)
        {
            continue;
        }

        std::vector<quint16>::const_iterator i = clusters.begin();
        std::vector<quint16>::const_iterator end = clusters.end();

        for (; i != end; ++i)
        {
            DBG_Printf(DBG_ZDP, "0x%016llX [%s] create binding for client cluster 0x%04X on endpoint 0x%02X\n",
                       sensor->address().ext(), qPrintable(sensor->modelId()), (*i), srcEndpoint);

            BindingTask bindingTask;

            bindingTask.state = BindingTask::StateIdle;
            bindingTask.action = BindingTask::ActionBind;
            bindingTask.timeout = BindingTask::TimeoutEndDevice;
            bindingTask.restNode = sensor;
            Binding &bnd = bindingTask.binding;
            bnd.srcAddress = sensor->address().ext();
            bnd.dstAddrMode = deCONZ::ApsGroupAddress;
            bnd.srcEndpoint = srcEndpoint;
            bnd.clusterId = *i;
            bnd.dstAddress.group = group->address();

            if (sensor->mgmtBindSupported())
            {
                bindingTask.state = BindingTask::StateCheck;
            }

            if (queueBindingTask(bindingTask))
            {
                ret = true;
            }

            // group addressing has no destination endpoint
//            bnd.dstEndpoint = endpoint();

//            if (bnd.dstEndpoint > 0) // valid gateway endpoint?
//            {
//                queueBindingTask(bindingTask);
//            }
        }
    }

    if (sensor->mgmtBindSupported())
    {
        if (!sensor->mustRead(READ_BINDING_TABLE))
        {
            sensor->enableRead(READ_BINDING_TABLE);
            sensor->setNextReadTime(READ_BINDING_TABLE, queryTime);
            queryTime = queryTime.addSecs(1);
        }
        q->startZclAttributeTimer(1000);
    }

    if (!bindingTimer->isActive())
    {
        bindingTimer->start();
    }

    return ret;
}

/*! Creates groups for \p sensor if needed. */
void DeRestPluginPrivate::checkSensorGroup(Sensor *sensor)
{
    if (!sensor)
    {
        return;
    }

    Group *group = nullptr;

    {
        std::vector<Group>::iterator i = groups.begin();
        std::vector<Group>::iterator end = groups.end();

        for (; i != end; ++i)
        {
            if (i->address() == 0)
            {
                continue;
            }

            if (i->state() == Group::StateNormal &&
                (i->deviceIsMember(sensor->uniqueId()) || i->deviceIsMember(sensor->id())))
            {
                group = &*i;
                break;
            }
        }
    }

    if (sensor->modelId().startsWith(QLatin1String("RWL02")) || // Hue dimmer switch
        sensor->modelId().startsWith(QLatin1String("ROM00")) || // Hue smart button
        sensor->modelId().startsWith(QLatin1String("Z3-1BRL")) || // Lutron Aurora FoH smart dimmer
        sensor->modelId().startsWith(QLatin1String("TRADFRI on/off switch")) ||
        sensor->modelId().startsWith(QLatin1String("TRADFRI SHORTCUT Button")) ||
        sensor->modelId().startsWith(QLatin1String("Remote Control N2")) || // STYRBAR
        sensor->modelId().startsWith(QLatin1String("TRADFRI open/close remote")) ||
        sensor->modelId().startsWith(QLatin1String("TRADFRI motion sensor")) ||
        sensor->modelId().startsWith(QLatin1String("TRADFRI remote control")) ||
        sensor->modelId().startsWith(QLatin1String("TRADFRI wireless dimmer")) ||
        // sensor->modelId().startsWith(QLatin1String("SYMFONISK")) ||
        sensor->modelId().startsWith(QLatin1String("902010/23")) || // bitron remote
        sensor->modelId().startsWith(QLatin1String("Adurolight_NCC")) || // Eria Adurosmart Wireless Dimming Switch
        sensor->modelId().startsWith(QLatin1String("WB01")) || // Sonoff SNZB-01
        sensor->modelId().startsWith(QLatin1String("WB-01")) || // Sonoff SNZB-01
        sensor->modelId().startsWith(QLatin1String("Bell")) || // Sage doorbell sensor
        sensor->modelId().startsWith(QLatin1String("ZBT-CCTSwitch-D0001")) || //LDS Remote
        sensor->modelId().startsWith(QLatin1String("ZBT-DIMSwitch")) || // Linkind 1 key Remote Control / ZS23000178
        sensor->modelId().startsWith(QLatin1String("ElkoDimmer")) || // Elko dimmer
        sensor->modelId().startsWith(QLatin1String("E1E-")) || // Sengled smart light switch
        sensor->modelId().startsWith(QLatin1String("ZG2835")) || // SR-ZG2835 Zigbee Rotary Switch
        sensor->modelId().startsWith(QLatin1String("LXEK-5")) || // ADEO Lexman Télécommande (Leroy Merlin)
        sensor->modelId().startsWith(QLatin1String("RGBgenie ZB-5121"))) // RGBgenie ZB-5121 remote
    {

    }
    else if (sensor->modelId() == QLatin1String("Remote switch") ||
         sensor->modelId() == QLatin1String("Double gangs remote switch") ||
	     sensor->modelId() == QLatin1String("Shutters central remote switch") ||
         sensor->modelId() == QLatin1String("Remote toggle switch") ||
         sensor->modelId() == QLatin1String("Remote motion sensor"))
    {
        //Make group but without uniqueid
    }
    else if (sensor->modelId().startsWith(QLatin1String("Lightify Switch Mini")) ||  // Osram 3 button remote
             sensor->modelId().startsWith(QLatin1String("Switch 4x EU-LIGHTIFY")) || // Osram 4 button remote
             sensor->modelId().startsWith(QLatin1String("Switch 4x-LIGHTIFY")) || // Osram 4 button remote
             sensor->modelId().startsWith(QLatin1String("Switch-LIGHTIFY")) ) // Osram 4 button remote
    {
        quint8 maxEp = 0x03;
        if (sensor->modelId().startsWith(QLatin1String("Switch 4x EU-LIGHTIFY")) ||
            sensor->modelId().startsWith(QLatin1String("Switch 4x-LIGHTIFY")) ||
            sensor->modelId().startsWith(QLatin1String("Switch-LIGHTIFY")) )
        {
            maxEp = 0x04;
        }
        for (quint8 ep = 0x01; !group && ep <= maxEp; ep++)
        {
            Sensor *s = getSensorNodeForAddressAndEndpoint(sensor->address(), ep);
            if (s && s->deletedState() == Sensor::StateNormal && s != sensor)
            {
                ResourceItem *item = s->item(RConfigGroup);
                if (item && item->lastSet().isValid())
                {
                    const QString &gid = item->toString();

                    std::vector<Group>::iterator i = groups.begin();
                    std::vector<Group>::iterator end = groups.end();

                    for (; i != end; ++i)
                    {
                        if (!gid.isEmpty() && i->state() == Group::StateNormal && i->id() == gid)
                        {
                            group = &*i;
                            break;
                        }
                    }
                }
            }
        }
    }
    else if (sensor->modelId() == QLatin1String("RB01") ||
             sensor->modelId() == QLatin1String("RM01"))
    {
        // check if group is created for other endpoint
        for (quint8 ep = 0x0A; !group && ep < 0x0F; ep++)
        {
            Sensor *s = getSensorNodeForAddressAndEndpoint(sensor->address(), ep);
            if (s && s->deletedState() == Sensor::StateNormal && s != sensor)
            {
                ResourceItem *item = s->item(RConfigGroup);
                if (item && item->lastSet().isValid())
                {
                    const QString &gid = item->toString();

                    std::vector<Group>::iterator i = groups.begin();
                    std::vector<Group>::iterator end = groups.end();

                    for (; i != end; ++i)
                    {
                        if (!gid.isEmpty() && i->state() == Group::StateNormal && i->id() == gid)
                        {
                            group = &*i;
                            break;
                        }
                    }
                }
            }
        }
    }
    else
    {
        return;
    }

    ResourceItem *item = sensor->item(RConfigGroup);

    if (!item)
    {
        item = sensor->addItem(DataTypeString, RConfigGroup);
    }
    else if (!group && item->lastSet().isValid())
    {
        const QString &gid = item->toString(); //FIXME: handle list of groups

        std::vector<Group>::iterator i = groups.begin();
        std::vector<Group>::iterator end = groups.end();

        for (; i != end; ++i)
        {
            if (i->address() == 0)
            {
                continue;
            }

            if (!gid.isEmpty() && i->state() == Group::StateNormal && i->id() == gid)
            {
                group = &*i;
                break;
            }
        }
    }

    if (!group)
    {
        group = addGroup();
        group->setName(sensor->name());
        ResourceItem *item2 = group->addItem(DataTypeString, RAttrUniqueId);
        DBG_Assert(item2);
        if (item2)
        {
            const QString uid = generateUniqueId(sensor->address().ext(), 0, 0);
            item2->setValue(uid);
        }
    }

    DBG_Assert(group);
    if (!group)
    {
        return;
    }

    if (group->addDeviceMembership(sensor->id()))
    {

    }

    if (item->toString() != group->id()) // FIXME: handle list of groups
    {
        item->setValue(group->id()); // FIXME: handle list of groups
        sensor->setNeedSaveDatabase(true);
        queSaveDb(DB_SENSORS, DB_SHORT_SAVE_DELAY);
        Event e(RSensors, RConfigGroup, sensor->id(), item);
        enqueueEvent(e);
    }
}

/*! Checks if there are any orphan groups for \p sensor and removes them. */
void DeRestPluginPrivate::checkOldSensorGroups(Sensor *sensor)
{
    if (!sensor)
    {
        return;
    }

    ResourceItem *item = sensor->item(RConfigGroup);

    if (!item || !item->lastSet().isValid() || item->toString().isEmpty())
    {
        return;
    }

    QStringList gids = item->toString().split(',', QString::SkipEmptyParts);

    {
        std::vector<Group>::iterator i = groups.begin();
        std::vector<Group>::iterator end = groups.end();

        for (; i != end; ++i)
        {
            if (gids.contains(i->id())) // current group
            {
                if (i->state() != Group::StateNormal)
                {
                    DBG_Printf(DBG_INFO, "reanimate group %u for sensor %s\n", i->address(), qPrintable(sensor->name()));
                    i->setState(Group::StateNormal);
                    updateGroupEtag(&*i);
                    queSaveDb(DB_GROUPS, DB_SHORT_SAVE_DELAY);
                }
            }
            else if (i->deviceIsMember(sensor->uniqueId()) || i->deviceIsMember(sensor->id()))
            {
                if (!i->removeDeviceMembership(sensor->uniqueId()))
                {
                    i->removeDeviceMembership(sensor->id());
                }

                if (i->address() != 0 && i->state() == Group::StateNormal && !i->hasDeviceMembers())
                {
                    DBG_Printf(DBG_INFO, "delete old group %u of sensor %s\n", i->address(), qPrintable(sensor->name()));
                    i->setState(Group::StateDeleted);
                    updateGroupEtag(&*i);
                    queSaveDb(DB_GROUPS | DB_LIGHTS, DB_SHORT_SAVE_DELAY);

                    // for each node which is part of this group send a remove group request (will be unicast)
                    // note: nodes which are curently switched off will not be removed!
                    std::vector<LightNode>::iterator j = nodes.begin();
                    std::vector<LightNode>::iterator jend = nodes.end();

                    for (; j != jend; ++j)
                    {
                        GroupInfo *groupInfo = getGroupInfo(&*j, i->address());

                        if (groupInfo)
                        {
                            j->setNeedSaveDatabase(true);
                            groupInfo->actions &= ~GroupInfo::ActionAddToGroup; // sanity
                            groupInfo->actions |= GroupInfo::ActionRemoveFromGroup;
                            groupInfo->state = GroupInfo::StateNotInGroup;
                        }
                    }
                }
            }
        }
    }
}

/*! Remove groups which are controlled by device \p id. */
void DeRestPluginPrivate::deleteGroupsWithDeviceMembership(const QString &id)
{
    std::vector<Group>::iterator i = groups.begin();
    std::vector<Group>::iterator end = groups.end();
    for (; i != end; ++i)
    {
        if (i->deviceIsMember(id) && i->state() == Group::StateNormal)
        {
            i->removeDeviceMembership(id);

            updateGroupEtag(&*i);
            queSaveDb(DB_GROUPS | DB_LIGHTS, DB_SHORT_SAVE_DELAY);

            if (i->hasDeviceMembers())
            {
                continue;
            }

            i->setState(Group::StateDeleted);

            // for each node which is part of this group send a remove group request (will be unicast)
            // note: nodes which are curently switched off will not be removed!
            std::vector<LightNode>::iterator j = nodes.begin();
            std::vector<LightNode>::iterator jend = nodes.end();

            for (; j != jend; ++j)
            {
                GroupInfo *groupInfo = getGroupInfo(&*j, i->address());

                if (groupInfo)
                {
                    j->setNeedSaveDatabase(true);
                    groupInfo->actions &= ~GroupInfo::ActionAddToGroup; // sanity
                    groupInfo->actions |= GroupInfo::ActionRemoveFromGroup;
                    groupInfo->state = GroupInfo::StateNotInGroup;
                }
            }
        }
    }
}

/*! Check existing bindings on ubisys devices. */
void DeRestPluginPrivate::processUbisysBinding(Sensor *sensor, const Binding &bnd)
{
    if (!sensor)
    {
        return;
    }

    ResourceItem *item = 0;

    if (sensor->type() == QLatin1String("ZHASwitch") && bnd.dstAddrMode == deCONZ::ApsGroupAddress)
    {
        item = sensor->item(RConfigGroup);

        DBG_Assert(item != 0);
        if (!item)
        {
            return;
        }

        if (bnd.clusterId != ONOFF_CLUSTER_ID && bnd.clusterId != LEVEL_CLUSTER_ID)
        {
            return;
        }

        int pos = -1; // index in config.group: "1,4"

        if (sensor->modelId().startsWith(QLatin1String("D1")))
        {
            DBG_Assert(sensor->fingerPrint().endpoint == 0x02);

            if       (bnd.srcEndpoint == 0x02) { pos = 0; }
            else if  (bnd.srcEndpoint == 0x03) { pos = 1; }

        }
        else if (sensor->modelId().startsWith(QLatin1String("S1")))
        {
            DBG_Assert(sensor->fingerPrint().endpoint == 0x02);

            if       (bnd.srcEndpoint == 0x02) { pos = 0; }
            else if  (bnd.srcEndpoint == 0x03) { pos = 1; } // S1-R only
        }
        else if (sensor->modelId().startsWith(QLatin1String("S2")))
        {
            DBG_Assert(sensor->fingerPrint().endpoint == 0x03);

            if       (bnd.srcEndpoint == 0x03) { pos = 0; }
            else if  (bnd.srcEndpoint == 0x04) { pos = 1; }

        }
        else if (sensor->modelId().startsWith(QLatin1String("C4")))
        {
            DBG_Assert(sensor->fingerPrint().endpoint == 0x01);

            if       (bnd.srcEndpoint == 0x01) { pos = 0; }
            else if  (bnd.srcEndpoint == 0x02) { pos = 1; }
            else if  (bnd.srcEndpoint == 0x03) { pos = 2; }
            else if  (bnd.srcEndpoint == 0x04) { pos = 3; }
        }
        else
        {
            return;
        }

        // remove group bindings which aren't configured via 'config.group'
        QString dstGroup = QString::number(bnd.dstAddress.group);
        QStringList gids = item->toString().split(',');

        if (!gids.contains(dstGroup) || (pos == -1) || (gids.size() < (pos + 1)) || gids[pos] != dstGroup)
        {
            DBG_Printf(DBG_INFO, "0x%016llx remove old group binding group: %u, cluster: 0x%04X\n", bnd.srcAddress, bnd.dstAddress.group, bnd.clusterId);

            BindingTask bindingTask;
            bindingTask.state = BindingTask::StateIdle;
            bindingTask.action = BindingTask::ActionUnbind;
            bindingTask.binding = bnd;
            queueBindingTask(bindingTask);
            if (!bindingTimer->isActive())
            {
                bindingTimer->start();
            }
        }
    }
}

void DeRestPluginPrivate::processUbisysC4Configuration(Sensor *sensor)
{
    DBG_Assert(sensor);
    if (!sensor)
    {
        return;
    }

    DBG_Assert(sensor->node());
    if (!sensor->node())
    {
        return;
    }

    // device management endpoint
    const deCONZ::SimpleDescriptor *sd = sensor->node()->getSimpleDescriptor(0xE8);
    DBG_Assert(sd);
    if (!sd)
    {
        return;
    }

    const deCONZ::ZclCluster *cl = 0;
    for (const auto &c : sd->inClusters())
    {
        if (c.id() == UBISYS_DEVICE_SETUP_CLUSTER_ID)
        {
            cl = &c;
            break;
        }
    }

    DBG_Assert(cl);
    if (!cl)
    {
        return;
    }

    const deCONZ::ZclAttribute *attr1 = 0;
    for (const auto &a : cl->attributes())
    {
        if (a.id() == 0x0001) //
        {
            attr1 = &a;
            break;
        }
    }

    DBG_Assert(cl);
    if (!attr1)
    {
        return;
    }

    ResourceItem *item = 0;

    item = sensor->item(RConfigMode);
    DBG_Assert(item);
    if (!item)
    {
        return;
    }

    deCONZ::ApsDataRequest req;
    req.setProfileId(HA_PROFILE_ID);
    req.setClusterId(UBISYS_DEVICE_SETUP_CLUSTER_ID);
    req.setDstAddressMode(deCONZ::ApsExtAddress);
    req.dstAddress() = sensor->address();
    req.setDstEndpoint(0xE8);
    req.setSrcEndpoint(endpoint());

    deCONZ::ZclFrame zclFrame;
    zclFrame.setSequenceNumber(zclSeq++);
    zclFrame.setCommandId(deCONZ::ZclWriteAttributesStructuredId);
    //zclFrame.setManufacturerCode(VENDOR_UBISYS);

    {
        QDataStream stream(&zclFrame.payload(), QIODevice::ReadWrite);
        stream.setByteOrder(QDataStream::LittleEndian);

        if (item->toString() == QLatin1String("momentary"))
        {
            // write attribute record 1
            stream << (quint16)0x0001; // attribute id
            stream << (quint8)0x01; // selector: indicator 1
            stream << (quint8)0x01; // selector: index #1
            stream << (quint8)0x41; // attribute datatype: octed string
            stream << (quint8)0x06; // length: 6
            stream << (quint8)0x00; // InputAndOptions: 0x00
            stream << (quint8)0x0D; // transition: released -> pressed
            stream << (quint8)0x01; // source endpoint: 0x01
            stream << (quint16)0x0006; // cluster id: on/off
            stream << (quint8)0x02; // ZCL command template: toggle
        }
    }

    QDataStream stream(&req.asdu(), QIODevice::ReadWrite);
    stream.setByteOrder(QDataStream::LittleEndian);
    zclFrame.writeToStream(stream);

    if (apsCtrl->apsdeDataRequest(req) == deCONZ::Success)
    {

    }

}

/*! Process binding related tasks queue every one second. */
void DeRestPluginPrivate::bindingTimerFired()
{
    if (bindingQueue.empty())
    {
        return;
    }

    Q_Q(DeRestPlugin);
    if (!q->pluginActive())
    {
        bindingQueue.clear();
        return;
    }

    int active = 0;
    std::list<BindingTask>::iterator i = bindingQueue.begin();
    std::list<BindingTask>::iterator end = bindingQueue.end();

    for (; i != end; ++i)
    {
        if (i->state == BindingTask::StateIdle)
        {
            if (active >= MAX_ACTIVE_BINDING_TASKS)
            { /* do nothing */ }
            else if (sendBindRequest(*i))
            {
                i->state = BindingTask::StateInProgress;
                break;
            }
            else if (i->retries < 5)
            {
                i->retries++;
            }
            else
            {
                // too harsh?
                DBG_Printf(DBG_INFO_L2, "failed to send bind/unbind request to 0x%016llX cluster 0x%04X. drop\n", i->binding.srcAddress, i->binding.clusterId);
                i->state = BindingTask::StateFinished;
            }
        }
        else if (i->state == BindingTask::StateInProgress)
        {
            i->timeout--;
            if (i->timeout < 0)
            {
                i->retries--;
                if (i->retries > 0)
                {
                    if (i->restNode && !i->restNode->isAvailable())
                    {
                        DBG_Printf(DBG_INFO_L2, "giveup binding srcAddr: 0x%016llX (not available)\n", i->binding.srcAddress);
                        i->state = BindingTask::StateFinished;
                    }
                    else
                    {
                        DBG_Printf(DBG_INFO_L2, "binding/unbinding timeout srcAddr: 0x%016llX, retry\n", i->binding.srcAddress);
                        i->state = BindingTask::StateIdle;
                        i->timeout = BindingTask::Timeout;
                        if (i->restNode && i->restNode->node() && !i->restNode->node()->nodeDescriptor().receiverOnWhenIdle())
                        {
                            i->timeout = BindingTask::TimeoutEndDevice;
                        }
                    }
                }
                else
                {
                    DBG_Printf(DBG_INFO_L2, "giveup binding srcAddr: 0x%016llX\n", i->binding.srcAddress);
                    i->state = BindingTask::StateFinished;
                }
            }
            else
            {
                active++;
            }
        }
        else if (i->state == BindingTask::StateFinished)
        {
            bindingQueue.erase(i);
            break;
        }
        else if (i->state == BindingTask::StateCheck)
        {
            i->timeout--;
            if (i->timeout < 0)
            {
                i->retries--;
                if (i->retries > 0 && i->restNode)
                {
                    if (i->restNode->mgmtBindSupported())
                    {
                        if (!i->restNode->mustRead(READ_BINDING_TABLE))
                        {
                            i->restNode->enableRead(READ_BINDING_TABLE);
                            i->restNode->setNextReadTime(READ_BINDING_TABLE, queryTime);
                            queryTime = queryTime.addSecs(5);
                        }
                        q->startZclAttributeTimer(1000);

                        i->state = BindingTask::StateCheck;
                    }
                    else
                    {
                        i->state = BindingTask::StateIdle;
                    }
                    i->timeout = BindingTask::Timeout;
                    if (i->restNode && i->restNode->node() && !i->restNode->node()->nodeDescriptor().receiverOnWhenIdle())
                    {
                        i->timeout = BindingTask::TimeoutEndDevice;
                    }

                    DBG_Printf(DBG_INFO_L2, "%s check timeout, retries = %d (srcAddr: 0x%016llX cluster: 0x%04X)\n",
                               (i->action == BindingTask::ActionBind ? "bind" : "unbind"), i->retries, i->binding.srcAddress, i->binding.clusterId);

                    bindingQueue.push_back(*i);
                    bindingQueue.pop_front();
                    break;
                }
                else
                {
                    DBG_Printf(DBG_INFO_L2, "giveup binding\n");
                    DBG_Printf(DBG_INFO_L2, "giveup %s (srcAddr: 0x%016llX cluster: 0x%04X)\n",
                               (i->action == BindingTask::ActionBind ? "bind" : "unbind"), i->binding.srcAddress, i->binding.clusterId);
                    i->state = BindingTask::StateFinished;
                }
            }
        }
    }

    if (!bindingQueue.empty())
    {
        bindingTimer->start(1000);
    }
}

/*
QString Binding::toString()
{
    //        QString dbg = QString("srcAddr: 0x%1 srcEp: %2 clusterId: %3")
    //            .arg(i->srcAddress, 16, 16, QChar('0'))
    //            .arg(i->srcEndpoint)
    //            .arg(i->clusterId);

    //        if (i->dstAddrMode == 0x01) // group address
    //        {
    //            dbg.append(QString(" dstGroup: 0x%1").arg(i->dstAddress.group, 2, 16, QChar('0')));
    //        }
    //        else if (i->dstAddrMode == 0x03) // ext address + dst endpoint
    //        {
    //            dbg.append(QString(" dstExt: 0x%1 dstEp: %2").arg(i->dstAddress.ext, 16, 16, QChar('0'))
    //                                                         .arg(i->dstEndpoint));
    //        }

    //        DBG_Printf(DBG_INFO, "Binding %s\n", qPrintable(dbg));
}
*/

/*! Process binding to rule conversion.
    For bindings found via binding table query, check if there exists already
    a rule representing it. If such a rule does not exist it will be created.
*/
void DeRestPluginPrivate::bindingToRuleTimerFired()
{
    if (bindingToRuleQueue.empty())
    {
        return;
    }

    Binding bnd = bindingToRuleQueue.front();
    bindingToRuleQueue.pop_front();

    if (!bindingToRuleQueue.empty())
    {
        bindingToRuleTimer->start();
    }

    if (!apsCtrl)
    {
        return;
    }

    int idx = 0;
    bool found = false;
    const deCONZ::Node *node = 0;
    while (apsCtrl->getNode(idx, &node) == 0)
    {
        if (bnd.srcAddress == node->address().ext())
        {
            found = true;
            break;
        }
        idx++;
    }

    // check if cluster does exist
    if (found && node)
    {
        found = false;
        for (const deCONZ::SimpleDescriptor &sd : node->simpleDescriptors())
        {
            if (sd.endpoint() != bnd.srcEndpoint)
            {
                continue;
            }

            for (const deCONZ::ZclCluster &cl : sd.inClusters())
            {
                if (cl.id() == bnd.clusterId)
                {
                    found = true;
                    break;
                }
            }

            for (const deCONZ::ZclCluster &cl : sd.outClusters())
            {
                if (cl.id() == ILLUMINANCE_MEASUREMENT_CLUSTER_ID && existDevicesWithVendorCodeForMacPrefix(node->address(), VENDOR_DDEL))
                {
                    continue; // ignore, binding only allowed for server cluster
                }

                if (cl.id() == bnd.clusterId)
                {
                    found = true;
                    break;
                }
            }

            if (found)
            {
                break;
            }
        }

        if (!found)
        {
            DBG_Printf(DBG_INFO, "remove binding from 0x%016llX cluster 0x%04X due non existing cluster\n", bnd.srcAddress, bnd.clusterId);
            BindingTask bindingTask;
            bindingTask.state = BindingTask::StateIdle;
            bindingTask.action = BindingTask::ActionUnbind;
            bindingTask.binding = bnd;
            queueBindingTask(bindingTask);
            if (!bindingTimer->isActive())
            {
                bindingTimer->start();
            }
            return;
        }
    }

    // binding table maintenance
    // check if destination node exist and remove binding if not
    if (bnd.dstAddrMode == deCONZ::ApsExtAddress)
    {
        idx = 0;
        found = false;
        node = nullptr;
        while (apsCtrl->getNode(idx, &node) == 0)
        {
            if (bnd.dstAddress.ext == node->address().ext())
            {
                found = true;
                break;
            }
            idx++;
        }

        if (!found)
        {
            DBG_Printf(DBG_INFO, "remove binding from 0x%016llX cluster 0x%04X to non existing node 0x%016llX\n", bnd.srcAddress, bnd.clusterId, bnd.dstAddress.ext);
            BindingTask bindingTask;
            bindingTask.state = BindingTask::StateIdle;
            bindingTask.action = BindingTask::ActionUnbind;
            bindingTask.binding = bnd;
            queueBindingTask(bindingTask);
            if (!bindingTimer->isActive())
            {
                bindingTimer->start();
            }
            return;
        }
    }


    std::vector<Sensor>::iterator i = sensors.begin();
    std::vector<Sensor>::iterator end = sensors.end();

    Sensor *sensor = 0;

    for (; i != end; ++i)
    {
        if (bnd.srcAddress != i->address().ext())
        {
            continue;
        }

        if (existDevicesWithVendorCodeForMacPrefix(bnd.srcAddress, VENDOR_UBISYS))
        {
            processUbisysBinding(&*i, bnd);
            return;
        }

        if (!i->modelId().startsWith(QLatin1String("FLS-NB")))
        {
            continue;
        }

        if (bnd.srcEndpoint == i->fingerPrint().endpoint)
        {
            // match only valid sensors
            switch (bnd.clusterId)
            {
            case ONOFF_CLUSTER_ID:
            case LEVEL_CLUSTER_ID:
            case SCENE_CLUSTER_ID:
            {
                if (i->type() == "ZHASwitch")
                {
                    sensor = &(*i);
                }
            }
                break;

            case ILLUMINANCE_MEASUREMENT_CLUSTER_ID:
            {
                if (i->type() == "ZHALightLevel")
                {
                    sensor = &(*i);
                }
            }
                break;

            case OCCUPANCY_SENSING_CLUSTER_ID:
            {
                if (i->type() == "ZHAPresence")
                {
                    sensor = &(*i);
                }
            }
                break;

            default:
                break;
            }
        }

        if (sensor)
        {
            break;
        }
    }

    // only proceed if the sensor (binding source) is known
    if (!sensor)
    {
//        deCONZ::Address addr;
//        addr.setExt(bnd.srcAddress);
//        DBG_Printf(DBG_INFO, "Binding to Rule unsupported sensor %s\n", qPrintable(addr.toStringExt()));
        return;
    }

    Rule rule;
    RuleCondition cond;
    RuleAction action;

    if (bnd.dstAddrMode == Binding::ExtendedAddressMode)
    {
        deCONZ::Address addr;
        addr.setExt(bnd.dstAddress.ext);
        LightNode *lightNode = getLightNodeForAddress(addr, bnd.dstEndpoint);

        if (lightNode)
        {
            action.setAddress(QString("/lights/%1/state").arg(lightNode->id()));
        }
        else
        {
            DBG_Printf(DBG_INFO_L2, "Binding to Rule no LightNode found for dstAddress: %s\n",
                       qPrintable(QString("0x%1").arg(bnd.dstAddress.ext, 16,16, QChar('0'))));
            return;
        }

    }
    else if (bnd.dstAddrMode == Binding::GroupAddressMode)
    {
        action.setAddress(QString("/groups/%1/action").arg(bnd.dstAddress.group));
    }
    else
    {
        DBG_Printf(DBG_INFO, "Binding to Rule unsupported dstAddrMode 0x%02X\n", bnd.dstAddrMode);
        return;
    }

    action.setMethod("BIND");

    QVariantMap body;
    QString item;

    if (bnd.clusterId == ONOFF_CLUSTER_ID)
    {
        body["on"] = true;
        item = "buttonevent";
    }
    else if (bnd.clusterId == LEVEL_CLUSTER_ID)
    {
        body["bri"] = (double)1;
        item = "buttonevent";
    }
    else if (bnd.clusterId == ILLUMINANCE_MEASUREMENT_CLUSTER_ID)
    {
        body["illum"] = QString("report");
        item = "illuminance";
    }
    else if (bnd.clusterId == OCCUPANCY_SENSING_CLUSTER_ID)
    {
        body["occ"] = QString("report");
        item = "presence";
    }
    else if (bnd.clusterId == SCENE_CLUSTER_ID)
    {
        body["scene"] = QString("S%1").arg(bnd.srcEndpoint);
        item = "buttonevent";
    }
    else
    {
        return;
    }

    action.setBody(deCONZ::jsonStringFromMap(body));

    cond.setAddress(QString("/sensors/%1/state/%2").arg(sensor->id()).arg(item));
    cond.setOperator("eq");
    cond.setValue(bnd.srcEndpoint);

    // check if a rule for that binding already exists
    bool foundRule = false;

    std::vector<Rule>::const_iterator ri = rules.begin();
    std::vector<Rule>::const_iterator rend = rules.end();

    for (; !foundRule && (ri != rend); ++ri) // rule loop
    {
        std::vector<RuleCondition>::const_iterator ci = ri->conditions().begin();
        std::vector<RuleCondition>::const_iterator cend = ri->conditions().end();
        for (; !foundRule && (ci != cend); ++ci) // rule.conditions loop
        {
            // found matching condition
            if ((ci->address()   == cond.address()) &&
                (ci->ooperator() == cond.ooperator()) &&
                (ci->value()     == cond.value()))
            {
                std::vector<RuleAction>::const_iterator ai = ri->actions().begin();
                std::vector<RuleAction>::const_iterator aend = ri->actions().end();

                for (; !foundRule && (ai != aend); ++ai) // rule.actions loop
                {
                    if ((ai->method() == action.method()) && (ai->address() == action.address()))
                    {
                        // search action body which covers the binding clusterId
                        if (bnd.clusterId == ONOFF_CLUSTER_ID)
                        {
                            if (ai->body().contains("on"))
                            {
                                rule = *ri;
                                foundRule = true;
                            }
                        }
                        else if (bnd.clusterId == ILLUMINANCE_MEASUREMENT_CLUSTER_ID)
                        {
                            if (ai->body().contains("illum"))
                            {
                                rule = *ri;
                                foundRule = true;
                            }
                        }
                        else if (bnd.clusterId == OCCUPANCY_SENSING_CLUSTER_ID)
                        {
                            if (ai->body().contains("occ"))
                            {
                                rule = *ri;
                                foundRule = true;
                            }
                        }
                        else if (bnd.clusterId == LEVEL_CLUSTER_ID)
                        {
                            if (ai->body().contains("bri"))
                            {
                                rule = *ri;
                                foundRule = true;
                            }
                        }
                        else if (bnd.clusterId == SCENE_CLUSTER_ID)
                        {
                            if (ai->body().contains("scene"))
                            {
                                rule = *ri;
                                foundRule = true;
                            }
                        }
                        else
                        {
                            DBG_Printf(DBG_INFO, "Binding to Rule unhandled clusterId 0x%04X\n", bnd.clusterId);
                        }
                    }
                }
            }
        }
    }

    if (DBG_IsEnabled(DBG_INFO_L2))
    {
        DBG_Printf(DBG_INFO_L2, "cond.address: %s\n", qPrintable(cond.address()));
        DBG_Printf(DBG_INFO_L2, "cond.value: %s\n", qPrintable(cond.value().toString()));
        DBG_Printf(DBG_INFO_L2, "action.address: %s\n", qPrintable(action.address()));
        DBG_Printf(DBG_INFO_L2, "action.body: %s\n", qPrintable(action.body()));
    }

    if (!foundRule)
    {
        if (sensor && sensor->item(RConfigOn)->toBool())
        {
            std::vector<RuleAction> actions;
            std::vector<RuleCondition> conditions;

            actions.push_back(action);
            conditions.push_back(cond);

            updateEtag(rule.etag);
            rule.setOwner("deCONZ");
            rule.setCreationtime(QDateTime::currentDateTimeUtc().toString("yyyy-MM-ddTHH:mm:ss"));
            rule.setActions(actions);
            rule.setConditions(conditions);

            // create a new rule id // don't overwrite already existing rules
            rule.setId("1");

            bool ok;
            do {
                ok = true;
                std::vector<Rule>::const_iterator i = rules.begin();
                std::vector<Rule>::const_iterator end = rules.end();

                for (; i != end; ++i)
                {
                    if (i->id() == rule.id())
                    {
                        rule.setId(QString::number(i->id().toInt() + 1));
                        ok = false;
                    }
                }
            } while (!ok);

            rule.setName(QString("Rule %1").arg(rule.id()));
            rules.push_back(rule);

            queSaveDb(DB_RULES, DB_SHORT_SAVE_DELAY);

            DBG_Printf(DBG_INFO, "Rule %s created from Binding\n", qPrintable(rule.id()));
        }
        else if (gwDeleteUnknownRules)
        {

            DBG_Printf(DBG_INFO, "Rule for Binding doesn't exists start unbind 0x%04X\n", bnd.clusterId);
            BindingTask bt;
            bt.state = BindingTask::StateIdle;
            bt.restNode = sensor; // might be 0
            bt.action = BindingTask::ActionUnbind;
            bt.binding = bnd;
            queueBindingTask(bt);
        }
    }
    else
    {
        if (rule.state() == Rule::StateDeleted || rule.status() == "disabled")
        {
            DBG_Printf(DBG_INFO, "Rule for Binding already exists (inactive), start unbind 0x%04X\n", bnd.clusterId);
            BindingTask bt;
            bt.state = BindingTask::StateIdle;
            bt.restNode = sensor; // might be 0
            bt.action = BindingTask::ActionUnbind;
            bt.binding = bnd;
            queueBindingTask(bt);
        }
        else
        {
            DBG_Printf(DBG_INFO_L2, "Rule for Binding 0x%04X already exists\n", bnd.clusterId);
        }
    }

    if (!bindingTimer->isActive())
    {
        bindingTimer->start();
    }
}

/*! Process ongoing binding table queries.
*/
void DeRestPluginPrivate::bindingTableReaderTimerFired()
{
    std::vector<BindingTableReader>::iterator i = bindingTableReaders.begin();

    for (; i != bindingTableReaders.end(); )
    {
        if (i->state == BindingTableReader::StateIdle)
        {
            deCONZ::ApsDataRequest &apsReq = i->apsReq;

            i->apsReq.setDstAddressMode(deCONZ::ApsExtAddress);
            i->apsReq.setProfileId(ZDP_PROFILE_ID);
            i->apsReq.setClusterId(ZDP_MGMT_BIND_REQ_CLID);
            i->apsReq.setDstEndpoint(ZDO_ENDPOINT);
            i->apsReq.setSrcEndpoint(ZDO_ENDPOINT);
            i->apsReq.setTxOptions(0);
            i->apsReq.setRadius(0);

            QDataStream stream(&apsReq.asdu(), QIODevice::WriteOnly);
            stream.setByteOrder(QDataStream::LittleEndian);

            QTime now = QTime::currentTime();
            stream << (uint8_t)now.second(); // seqno
            stream << i->index;

            // send
            if (apsCtrl && apsCtrl->apsdeDataRequest(apsReq) == deCONZ::Success)
            {
                DBG_Printf(DBG_ZDP, "Mgmt_Bind_req id: %d to 0x%016llX send\n", i->apsReq.id(), i->apsReq.dstAddress().ext());
                i->time.start();
                i->state = BindingTableReader::StateWaitConfirm;
                break;
            }
            else
            {
                DBG_Printf(DBG_ZDP, "failed to send Mgmt_Bind_req to 0x%016llX\n", i->apsReq.dstAddress().ext());
                i->state = BindingTableReader::StateFinished;
            }
        }
        else if (i->state == BindingTableReader::StateWaitConfirm)
        {
            if (i->time.elapsed() > BindingTableReader::MaxConfirmTime)
            {
                DBG_Printf(DBG_ZDP, "timeout for Mgmt_Bind_req id %d to 0x%016llX\n", i->apsReq.id(), i->apsReq.dstAddress().ext());
                i->state = BindingTableReader::StateFinished;
            }
        }
        else if (i->state == BindingTableReader::StateWaitResponse)
        {
            const int maxResponseTime = i->isEndDevice ? BindingTableReader::MaxEndDeviceResponseTime
                                                 : BindingTableReader::MaxResponseTime;
            if (i->time.elapsed() > maxResponseTime)
            {
                DBG_Printf(DBG_ZDP, "timeout for response to Mgmt_Bind_req id %d to 0x%016llX\n", i->apsReq.id(), i->apsReq.dstAddress().ext());
                i->state = BindingTableReader::StateFinished;
            }
        }

        if (i->state == BindingTableReader::StateFinished)
        {
            *i = bindingTableReaders.back();
            bindingTableReaders.pop_back();
        }
        else
        {
            ++i;
        }
    }

    if (!bindingTableReaders.empty())
    {
        bindingTableReaderTimer->start();
    }
}

/*! Add a binding task to the queue and prevent double entries.
    \param bindingTask - the binding task
    \return true - when enqueued
 */
bool DeRestPluginPrivate::queueBindingTask(const BindingTask &bindingTask)
{
    if (!apsCtrl || apsCtrl->networkState() != deCONZ::InNetwork)
    {
        return false;
    }

    const std::list<BindingTask>::const_iterator i = std::find(bindingQueue.begin(), bindingQueue.end(), bindingTask);

    if (i == bindingQueue.end())
    {
        DBG_Printf(DBG_INFO_L2, "queue binding task for 0x%016llX, cluster 0x%04X\n", bindingTask.binding.srcAddress, bindingTask.binding.clusterId);
        bindingQueue.push_back(bindingTask);
    }
    else
    {
        DBG_Printf(DBG_INFO, "discard double entry in binding queue (size: %u) for for 0x%016llX, cluster 0x%04X\n", bindingQueue.size(), bindingTask.binding.srcAddress, bindingTask.binding.clusterId);
    }

    return true;
}<|MERGE_RESOLUTION|>--- conflicted
+++ resolved
@@ -3531,27 +3531,19 @@
         clusters.push_back(LEVEL_CLUSTER_ID);
         srcEndpoints.push_back(sensor->fingerPrint().endpoint);
     }
-<<<<<<< HEAD
     // IKEA SYMFONISK sound controller
-    // else if (sensor->modelId().startsWith(QLatin1String("SYMFONISK")))
-    // {
-    //     clusters.push_back(ONOFF_CLUSTER_ID);
-    //     clusters.push_back(LEVEL_CLUSTER_ID);
-    //     srcEndpoints.push_back(sensor->fingerPrint().endpoint);
-    // }
+    else if (sensor->modelId().startsWith(QLatin1String("WB01")) ||
+             sensor->modelId().startsWith(QLatin1String("WB-01")))
+    {
+        clusters.push_back(ONOFF_CLUSTER_ID);
+        srcEndpoints.push_back(sensor->fingerPrint().endpoint);
+    }
     // ADEO Lexman Télécommande (Leroy Merlin)
     else if (sensor->modelId().startsWith(QLatin1String("LXEK-5")))
     {
         clusters.push_back(ONOFF_CLUSTER_ID);
         clusters.push_back(LEVEL_CLUSTER_ID);
         clusters.push_back(COLOR_CLUSTER_ID);
-=======
-    else if (sensor->modelId().startsWith(QLatin1String("WB01")) ||
-             sensor->modelId().startsWith(QLatin1String("WB-01")))
-    {
-        clusters.push_back(ONOFF_CLUSTER_ID);
->>>>>>> 59eee63a
-        srcEndpoints.push_back(sensor->fingerPrint().endpoint);
     }
     // OSRAM 3 button remote
     else if (sensor->modelId().startsWith(QLatin1String("Lightify Switch Mini")) )
