--- conflicted
+++ resolved
@@ -3615,15 +3615,10 @@
         srcEndpoints.push_back(sensor->fingerPrint().endpoint);
     }
     // Heiman remote control
-<<<<<<< HEAD
     else if (sensor->modelId().startsWith(QLatin1String("TS0215")) ||
              sensor->modelId().startsWith(QLatin1String("RC_V14")) ||
-             sensor->modelId().startsWith(QLatin1String("RC-EM")))
-=======
-    else if (sensor->modelId().startsWith(QLatin1String("RC_V14")) ||
              sensor->modelId().startsWith(QLatin1String("RC-EM")) ||
              sensor->modelId().startsWith(QLatin1String("RC-EF-3.0")))
->>>>>>> d8decd45
     {
         clusters.push_back(IAS_ACE_CLUSTER_ID);
         srcEndpoints.push_back(sensor->fingerPrint().endpoint);
