--- conflicted
+++ resolved
@@ -490,12 +490,8 @@
                     sensor->modelId().startsWith(QLatin1String("SLR1b")) ||  // Hive
                     sensor->modelId().startsWith(QLatin1String("TH112")) ||  // Sinope
                     sensor->modelId().startsWith(QLatin1String("Zen-01")) || // Zen
-<<<<<<< HEAD
-                    sensor->modelId().startsWith(QLatin1String("Super")) ||  // ELKO
+                    sensor->modelId().startsWith(QLatin1String("Super TR")) ||  // ELKO
                     sensor->modelId().startsWith(QLatin1String("AC201")))    // OWON
-=======
-                    sensor->modelId().startsWith(QLatin1String("Super TR")))    // ELKO
->>>>>>> 45a76922
                 {
                     qint8 mode = attr.numericValue().s8;
                     QString mode_set;
